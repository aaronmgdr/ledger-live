--- conflicted
+++ resolved
@@ -46,13 +46,8 @@
     "@ledgerhq/hw-transport": "^4.61.0",
     "@ledgerhq/hw-transport-http": "^4.61.0",
     "@ledgerhq/hw-transport-node-hid": "^4.61.1",
-<<<<<<< HEAD
-    "@ledgerhq/ledger-core": "^2.3.0-beta.8",
-    "@ledgerhq/live-common": "^6.1.1",
-=======
     "@ledgerhq/ledger-core": "^2.3.0-beta.9",
     "@ledgerhq/live-common": "6",
->>>>>>> cae34bf4
     "@ledgerhq/logs": "^4.61.0",
     "animated": "^0.2.2",
     "async": "^2.6.2",
