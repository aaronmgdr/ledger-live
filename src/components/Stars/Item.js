--- conflicted
+++ resolved
@@ -99,24 +99,13 @@
             </ParentCryptoCurrencyIconWrapper>
             <Box vertical flex={1}>
               <Hide visible={snapshot.isDragging || !collapsed}>
-<<<<<<< HEAD
-                <AccountName color="smoke">{getAccountName(account)}</AccountName>
-=======
-                <AccountName color="palette.text.shade80">
-                  {account.type === 'Account' ? account.name : account.token.name}
-                </AccountName>
->>>>>>> da5508d4
+                <AccountName color="palette.text.shade80">{getAccountName(account)}</AccountName>
                 <FormattedVal
                   alwaysShowSign={false}
                   animateTicker={false}
                   ellipsis
-<<<<<<< HEAD
-                  color="grey"
+                  color="palette.text.shade60"
                   unit={unit}
-=======
-                  color="palette.text.shade60"
-                  unit={account.unit || account.token.units[0]}
->>>>>>> da5508d4
                   showCode
                   val={account.balance}
                 />
