// @flow
import React, { Component } from 'react'
import { BigNumber } from 'bignumber.js'
import { translate } from 'react-i18next'

import Box from 'components/base/Box'
import Input from 'components/base/Input'
import Label from 'components/base/Label'

type Props = {
  tag: ?number,
  onChangeTag: (?number) => void,
  t: *,
}

<<<<<<< HEAD
export default translate()(({ tag, onChangeTag, t }: Props) => (
  <Box vertical flow={5}>
    <Box grow>
      <Label>
        <span>{t('app:send.steps.amount.rippleTag')}</span>
      </Label>
      <Input
        value={String(tag || '')}
        onChange={str => {
          const tag = parseInt(str, 10)
          if (!isNaN(tag) && isFinite(tag)) onChangeTag(tag)
          else onChangeTag(undefined)
        }}
      />
    </Box>
  </Box>
))
=======
const uint32maxPlus1 = BigNumber(2).pow(32)

class RippleKind extends Component<Props> {
  onChange = str => {
    const { onChangeTag } = this.props
    const tag = BigNumber(str.replace(/[^0-9]/g, ''))
    if (!tag.isNaN() && tag.isFinite()) {
      if (tag.isInteger() && tag.isPositive() && tag.lt(uint32maxPlus1)) {
        onChangeTag(tag.toNumber())
      }
    } else {
      onChangeTag(undefined)
    }
  }
  render() {
    const { tag, t } = this.props
    return (
      <Spoiler title={t('app:send.steps.amount.advancedOptions')}>
        <Box horizontal align="center" flow={5}>
          <Box style={{ width: 200 }}>
            <Label>
              <span>{t('app:send.steps.amount.rippleTag')}</span>
            </Label>
          </Box>
          <Box grow>
            <Input value={String(tag || '')} onChange={this.onChange} />
          </Box>
        </Box>
      </Spoiler>
    )
  }
}

export default translate()(RippleKind)
>>>>>>> 7236d8c6
<|MERGE_RESOLUTION|>--- conflicted
+++ resolved
@@ -13,25 +13,6 @@
   t: *,
 }
 
-<<<<<<< HEAD
-export default translate()(({ tag, onChangeTag, t }: Props) => (
-  <Box vertical flow={5}>
-    <Box grow>
-      <Label>
-        <span>{t('app:send.steps.amount.rippleTag')}</span>
-      </Label>
-      <Input
-        value={String(tag || '')}
-        onChange={str => {
-          const tag = parseInt(str, 10)
-          if (!isNaN(tag) && isFinite(tag)) onChangeTag(tag)
-          else onChangeTag(undefined)
-        }}
-      />
-    </Box>
-  </Box>
-))
-=======
 const uint32maxPlus1 = BigNumber(2).pow(32)
 
 class RippleKind extends Component<Props> {
@@ -49,21 +30,16 @@
   render() {
     const { tag, t } = this.props
     return (
-      <Spoiler title={t('app:send.steps.amount.advancedOptions')}>
-        <Box horizontal align="center" flow={5}>
-          <Box style={{ width: 200 }}>
-            <Label>
-              <span>{t('app:send.steps.amount.rippleTag')}</span>
-            </Label>
-          </Box>
-          <Box grow>
-            <Input value={String(tag || '')} onChange={this.onChange} />
-          </Box>
+      <Box vertical flow={5}>
+        <Box grow>
+          <Label>
+            <span>{t('app:send.steps.amount.rippleTag')}</span>
+          </Label>
+          <Input value={String(tag || '')} onChange={this.onChange} />
         </Box>
-      </Spoiler>
+      </Box>
     )
   }
 }
 
-export default translate()(RippleKind)
->>>>>>> 7236d8c6
+export default translate()(RippleKind)