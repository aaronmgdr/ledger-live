// @flow
<<<<<<< HEAD
import React, { Component } from "react";
import { StyleSheet, View } from "react-native";
// $FlowFixMe
=======
import React, { Component, Fragment } from "react";
import Config from "react-native-config";
import { StyleSheet } from "react-native";
>>>>>>> 323b57e2
import { FlatList } from "react-navigation";
import { connect } from "react-redux";
import { createStructuredSelector } from "reselect";
import { discoverDevices } from "@ledgerhq/live-common/lib/hw";
import { Trans } from "react-i18next";
import type { TransportModule } from "@ledgerhq/live-common/lib/hw";
import { knownDevicesSelector } from "../../reducers/ble";
import { removeKnownDevice } from "../../actions/ble";
import DeviceItem from "../DeviceItem";
import DeviceJob from "../DeviceJob";
<<<<<<< HEAD
import type { Step } from "../DeviceJob/types";
=======
import type { Step, DeviceMeta } from "../DeviceJob/types";
import Header from "./Header";
import Footer from "./Footer";
>>>>>>> 323b57e2
import { setReadOnlyMode } from "../../actions/settings";
import BottomModal from "../BottomModal";
import Button from "../Button";
import ModalBottomAction from "../ModalBottomAction";
import Trash from "../../icons/Trash";

type Props = {
  onForgetSelect?: (deviceId: string) => any,
  // info is an object with { deviceId, modelId } and potentially other stuff
  onSelect: (meta: DeviceMeta) => void,
  steps?: Step[],
  selectedIds?: string[],
  editMode?: boolean,
<<<<<<< HEAD
  showDiscoveredDevices: boolean,
  showKnownDevices: boolean,
  ListEmptyComponent: *,
  // connect-ed
=======
  onStepEntered?: (number, Object) => void,
  onboarding?: boolean,
  filter?: TransportModule => boolean,
};

type OwnProps = Props & {
>>>>>>> 323b57e2
  knownDevices: Array<{
    id: string,
    name: string,
  }>,
  removeKnownDevice: string => *,
  setReadOnlyMode: boolean => void,
};

type State = {
  devices: Array<{
    id: string,
    name: string,
    modelId: ?string,
  }>,
  scanning: boolean,
<<<<<<< HEAD
  connecting: boolean,
  connectingId: ?string,
  showMenu: boolean,
=======
  connecting: ?DeviceMeta,
>>>>>>> 323b57e2
};

class SelectDevice extends Component<OwnProps, State> {
  static defaultProps = {
    steps: [],
    filter: () => true,
    showDiscoveredDevices: true,
    showKnownDevices: true,
  };

  state = {
    devices: [],
    scanning: true,
<<<<<<< HEAD
    connecting: false,
    connectingId: null,
    showMenu: false,
=======
    connecting: null,
>>>>>>> 323b57e2
  };

  listingSubscription: *;

  componentDidMount() {
    this.observe();
  }

  componentDidUpdate({ knownDevices }) {
    if (this.props.knownDevices !== knownDevices) {
      this.observe();
    }
  }

  componentWillUnmount() {
    if (this.listingSubscription) {
      this.listingSubscription.unsubscribe();
    }
  }

  observe() {
    const { showDiscoveredDevices } = this.props;
    if (this.listingSubscription) {
      this.listingSubscription.unsubscribe();
      this.setState({ devices: [] });
    }
<<<<<<< HEAD
    this.listingSubscription =
      showDiscoveredDevices &&
      discoverDevices(this.props.filter).subscribe({
        complete: () => {
          this.setState({ scanning: false });
        },
        next: e =>
          this.setState(({ devices }) => ({
            devices:
              e.type === "add"
                ? devices.concat({
                    id: e.id,
                    name: e.name,
                    family: e.family,
                  })
                : devices.filter(d => d.id !== e.id),
          })),
      });
=======
    this.listingSubscription = discoverDevices(this.props.filter).subscribe({
      complete: () => {
        this.setState({ scanning: false });
      },
      next: e =>
        this.setState(({ devices }) => ({
          devices:
            e.type === "add"
              ? devices.concat({
                  id: e.id,
                  name: e.name,
                  modelId: e.deviceModel && e.deviceModel.id,
                })
              : devices.filter(d => d.id !== e.id),
        })),
    });
>>>>>>> 323b57e2
  }

  onSelect = ({ id, modelId, name }) => {
    let connecting = null;
    if (id.startsWith("httpdebug|")) {
      /*
     * This allow to define these env to override the behavior
     * FALLBACK_DEVICE_MODEL_ID=nanoS
     * FALLBACK_DEVICE_WIRED=YES
     */
      connecting = {
        deviceId: id,
        modelId: modelId || (Config.FALLBACK_DEVICE_MODEL_ID || "nanoX"),
        deviceName: name || "",
        wired: Config.FALLBACK_DEVICE_WIRED === "YES",
      };
    } else {
      connecting = {
        deviceId: id,
        modelId: modelId || "nanoX",
        deviceName: name || "",
        wired: id.startsWith("usb|"),
      };
    }
    this.setState({ connecting });
  };

  onDone = info => {
    this.setState({ connecting: null }, () => {
      this.props.onSelect(info);
    });

    // Always false until we pair a device?
    this.props.setReadOnlyMode(false);
  };

  onCancel = () => {
    this.setState({ connecting: null });
  };

  onShowMenu = () => {
    this.setState({ showMenu: true });
  };

  onHideMenu = () => {
    this.setState({ showMenu: false });
  };

  renderItem = ({ item }: *) => (
    <DeviceItem
      key={item.id}
      device={item}
      onSelect={this.onSelect}
      withArrow={!!this.props.onboarding}
      onShowMenuSelect={this.onShowMenu}
      {...item}
    />
  );

  keyExtractor = (item: *) => item.id;

  render() {
<<<<<<< HEAD
    const {
      showKnownDevices,
      ListEmptyComponent,
      knownDevices,
      steps,
      editMode,
      onStepEntered,
    } = this.props;

    const { devices, connecting, connectingId, showMenu } = this.state;
    const data = devices.concat(showKnownDevices ? knownDevices : []);
    const connectingDevice = data.find(d => d.id === connectingId);
=======
    const { knownDevices, steps, editMode, onStepEntered } = this.props;
    const { devices, connecting } = this.state;
    const data = devices.concat(knownDevices);
>>>>>>> 323b57e2

    return (
      <View>
        <FlatList
          data={data}
          renderItem={this.renderItem}
          ListEmptyComponent={ListEmptyComponent || View}
          keyExtractor={this.keyExtractor}
        />
        <DeviceJob
          meta={connecting}
          steps={steps}
          onCancel={this.onCancel}
          onStepEntered={onStepEntered}
          onDone={this.onDone}
          editMode={editMode}
        />
        {showMenu && (
          <BottomModal
            id="DeviceItemModal"
            isOpened={showMenu}
            onClose={this.onHideMenu}
          >
            <ModalBottomAction
              title="NO NAME YET" // FIXME get the name from @gre refactor
              footer={
                <View style={styles.footerContainer}>
                  <Button
                    event="HardResetModalAction"
                    type="alert"
                    IconLeft={Trash}
                    title={<Trans i18nKey="common.forgetDevice" />}
                    onPress={() => null}
                    containerStyle={styles.buttonContainer}
                  />
                </View>
              }
            />
          </BottomModal>
        )}
      </View>
    );
  }
}
const styles = StyleSheet.create({
  footerContainer: {
    flexDirection: "row",
  },
  buttonContainer: {
    flex: 1,
  },
  buttonMarginLeft: {
    marginLeft: 16,
  },
});
<<<<<<< HEAD
export default connect(
=======

const Result: React$ComponentType<Props> = connect(
>>>>>>> 323b57e2
  createStructuredSelector({
    knownDevices: knownDevicesSelector,
  }),
  {
    removeKnownDevice,
    setReadOnlyMode,
  },
)(SelectDevice);

export default Result;<|MERGE_RESOLUTION|>--- conflicted
+++ resolved
@@ -1,13 +1,8 @@
 // @flow
-<<<<<<< HEAD
 import React, { Component } from "react";
 import { StyleSheet, View } from "react-native";
+import Config from "react-native-config";
 // $FlowFixMe
-=======
-import React, { Component, Fragment } from "react";
-import Config from "react-native-config";
-import { StyleSheet } from "react-native";
->>>>>>> 323b57e2
 import { FlatList } from "react-navigation";
 import { connect } from "react-redux";
 import { createStructuredSelector } from "reselect";
@@ -18,13 +13,7 @@
 import { removeKnownDevice } from "../../actions/ble";
 import DeviceItem from "../DeviceItem";
 import DeviceJob from "../DeviceJob";
-<<<<<<< HEAD
-import type { Step } from "../DeviceJob/types";
-=======
 import type { Step, DeviceMeta } from "../DeviceJob/types";
-import Header from "./Header";
-import Footer from "./Footer";
->>>>>>> 323b57e2
 import { setReadOnlyMode } from "../../actions/settings";
 import BottomModal from "../BottomModal";
 import Button from "../Button";
@@ -36,21 +25,19 @@
   // info is an object with { deviceId, modelId } and potentially other stuff
   onSelect: (meta: DeviceMeta) => void,
   steps?: Step[],
+  // TODO suggest to rename it to `Placeholder`
+  ListEmptyComponent: *,
+  // TODO we need to remove the concept of editMode and selectedIds
   selectedIds?: string[],
   editMode?: boolean,
-<<<<<<< HEAD
-  showDiscoveredDevices: boolean,
-  showKnownDevices: boolean,
-  ListEmptyComponent: *,
-  // connect-ed
-=======
   onStepEntered?: (number, Object) => void,
   onboarding?: boolean,
   filter?: TransportModule => boolean,
+  showDiscoveredDevices?: boolean,
+  showKnownDevices?: boolean,
 };
 
 type OwnProps = Props & {
->>>>>>> 323b57e2
   knownDevices: Array<{
     id: string,
     name: string,
@@ -66,13 +53,8 @@
     modelId: ?string,
   }>,
   scanning: boolean,
-<<<<<<< HEAD
-  connecting: boolean,
-  connectingId: ?string,
+  connecting: ?DeviceMeta,
   showMenu: boolean,
-=======
-  connecting: ?DeviceMeta,
->>>>>>> 323b57e2
 };
 
 class SelectDevice extends Component<OwnProps, State> {
@@ -86,13 +68,8 @@
   state = {
     devices: [],
     scanning: true,
-<<<<<<< HEAD
-    connecting: false,
-    connectingId: null,
+    connecting: null,
     showMenu: false,
-=======
-    connecting: null,
->>>>>>> 323b57e2
   };
 
   listingSubscription: *;
@@ -119,7 +96,6 @@
       this.listingSubscription.unsubscribe();
       this.setState({ devices: [] });
     }
-<<<<<<< HEAD
     this.listingSubscription =
       showDiscoveredDevices &&
       discoverDevices(this.props.filter).subscribe({
@@ -133,29 +109,11 @@
                 ? devices.concat({
                     id: e.id,
                     name: e.name,
-                    family: e.family,
+                    modelId: e.deviceModel && e.deviceModel.id,
                   })
                 : devices.filter(d => d.id !== e.id),
           })),
       });
-=======
-    this.listingSubscription = discoverDevices(this.props.filter).subscribe({
-      complete: () => {
-        this.setState({ scanning: false });
-      },
-      next: e =>
-        this.setState(({ devices }) => ({
-          devices:
-            e.type === "add"
-              ? devices.concat({
-                  id: e.id,
-                  name: e.name,
-                  modelId: e.deviceModel && e.deviceModel.id,
-                })
-              : devices.filter(d => d.id !== e.id),
-        })),
-    });
->>>>>>> 323b57e2
   }
 
   onSelect = ({ id, modelId, name }) => {
@@ -218,7 +176,6 @@
   keyExtractor = (item: *) => item.id;
 
   render() {
-<<<<<<< HEAD
     const {
       showKnownDevices,
       ListEmptyComponent,
@@ -227,22 +184,15 @@
       editMode,
       onStepEntered,
     } = this.props;
-
-    const { devices, connecting, connectingId, showMenu } = this.state;
+    const { devices, connecting, showMenu } = this.state;
     const data = devices.concat(showKnownDevices ? knownDevices : []);
-    const connectingDevice = data.find(d => d.id === connectingId);
-=======
-    const { knownDevices, steps, editMode, onStepEntered } = this.props;
-    const { devices, connecting } = this.state;
-    const data = devices.concat(knownDevices);
->>>>>>> 323b57e2
 
     return (
       <View>
         <FlatList
           data={data}
           renderItem={this.renderItem}
-          ListEmptyComponent={ListEmptyComponent || View}
+          ListEmptyComponent={ListEmptyComponent}
           keyExtractor={this.keyExtractor}
         />
         <DeviceJob
@@ -254,6 +204,8 @@
           editMode={editMode}
         />
         {showMenu && (
+          // TODO: Juan: menu should be externalized. it's not concerns of DeviceSelect component but should be
+          // moved into the Manager screen itself, as well as the related showMenu (tip: introduce a onShowMenu)
           <BottomModal
             id="DeviceItemModal"
             isOpened={showMenu}
@@ -291,12 +243,8 @@
     marginLeft: 16,
   },
 });
-<<<<<<< HEAD
-export default connect(
-=======
 
 const Result: React$ComponentType<Props> = connect(
->>>>>>> 323b57e2
   createStructuredSelector({
     knownDevices: knownDevicesSelector,
   }),
