--- conflicted
+++ resolved
@@ -2,12 +2,7 @@
 
 import React, { PureComponent } from 'react'
 import { getAccountCurrency, getAccountUnit } from '@ledgerhq/live-common/lib/account'
-<<<<<<< HEAD
 import { getCurrencyColor } from 'helpers/getCurrencyColor'
-import { findCurrencyByTicker } from '@ledgerhq/live-common/lib/currencies'
-=======
-import { getCurrencyColor } from '@ledgerhq/live-common/lib/currencies'
->>>>>>> 3d8a6e63
 import type { PortfolioRange } from '@ledgerhq/live-common/lib/types'
 import { compose } from 'redux'
 import { translate } from 'react-i18next'
