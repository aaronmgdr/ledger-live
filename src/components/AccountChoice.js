/* @flow */
import React, { PureComponent } from "react";
import { View, StyleSheet } from "react-native";
import type { Account } from "@ledgerhq/wallet-common/lib/types";
<<<<<<< HEAD
import LText from "./LText";
import Touchable from "./Touchable";
import CurrencyIcon from "./CurrencyIcon";
import CurrencyUnitValue from "./CurrencyUnitValue";
=======
import LText from "../components/LText";
import CurrencyIcon from "../components/CurrencyIcon";
import CounterValue from "../components/CounterValue";
import CurrencyUnitValue from "../components/CurrencyUnitValue";
>>>>>>> 830b6fd3

export default class AccountChoice extends PureComponent<{
  onPress: Account => ?Promise<*>,
  account: Account
}> {
  onPress = () => {
    const { onPress, account } = this.props;
    return onPress(account);
  };
  render() {
    const { account } = this.props;
    return (
      <TouchableOpacity onPress={this.onPress}>
        <View style={styles.root}>
          <View style={styles.header}>
            <CurrencyIcon size={32} currency={account.currency} />
            <View style={styles.headerContent}>
              <LText bold numberOfLines={1}>
                {account.name}
              </LText>
              <LText style={{ opacity: 0.5 }}>{account.currency.name}</LText>
            </View>
          </View>
          <View style={styles.body}>
            <LText semiBold style={styles.currencyUnitText}>
              <CurrencyUnitValue
                unit={account.unit}
                value={account.balance}
                showCode
              />
            </LText>
            <LText style={styles.accountSubText}>
              <CounterValue
                value={account.balance}
                currency={account.currency}
              />
            </LText>
          </View>
        </View>
      </TouchableOpacity>
    );
  }
}

const styles = StyleSheet.create({
  root: {
    flex: 1,
    backgroundColor: "#fff",
    marginVertical: 4,
    marginHorizontal: 20,
    borderWidth: 1,
    borderRadius: 4,
    borderColor: "#ccc",
    paddingHorizontal: 16,
    paddingVertical: 8
  },
  header: {
    flexDirection: "row",
    alignItems: "center",
    paddingVertical: 8
  },
  headerContent: {
    flex: 1,
    marginLeft: 16,
    alignSelf: "stretch",
    flexDirection: "column",
    justifyContent: "space-between"
  },
  body: {
    paddingVertical: 8
  },
  currencyUnitText: {
    fontSize: 28
  },
  accountSubText: {
    fontSize: 14,
    color: "#999"
  }
<<<<<<< HEAD
});

export default class AccountChoice extends PureComponent<{
  onPress: Account => ?Promise<*>,
  account: Account
}> {
  onPress = () => {
    const { onPress, account } = this.props;
    return onPress(account);
  };
  render() {
    const { account } = this.props;
    return (
      <Touchable onPress={this.onPress}>
        <View style={styles.root}>
          <View style={styles.header}>
            <CurrencyIcon size={32} currency={account.currency} />
            <View style={styles.headerContent}>
              <LText bold>{account.name}</LText>
              <LText style={{ opacity: 0.5 }}>{account.currency.name}</LText>
            </View>
          </View>
          <View style={styles.body}>
            <CurrencyUnitValue
              ltextProps={{
                semiBold: true,
                style: styles.currencyUnitText
              }}
              unit={account.unit}
              value={account.balance}
              showCode
            />
          </View>
        </View>
      </Touchable>
    );
  }
}
=======
});
>>>>>>> 830b6fd3
<|MERGE_RESOLUTION|>--- conflicted
+++ resolved
@@ -2,17 +2,10 @@
 import React, { PureComponent } from "react";
 import { View, StyleSheet } from "react-native";
 import type { Account } from "@ledgerhq/wallet-common/lib/types";
-<<<<<<< HEAD
 import LText from "./LText";
 import Touchable from "./Touchable";
 import CurrencyIcon from "./CurrencyIcon";
 import CurrencyUnitValue from "./CurrencyUnitValue";
-=======
-import LText from "../components/LText";
-import CurrencyIcon from "../components/CurrencyIcon";
-import CounterValue from "../components/CounterValue";
-import CurrencyUnitValue from "../components/CurrencyUnitValue";
->>>>>>> 830b6fd3
 
 export default class AccountChoice extends PureComponent<{
   onPress: Account => ?Promise<*>,
@@ -25,7 +18,7 @@
   render() {
     const { account } = this.props;
     return (
-      <TouchableOpacity onPress={this.onPress}>
+      <Touchable onPress={this.onPress}>
         <View style={styles.root}>
           <View style={styles.header}>
             <CurrencyIcon size={32} currency={account.currency} />
@@ -52,7 +45,7 @@
             </LText>
           </View>
         </View>
-      </TouchableOpacity>
+      </Touchable>
     );
   }
 }
@@ -91,45 +84,4 @@
     fontSize: 14,
     color: "#999"
   }
-<<<<<<< HEAD
-});
-
-export default class AccountChoice extends PureComponent<{
-  onPress: Account => ?Promise<*>,
-  account: Account
-}> {
-  onPress = () => {
-    const { onPress, account } = this.props;
-    return onPress(account);
-  };
-  render() {
-    const { account } = this.props;
-    return (
-      <Touchable onPress={this.onPress}>
-        <View style={styles.root}>
-          <View style={styles.header}>
-            <CurrencyIcon size={32} currency={account.currency} />
-            <View style={styles.headerContent}>
-              <LText bold>{account.name}</LText>
-              <LText style={{ opacity: 0.5 }}>{account.currency.name}</LText>
-            </View>
-          </View>
-          <View style={styles.body}>
-            <CurrencyUnitValue
-              ltextProps={{
-                semiBold: true,
-                style: styles.currencyUnitText
-              }}
-              unit={account.unit}
-              value={account.balance}
-              showCode
-            />
-          </View>
-        </View>
-      </Touchable>
-    );
-  }
-}
-=======
-});
->>>>>>> 830b6fd3
+});