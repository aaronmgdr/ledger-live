// @flow
/* eslint react/jsx-no-literals: 0 */

import React, { PureComponent } from 'react'
import { Trans, translate } from 'react-i18next'
import type { FinalFirmware, OsuFirmware } from '@ledgerhq/live-common/lib/types/manager'
import type { T } from 'types/common'

import Modal from 'components/base/Modal'
import ModalBody from 'components/base/Modal/ModalBody'
import Text from 'components/base/Text'
import Button from 'components/base/Button'
import GrowScroll from 'components/base/GrowScroll'
import GradientBox from 'components/GradientBox'
import Markdown, { Notes } from 'components/base/Markdown'
import styled from 'styled-components'
import TrackPage from 'analytics/TrackPage'

import type { ModalStatus } from 'components/ManagerPage/FirmwareUpdate'

import { getCleanVersion } from 'components/ManagerPage/FirmwareUpdate'
import Box from '../../base/Box/Box'

type Props = {
  t: T,
  status: ModalStatus,
  firmware: {
    osu: ?OsuFirmware,
    final: ?FinalFirmware,
  },
  goToNextStep: () => void,
  onClose: () => void,
}

type State = *

const NotesWrapper = styled(Box)`
  border-top: 1px solid ${p => p.theme.colors.lightGrey};
  height: 250px;
  margin-top: 8px;
  position: relative;
`

class DisclaimerModal extends PureComponent<Props, State> {
  render(): React$Node {
    const { status, firmware, onClose, t, goToNextStep } = this.props
    return (
      <Modal isOpened={status === 'disclaimer'} onClose={onClose}>
        <TrackPage category="Manager" name="DisclaimerModal" />
        <ModalBody
          grow
          align="center"
          justify="center"
          mt={3}
          title={t('manager.firmware.update')}
          render={() => (
            <Box>
              <Text ff="Open Sans|Regular" fontSize={4} color="palette.text.shade80" align="center">
                <Trans i18nKey="manager.firmware.disclaimerTitle">
                  You are about to install
                  <Text ff="Open Sans|SemiBold" color="palette.text.shade100">
                    {`firmware version ${
                      firmware && firmware.osu ? getCleanVersion(firmware.osu.name) : ''
                    }`}
                  </Text>
                </Trans>
              </Text>
<<<<<<< HEAD
              <Text ff="Open Sans|Regular" fontSize={4} color="graphite" align="center">
=======
              <Text ff="Open Sans|Regular" fontSize={4} color="palette.text.shade80" align="center">
>>>>>>> da5508d4
                {t('manager.firmware.disclaimerAppDelete')}{' '}
                {t('manager.firmware.disclaimerAppReinstall')}
              </Text>
              {firmware && firmware.osu ? (
                <NotesWrapper>
                  <GrowScroll pb={5}>
                    <Notes>
                      <Markdown>{firmware.osu.notes}</Markdown>
                    </Notes>
                  </GrowScroll>
                  <GradientBox />
                </NotesWrapper>
              ) : null}
            </Box>
          )}
          renderFooter={() => (
            <Box horizontal justifyContent="flex-end">
              <Button primary onClick={goToNextStep}>
                {t('common.continue')}
              </Button>
            </Box>
          )}
        />
      </Modal>
    )
  }
}

export default translate()(DisclaimerModal)<|MERGE_RESOLUTION|>--- conflicted
+++ resolved
@@ -65,11 +65,7 @@
                   </Text>
                 </Trans>
               </Text>
-<<<<<<< HEAD
-              <Text ff="Open Sans|Regular" fontSize={4} color="graphite" align="center">
-=======
               <Text ff="Open Sans|Regular" fontSize={4} color="palette.text.shade80" align="center">
->>>>>>> da5508d4
                 {t('manager.firmware.disclaimerAppDelete')}{' '}
                 {t('manager.firmware.disclaimerAppReinstall')}
               </Text>
