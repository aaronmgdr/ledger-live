// @flow

import React, { PureComponent } from 'react'
import { compose } from 'redux'
import { connect } from 'react-redux'
import { translate } from 'react-i18next'
import { createStructuredSelector } from 'reselect'

import SyncSkipUnderPriority from 'components/SyncSkipUnderPriority'

import Track from 'analytics/Track'
import type { Account } from '@ledgerhq/live-common/lib/types'

import { MODAL_RECEIVE } from 'config/constants'
import type { T, Device } from 'types/common'
import type { StepProps as DefaultStepProps } from 'components/base/Stepper'

import { getCurrentDevice } from 'reducers/devices'
import { accountsSelector } from 'reducers/accounts'
import { closeModal } from 'reducers/modals'

<<<<<<< HEAD
import Modal from 'components/base/Modal'
import Stepper from 'components/base/Stepper'

import StepAccount, { StepAccountFooter } from './steps/01-step-account'
import StepConnectDevice, { StepConnectDeviceFooter } from './steps/02-step-connect-device'
import StepConfirmAddress, { StepConfirmAddressFooter } from './steps/03-step-confirm-address'
import StepReceiveFunds, { StepReceiveFundsFooter } from './steps/04-step-receive-funds'
=======
import Box from 'components/base/Box'
import Breadcrumb from 'components/Breadcrumb'
import Button from 'components/base/Button'
import Modal, { ModalBody, ModalTitle, ModalContent, ModalFooter } from 'components/base/Modal'
import { WrongDeviceForAccount } from 'components/EnsureDeviceApp'

import StepAccount from './01-step-account'
import StepConnectDevice from './02-step-connect-device'
import StepConfirmAddress from './03-step-confirm-address'
import StepReceiveFunds from './04-step-receive-funds'
>>>>>>> 411647a9

type Props = {
  t: T,
  device: ?Device,
  accounts: Account[],
  closeModal: string => void,
}

type State = {
  stepId: string,
  account: ?Account,
  isAppOpened: boolean,
  isAddressVerified: ?boolean,
  disabledSteps: number[],
  errorSteps: number[],
}

export type StepProps = DefaultStepProps & {
  device: ?Device,
  account: ?Account,
  closeModal: void => void,
  isAppOpened: boolean,
  isAddressVerified: ?boolean,
  onSkipConfirm: void => void,
  onResetSkip: void => void,
  onChangeAccount: (?Account) => void,
  onChangeAppOpened: boolean => void,
  onChangeAddressVerified: boolean => void,
}

const createSteps = ({ t }: { t: T }) => [
  {
    id: 'account',
    label: t('app:receive.steps.chooseAccount.title'),
    component: StepAccount,
    footer: StepAccountFooter,
  },
  {
    id: 'device',
    label: t('app:receive.steps.connectDevice.title'),
    component: StepConnectDevice,
    footer: StepConnectDeviceFooter,
    onBack: ({ transitionTo }: StepProps) => transitionTo('account'),
  },
  {
    id: 'confirm',
    label: t('app:receive.steps.confirmAddress.title'),
    component: StepConfirmAddress,
    footer: StepConfirmAddressFooter,
    shouldRenderFooter: ({ isAddressVerified }: StepProps) => isAddressVerified === false,
    shouldPreventClose: ({ isAddressVerified }: StepProps) => isAddressVerified === null,
  },
  {
    id: 'receive',
    label: t('app:receive.steps.receiveFunds.title'),
    component: StepReceiveFunds,
    footer: StepReceiveFundsFooter,
  },
]

const mapStateToProps = createStructuredSelector({
  device: getCurrentDevice,
  accounts: accountsSelector,
})

const mapDispatchToProps = {
  closeModal,
}

const INITIAL_STATE = {
  stepId: 'account',
  account: null,
  isAppOpened: false,
  isAddressVerified: null,
  disabledSteps: [],
  errorSteps: [],
}

class ReceiveModal extends PureComponent<Props, State> {
  state = INITIAL_STATE
  STEPS = createSteps({ t: this.props.t })

  handleBeforeOpenModal = ({ data }) => {
    const { account } = this.state
    const { accounts } = this.props

    if (!account) {
      if (data && data.account) {
        this.setState({ account: data.account })
      } else {
        this.setState({ account: accounts[0] })
      }
    }
  }

  handleReset = () => this.setState({ ...INITIAL_STATE })
  handleCloseModal = () => this.props.closeModal(MODAL_RECEIVE)
  handleStepChange = step => this.setState({ stepId: step.id })
  handleChangeAccount = (account: ?Account) => this.setState({ account })
  handleChangeAppOpened = (isAppOpened: boolean) => this.setState({ isAppOpened })
  handleChangeAddressVerified = (isAddressVerified: boolean) => {
    if (isAddressVerified) {
      this.setState({ isAddressVerified })
    } else {
      const confirmStepIndex = this.STEPS.findIndex(step => step.id === 'confirm')
      if (confirmStepIndex > -1) {
        this.setState({
          isAddressVerified,
          errorSteps: [confirmStepIndex],
        })
      }
    }
  }

  handleResetSkip = () => this.setState({ disabledSteps: [] })
  handleSkipConfirm = () => {
    const connectStepIndex = this.STEPS.findIndex(step => step.id === 'device')
    const confirmStepIndex = this.STEPS.findIndex(step => step.id === 'confirm')
    if (confirmStepIndex > -1 && connectStepIndex > -1) {
      this.setState({ disabledSteps: [connectStepIndex, confirmStepIndex] })
    }
  }

  render() {
    const { t, device } = this.props
    const {
      stepId,
      account,
      isAppOpened,
      isAddressVerified,
      disabledSteps,
      errorSteps,
    } = this.state

    const addtionnalProps = {
      device,
      account,
      isAppOpened,
      isAddressVerified,
      closeModal: this.handleCloseModal,
      onSkipConfirm: this.handleSkipConfirm,
      onResetSkip: this.handleResetSkip,
      onChangeAccount: this.handleChangeAccount,
      onChangeAppOpened: this.handleChangeAppOpened,
      onChangeAddressVerified: this.handleChangeAddressVerified,
    }

    const isModalLocked = stepId === 'confirm' && isAddressVerified === null

    return (
      <Modal
        name={MODAL_RECEIVE}
        refocusWhenChange={stepId}
        onHide={this.handleReset}
        preventBackdropClick={isModalLocked}
        onBeforeOpen={this.handleBeforeOpenModal}
        render={({ onClose }) => (
<<<<<<< HEAD
          <Stepper
            title={t('app:receive.title')}
            initialStepId={stepId}
            onStepChange={this.handleStepChange}
            onClose={onClose}
            steps={this.STEPS}
            disabledSteps={disabledSteps}
            errorSteps={errorSteps}
            {...addtionnalProps}
          >
            <SyncSkipUnderPriority priority={100} />
          </Stepper>
=======
          <ModalBody onClose={canClose ? onClose : undefined}>
            <Track onUnmount event="CloseModalReceive" />
            <SyncSkipUnderPriority priority={9} />
            {account && <SyncOneAccountOnMount priority={10} accountId={account.id} />}
            <ModalTitle onBack={canPrev ? this.handlePrevStep : undefined}>
              {t('app:receive.title')}
            </ModalTitle>
            <ModalContent>
              <Breadcrumb
                mb={6}
                currentStep={stepIndex}
                stepsErrors={stepsErrors}
                stepsDisabled={stepsDisabled}
                items={this._steps}
              />
              {this.renderStep()}
            </ModalContent>
            {stepIndex !== 3 &&
              canClose && (
                <ModalFooter>
                  <Box horizontal alignItems="center" justifyContent="flex-end" flow={2}>
                    {this.renderButton()}
                  </Box>
                </ModalFooter>
              )}
          </ModalBody>
>>>>>>> 411647a9
        )}
      />
    )
  }
}

export default compose(
  connect(
    mapStateToProps,
    mapDispatchToProps,
  ),
  translate(),
)(ReceiveModal)<|MERGE_RESOLUTION|>--- conflicted
+++ resolved
@@ -1,6 +1,6 @@
 // @flow
 
-import React, { PureComponent } from 'react'
+import React, { PureComponent, Fragment } from 'react'
 import { compose } from 'redux'
 import { connect } from 'react-redux'
 import { translate } from 'react-i18next'
@@ -19,7 +19,6 @@
 import { accountsSelector } from 'reducers/accounts'
 import { closeModal } from 'reducers/modals'
 
-<<<<<<< HEAD
 import Modal from 'components/base/Modal'
 import Stepper from 'components/base/Stepper'
 
@@ -27,18 +26,6 @@
 import StepConnectDevice, { StepConnectDeviceFooter } from './steps/02-step-connect-device'
 import StepConfirmAddress, { StepConfirmAddressFooter } from './steps/03-step-confirm-address'
 import StepReceiveFunds, { StepReceiveFundsFooter } from './steps/04-step-receive-funds'
-=======
-import Box from 'components/base/Box'
-import Breadcrumb from 'components/Breadcrumb'
-import Button from 'components/base/Button'
-import Modal, { ModalBody, ModalTitle, ModalContent, ModalFooter } from 'components/base/Modal'
-import { WrongDeviceForAccount } from 'components/EnsureDeviceApp'
-
-import StepAccount from './01-step-account'
-import StepConnectDevice from './02-step-connect-device'
-import StepConfirmAddress from './03-step-confirm-address'
-import StepReceiveFunds from './04-step-receive-funds'
->>>>>>> 411647a9
 
 type Props = {
   t: T,
@@ -196,47 +183,21 @@
         preventBackdropClick={isModalLocked}
         onBeforeOpen={this.handleBeforeOpenModal}
         render={({ onClose }) => (
-<<<<<<< HEAD
-          <Stepper
-            title={t('app:receive.title')}
-            initialStepId={stepId}
-            onStepChange={this.handleStepChange}
-            onClose={onClose}
-            steps={this.STEPS}
-            disabledSteps={disabledSteps}
-            errorSteps={errorSteps}
-            {...addtionnalProps}
-          >
-            <SyncSkipUnderPriority priority={100} />
-          </Stepper>
-=======
-          <ModalBody onClose={canClose ? onClose : undefined}>
+          <Fragment>
             <Track onUnmount event="CloseModalReceive" />
-            <SyncSkipUnderPriority priority={9} />
-            {account && <SyncOneAccountOnMount priority={10} accountId={account.id} />}
-            <ModalTitle onBack={canPrev ? this.handlePrevStep : undefined}>
-              {t('app:receive.title')}
-            </ModalTitle>
-            <ModalContent>
-              <Breadcrumb
-                mb={6}
-                currentStep={stepIndex}
-                stepsErrors={stepsErrors}
-                stepsDisabled={stepsDisabled}
-                items={this._steps}
-              />
-              {this.renderStep()}
-            </ModalContent>
-            {stepIndex !== 3 &&
-              canClose && (
-                <ModalFooter>
-                  <Box horizontal alignItems="center" justifyContent="flex-end" flow={2}>
-                    {this.renderButton()}
-                  </Box>
-                </ModalFooter>
-              )}
-          </ModalBody>
->>>>>>> 411647a9
+            <Stepper
+              title={t('app:receive.title')}
+              initialStepId={stepId}
+              onStepChange={this.handleStepChange}
+              onClose={onClose}
+              steps={this.STEPS}
+              disabledSteps={disabledSteps}
+              errorSteps={errorSteps}
+              {...addtionnalProps}
+            >
+              <SyncSkipUnderPriority priority={100} />
+            </Stepper>
+          </Fragment>
         )}
       />
     )
