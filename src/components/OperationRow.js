--- conflicted
+++ resolved
@@ -91,28 +91,12 @@
       <View style={[styles.root, isLast ? styles.last : null]}>
         <RectButton onPress={this.goToOperationDetails} style={styles.button}>
           <View style={isOptimistic ? styles.optimistic : null}>
-<<<<<<< HEAD
-            {multipleAccounts ? (
-              <CurrencyIcon size={20} currency={currency} />
-            ) : (
-              <View>
-                <OperationIcon
-                  size={28}
-                  operation={operation}
-                  account={account}
-                  parentAccount={parentAccount}
-                />
-              </View>
-            )}
-=======
-            <View>
-              <OperationIcon
-                size={28}
-                operation={operation}
-                account={account}
-              />
-            </View>
->>>>>>> 5818c16f
+            <OperationIcon
+              size={28}
+              operation={operation}
+              account={account}
+              parentAccount={parentAccount}
+            />
           </View>
           <View
             style={[styles.wrapper, isOptimistic ? styles.optimistic : null]}
