--- conflicted
+++ resolved
@@ -52,20 +52,19 @@
       }
       let values = [];
 
-<<<<<<< HEAD
       // multiget will failed when you got keys with a tons of data
       // it crash with 13 CHUNKS of 1MB string so we had splice it.
       while (keys.length) {
-        values = [...values, ...await AsyncStorage.multiGet(keys.splice(0, 5))];
+        values = [
+          ...values,
+          ...(await AsyncStorage.multiGet(keys.splice(0, 5))),
+        ];
       }
-      const concatString = values.reduce((acc, current) => acc + current[1], "");
+      const concatString = values.reduce(
+        (acc, current) => acc + current[1],
+        "",
+      );
       return JSON.parse(concatString);
-=======
-    // multiget will failed when you got keys with a tons of data
-    // it crash with 13 CHUNKS of 1MB string so we had splice it.
-    while (keys.length) {
-      values = [...values, ...(await AsyncStorage.multiGet(keys.splice(0, 5)))];
->>>>>>> 1dcef457
     }
     return JSON.parse(value);
   } catch (e) {
