// @flow

import { Observable } from "rxjs/Observable";
import { empty, merge } from "rxjs";
import { map } from "rxjs/operators/map";
import { catchError } from "rxjs/operators/catchError";

import type Transport from "@ledgerhq/hw-transport";
import HIDTransport from "@ledgerhq/react-native-hid";
<<<<<<< HEAD
import withStaticURL from "@ledgerhq/hw-transport-http";
=======
import withStaticURLs from "@ledgerhq/hw-transport-http";
>>>>>>> bbf7d002
import Config from "react-native-config";
import Eth from "@ledgerhq/hw-app-eth";

import BluetoothTransport from "../../react-native-hw-transport-ble";

export async function tmpTestEthExchange(deviceId: string) {
  const t = await open(deviceId);
  const eth = new Eth(t);
  const r = await eth.getAddress("44'/60'/0'/0/0");
  console.warn("eth.getAddress:", r);
}

const observables = [];
const openHandlers: Array<(string) => ?Promise<Transport<*>>> = [];

// Add support of HID
const hidObservable = Observable.create(o => HIDTransport.listen(o)).pipe(
  map(({ type, descriptor }) => ({
    type,
    family: "usb",
    id: `usb|${JSON.stringify(descriptor)}`,
    name: "USB device",
  })),
);
openHandlers.push(id => {
  if (id.startsWith("usb|")) {
    const json = JSON.parse(id.slice(4));
    // $FlowFixMe: we should have concept of id in HIDTransport
    return HIDTransport.open(json);
  }
  return null;
});
observables.push(hidObservable);

// Add dev mode support of an http proxy
if (__DEV__) {
  const { DEBUG_COMM_HTTP_PROXY } = Config;
<<<<<<< HEAD
  const DebugHttpProxy = withStaticURL(DEBUG_COMM_HTTP_PROXY.split("|"));
=======
  const DebugHttpProxy = withStaticURLs(DEBUG_COMM_HTTP_PROXY.split("|"));
>>>>>>> bbf7d002
  const debugHttpObservable = Observable.create(o =>
    DebugHttpProxy.listen(o),
  ).pipe(
    map(({ type, descriptor }) => ({
      type,
      family: "httpdebug",
      id: `httpdebug|${descriptor}`,
      name: descriptor,
    })),
  );
  openHandlers.push(id => {
    if (id.startsWith("httpdebug|")) {
      // $FlowFixMe wtf
      return DebugHttpProxy.open(id.slice(10));
    }
    return null;
  });
  observables.push(debugHttpObservable);
}

export const devicesObservable: Observable<{
  type: string,
  family: string,
  id: string,
  name: string,
}> = merge(
  ...observables.map(o =>
    o.pipe(
      catchError(e => {
        console.warn(`One Transport provider failed: ${e}`);
        return empty();
      }),
    ),
  ),
);

// Add support of BLE
// it is always the fallback choice because we always keep raw id in it.
// NB: we don't use ble observable because it will be given on ble redux state side
openHandlers.push(id =>
  // $FlowFixMe subtyping god help me
  BluetoothTransport.open(id),
);

export const open = (deviceId: string): Promise<Transport<*>> => {
  for (let i = 0; i < openHandlers.length; i++) {
    const open = openHandlers[i];
    const p = open(deviceId);
    if (p) return p;
  }
  return Promise.reject(new Error(`Can't find handler to open ${deviceId}`));
};<|MERGE_RESOLUTION|>--- conflicted
+++ resolved
@@ -7,11 +7,7 @@
 
 import type Transport from "@ledgerhq/hw-transport";
 import HIDTransport from "@ledgerhq/react-native-hid";
-<<<<<<< HEAD
-import withStaticURL from "@ledgerhq/hw-transport-http";
-=======
 import withStaticURLs from "@ledgerhq/hw-transport-http";
->>>>>>> bbf7d002
 import Config from "react-native-config";
 import Eth from "@ledgerhq/hw-app-eth";
 
@@ -49,11 +45,7 @@
 // Add dev mode support of an http proxy
 if (__DEV__) {
   const { DEBUG_COMM_HTTP_PROXY } = Config;
-<<<<<<< HEAD
-  const DebugHttpProxy = withStaticURL(DEBUG_COMM_HTTP_PROXY.split("|"));
-=======
   const DebugHttpProxy = withStaticURLs(DEBUG_COMM_HTTP_PROXY.split("|"));
->>>>>>> bbf7d002
   const debugHttpObservable = Observable.create(o =>
     DebugHttpProxy.listen(o),
   ).pipe(
