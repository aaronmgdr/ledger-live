// @flow
/* eslint import/no-cycle: 0 */
import { handleActions } from "redux-actions";
import { Platform, Appearance } from "react-native";
import merge from "lodash/merge";
import {
  findCurrencyByTicker,
  getCryptoCurrencyById,
  getFiatCurrencyByTicker,
  listSupportedFiats,
} from "@ledgerhq/live-common/lib/currencies";
import { getEnv, setEnvUnsafe } from "@ledgerhq/live-common/lib/env";
import { createSelector } from "reselect";
import type {
  CryptoCurrency,
  Currency,
  AccountLike,
} from "@ledgerhq/live-common/lib/types";
import type { Device } from "@ledgerhq/live-common/lib/hw/actions/types";
import { getAccountCurrency } from "@ledgerhq/live-common/lib/account/helpers";
import Config from "react-native-config";
import type { PortfolioRange } from "@ledgerhq/live-common/lib/portfolio/v2/types";
import type { DeviceModelInfo } from "@ledgerhq/live-common/lib/types/manager";
import { currencySettingsDefaults } from "../helpers/CurrencySettingsDefaults";
import type { State } from ".";
import { getDefaultLanguageLocale, getDefaultLocale } from "../languages";

const bitcoin = getCryptoCurrencyById("bitcoin");
const ethereum = getCryptoCurrencyById("ethereum");
export const possibleIntermediaries = [bitcoin, ethereum];
export const supportedCountervalues = [
  ...listSupportedFiats(),
  ...possibleIntermediaries,
];
export const intermediaryCurrency = (from: Currency, _to: Currency) => {
  if (from === ethereum || from.type === "TokenCurrency") return ethereum;
  return bitcoin;
};

export type CurrencySettings = {
  confirmationsNb: number,
};

export const timeRangeDaysByKey = {
  day: 1,
  week: 7,
  month: 30,
  year: 365,
  all: -1,
};

export type Privacy = {
  // when we set the privacy, we also retrieve the biometricsType info
  biometricsType: ?string,
  // this tells if the biometrics was enabled by user yet
  biometricsEnabled: boolean,
};

const colorScheme = Appearance.getColorScheme();

<<<<<<< HEAD
export type Theme = "light" | "dark" | "dusk";
=======
export type Theme = "light" | "dark";

>>>>>>> 2486521e
export type SettingsState = {
  counterValue: string,
  counterValueExchange: ?string,
  reportErrorsEnabled: boolean,
  analyticsEnabled: boolean,
  privacy: ?Privacy,
  currenciesSettings: {
    [ticker: string]: CurrencySettings,
  },
  pairExchanges: {
    [pair: string]: ?string,
  },
  selectedTimeRange: PortfolioRange,
  orderAccounts: string,
  hasCompletedOnboarding: boolean,
  hasInstalledAnyApp: boolean,
  readOnlyModeEnabled: boolean,
  experimentalUSBEnabled: boolean,
  countervalueFirst: boolean,
  hideEmptyTokenAccounts: boolean,
  blacklistedTokenIds: string[],
  dismissedBanners: string[],
  hasAvailableUpdate: boolean,
  theme: Theme,
  osTheme: ?string,
  carouselVisibility: number,
  discreetMode: boolean,
  language: string,
  locale: ?string,
  swap: {
    hasAcceptedIPSharing: false,
    acceptedProviders: [],
    selectableCurrencies: [],
    KYC: {},
  },
  lastSeenDevice: ?DeviceModelInfo,
<<<<<<< HEAD
  lastConnectedDevice: ?Device,
=======
  starredMarketCoins: string[],
>>>>>>> 2486521e
};

export const INITIAL_STATE: SettingsState = {
  counterValue: "USD",
  counterValueExchange: null,
  privacy: null,
  reportErrorsEnabled: true,
  analyticsEnabled: true,
  currenciesSettings: {},
  pairExchanges: {},
  selectedTimeRange: "month",
  orderAccounts: "balance|desc",
  hasCompletedOnboarding: false,
  hasInstalledAnyApp: true,
  readOnlyModeEnabled: !Config.DISABLE_READ_ONLY,
  experimentalUSBEnabled: false,
  countervalueFirst: false,
  hideEmptyTokenAccounts: false,
  blacklistedTokenIds: [],
  dismissedBanners: [],
  hasAvailableUpdate: false,
  theme: colorScheme === "dark" ? "dark" : "light",
  osTheme: undefined,
  carouselVisibility: 0,
  discreetMode: false,
  language: getDefaultLanguageLocale(),
  locale: null,
  swap: {
    hasAcceptedIPSharing: false,
    acceptedProviders: [],
    selectableCurrencies: [],
    KYC: {},
  },
  lastSeenDevice: null,
<<<<<<< HEAD
  lastConnectedDevice: null,
=======
  starredMarketCoins: [],
>>>>>>> 2486521e
};

const pairHash = (from, to) => `${from.ticker}_${to.ticker}`;

const handlers: Object = {
  SETTINGS_IMPORT: (state: SettingsState, { settings }) => ({
    ...state,
    ...settings,
  }),
  SETTINGS_IMPORT_DESKTOP: (state: SettingsState, { settings }) => {
    const { developerModeEnabled, ...rest } = settings;

    if (developerModeEnabled !== undefined)
      setEnvUnsafe("MANAGER_DEV_MODE", developerModeEnabled);

    return {
      ...state,
      ...rest,
      currenciesSettings: merge(
        state.currenciesSettings,
        settings.currenciesSettings,
      ),
    };
  },
  UPDATE_CURRENCY_SETTINGS: (
    { currenciesSettings, ...state }: SettingsState,
    { ticker, patch },
  ) => ({
    ...state,
    currenciesSettings: {
      ...currenciesSettings,
      [ticker]: { ...currenciesSettings[ticker], ...patch },
    },
  }),
  SETTINGS_SET_PRIVACY: (state: SettingsState, { privacy }) => ({
    ...state,
    privacy,
  }),

  SETTINGS_SET_PRIVACY_BIOMETRICS: (state: SettingsState, { enabled }) => ({
    ...state,
    privacy: {
      ...state.privacy,
      biometricsEnabled: enabled,
    },
  }),

  SETTINGS_DISABLE_PRIVACY: (state: SettingsState) => ({
    ...state,
    privacy: null,
  }),

  SETTINGS_SET_REPORT_ERRORS: (
    state: SettingsState,
    { reportErrorsEnabled },
  ) => ({
    ...state,
    reportErrorsEnabled,
  }),

  SETTINGS_SET_ANALYTICS: (state: SettingsState, { analyticsEnabled }) => ({
    ...state,
    analyticsEnabled,
  }),

  SETTINGS_SET_COUNTERVALUE: (state: SettingsState, { counterValue }) => ({
    ...state,
    counterValue,
    counterValueExchange: null, // also reset the exchange
  }),

  SETTINGS_SET_ORDER_ACCOUNTS: (state: SettingsState, { orderAccounts }) => ({
    ...state,
    orderAccounts,
  }),

  SETTINGS_SET_PAIRS: (
    state: SettingsState,
    {
      pairs,
    }: {
      pairs: Array<{
        from: Currency,
        to: Currency,
        exchange: *,
      }>,
    },
  ) => {
    const copy = { ...state };
    copy.pairExchanges = { ...copy.pairExchanges };
    for (const { to, from, exchange } of pairs) {
      copy.pairExchanges[pairHash(from, to)] = exchange;
    }
    return copy;
  },

  SETTINGS_SET_SELECTED_TIME_RANGE: (
    state,
    { payload: selectedTimeRange },
  ) => ({
    ...state,
    selectedTimeRange,
  }),

  SETTINGS_COMPLETE_ONBOARDING: state => ({
    ...state,
    hasCompletedOnboarding: true,
  }),

  SETTINGS_INSTALL_APP_FIRST_TIME: (state, action) => ({
    ...state,
    hasInstalledAnyApp: action.hasInstalledAnyApp,
  }),

  SETTINGS_SET_READONLY_MODE: (state, action) => ({
    ...state,
    readOnlyModeEnabled: action.enabled,
  }),

  SETTINGS_SET_EXPERIMENTAL_USB_SUPPORT: (state, action) => ({
    ...state,
    experimentalUSBEnabled: action.enabled,
  }),

  SETTINGS_SWITCH_COUNTERVALUE_FIRST: state => ({
    ...state,
    countervalueFirst: !state.countervalueFirst,
  }),

  SETTINGS_HIDE_EMPTY_TOKEN_ACCOUNTS: (state, { hideEmptyTokenAccounts }) => ({
    ...state,
    hideEmptyTokenAccounts,
  }),
  SHOW_TOKEN: (state: SettingsState, { payload: tokenId }) => {
    const ids = state.blacklistedTokenIds;
    return {
      ...state,
      blacklistedTokenIds: ids.filter(id => id !== tokenId),
    };
  },
  BLACKLIST_TOKEN: (state: SettingsState, { payload: tokenId }) => {
    const ids = state.blacklistedTokenIds;
    return {
      ...state,
      blacklistedTokenIds: [...ids, tokenId],
    };
  },
  SETTINGS_DISMISS_BANNER: (state, { payload }) => ({
    ...state,
    dismissedBanners: [...state.dismissedBanners, payload],
  }),
  SETTINGS_SET_AVAILABLE_UPDATE: (state, action) => ({
    ...state,
    hasAvailableUpdate: action.enabled,
  }),
  DANGEROUSLY_OVERRIDE_STATE: (state: SettingsState): SettingsState => ({
    ...state,
  }),
  SETTINGS_SET_THEME: (state, { payload: theme }) => ({
    ...state,
    theme,
  }),
  SETTINGS_SET_OS_THEME: (state, { payload: osTheme }) => ({
    ...state,
    osTheme,
  }),
  SETTINGS_SET_CAROUSEL_VISIBILITY: (state: SettingsState, { payload }) => ({
    ...state,
    carouselVisibility: payload,
  }),
  SETTINGS_SET_DISCREET_MODE: (state: SettingsState, { payload }) => ({
    ...state,
    discreetMode: payload,
  }),
  SETTINGS_SET_LANGUAGE: (state: SettingsState, { payload }) => ({
    ...state,
    language: payload,
  }),
  SETTINGS_SET_LOCALE: (state: SettingsState, { payload }) => ({
    ...state,
    locale: payload,
  }),
  SET_SWAP_SELECTABLE_CURRENCIES: (state: SettingsState, { payload }) => ({
    ...state,
    swap: {
      ...state.swap,
      selectableCurrencies: payload,
    },
  }),
  SET_SWAP_KYC: (state: SettingsState, { payload }) => {
    const { provider, id, status } = payload;
    const KYC = { ...state.swap.KYC };

    if (id && status) {
      KYC[provider] = { id, status };
    } else {
      delete KYC[provider];
    }

    return {
      ...state,
      swap: {
        ...state.swap,
        KYC,
      },
    };
  },
  ACCEPT_SWAP_PROVIDER: (state: SettingsState, { payload }) => ({
    ...state,
    swap: {
      ...state.swap,
      acceptedProviders: [
        ...new Set([...(state.swap?.acceptedProviders || []), payload]),
      ],
    },
  }),
  LAST_SEEN_DEVICE_INFO: (
    state: SettingsState,
    { payload: dmi }: { payload: DeviceModelInfo },
  ) => ({
    ...state,
    lastSeenDevice: {
      ...(state.lastSeenDevice || {}),
      ...dmi,
    },
  }),
  ADD_STARRED_MARKET_COINS: (state: SettingsState, { payload }) => ({
    ...state,
    starredMarketCoins: [...state.starredMarketCoins, payload],
  }),
  REMOVE_STARRED_MARKET_COINS: (state: SettingsState, { payload }) => ({
    ...state,
    starredMarketCoins: state.starredMarketCoins.filter(id => id !== payload),
  }),
  SET_LAST_CONNECTED_DEVICE: (
    state: SettingsState,
    { payload: lastConnectedDevice }: { payload: Device },
  ) => ({
    ...state,
    lastConnectedDevice,
  }),
};

const storeSelector = (state: *): SettingsState => state.settings;

export const exportSelector = storeSelector;

const counterValueCurrencyLocalSelector = (state: SettingsState): Currency =>
  findCurrencyByTicker(state.counterValue) || getFiatCurrencyByTicker("USD");

// $FlowFixMe
export const counterValueCurrencySelector = createSelector(
  storeSelector,
  counterValueCurrencyLocalSelector,
);

const counterValueExchangeLocalSelector = (s: SettingsState) =>
  s.counterValueExchange;

// $FlowFixMe
export const counterValueExchangeSelector = createSelector(
  storeSelector,
  counterValueExchangeLocalSelector,
);

const defaultCurrencySettingsForCurrency: Currency => CurrencySettings = crypto => {
  const defaults = currencySettingsDefaults(crypto);
  return {
    confirmationsNb: defaults.confirmationsNb
      ? defaults.confirmationsNb.def
      : 0,
    exchange: null,
  };
};

// DEPRECATED
export const currencySettingsSelector = (
  state: State,
  { currency }: { currency: Currency },
) => ({
  ...defaultCurrencySettingsForCurrency(currency),
  ...state.settings.currenciesSettings[currency.ticker],
});

// $FlowFixMe
export const privacySelector = createSelector(storeSelector, s => s.privacy);

// $FlowFixMe
export const reportErrorsEnabledSelector = createSelector(
  storeSelector,
  s => s.reportErrorsEnabled,
);

// $FlowFixMe
export const analyticsEnabledSelector = createSelector(
  storeSelector,
  s => s.analyticsEnabled,
);

// $FlowFixMe
export const experimentalUSBEnabledSelector = createSelector(
  storeSelector,
  s => s.experimentalUSBEnabled,
);

export const currencySettingsForAccountSelector = (
  s: *,
  { account }: { account: AccountLike },
) => currencySettingsSelector(s, { currency: getAccountCurrency(account) });

export const exchangeSettingsForPairSelector = (
  state: State,
  { from, to }: { from: Currency, to: Currency },
): ?string => state.settings.pairExchanges[pairHash(from, to)];

export const confirmationsNbForCurrencySelector = (
  state: State,
  { currency }: { currency: CryptoCurrency },
): number => {
  const obj = state.settings.currenciesSettings[currency.ticker];
  if (obj) return obj.confirmationsNb;
  const defs = currencySettingsDefaults(currency);
  return defs.confirmationsNb ? defs.confirmationsNb.def : 0;
};

export const selectedTimeRangeSelector = (state: State) =>
  state.settings.selectedTimeRange;

export const orderAccountsSelector = (state: State) =>
  state.settings.orderAccounts;

export const hasCompletedOnboardingSelector = (state: State) =>
  state.settings.hasCompletedOnboarding;

export const hasInstalledAnyAppSelector = (state: State) =>
  state.settings.hasInstalledAnyApp;

export const countervalueFirstSelector = (state: State) =>
  state.settings.countervalueFirst;

export const readOnlyModeEnabledSelector = (state: State) =>
  Platform.OS !== "android" && state.settings.readOnlyModeEnabled;

export const blacklistedTokenIdsSelector = (state: State) =>
  state.settings.blacklistedTokenIds;

// $FlowFixMe
export const exportSettingsSelector = createSelector(
  counterValueCurrencySelector,
  () => getEnv("MANAGER_DEV_MODE"),
  state => state.settings.currenciesSettings,
  state => state.settings.pairExchanges,
  (
    counterValueCurrency,
    developerModeEnabled,
    currenciesSettings,
    pairExchanges,
  ) => ({
    counterValue: counterValueCurrency.ticker,
    currenciesSettings,
    pairExchanges,
    developerModeEnabled,
  }),
);

export const hideEmptyTokenAccountsEnabledSelector = (state: State) =>
  state.settings.hideEmptyTokenAccounts;

export const dismissedBannersSelector = (state: State) =>
  state.settings.dismissedBanners;

export const hasAvailableUpdateSelector = (state: State) =>
  state.settings.hasAvailableUpdate;

export const carouselVisibilitySelector = (state: State) =>
  state.settings.carouselVisibility;

export const discreetModeSelector = (state: State): boolean =>
  state.settings.discreetMode === true;

export default handleActions(handlers, INITIAL_STATE);

export const themeSelector = (state: State) => {
  const val = state.settings.theme;
  return val === "dusk" ? "dark" : val;
};

export const osThemeSelector = (state: State) => state.settings.osTheme;

export const languageSelector = (state: State) =>
  state.settings.language || getDefaultLanguageLocale();

export const localeSelector = (state: State) =>
  state.settings.locale || getDefaultLocale();

export const swapHasAcceptedIPSharingSelector = (state: State) =>
  state.settings.swap.hasAcceptedIPSharing;

export const swapSelectableCurrenciesSelector = (state: Object) =>
  state.settings.swap.selectableCurrencies;

export const swapAcceptedProvidersSelector = (state: State) =>
  state.settings.swap.acceptedProviders;

export const swapKYCSelector = (state: Object) => state.settings.swap.KYC;

export const lastSeenDeviceSelector = (state: State) =>
  state.settings.lastSeenDevice;

<<<<<<< HEAD
export const lastConnectedDeviceSelector = (state: State) =>
  state.settings.lastConnectedDevice;
=======
export const starredMarketCoinsSelector = (state: State) =>
  state.settings.starredMarketCoins;
>>>>>>> 2486521e
<|MERGE_RESOLUTION|>--- conflicted
+++ resolved
@@ -58,12 +58,8 @@
 
 const colorScheme = Appearance.getColorScheme();
 
-<<<<<<< HEAD
-export type Theme = "light" | "dark" | "dusk";
-=======
 export type Theme = "light" | "dark";
 
->>>>>>> 2486521e
 export type SettingsState = {
   counterValue: string,
   counterValueExchange: ?string,
@@ -100,11 +96,8 @@
     KYC: {},
   },
   lastSeenDevice: ?DeviceModelInfo,
-<<<<<<< HEAD
+  starredMarketCoins: string[],
   lastConnectedDevice: ?Device,
-=======
-  starredMarketCoins: string[],
->>>>>>> 2486521e
 };
 
 export const INITIAL_STATE: SettingsState = {
@@ -139,11 +132,8 @@
     KYC: {},
   },
   lastSeenDevice: null,
-<<<<<<< HEAD
+  starredMarketCoins: [],
   lastConnectedDevice: null,
-=======
-  starredMarketCoins: [],
->>>>>>> 2486521e
 };
 
 const pairHash = (from, to) => `${from.ticker}_${to.ticker}`;
@@ -553,10 +543,8 @@
 export const lastSeenDeviceSelector = (state: State) =>
   state.settings.lastSeenDevice;
 
-<<<<<<< HEAD
-export const lastConnectedDeviceSelector = (state: State) =>
-  state.settings.lastConnectedDevice;
-=======
 export const starredMarketCoinsSelector = (state: State) =>
   state.settings.starredMarketCoins;
->>>>>>> 2486521e
+
+export const lastConnectedDeviceSelector = (state: State) =>
+  state.settings.lastConnectedDevice;