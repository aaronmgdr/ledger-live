--- conflicted
+++ resolved
@@ -173,17 +173,8 @@
           renderSectionHeader={this.renderSectionHeader}
           onEndReached={this.onEndReached}
           showsVerticalScrollIndicator={false}
-<<<<<<< HEAD
           accountId={account.id}
-=======
-          provideSyncRefreshControlBehavior={{
-            type: "SYNC_ONE_ACCOUNT",
-            accountId: account.id,
-            priority: 10,
-          }}
-          contentContainerStyle={styles.contentContainer}
           stickySectionHeadersEnabled={false}
->>>>>>> 66fb3a62
         />
       </View>
     );
