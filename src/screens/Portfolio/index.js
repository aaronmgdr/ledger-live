// @flow

import React, { Component } from "react";
import { compose } from "redux";
import { connect } from "react-redux";
import {
  View,
  StyleSheet,
  SectionList,
  Animated,
  SafeAreaView,
} from "react-native";

import type { Account, Operation } from "@ledgerhq/live-common/lib/types";
import { groupAccountsOperationsByDay } from "@ledgerhq/live-common/lib/helpers/account";
import type AnimatedValue from "react-native/Libraries/Animated/src/nodes/AnimatedValue";

import colors from "../../colors";

import { accountsSelector } from "../../reducers/accounts";

import SectionHeader from "../../components/SectionHeader";
import NoMoreOperationFooter from "../../components/NoMoreOperationFooter";
import NoOperationFooter from "../../components/NoOperationFooter";
import LoadingFooter from "../../components/LoadingFooter";
import OperationRow from "../../components/OperationRow";
import PortfolioIcon from "../../icons/Portfolio";
import globalSyncRefreshControl from "../../components/globalSyncRefreshControl";
import provideSummary from "../../components/provideSummary";

import type { Summary } from "../../components/provideSummary";

import GraphCardContainer from "./GraphCardContainer";
import StickyHeader from "./StickyHeader";
import EmptyStatePortfolio from "./EmptyStatePortfolio";
import extraStatusBarPadding from "../../logic/extraStatusBarPadding";
import { scrollToTopIntent } from "./events";
import SyncBackground from "../../bridge/SyncBackground";

const AnimatedSectionList = Animated.createAnimatedComponent(SectionList);
const List = globalSyncRefreshControl(AnimatedSectionList);

const navigationOptions = {
  tabBarIcon: ({ tintColor }: *) => (
    <PortfolioIcon size={18} color={tintColor} />
  ),
};

const mapStateToProps = state => ({
  accounts: accountsSelector(state),
});

class Portfolio extends Component<
  {
    accounts: Account[],
    summary: Summary,
    navigation: *,
  },
  {
    opCount: number,
    scrollY: AnimatedValue,
  },
> {
  static navigationOptions = navigationOptions;

  state = {
    opCount: 50,
    scrollY: new Animated.Value(0),
  };

  ref = React.createRef();

  scrollSub: *;

  componentDidMount() {
    this.scrollSub = scrollToTopIntent.subscribe(() => {
      const sectionList = this.ref.current && this.ref.current.getNode();
      if (sectionList) {
        sectionList.getScrollResponder().scrollTo({
          x: 0,
          y: 0,
          animated: true,
        });
      }
    });
  }

  componentWillUnmount() {
    this.scrollSub.unsubscribe();
  }

  keyExtractor = (item: Operation) => item.id;

  ListHeaderComponent = () => (
    <GraphCardContainer summary={this.props.summary} />
  );

  renderItem = ({ item }: { item: Operation }) => {
    const account = this.props.accounts.find(a => a.id === item.accountId);

    if (!account) return null;

    return (
      <OperationRow
        operation={item}
        account={account}
        navigation={this.props.navigation}
        multipleAccounts
      />
    );
  };

  renderSectionHeader = ({ section }: { section: * }) => (
    <SectionHeader section={section} />
  );

  onEndReached = () => {
    this.setState(({ opCount }) => ({ opCount: opCount + 50 }));
  };

  render() {
    const { summary, accounts, navigation } = this.props;
    const { opCount, scrollY } = this.state;

    if (accounts.length === 0) {
      return (
        <View style={styles.root}>
          <EmptyStatePortfolio navigation={navigation} />
        </View>
      );
    }

    const { sections, completed } = groupAccountsOperationsByDay(
      accounts,
      opCount,
    );

    return (
      <View style={[styles.root, { paddingTop: extraStatusBarPadding }]}>
<<<<<<< HEAD
        <StickyHeader scrollY={scrollY} summary={summary} />
=======
        <Header scrollY={scrollY} summary={summary} />
        <SyncBackground />
>>>>>>> 66fb3a62
        <SafeAreaView style={styles.inner}>
          <List
            forwardedRef={this.ref}
            sections={sections}
            style={styles.list}
            contentContainerStyle={styles.contentContainer}
            keyExtractor={this.keyExtractor}
            renderItem={this.renderItem}
            renderSectionHeader={this.renderSectionHeader}
            onEndReached={this.onEndReached}
            stickySectionHeadersEnabled={false}
            showsVerticalScrollIndicator={false}
            scrollEventThrottle={16}
            onScroll={Animated.event(
              [{ nativeEvent: { contentOffset: { y: scrollY } } }],
              { useNativeDriver: true },
            )}
            ListHeaderComponent={this.ListHeaderComponent}
            ListFooterComponent={
              !completed
                ? LoadingFooter
                : sections.length === 0
                  ? NoOperationFooter
                  : NoMoreOperationFooter
            }
          />
        </SafeAreaView>
      </View>
    );
  }
}

export default compose(
  connect(mapStateToProps),
  provideSummary,
)(Portfolio);

const styles = StyleSheet.create({
  root: {
    flex: 1,
    backgroundColor: colors.lightGrey,
  },
  inner: {
    flex: 1,
  },
  list: {
    flex: 1,
  },
  contentContainer: {
    paddingTop: 16,
    paddingBottom: 64,
  },
});<|MERGE_RESOLUTION|>--- conflicted
+++ resolved
@@ -137,12 +137,8 @@
 
     return (
       <View style={[styles.root, { paddingTop: extraStatusBarPadding }]}>
-<<<<<<< HEAD
         <StickyHeader scrollY={scrollY} summary={summary} />
-=======
-        <Header scrollY={scrollY} summary={summary} />
         <SyncBackground />
->>>>>>> 66fb3a62
         <SafeAreaView style={styles.inner}>
           <List
             forwardedRef={this.ref}
