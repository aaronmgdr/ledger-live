--- conflicted
+++ resolved
@@ -15,12 +15,8 @@
 import DeviceNanoAction from "../../components/DeviceNanoAction";
 import StepHeader from "../../components/StepHeader";
 import { BulletItem } from "../../components/BulletList";
-<<<<<<< HEAD
+import getWindowDimensions from "../../logic/getWindowDimensions";
 import Installing from "../../components/Installing";
-=======
-import getWindowDimensions from "../../logic/getWindowDimensions";
-import Installing from "./Installing";
->>>>>>> 572b8209
 
 type Navigation = NavigationScreenProp<{
   params: {
@@ -89,14 +85,9 @@
   }
 
   render() {
-<<<<<<< HEAD
     const { installing, progress } = this.state;
-    const width = Dimensions.get("window").width;
+    const { width } = getWindowDimensions();
 
-=======
-    const { installing } = this.state;
-    const windowWidth = getWindowDimensions().width;
->>>>>>> 572b8209
     return (
       <SafeAreaView style={styles.root}>
         <TrackScreen category="FirmwareUpdate" name="MCU" />
