--- conflicted
+++ resolved
@@ -17,14 +17,10 @@
 import StepHeader from "../../components/StepHeader";
 import LText from "../../components/LText";
 import DeviceNanoAction from "../../components/DeviceNanoAction";
-<<<<<<< HEAD
 import LiveLogo from "../../icons/LiveLogoIcon";
 import Spinning from "../../components/Spinning";
 import FirmwareProgress from "../../components/FirmwareProgress";
-=======
-import Installing from "./Installing";
 import getWindowDimensions from "../../logic/getWindowDimensions";
->>>>>>> 572b8209
 
 type Navigation = NavigationScreenProp<{
   params: {
@@ -102,15 +98,10 @@
 
   render() {
     const { navigation } = this.props;
-<<<<<<< HEAD
     const { progress } = this.state;
     const osu = navigation.getParam("osu");
-    const windowWidth = Dimensions.get("window").width;
+    const windowWidth = getWindowDimensions().width;
 
-=======
-    const latestFirmware = navigation.getParam("latestFirmware");
-    const windowWidth = getWindowDimensions().width;
->>>>>>> 572b8209
     return (
       <SafeAreaView style={styles.root}>
         <TrackScreen category="FirmwareUpdate" name="CheckId" />
