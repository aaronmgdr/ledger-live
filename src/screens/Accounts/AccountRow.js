--- conflicted
+++ resolved
@@ -41,7 +41,12 @@
 const TICK_W = 6;
 const TICK_H = 20;
 
-const AccountRow = ({ navigation, account, accountId }: Props) => {
+const AccountRow = ({
+  navigation,
+  account,
+  accountId,
+  onBlacklistToken,
+}: Props) => {
   // makes it refresh if this changes
   useEnv("HIDE_EMPTY_TOKEN_ACCOUNTS");
 
@@ -67,20 +72,9 @@
     [accountId, navigation],
   );
 
-<<<<<<< HEAD
   const onExpandSubAccountsPress = useCallback(() => {
     setCollapsed(collapsed => !collapsed);
   }, []);
-=======
-  render() {
-    const {
-      account,
-      isUpToDateAccount,
-      syncState,
-      onBlacklistToken,
-    } = this.props;
-    const subAccounts = listSubAccounts(account);
->>>>>>> 2646aceb
 
   const subAccounts = listSubAccounts(account);
 
@@ -137,7 +131,6 @@
                 </View>
               </View>
             </View>
-<<<<<<< HEAD
           </View>
         </RectButton>
         {subAccounts.length !== 0 ? (
@@ -154,6 +147,7 @@
                   key={i}
                   account={tkn}
                   onSubAccountPress={onSubAccountPress}
+                  onBlacklistToken={onBlacklistToken}
                 />
               ))}
             </View>
@@ -176,24 +170,6 @@
                       length: subAccounts.length,
                     }}
                     count={subAccounts.length}
-=======
-          </RectButton>
-          {subAccounts.length !== 0 ? (
-            <>
-              <View
-                style={[
-                  styles.subAccountList,
-                  { display: this.state.collapsed ? "none" : "flex" },
-                ]}
-              >
-                {subAccounts.map((tkn, i) => (
-                  <SubAccountRow
-                    nested
-                    key={i}
-                    account={tkn}
-                    onSubAccountPress={this.onSubAccountPress}
-                    onBlacklistToken={onBlacklistToken}
->>>>>>> 2646aceb
                   />
                 }
                 IconRight={() => (
