--- conflicted
+++ resolved
@@ -1,21 +1,14 @@
 import React, { useCallback } from "react";
 import { useTranslation } from "react-i18next";
 import { useNavigation } from "@react-navigation/native";
-<<<<<<< HEAD
-import { Link as TextLink } from "@ledgerhq/native-ui";
 import useFeature from "@ledgerhq/live-common/lib/featureFlags/useFeature";
-=======
->>>>>>> 3d5589f1
 import { track, TrackScreen } from "../../../analytics";
 import ChoiceCard from "../../../components/ChoiceCard";
 import { NavigatorName, ScreenName } from "../../../const";
 import OnboardingView from "../OnboardingView";
 import StyledStatusBar from "../../../components/StyledStatusBar";
 import Illustration from "../../../images/illustration/Illustration";
-<<<<<<< HEAD
-=======
 import DiscoverCard from "../../Discover/DiscoverCard";
->>>>>>> 3d5589f1
 
 const setupLedgerImg = require("../../../images/illustration/Shared/_SetupLedger.png");
 
@@ -33,11 +26,7 @@
 
   const buyLedger = useCallback(() => {
     track("Onboarding PostWelcome - Buy Ledger");
-<<<<<<< HEAD
     navigation.navigate(NavigatorName.BuyDevice);
-=======
-    navigation.navigate(ScreenName.BuyDeviceScreen);
->>>>>>> 3d5589f1
   }, []);
 
   return (
