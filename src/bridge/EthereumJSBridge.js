// @flow
import React from 'react'
import EthereumKind from 'components/FeesField/EthereumKind'
import type { Account, Operation } from '@ledgerhq/live-common/lib/types'
import { apiForCurrency } from 'api/Ethereum'
import type { Tx } from 'api/Ethereum'
import { getDerivations } from 'helpers/derivations'
import getAddressCommand from 'commands/getAddress'
import signTransactionCommand from 'commands/signTransaction'
import type { EditProps, WalletBridge } from './types'

// TODO in future it would be neat to support eip55

type Transaction = *

const EditFees = ({ account, onChange, value }: EditProps<Transaction>) => (
  <EthereumKind
    onChange={gasPrice => {
      onChange({ ...value, gasPrice })
    }}
    gasPrice={value.gasPrice}
    account={account}
  />
)

const toAccountOperation = (account: Account) => (tx: Tx): Operation => {
  const sending = account.address.toLowerCase() === tx.from.toLowerCase()
  return {
    id: tx.hash,
    hash: tx.hash,
    address: sending ? tx.to : tx.from,
    amount: (sending ? -1 : 1) * tx.value,
    blockHeight: tx.block && tx.block.height,
    blockHash: tx.block && tx.block.hash,
    accountId: account.id,
    senders: [tx.from],
    recipients: [tx.to],
    date: new Date(tx.received_at),
  }
}

function isRecipientValid(currency, recipient) {
  return !!recipient.match(/^0x[0-9a-fA-F]{40}$/)
}

function mergeOps(existing: Operation[], newFetched: Operation[]) {
  const ids = existing.map(o => o.id)
  const all = existing.concat(newFetched.filter(o => !ids.includes(o.id)))
  return all.sort((a, b) => a.date - b.date)
}

const paginateMoreTransactions = async (
  account: Account,
  acc: Operation[],
): Promise<Operation[]> => {
  const api = apiForCurrency(account.currency)
  const { txs } = await api.getTransactions(
    account.address,
    acc.length ? acc[acc.length - 1].blockHash : undefined,
  )
  if (txs.length === 0) return acc
  return mergeOps(acc, txs.map(toAccountOperation(account)))
}

const EthereumBridge: WalletBridge<Transaction> = {
  scanAccountsOnDevice(currency, deviceId, { next, complete, error }) {
    let finished = false
    const unsubscribe = () => {
      finished = true
    }
    const api = apiForCurrency(currency)

    // in future ideally what we want is:
    // return mergeMap(addressesObservable, address => fetchAccount(address))

    let balanceZerosCount = 0

    let currentBlockPromise
    function lazyCurrentBlock() {
      if (!currentBlockPromise) {
        currentBlockPromise = api.getCurrentBlock()
      }
      return currentBlockPromise
    }

    async function stepAddress(
      index,
      { address, path },
      isStandard,
    ): { account?: Account, complete?: boolean } {
      const balance = await api.getAccountBalance(address)
      if (finished) return {}
      if (balance === 0) {
<<<<<<< HEAD
        if (isStandard) {
          if (balanceZerosCount === 0) {
            // first zero account will emit one account as opportunity to create a new account..
            const currentBlock = await lazyCurrentBlock()
            const accountId = `${currency.id}_${address}`
            const account: Account = {
              id: accountId,
              xpub: '',
              path,
              walletPath: String(index),
              name: 'New Account',
              isSegwit: false,
              address,
              addresses: [address],
              balance,
              blockHeight: currentBlock.height,
              archived: true,
              index,
              currency,
              operations: [],
              unit: currency.units[0],
              lastSyncDate: new Date(),
            }
            return { account, complete: true }
=======
        if (balanceZerosCount === 0) {
          // first zero account will emit one account as opportunity to create a new account..
          const currentBlock = await lazyCurrentBlock()
          const accountId = `${currency.id}_${address}`
          const account: Account = {
            id: accountId,
            xpub: '',
            path, // FIXME we probably not want the address path in the account.path
            walletPath: String(index),
            name: 'New Account',
            isSegwit: false,
            address,
            addresses: [{ str: address, path, }],
            balance,
            blockHeight: currentBlock.height,
            archived: true,
            index,
            currency,
            operations: [],
            unit: currency.units[0],
            lastSyncDate: new Date(),
>>>>>>> 07bdc166
          }
          balanceZerosCount++
        }
        // NB for legacy addresses we might not want to stop at first zero but continue forever
        return { complete: true }
      }

      const currentBlock = await lazyCurrentBlock()
      if (finished) return {}
      const { txs } = await api.getTransactions(address)
      if (finished) return {}
      const accountId = `${currency.id}_${address}`
      const account: Account = {
        id: accountId,
        xpub: '',
            path, // FIXME we probably not want the address path in the account.path
        walletPath: String(index),
        name: address.slice(32),
        isSegwit: false,
        address,
        addresses: [{ str: address, path, }],
        balance,
        blockHeight: currentBlock.height,
        archived: true,
        index,
        currency,
        operations: [],
        unit: currency.units[0],
        lastSyncDate: new Date(),
      }
      account.operations = txs.map(toAccountOperation(account))
      return { account }
    }

    async function main() {
      try {
        const derivations = getDerivations(currency)
        const last = derivations[derivations.length - 1]
        for (const derivation of derivations) {
          const isStandard = last === derivation
          for (let index = 0; index < 255; index++) {
            const path = derivation({ currency, x: index, segwit: false })
            console.log(path)
            const res = await getAddressCommand
              .send({ currencyId: currency.id, devicePath: deviceId, path })
              .toPromise()
            const r = await stepAddress(index, res, isStandard)
            console.log('=>', r.account)
            if (r.account) next(r.account)
            if (r.complete) {
              break
            }
          }
        }
        complete()
      } catch (e) {
        error(e)
      }
    }

    main()

    return { unsubscribe }
  },

  synchronize({ address, blockHeight, currency }, { next, complete, error }) {
    let unsubscribed = false
    const api = apiForCurrency(currency)
    async function main() {
      try {
        const block = await api.getCurrentBlock()
        if (unsubscribed) return
        if (block.height === blockHeight) {
          complete()
        } else {
          const balance = await api.getAccountBalance(address)
          if (unsubscribed) return
          const { txs } = await api.getTransactions(address)
          if (unsubscribed) return
          next(a => {
            const currentOps = a.operations
            const newOps = txs.map(toAccountOperation(a))
            const { length: newLength } = newOps
            const { length } = currentOps
            if (
              // still empty
              (length === 0 && newLength === 0) ||
              // latest is still same
              (length > 0 && newLength > 0 && currentOps[0].id === newOps[0].id)
            ) {
              return a
            }
            const operations = mergeOps(currentOps, newOps)
            return {
              ...a,
              operations,
              balance,
              blockHeight: block.height,
              lastSyncDate: new Date(),
            }
          })
          complete()
        }
      } catch (e) {
        error(e)
      }
    }
    main()
    return {
      unsubscribe() {
        unsubscribed = true
      },
    }
  },

  pullMoreOperations: async account => {
    const operations = await paginateMoreTransactions(account, account.operations)
    return a => ({ ...a, operations })
  },

  isRecipientValid: (currency, recipient) => Promise.resolve(isRecipientValid(currency, recipient)),

  createTransaction: () => ({
    amount: 0,
    recipient: '',
    gasPrice: 0,
  }),

  editTransactionAmount: (account, t, amount) => ({
    ...t,
    amount,
  }),

  getTransactionAmount: (a, t) => t.amount,

  editTransactionRecipient: (account, t, recipient) => ({
    ...t,
    recipient,
  }),

  getTransactionRecipient: (a, t) => t.recipient,

  isValidTransaction: (a, t) => (t.amount > 0 && t.recipient && true) || false,

  // $FlowFixMe
  EditFees,

  getTotalSpent: (a, t) => Promise.resolve(t.amount + t.gasPrice),

  getMaxAmount: (a, t) => Promise.resolve(a.balance - t.gasPrice),

  signAndBroadcast: async ({ account: a, transaction: t, deviceId }) => {
    const api = apiForCurrency(a.currency)

    const nonce = await api.getAccountNonce(a.address)

    const transaction = await signTransactionCommand
      .send({
        currencyId: a.currency.id,
        devicePath: deviceId,
        path: a.path,
        transaction: { ...t, nonce },
      })
      .toPromise()

    const result = await api.broadcastTransaction(transaction)

    return result
  },
}

export default EthereumBridge<|MERGE_RESOLUTION|>--- conflicted
+++ resolved
@@ -91,7 +91,6 @@
       const balance = await api.getAccountBalance(address)
       if (finished) return {}
       if (balance === 0) {
-<<<<<<< HEAD
         if (isStandard) {
           if (balanceZerosCount === 0) {
             // first zero account will emit one account as opportunity to create a new account..
@@ -100,12 +99,12 @@
             const account: Account = {
               id: accountId,
               xpub: '',
-              path,
+              path, // FIXME we probably not want the address path in the account.path
               walletPath: String(index),
               name: 'New Account',
               isSegwit: false,
               address,
-              addresses: [address],
+              addresses: [{ str: address, path, }],
               balance,
               blockHeight: currentBlock.height,
               archived: true,
@@ -116,29 +115,6 @@
               lastSyncDate: new Date(),
             }
             return { account, complete: true }
-=======
-        if (balanceZerosCount === 0) {
-          // first zero account will emit one account as opportunity to create a new account..
-          const currentBlock = await lazyCurrentBlock()
-          const accountId = `${currency.id}_${address}`
-          const account: Account = {
-            id: accountId,
-            xpub: '',
-            path, // FIXME we probably not want the address path in the account.path
-            walletPath: String(index),
-            name: 'New Account',
-            isSegwit: false,
-            address,
-            addresses: [{ str: address, path, }],
-            balance,
-            blockHeight: currentBlock.height,
-            archived: true,
-            index,
-            currency,
-            operations: [],
-            unit: currency.units[0],
-            lastSyncDate: new Date(),
->>>>>>> 07bdc166
           }
           balanceZerosCount++
         }
