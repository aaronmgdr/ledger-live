--- conflicted
+++ resolved
@@ -649,15 +649,11 @@
       },
       "lending": {
         "title": "Lend crypto",
-<<<<<<< HEAD
         "description": "Lend asset on the Compound Protocol"
       },
       "blackfriday": {
         "title": "BLACK FRIDAY",
         "description": "Enjoy 40% off with promo code BLACKFRIDAY20"
-=======
-        "description": "Lend assets on the Compound Protocol"
->>>>>>> 042a1dc0
       }
     }
   },
