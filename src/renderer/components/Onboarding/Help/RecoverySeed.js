// @flow

import React, { useCallback } from "react";
import { useTranslation } from "react-i18next";
import Text from "~/renderer/components/Text";
import styled from "styled-components";
import { ScrollArea } from "~/renderer/components/Onboarding/ScrollArea";
import ChevronRight from "~/renderer/icons/ChevronRight";
import FakeLink from "~/renderer/components/FakeLink";
import { openURL } from "~/renderer/linking";
import { urls } from "~/config/urls";

const PointContainer = styled.div`
  display: flex;
  flex-direction: row;
  margin-bottom: 16px;
`;

const PointIconContainer = styled.div`
  width: 28px;
  height: 28px;
  display: flex;
  align-items: center;
  justify-content: center;
  border-radius: 50%;
  color: #6490f1;
  background-color: #6490f110;
`;

type PointProps = {
  children: string,
};

function Point({ children }: PointProps) {
  return (
    <PointContainer>
      <PointIconContainer>
        <ChevronRight size={12} />
      </PointIconContainer>
      <Text
        ml="16px"
        color="palette.text.shade100"
        ff="Inter|Regular"
        fontSize="14px"
        lineHeight="21px"
        style={{ flex: 1 }}
      >
        {children}
      </Text>
    </PointContainer>
  );
}

const PinHelpContainer = styled.div`
  display: flex;
  flex-direction: column;
  margin-top: 76px;
`;

export function RecoverySeed() {
  const { t } = useTranslation();

  const onClickLink = useCallback(() => openURL(urls.whatIsARecoveryPhrase), []);

  return (
    <ScrollArea>
      <PinHelpContainer>
        <Text
          color="palette.text.shade100"
          ff="Inter|SemiBold"
          fontSize="22px"
          lineHeight="26.63px"
        >
          {t("onboarding.drawers.recoverySeed.title1")}
        </Text>
        <Text
          mt="8px"
          color="palette.text.shade100"
          ff="Inter|Regular"
          fontSize="14px"
          lineHeight="19.5px"
        >
          {t("onboarding.drawers.recoverySeed.paragraph1")}
        </Text>
        <Text
          mt="8px"
          color="palette.text.shade100"
          ff="Inter|Regular"
          fontSize="14px"
          lineHeight="19.5px"
        >
          {t("onboarding.drawers.recoverySeed.paragraph2")}
        </Text>
<<<<<<< HEAD
        <FakeLink onClick={() => openURL(urls.whatIsARecoveryPhrase)}>
=======
        <FakeLink onClick={onClickLink}>
>>>>>>> 9575aa16
          <Text
            mt="8px"
            color="palette.primary.main"
            ff="Inter|Regular"
            fontSize="14px"
            lineHeight="19.5px"
          >
            {t("onboarding.drawers.recoverySeed.link")}
          </Text>
        </FakeLink>
        <Text
          mt="40px"
          color="palette.text.shade100"
          ff="Inter|SemiBold"
          fontSize="22px"
          lineHeight="26.63px"
        >
          {t("onboarding.drawers.recoverySeed.title2")}
        </Text>
        <Text
          mt="8px"
          mb="32px"
          color="palette.text.shade100"
          ff="Inter|Regular"
          fontSize="14px"
          lineHeight="19.5px"
        >
          {t("onboarding.drawers.recoverySeed.paragraph3")}
        </Text>
        <Point>{t("onboarding.drawers.recoverySeed.points.1")}</Point>
        <Point>{t("onboarding.drawers.recoverySeed.points.2")}</Point>
        <Point>{t("onboarding.drawers.recoverySeed.points.3")}</Point>
      </PinHelpContainer>
    </ScrollArea>
  );
}<|MERGE_RESOLUTION|>--- conflicted
+++ resolved
@@ -91,11 +91,7 @@
         >
           {t("onboarding.drawers.recoverySeed.paragraph2")}
         </Text>
-<<<<<<< HEAD
-        <FakeLink onClick={() => openURL(urls.whatIsARecoveryPhrase)}>
-=======
         <FakeLink onClick={onClickLink}>
->>>>>>> 9575aa16
           <Text
             mt="8px"
             color="palette.primary.main"
