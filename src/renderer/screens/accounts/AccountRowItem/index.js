// @flow

import React, { PureComponent } from "react";
import { Trans } from "react-i18next";
import { connect } from "react-redux";
import { createStructuredSelector } from "reselect";
import styled from "styled-components";
import { listSubAccounts } from "@ledgerhq/live-common/lib/account/helpers";
import { listTokenTypesForCryptoCurrency } from "@ledgerhq/live-common/lib/currencies";
import type { Account, TokenAccount, AccountLike } from "@ledgerhq/live-common/lib/types/account";
import type { PortfolioRange } from "@ledgerhq/live-common/lib/types/portfolio";

import Box from "~/renderer/components/Box";
import AccountContextMenu from "~/renderer/components/ContextMenu/AccountContextMenu";
import Text from "~/renderer/components/Text";
import TokenRow from "~/renderer/components/TokenRow";
import IconAngleDown from "~/renderer/icons/AngleDown";
import type { ThemedComponent } from "~/renderer/styles/StyleProvider";

import { matchesSearch } from "../AccountList";
import AccountSyncStatusIndicator from "../AccountSyncStatusIndicator";
import Balance from "./Balance";
import Countervalue from "./Countervalue";
import Delta from "./Delta";
import Header from "./Header";
import Star from "~/renderer/components/Stars/Star";
import { hideEmptyTokenAccountsSelector } from "~/renderer/reducers/settings";
import Button from "~/renderer/components/Button";

import perFamilyTokenList from "~/renderer/generated/TokenList";

const Row: ThemedComponent<{}> = styled(Box)`
  background: ${p => p.theme.colors.palette.background.paper};
  border-radius: 4px;
  border: 1px solid transparent;
  box-shadow: 0 4px 8px 0 #00000007;
  color: #abadb6;
  cursor: pointer;
  display: flex;
  flex-direction: column;
  flex: 1;
  font-weight: 600;
  justify-content: flex-start;
  margin-bottom: 9px;
  padding: 16px 20px;
  position: relative;
  transition: background-color ease-in-out 200ms;
  :hover {
    border-color: ${p => p.theme.colors.palette.text.shade20};
  }
  :active {
    border-color: ${p => p.theme.colors.palette.text.shade20};
    background: ${p => p.theme.colors.palette.action.hover};
  }
`;

const RowContent: ThemedComponent<{ disabled?: boolean }> = styled.div`
  align-items: center;
  display: flex;
  flex-direction: row;
  flex-grow: 1;
  opacity: ${p => (p.disabled ? 0.3 : 1)};
  & * {
    color: ${p => (p.disabled ? p.theme.colors.palette.text.shade100 : "auto")};
    fill: ${p => (p.disabled ? p.theme.colors.palette.text.shade100 : "auto")};
  }
`;

const TokenContent = styled.div`
  display: flex;
  flex-direction: column;
  flex-grow: 1;
  margin-top: 20px;
`;

const TokenContentWrapper = styled.div`
  position: relative;
`;

const TokenBarIndicator: ThemedComponent<{}> = styled.div`
  width: 15px;
  border-left: 1px solid ${p => p.theme.colors.palette.divider};
  z-index: 2;
  margin-left: 9px;
  position: absolute;
  left: 0;
  height: 100%;
  &:hover {
    border-color: ${p => p.theme.colors.palette.text.shade60};
  }
`;

const TokenShowMoreIndicator: ThemedComponent<{ expanded?: boolean }> = styled(Button)`
  margin: 15px -20px -16px;
  display: flex;
  color: ${p => p.theme.colors.wallet};
  align-items: center;
  justify-content: center;
  border-top: 1px solid ${p => p.theme.colors.palette.divider};
  background: ${p => p.theme.colors.palette.background.paper};
  border-radius: 0px 0px 4px 4px;
  height: 32px;
  text-align: center;
  padding: 0;

  &:hover ${Text} {
    text-decoration: underline;
  }
  &:hover {
    background-color: initial;
  }

  > :nth-child(2) {
    margin-left: 8px;
    transform: rotate(${p => (p.expanded ? "180deg" : "0deg")});
  }
`;

type Props = {
  account: TokenAccount | Account,
  parentAccount?: ?Account,
  disableRounding?: boolean,
  hideEmptyTokens?: boolean,
  onClick: (AccountLike, ?Account) => void,
  hidden?: boolean,
  range: PortfolioRange,
  search?: string,
};

type State = {
  expanded: boolean,
};

const expandedStates: { [key: string]: boolean } = {};

class AccountRowItem extends PureComponent<Props, State> {
  constructor(props: Props) {
    super(props);
    const { account, parentAccount } = this.props;
    const accountId = parentAccount ? parentAccount.id : account.id;

    this.state = {
      expanded: expandedStates[accountId],
    };
  }

  static getDerivedStateFromProps(nextProps: Props) {
    const { account } = nextProps;
    if (account.subAccounts) {
      return {
        expanded: expandedStates[account.id] || !!nextProps.search,
      };
    }
    return null;
  }

  componentDidUpdate(prevProps: Props, prevState: State) {
    if (prevState.expanded !== this.state.expanded && !this.state.expanded) {
      const { scrollTopFocusRef } = this;
      if (scrollTopFocusRef.current) {
        scrollTopFocusRef.current.scrollIntoView({ block: "nearest", behavior: "smooth" });
      }
    }
  }

  scrollTopFocusRef: * = React.createRef();

  onClick = () => {
    const { account, parentAccount, onClick } = this.props;
    onClick(account, parentAccount);
  };

  toggleAccordion = (e: SyntheticEvent<*>) => {
    e.stopPropagation();
    const { account } = this.props;
    expandedStates[account.id] = !expandedStates[account.id];
    this.setState({ expanded: expandedStates[account.id] });
  };

  render() {
    const {
      account,
      parentAccount,
      range,
      hidden,
      onClick,
      disableRounding,
      search,
      hideEmptyTokens,
    } = this.props;
    const { expanded } = this.state;

    let currency;
    let unit;
    let mainAccount;
    let tokens;
    let disabled;
    let isToken;

    if (account.type !== "Account") {
      currency = account.token;
      unit = account.token.units[0];
      mainAccount = parentAccount;
      isToken = mainAccount && listTokenTypesForCryptoCurrency(mainAccount.currency).length > 0;

      if (!mainAccount) return null;
    } else {
      currency = account.currency;
      unit = account.unit;
      mainAccount = account;
      tokens = listSubAccounts(account);
      disabled = !matchesSearch(search, account);
      isToken = listTokenTypesForCryptoCurrency(currency).length > 0;
      if (tokens) tokens = tokens.filter(t => matchesSearch(search, t));
    }

    const showTokensIndicator = tokens && tokens.length > 0 && !hidden;

    const specific = perFamilyTokenList[mainAccount.currency.family];
    const hasSpecificTokenWording = specific?.hasSpecificTokenWording;

    const translationMap = isToken
      ? {
          see: hasSpecificTokenWording
            ? `tokensList.${mainAccount.currency.family}.seeTokens`
            : `tokensList.seeTokens`,
          hide: hasSpecificTokenWording
            ? `tokensList.${mainAccount.currency.family}.hideTokens`
            : `tokensList.hideTokens`,
        }
      : {
          see: "subAccounts.seeSubAccounts",
          hide: "subAccounts.hideSubAccounts",
        };

    const key = `${account.id}_${hideEmptyTokens ? "hide_empty_tokens" : ""}`;

    return (
      <div
        className={"accounts-account-row-item"}
        style={{ position: "relative" }}
        key={key}
        hidden={hidden}
      >
        <span style={{ position: "absolute", top: -70 }} ref={this.scrollTopFocusRef} />
        <Row expanded={expanded} tokens={showTokensIndicator} key={mainAccount.id}>
          <AccountContextMenu account={account}>
            <RowContent disabled={disabled} onClick={this.onClick}>
              <Header account={account} name={mainAccount.name} />
              <Box flex="12%">
                <div>
                  <AccountSyncStatusIndicator accountId={mainAccount.id} />
                </div>
              </Box>
              <Balance unit={unit} balance={account.balance} disableRounding={disableRounding} />
              <Countervalue account={account} currency={currency} range={range} />
              <Delta account={account} range={range} />
              <Star
                accountId={account.id}
                parentId={account.type !== "Account" ? account.parentId : undefined}
              />
            </RowContent>
          </AccountContextMenu>
          {showTokensIndicator && expanded ? (
            <TokenContentWrapper>
              <TokenBarIndicator onClick={this.toggleAccordion} />
              <TokenContent>
                {tokens &&
                  tokens.map((token, index) => (
                    <AccountContextMenu key={token.id} account={token} parentAccount={mainAccount}>
                      <TokenRow
                        nested
                        index={index}
                        range={range}
                        account={token}
                        // $FlowFixMe
                        parentAccount={mainAccount}
                        onClick={onClick}
                      />
                    </AccountContextMenu>
                  ))}
              </TokenContent>
            </TokenContentWrapper>
          ) : null}
          {showTokensIndicator && !disabled && tokens && (
<<<<<<< HEAD
            <TokenShowMoreIndicator expanded={expanded} onClick={this.toggleAccordion}>
              <Text color="wallet" ff="Inter|SemiBold" fontSize={4}>
                <Trans
                  i18nKey={translationMap[expanded ? "hide" : "see"]}
                  values={{
                    tokenCount: tokens.length,
                  }}
                />
              </Text>
              <IconAngleDown size={16} />
=======
            <TokenShowMoreIndicator
              expanded={expanded}
              event="Account view tokens expand"
              eventProperties={{ currencyName: currency.name }}
              onClick={this.toggleAccordion}
            >
              <Box horizontal alignContent="center" justifyContent="center">
                <Text color="wallet" ff="Inter|SemiBold" fontSize={4}>
                  <Trans
                    i18nKey={translationMap[expanded ? "hide" : "see"]}
                    values={{ tokenCount: tokens.length }}
                  />
                </Text>
                <IconAngleDown size={16} />
              </Box>
>>>>>>> 4cf45fc0
            </TokenShowMoreIndicator>
          )}
        </Row>
      </div>
    );
  }
}
const mapStateToProps = createStructuredSelector({
  hideEmptyTokenAccounts: hideEmptyTokenAccountsSelector,
});

const ConnectedAccountRowItem: React$ComponentType<{}> = connect(mapStateToProps)(AccountRowItem);
export default ConnectedAccountRowItem;<|MERGE_RESOLUTION|>--- conflicted
+++ resolved
@@ -283,18 +283,6 @@
             </TokenContentWrapper>
           ) : null}
           {showTokensIndicator && !disabled && tokens && (
-<<<<<<< HEAD
-            <TokenShowMoreIndicator expanded={expanded} onClick={this.toggleAccordion}>
-              <Text color="wallet" ff="Inter|SemiBold" fontSize={4}>
-                <Trans
-                  i18nKey={translationMap[expanded ? "hide" : "see"]}
-                  values={{
-                    tokenCount: tokens.length,
-                  }}
-                />
-              </Text>
-              <IconAngleDown size={16} />
-=======
             <TokenShowMoreIndicator
               expanded={expanded}
               event="Account view tokens expand"
@@ -310,7 +298,6 @@
                 </Text>
                 <IconAngleDown size={16} />
               </Box>
->>>>>>> 4cf45fc0
             </TokenShowMoreIndicator>
           )}
         </Row>
