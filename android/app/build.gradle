--- conflicted
+++ resolved
@@ -152,13 +152,8 @@
         multiDexEnabled true
         minSdkVersion rootProject.ext.minSdkVersion
         targetSdkVersion rootProject.ext.targetSdkVersion
-<<<<<<< HEAD
-        versionCode 4195713
-        versionName "2.38.3"
-=======
         versionCode 4195723
         versionName "2.39.1"
->>>>>>> 2dbdef9f
         resValue "string", "build_config_package", "com.ledger.live"
         testBuildType System.getProperty('testBuildType', 'debug')
         testInstrumentationRunner 'androidx.test.runner.AndroidJUnitRunner'
