apply plugin: "com.android.application"

project.ext.envConfigFiles = [
    debug: ".env",
    release: ".env.production",
    stagingrelease: ".env.staging",
]

apply from: project(':react-native-config').projectDir.getPath() + "/dotenv.gradle"
apply from: "../../node_modules/react-native-vector-icons/fonts.gradle"

import com.android.build.OutputFile

/**
 * The react.gradle file registers a task for each build variant (e.g. bundleDebugJsAndAssets
 * and bundleReleaseJsAndAssets).
 * These basically call `react-native bundle` with the correct arguments during the Android build
 * cycle. By default, bundleDebugJsAndAssets is skipped, as in debug/dev mode we prefer to load the
 * bundle directly from the development server. Below you can see all the possible configurations
 * and their defaults. If you decide to add a configuration block, make sure to add it before the
 * `apply from: "../../node_modules/react-native/react.gradle"` line.
 *
 * project.ext.react = [
 *   // the name of the generated asset file containing your JS bundle
 *   bundleAssetName: "index.android.bundle",
 *
 *   // the entry file for bundle generation. If none specified and
 *   // "index.android.js" exists, it will be used. Otherwise "index.js" is
 *   // default. Can be overridden with ENTRY_FILE environment variable.
 *   entryFile: "index.android.js",
 *
 *   // https://reactnative.dev/docs/performance#enable-the-ram-format
 *   bundleCommand: "ram-bundle",
 *
 *   // whether to bundle JS and assets in debug mode
 *   bundleInDebug: false,
 *
 *   // whether to bundle JS and assets in release mode
 *   bundleInRelease: true,
 *
 *   // whether to bundle JS and assets in another build variant (if configured).
 *   // See http://tools.android.com/tech-docs/new-build-system/user-guide#TOC-Build-Variants
 *   // The configuration property can be in the following formats
 *   //         'bundleIn${productFlavor}${buildType}'
 *   //         'bundleIn${buildType}'
 *   // bundleInFreeDebug: true,
 *   // bundleInPaidRelease: true,
 *   // bundleInBeta: true,
 *
 *   // whether to disable dev mode in custom build variants (by default only disabled in release)
 *   // for example: to disable dev mode in the staging build type (if configured)
 *   devDisabledInStaging: true,
 *   // The configuration property can be in the following formats
 *   //         'devDisabledIn${productFlavor}${buildType}'
 *   //         'devDisabledIn${buildType}'
 *
 *   // the root of your project, i.e. where "package.json" lives
 *   root: "../../",
 *
 *   // where to put the JS bundle asset in debug mode
 *   jsBundleDirDebug: "$buildDir/intermediates/assets/debug",
 *
 *   // where to put the JS bundle asset in release mode
 *   jsBundleDirRelease: "$buildDir/intermediates/assets/release",
 *
 *   // where to put drawable resources / React Native assets, e.g. the ones you use via
 *   // require('./image.png')), in debug mode
 *   resourcesDirDebug: "$buildDir/intermediates/res/merged/debug",
 *
 *   // where to put drawable resources / React Native assets, e.g. the ones you use via
 *   // require('./image.png')), in release mode
 *   resourcesDirRelease: "$buildDir/intermediates/res/merged/release",
 *
 *   // by default the gradle tasks are skipped if none of the JS files or assets change; this means
 *   // that we don't look at files in android/ or ios/ to determine whether the tasks are up to
 *   // date; if you have any other folders that you want to ignore for performance reasons (gradle
 *   // indexes the entire tree), add them here. Alternatively, if you have JS files in android/
 *   // for example, you might want to remove it from here.
 *   inputExcludes: ["android/**", "ios/**"],
 *
 *   // override which node gets called and with what additional arguments
 *   nodeExecutableAndArgs: ["node"],
 *
 *   // supply additional arguments to the packager
 *   extraPackagerArgs: []
 * ]
 */

project.ext.react = [
    enableHermes: false,  // clean and rebuild if changing
    // bundleInDebug: true, // Uncomment this to debug java without having to deal with JS dev server (metro)
]
project.ext.sentryCli = [
    logLevel: "debug"
]

apply from: "../../node_modules/react-native/react.gradle"
apply from: "../../node_modules/react-native-sentry/sentry.gradle"

/**
 * Set this to true to create two separate APKs instead of one:
 *   - An APK that only works on ARM devices
 *   - An APK that only works on x86 devices
 * The advantage is the size of the APK is reduced by about 4MB.
 * Upload all the APKs to the Play Store and people will download
 * the correct one based on the CPU architecture of their device.
 */
def enableSeparateBuildPerCPUArchitecture = true

/**
 * Run Proguard to shrink the Java bytecode in release builds.
 */
def enableProguardInReleaseBuilds = false

/**
 * The preferred build flavor of JavaScriptCore.
 *
 * For example, to use the international variant, you can use:
 * `def jscFlavor = 'org.webkit:android-jsc-intl:+'`
 *
 * The international variant includes ICU i18n library and necessary data
 * allowing to use e.g. `Date.toLocaleString` and `String.localeCompare` that
 * give correct results when using with locales other than en-US.  Note that
 * this variant is about 6MiB larger per architecture than default.
 */
def jscFlavor = 'org.webkit:android-jsc-intl:+'

/**
 * Whether to enable the Hermes VM.
 *
 * This should be set on project.ext.react and mirrored here.  If it is not set
 * on project.ext.react, JavaScript will not be compiled to Hermes Bytecode
 * and the benefits of using Hermes will therefore be sharply reduced.
 */
def enableHermes = project.ext.react.get("enableHermes", false);

android {
    compileSdkVersion rootProject.ext.compileSdkVersion

     compileOptions {
        sourceCompatibility JavaVersion.VERSION_1_8
        targetCompatibility JavaVersion.VERSION_1_8
    }

    defaultConfig {
        applicationId "com.ledger.live"
        multiDexEnabled true
        minSdkVersion rootProject.ext.minSdkVersion
        targetSdkVersion rootProject.ext.targetSdkVersion
<<<<<<< HEAD
        versionCode 161
=======
        versionCode 165
>>>>>>> a2436eba
        versionName "2.29.0"
        resValue "string", "build_config_package", "com.ledger.live"
        missingDimensionStrategy 'react-native-camera', 'general'
        testBuildType System.getProperty('testBuildType', 'debug')
        testInstrumentationRunner 'androidx.test.runner.AndroidJUnitRunner'
    }
    splits {
        abi {
            reset()
            enable enableSeparateBuildPerCPUArchitecture
            universalApk false  // If true, also generate a universal APK
            include "armeabi-v7a", "x86", "arm64-v8a", "x86_64"
        }
    }
    signingConfigs {
        debug {
            storeFile file('debug.keystore')
            storePassword 'android'
            keyAlias 'androiddebugkey'
            keyPassword 'android'
        }
        stagingRelease {
            if (project.hasProperty('STAGING_STORE_FILE')) {
                storeFile file(STAGING_STORE_FILE)
                storePassword STAGING_STORE_PASSWORD
                keyAlias STAGING_KEY_ALIAS
                keyPassword STAGING_KEY_PASSWORD
            }
        }
    }
    buildTypes {
        debug {
            signingConfig signingConfigs.debug
            applicationIdSuffix ".debug"
        }
        release {
            minifyEnabled enableProguardInReleaseBuilds
            proguardFiles getDefaultProguardFile("proguard-android.txt"), "proguard-rules.pro"
            matchingFallbacks = ['debug']
        }
        stagingRelease {
            initWith(buildTypes.release)
            applicationIdSuffix ".staging"
            signingConfig signingConfigs.stagingRelease
            matchingFallbacks = ['release']
        }
    }
    // applicationVariants are e.g. debug, release
    applicationVariants.all { variant ->
        variant.outputs.each { output ->
            // For each separate APK per architecture, set a unique version code as described here:
            // https://developer.android.com/studio/build/configure-apk-splits.html
            def versionCodes = ["armeabi-v7a": 1, "x86": 2, "arm64-v8a": 3, "x86_64": 4]
            def abi = output.getFilter(OutputFile.ABI)
            if (abi != null) {  // null for the universal-debug, universal-release variants
                output.versionCodeOverride =
                        versionCodes.get(abi) * 1048576 + defaultConfig.versionCode
            }
        }
    }

    // As required by https://github.com/react-native-community/jsc-android-buildscripts#for-react-native-version-059
    packagingOptions {
        pickFirst '**/libjsc.so'
        pickFirst '**/libc++_shared.so'
    }
}

dependencies {
    implementation (project(':react-native-camera')) {
        exclude group: "com.google.android.gms"
        implementation 'com.android.support:exifinterface:27.+'
        implementation ('com.google.android.gms:play-services-vision:12.0.1') {
            force = true
        }
    }
    implementation fileTree(dir: "libs", include: ["*.jar"])
    //noinspection GradleDynamicVersion
    implementation "com.facebook.react:react-native:+"  // From node_modules

    implementation "androidx.swiperefreshlayout:swiperefreshlayout:1.0.0"

    debugImplementation("com.facebook.flipper:flipper:${FLIPPER_VERSION}") {
      exclude group:'com.facebook.fbjni'
    }
    debugImplementation("com.facebook.flipper:flipper-network-plugin:${FLIPPER_VERSION}") {
        exclude group:'com.facebook.flipper'
        exclude group:'com.squareup.okhttp3', module:'okhttp'
    }
    debugImplementation("com.facebook.flipper:flipper-fresco-plugin:${FLIPPER_VERSION}") {
        exclude group:'com.facebook.flipper'
    }

    if (enableHermes) {
        def hermesPath = "../../node_modules/hermes-engine/android/";
        debugImplementation files(hermesPath + "hermes-debug.aar")
        releaseImplementation files(hermesPath + "hermes-release.aar")
    } else {
        implementation jscFlavor
    }
    androidTestImplementation('com.wix:detox:+')
}

// Run this once to be able to run the application with BUCK
// puts all compile dependencies into folder libs for BUCK to use
task copyDownloadableDepsToLibs(type: Copy) {
    from configurations.compile
    into 'libs'
}

apply from: file("../../node_modules/@react-native-community/cli-platform-android/native_modules.gradle"); applyNativeModulesAppBuildGradle(project)<|MERGE_RESOLUTION|>--- conflicted
+++ resolved
@@ -147,11 +147,7 @@
         multiDexEnabled true
         minSdkVersion rootProject.ext.minSdkVersion
         targetSdkVersion rootProject.ext.targetSdkVersion
-<<<<<<< HEAD
-        versionCode 161
-=======
         versionCode 165
->>>>>>> a2436eba
         versionName "2.29.0"
         resValue "string", "build_config_package", "com.ledger.live"
         missingDimensionStrategy 'react-native-camera', 'general'
