--- conflicted
+++ resolved
@@ -12,11 +12,5 @@
   "access": "public",
   "baseBranch": "develop",
   "updateInternalDependencies": "patch",
-  "ignore": [
-<<<<<<< HEAD
-    "ledger-live-desktop"
-=======
-    "live-mobile"
->>>>>>> 304eb84b
-  ]
+  "ignore": ["ledger-live-desktop"]
 }