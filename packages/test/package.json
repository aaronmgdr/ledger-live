{
  "private": true,
  "name": "@ledgerhq/test",
  "version": "4.7.3",
  "main": "index.js",
  "license": "Apache-2.0",
  "dependencies": {
<<<<<<< HEAD
    "@ledgerhq/hw-app-btc": "^4.6.0",
    "@ledgerhq/hw-app-eth": "^4.6.0",
    "@ledgerhq/hw-app-str": "^4.6.0",
    "@ledgerhq/hw-app-xrp": "^4.6.0",
    "@ledgerhq/hw-app-ada": "^0.1.0",
    "@ledgerhq/hw-transport-mocker": "^4.6.0",
    "@ledgerhq/hw-transport-node-hid": "^4.6.0",
=======
    "@ledgerhq/hw-app-btc": "^4.7.3",
    "@ledgerhq/hw-app-eth": "^4.7.3",
    "@ledgerhq/hw-app-str": "^4.7.3",
    "@ledgerhq/hw-app-xrp": "^4.7.3",
    "@ledgerhq/hw-transport-mocker": "^4.7.3",
    "@ledgerhq/hw-transport-node-hid": "^4.7.3",
>>>>>>> 4cf5d068
    "budo": "^11.0.1"
  },
  "devDependencies": {
    "flow-bin": "^0.68.0",
    "flow-typed": "^2.4.0"
  },
  "scripts": {
    "test-browser": "budo --ssl lib/index-browser.js",
    "test-node": "node lib/index-node.js",
    "test-snapshot": "node lib/index-snapshot.js",
    "test": "yarn run test-snapshot",
    "flow": "flow",
    "clean": "rm -rf lib/",
    "build": "cd ../.. && export PATH=$(yarn bin):$PATH && cd - && babel --source-maps -d lib src",
    "watch": "cd ../.. && export PATH=$(yarn bin):$PATH && cd - && babel --watch --source-maps -d lib src & flow-copy-source -w -v src lib"
  }
}<|MERGE_RESOLUTION|>--- conflicted
+++ resolved
@@ -5,22 +5,12 @@
   "main": "index.js",
   "license": "Apache-2.0",
   "dependencies": {
-<<<<<<< HEAD
-    "@ledgerhq/hw-app-btc": "^4.6.0",
-    "@ledgerhq/hw-app-eth": "^4.6.0",
-    "@ledgerhq/hw-app-str": "^4.6.0",
-    "@ledgerhq/hw-app-xrp": "^4.6.0",
-    "@ledgerhq/hw-app-ada": "^0.1.0",
-    "@ledgerhq/hw-transport-mocker": "^4.6.0",
-    "@ledgerhq/hw-transport-node-hid": "^4.6.0",
-=======
     "@ledgerhq/hw-app-btc": "^4.7.3",
     "@ledgerhq/hw-app-eth": "^4.7.3",
     "@ledgerhq/hw-app-str": "^4.7.3",
     "@ledgerhq/hw-app-xrp": "^4.7.3",
     "@ledgerhq/hw-transport-mocker": "^4.7.3",
     "@ledgerhq/hw-transport-node-hid": "^4.7.3",
->>>>>>> 4cf5d068
     "budo": "^11.0.1"
   },
   "devDependencies": {
