--- conflicted
+++ resolved
@@ -23,12 +23,9 @@
 } from "rxjs/operators";
 import {
   CantOpenDevice,
-<<<<<<< HEAD
   TransportError,
-  DisconnectedDevice
-=======
+  DisconnectedDevice,
   DisconnectedDeviceDuringOperation
->>>>>>> b5bebbef
 } from "@ledgerhq/errors";
 import { logSubject } from "./debug";
 
