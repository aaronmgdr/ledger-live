--- conflicted
+++ resolved
@@ -161,11 +161,6 @@
   return (
     <Container size={size}>
       {hasBadge ? (
-<<<<<<< HEAD
-        <IconBoxBackgroundSVG size={size} badgeSize={badgeSize} borderColor={borderColor} />
-      ) : (
-        <IconBoxBackground border="1px solid" size={size} borderColor={borderColor} />
-=======
         <IconBoxBackgroundSVG
           size={size}
           badgeSize={badgeSize}
@@ -179,7 +174,6 @@
           borderColor={borderColor}
           variant={variant}
         />
->>>>>>> 387fce52
       )}
       {children}
       {hasBadge && (
