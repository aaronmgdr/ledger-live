// !$*UTF8*$!
{
	archiveVersion = 1;
	classes = {
	};
	objectVersion = 46;
	objects = {

/* Begin PBXBuildFile section */
		00C302E51ABCBA2D00DB3ED1 /* libRCTActionSheet.a in Frameworks */ = {isa = PBXBuildFile; fileRef = 00C302AC1ABCB8CE00DB3ED1 /* libRCTActionSheet.a */; };
		00C302E81ABCBA2D00DB3ED1 /* libRCTImage.a in Frameworks */ = {isa = PBXBuildFile; fileRef = 00C302C01ABCB91800DB3ED1 /* libRCTImage.a */; };
		00C302E91ABCBA2D00DB3ED1 /* libRCTNetwork.a in Frameworks */ = {isa = PBXBuildFile; fileRef = 00C302DC1ABCB9D200DB3ED1 /* libRCTNetwork.a */; };
		00E356F31AD99517003FC87E /* ledgerlivemobileTests.m in Sources */ = {isa = PBXBuildFile; fileRef = 00E356F21AD99517003FC87E /* ledgerlivemobileTests.m */; };
		0826AE3B23164A76BE5FE048 /* Zocial.ttf in Resources */ = {isa = PBXBuildFile; fileRef = 63C555F45D6148708015CEBA /* Zocial.ttf */; };
		139105C61AF99C1200B5F7CC /* libRCTSettings.a in Frameworks */ = {isa = PBXBuildFile; fileRef = 139105C11AF99BAD00B5F7CC /* libRCTSettings.a */; };
		139FDEF61B0652A700C62182 /* libRCTWebSocket.a in Frameworks */ = {isa = PBXBuildFile; fileRef = 139FDEF41B06529B00C62182 /* libRCTWebSocket.a */; };
		13B07FBC1A68108700A75B9A /* AppDelegate.m in Sources */ = {isa = PBXBuildFile; fileRef = 13B07FB01A68108700A75B9A /* AppDelegate.m */; };
		13B07FBD1A68108700A75B9A /* LaunchScreen.xib in Resources */ = {isa = PBXBuildFile; fileRef = 13B07FB11A68108700A75B9A /* LaunchScreen.xib */; };
		13B07FBF1A68108700A75B9A /* Images.xcassets in Resources */ = {isa = PBXBuildFile; fileRef = 13B07FB51A68108700A75B9A /* Images.xcassets */; };
		13B07FC11A68108700A75B9A /* main.m in Sources */ = {isa = PBXBuildFile; fileRef = 13B07FB71A68108700A75B9A /* main.m */; };
		140ED2AC1D01E1AD002B40FF /* libReact.a in Frameworks */ = {isa = PBXBuildFile; fileRef = 146834041AC3E56700842450 /* libReact.a */; };
		146834051AC3E58100842450 /* libReact.a in Frameworks */ = {isa = PBXBuildFile; fileRef = 146834041AC3E56700842450 /* libReact.a */; };
		1567834D541F4AA88ED0C16C /* Ionicons.ttf in Resources */ = {isa = PBXBuildFile; fileRef = 8427C9F7A477440AB9F329D6 /* Ionicons.ttf */; };
		28F17837A831418CA663CEC2 /* FontAwesome5_Brands.ttf in Resources */ = {isa = PBXBuildFile; fileRef = AAD9939A2894455FB2EC4881 /* FontAwesome5_Brands.ttf */; };
		3407D5D9215D2AB800C9D40B /* NeededForBLE.swift in Sources */ = {isa = PBXBuildFile; fileRef = 3407D5D8215D2AB800C9D40B /* NeededForBLE.swift */; };
		340DFF17216CA01A0010A7D5 /* ledger-core.framework in Frameworks */ = {isa = PBXBuildFile; fileRef = B91C45DE21665C1200E250AB /* ledger-core.framework */; };
		340DFF18216CA01C0010A7D5 /* ledger-core.framework in Frameworks */ = {isa = PBXBuildFile; fileRef = B91C45DE21665C1200E250AB /* ledger-core.framework */; };
		340DFF19216CA01C0010A7D5 /* ledger-core.framework in Embed Frameworks */ = {isa = PBXBuildFile; fileRef = B91C45DE21665C1200E250AB /* ledger-core.framework */; settings = {ATTRIBUTES = (CodeSignOnCopy, RemoveHeadersOnCopy, ); }; };
		345E14A52154CDE8008C5BFC /* libRCTLinking.a in Frameworks */ = {isa = PBXBuildFile; fileRef = 345E147E2154CDD9008C5BFC /* libRCTLinking.a */; };
		347AB25E20498A4E00BE6F60 /* libRNSentry.a in Frameworks */ = {isa = PBXBuildFile; fileRef = 347AB21B2049885900BE6F60 /* libRNSentry.a */; };
		34945F952003AECD00D80E26 /* libRCTAnimation.a in Frameworks */ = {isa = PBXBuildFile; fileRef = 5E9157331DD0AC6500FF2AA8 /* libRCTAnimation.a */; };
		349F66892045ADD9002149B4 /* libRNCamera.a in Frameworks */ = {isa = PBXBuildFile; fileRef = 349F66862045ADCC002149B4 /* libRNCamera.a */; };
		34C5E8A0215D25A500006DCF /* libBleClient.a in Frameworks */ = {isa = PBXBuildFile; fileRef = 34C5E86F215D251000006DCF /* libBleClient.a */; };
		381DCCBE6BFC414E8DC790E4 /* OpenSans-SemiBold.ttf in Resources */ = {isa = PBXBuildFile; fileRef = C7C5BB743ED04E53A2323979 /* OpenSans-SemiBold.ttf */; };
		3DA97B22606449008235C1CA /* EvilIcons.ttf in Resources */ = {isa = PBXBuildFile; fileRef = BF8FF922072F4CF3B96390AA /* EvilIcons.ttf */; };
		3F73E57F80C14CFE990782D3 /* Feather.ttf in Resources */ = {isa = PBXBuildFile; fileRef = 5144736E6C134554877E0D22 /* Feather.ttf */; };
		4DDC6F48AE30467DB99F9225 /* Rubik-Regular.ttf in Resources */ = {isa = PBXBuildFile; fileRef = F91D74A42E59456DBB925283 /* Rubik-Regular.ttf */; };
		5A696D83ABD443C98CC17ECB /* MaterialCommunityIcons.ttf in Resources */ = {isa = PBXBuildFile; fileRef = 4396DC4264644851ADA99A35 /* MaterialCommunityIcons.ttf */; };
		66BAE44DC0E24A36AE0245DE /* MaterialIcons.ttf in Resources */ = {isa = PBXBuildFile; fileRef = C1DA370D18E2494FA56F0D1D /* MaterialIcons.ttf */; };
		7803605C741B4AC289D51F0D /* FontAwesome5_Regular.ttf in Resources */ = {isa = PBXBuildFile; fileRef = 6DC818670C904605A8FBA62A /* FontAwesome5_Regular.ttf */; };
		7E87C9D031974B438C0F01F2 /* FontAwesome5_Solid.ttf in Resources */ = {isa = PBXBuildFile; fileRef = 7D2EA4CD0AC843B4A69D57A5 /* FontAwesome5_Solid.ttf */; };
		7EDEA35621D64751B73F49C7 /* libReact Native Open Settings.a in Frameworks */ = {isa = PBXBuildFile; fileRef = 88F6163E74364066BC1A5713 /* libReact Native Open Settings.a */; };
		832341BD1AAA6AB300B99B32 /* libRCTText.a in Frameworks */ = {isa = PBXBuildFile; fileRef = 832341B51AAA6A8300B99B32 /* libRCTText.a */; };
		86DD631BC8AA4C13A80FBD6D /* MuseoSans-Regular.otf in Resources */ = {isa = PBXBuildFile; fileRef = 3263CCC7104E4B86AC2ADDB4 /* MuseoSans-Regular.otf */; };
		8883689AB6244426A9E1C1C0 /* Entypo.ttf in Resources */ = {isa = PBXBuildFile; fileRef = 603D0C57D1C8456C82B34496 /* Entypo.ttf */; };
		8FAD0C08211D977700531995 /* Octicons.ttf in Resources */ = {isa = PBXBuildFile; fileRef = 8FAD0BFA211D977700531995 /* Octicons.ttf */; };
		8FAD0C09211D977700531995 /* Feather.ttf in Resources */ = {isa = PBXBuildFile; fileRef = 8FAD0BFB211D977700531995 /* Feather.ttf */; };
		8FAD0C0A211D977700531995 /* Entypo.ttf in Resources */ = {isa = PBXBuildFile; fileRef = 8FAD0BFC211D977700531995 /* Entypo.ttf */; };
		8FAD0C0B211D977700531995 /* FontAwesome5_Brands.ttf in Resources */ = {isa = PBXBuildFile; fileRef = 8FAD0BFD211D977700531995 /* FontAwesome5_Brands.ttf */; };
		8FAD0C0C211D977700531995 /* MaterialCommunityIcons.ttf in Resources */ = {isa = PBXBuildFile; fileRef = 8FAD0BFE211D977700531995 /* MaterialCommunityIcons.ttf */; };
		8FAD0C0D211D977700531995 /* Foundation.ttf in Resources */ = {isa = PBXBuildFile; fileRef = 8FAD0BFF211D977700531995 /* Foundation.ttf */; };
		8FAD0C0E211D977700531995 /* Ionicons.ttf in Resources */ = {isa = PBXBuildFile; fileRef = 8FAD0C00211D977700531995 /* Ionicons.ttf */; };
		8FAD0C0F211D977700531995 /* FontAwesome5_Solid.ttf in Resources */ = {isa = PBXBuildFile; fileRef = 8FAD0C01211D977700531995 /* FontAwesome5_Solid.ttf */; };
		8FAD0C10211D977700531995 /* FontAwesome5_Regular.ttf in Resources */ = {isa = PBXBuildFile; fileRef = 8FAD0C02211D977700531995 /* FontAwesome5_Regular.ttf */; };
		8FAD0C11211D977700531995 /* FontAwesome.ttf in Resources */ = {isa = PBXBuildFile; fileRef = 8FAD0C03211D977700531995 /* FontAwesome.ttf */; };
		8FAD0C12211D977700531995 /* Zocial.ttf in Resources */ = {isa = PBXBuildFile; fileRef = 8FAD0C04211D977700531995 /* Zocial.ttf */; };
		8FAD0C13211D977700531995 /* EvilIcons.ttf in Resources */ = {isa = PBXBuildFile; fileRef = 8FAD0C05211D977700531995 /* EvilIcons.ttf */; };
		8FAD0C14211D977700531995 /* SimpleLineIcons.ttf in Resources */ = {isa = PBXBuildFile; fileRef = 8FAD0C06211D977700531995 /* SimpleLineIcons.ttf */; };
		8FAD0C15211D977700531995 /* MaterialIcons.ttf in Resources */ = {isa = PBXBuildFile; fileRef = 8FAD0C07211D977700531995 /* MaterialIcons.ttf */; };
		A6419C7774BD44628FF928DB /* OpenSans-Bold.ttf in Resources */ = {isa = PBXBuildFile; fileRef = 57675DE3CEFA48B4AEFB711C /* OpenSans-Bold.ttf */; };
		A854DAD55ED1456696918FDF /* MuseoSans-Bold.otf in Resources */ = {isa = PBXBuildFile; fileRef = CE7E1D553FBD49E0A85347D3 /* MuseoSans-Bold.otf */; };
		AA971EB1796D4FD797316C3D /* OpenSans-Regular.ttf in Resources */ = {isa = PBXBuildFile; fileRef = 44387CB2EE84464C83A75FD7 /* OpenSans-Regular.ttf */; };
		ADBDB9381DFEBF1600ED6528 /* libRCTBlob.a in Frameworks */ = {isa = PBXBuildFile; fileRef = ADBDB9271DFEBF0700ED6528 /* libRCTBlob.a */; };
		B440B7422B4547ACBB665508 /* SimpleLineIcons.ttf in Resources */ = {isa = PBXBuildFile; fileRef = 9A58AC9A5DA149AC83518141 /* SimpleLineIcons.ttf */; };
<<<<<<< HEAD
=======
		B91C45DF21665C1200E250AB /* ledger-core.framework in Embed Frameworks */ = {isa = PBXBuildFile; fileRef = B91C45DE21665C1200E250AB /* ledger-core.framework */; settings = {ATTRIBUTES = (CodeSignOnCopy, RemoveHeadersOnCopy, ); }; };
		B91C45E021665C3B00E250AB /* ledger-core.framework in Frameworks */ = {isa = PBXBuildFile; fileRef = B91C45DE21665C1200E250AB /* ledger-core.framework */; };
		B91C46CC216812D800E250AB /* ledger-core.framework in Copy Files */ = {isa = PBXBuildFile; fileRef = B91C45DB2166562200E250AB /* ledger-core.framework */; settings = {ATTRIBUTES = (CodeSignOnCopy, RemoveHeadersOnCopy, ); }; };
		B91C46CD216812DE00E250AB /* ledger-core.framework in Frameworks */ = {isa = PBXBuildFile; fileRef = B91C45DB2166562200E250AB /* ledger-core.framework */; };
>>>>>>> a42a69be
		B9E5B9A72153F4490053D868 /* libRNLibLedgerCore.a in Frameworks */ = {isa = PBXBuildFile; fileRef = 34A272772152A95200B97A07 /* libRNLibLedgerCore.a */; };
		BF09D4F4214BF73D0040397B /* libReactNativeConfig.a in Frameworks */ = {isa = PBXBuildFile; fileRef = 34BE1FF120092032009E8710 /* libReactNativeConfig.a */; };
		BF09D4F5214BF7460040397B /* libRNSVG.a in Frameworks */ = {isa = PBXBuildFile; fileRef = 34654386200E4A94008E3CDD /* libRNSVG.a */; };
		BF09D4F6214BF7500040397B /* libRCTLocale.a in Frameworks */ = {isa = PBXBuildFile; fileRef = 34AB90C12046C203008783DA /* libRCTLocale.a */; };
		BF09D4F7214BF75B0040397B /* libSplashScreen.a in Frameworks */ = {isa = PBXBuildFile; fileRef = 3425212E2085014A00F0782B /* libSplashScreen.a */; };
		BF09D4F8214BF7640040397B /* libPasscodeAuth.a in Frameworks */ = {isa = PBXBuildFile; fileRef = 345C15662089152000A0E797 /* libPasscodeAuth.a */; };
		BF09D4F9214BF76B0040397B /* libTouchID.a in Frameworks */ = {isa = PBXBuildFile; fileRef = 342B43652088E41C00E34118 /* libTouchID.a */; };
		BF09D4FA214BF7730040397B /* libRNVectorIcons.a in Frameworks */ = {isa = PBXBuildFile; fileRef = 8FAC6EE921490C0C00FA9316 /* libRNVectorIcons.a */; };
		BF60DBE7214A955600912E7C /* libART.a in Frameworks */ = {isa = PBXBuildFile; fileRef = BF60DBB5214A954900912E7C /* libART.a */; };
		C1E2A1AC36C040B689A72E76 /* libRNGestureHandler.a in Frameworks */ = {isa = PBXBuildFile; fileRef = 76B12D3F99F7436CAD186C2C /* libRNGestureHandler.a */; };
		CA5797050376415D92BB71C6 /* FontAwesome.ttf in Resources */ = {isa = PBXBuildFile; fileRef = 7850F04BA5D2428A9AC29653 /* FontAwesome.ttf */; };
		D38D9E8A1BA34222AFFD6469 /* Octicons.ttf in Resources */ = {isa = PBXBuildFile; fileRef = C3CB4695C9554CACBA1EDD1F /* Octicons.ttf */; };
		D5C1F1874ECE48F4AA5693AF /* MuseoSans-SemiBold.otf in Resources */ = {isa = PBXBuildFile; fileRef = CEDB8CDC561E4D4BBA7A64CD /* MuseoSans-SemiBold.otf */; };
		DEF1B1546B36491B9894A599 /* libz.tbd in Frameworks */ = {isa = PBXBuildFile; fileRef = 545FD04868AD450083DC4717 /* libz.tbd */; };
		E6CEF591361F41189FE22CC4 /* libRNRandomBytes.a in Frameworks */ = {isa = PBXBuildFile; fileRef = 1ADF8AAFC1104F059D879333 /* libRNRandomBytes.a */; };
		FD935BBB77A24B79B2604726 /* libRNScreens.a in Frameworks */ = {isa = PBXBuildFile; fileRef = 35AA9FCF9B3A4E54A2282A09 /* libRNScreens.a */; };
		FEA0D6AE27DE42709BBB7FC7 /* Foundation.ttf in Resources */ = {isa = PBXBuildFile; fileRef = CD5489262AA84BDF9684E3AA /* Foundation.ttf */; };
/* End PBXBuildFile section */

/* Begin PBXContainerItemProxy section */
		00C302AB1ABCB8CE00DB3ED1 /* PBXContainerItemProxy */ = {
			isa = PBXContainerItemProxy;
			containerPortal = 00C302A71ABCB8CE00DB3ED1 /* RCTActionSheet.xcodeproj */;
			proxyType = 2;
			remoteGlobalIDString = 134814201AA4EA6300B7C361;
			remoteInfo = RCTActionSheet;
		};
		00C302BF1ABCB91800DB3ED1 /* PBXContainerItemProxy */ = {
			isa = PBXContainerItemProxy;
			containerPortal = 00C302BB1ABCB91800DB3ED1 /* RCTImage.xcodeproj */;
			proxyType = 2;
			remoteGlobalIDString = 58B5115D1A9E6B3D00147676;
			remoteInfo = RCTImage;
		};
		00C302DB1ABCB9D200DB3ED1 /* PBXContainerItemProxy */ = {
			isa = PBXContainerItemProxy;
			containerPortal = 00C302D31ABCB9D200DB3ED1 /* RCTNetwork.xcodeproj */;
			proxyType = 2;
			remoteGlobalIDString = 58B511DB1A9E6C8500147676;
			remoteInfo = RCTNetwork;
		};
		00E356F41AD99517003FC87E /* PBXContainerItemProxy */ = {
			isa = PBXContainerItemProxy;
			containerPortal = 83CBB9F71A601CBA00E9B192 /* Project object */;
			proxyType = 1;
			remoteGlobalIDString = 13B07F861A680F5B00A75B9A;
			remoteInfo = ledgerlivemobile;
		};
		139105C01AF99BAD00B5F7CC /* PBXContainerItemProxy */ = {
			isa = PBXContainerItemProxy;
			containerPortal = 139105B61AF99BAD00B5F7CC /* RCTSettings.xcodeproj */;
			proxyType = 2;
			remoteGlobalIDString = 134814201AA4EA6300B7C361;
			remoteInfo = RCTSettings;
		};
		139FDEF31B06529B00C62182 /* PBXContainerItemProxy */ = {
			isa = PBXContainerItemProxy;
			containerPortal = 139FDEE61B06529A00C62182 /* RCTWebSocket.xcodeproj */;
			proxyType = 2;
			remoteGlobalIDString = 3C86DF461ADF2C930047B81A;
			remoteInfo = RCTWebSocket;
		};
		146834031AC3E56700842450 /* PBXContainerItemProxy */ = {
			isa = PBXContainerItemProxy;
			containerPortal = 146833FF1AC3E56700842450 /* React.xcodeproj */;
			proxyType = 2;
			remoteGlobalIDString = 83CBBA2E1A601D0E00E9B192;
			remoteInfo = React;
		};
		24A1F4F7214FE1220093BEC2 /* PBXContainerItemProxy */ = {
			isa = PBXContainerItemProxy;
			containerPortal = A49125B8906C40DFB2011F37 /* React Native Open Settings.xcodeproj */;
			proxyType = 2;
			remoteGlobalIDString = 190C8BAA1BEAADCC00CD505E;
			remoteInfo = "React Native Open Settings";
		};
		340DFF13216C908E0010A7D5 /* PBXContainerItemProxy */ = {
			isa = PBXContainerItemProxy;
			containerPortal = 0CED5C9B25A443CD952538FE /* RNRandomBytes.xcodeproj */;
			proxyType = 2;
			remoteGlobalIDString = 73EEC9391BFE4B1D00D468EB;
			remoteInfo = RNRandomBytes;
		};
		340DFF15216C908E0010A7D5 /* PBXContainerItemProxy */ = {
			isa = PBXContainerItemProxy;
			containerPortal = 0CED5C9B25A443CD952538FE /* RNRandomBytes.xcodeproj */;
			proxyType = 2;
			remoteGlobalIDString = 163CDE4E2087CAD3001065FB;
			remoteInfo = "RNRandomBytes-tvOS";
		};
		3425212D2085014A00F0782B /* PBXContainerItemProxy */ = {
			isa = PBXContainerItemProxy;
			containerPortal = 4AC7737A0FD34720B8F1599A /* SplashScreen.xcodeproj */;
			proxyType = 2;
			remoteGlobalIDString = 3D7682761D8E76B80014119E;
			remoteInfo = SplashScreen;
		};
		342B43642088E41C00E34118 /* PBXContainerItemProxy */ = {
			isa = PBXContainerItemProxy;
			containerPortal = 008BC7A712F04B01A070866A /* TouchID.xcodeproj */;
			proxyType = 2;
			remoteGlobalIDString = 134814201AA4EA6300B7C361;
			remoteInfo = TouchID;
		};
		34457EBC2003A12500415724 /* PBXContainerItemProxy */ = {
			isa = PBXContainerItemProxy;
			containerPortal = ADBDB91F1DFEBF0600ED6528 /* RCTBlob.xcodeproj */;
			proxyType = 2;
			remoteGlobalIDString = ADD01A681E09402E00F6D226;
			remoteInfo = "RCTBlob-tvOS";
		};
		34457ECE2003A12500415724 /* PBXContainerItemProxy */ = {
			isa = PBXContainerItemProxy;
			containerPortal = 139FDEE61B06529A00C62182 /* RCTWebSocket.xcodeproj */;
			proxyType = 2;
			remoteGlobalIDString = 3DBE0D001F3B181A0099AA32;
			remoteInfo = fishhook;
		};
		34457ED02003A12500415724 /* PBXContainerItemProxy */ = {
			isa = PBXContainerItemProxy;
			containerPortal = 139FDEE61B06529A00C62182 /* RCTWebSocket.xcodeproj */;
			proxyType = 2;
			remoteGlobalIDString = 3DBE0D0D1F3B181C0099AA32;
			remoteInfo = "fishhook-tvOS";
		};
		34532BFD2159525400CA371F /* PBXContainerItemProxy */ = {
			isa = PBXContainerItemProxy;
			containerPortal = 1A6A2D21459F426EA996EA88 /* RNScreens.xcodeproj */;
			proxyType = 2;
			remoteGlobalIDString = 134814201AA4EA6300B7C361;
			remoteInfo = RNScreens;
		};
		345C15652089152000A0E797 /* PBXContainerItemProxy */ = {
			isa = PBXContainerItemProxy;
			containerPortal = EE89361C161C48FB98136880 /* PasscodeAuth.xcodeproj */;
			proxyType = 2;
			remoteGlobalIDString = 134814201AA4EA6300B7C361;
			remoteInfo = PasscodeAuth;
		};
		345E147D2154CDD9008C5BFC /* PBXContainerItemProxy */ = {
			isa = PBXContainerItemProxy;
			containerPortal = 345E146E2154CDD9008C5BFC /* RCTLinking.xcodeproj */;
			proxyType = 2;
			remoteGlobalIDString = 134814201AA4EA6300B7C361;
			remoteInfo = RCTLinking;
		};
		345E147F2154CDD9008C5BFC /* PBXContainerItemProxy */ = {
			isa = PBXContainerItemProxy;
			containerPortal = 345E146E2154CDD9008C5BFC /* RCTLinking.xcodeproj */;
			proxyType = 2;
			remoteGlobalIDString = 2D2A28471D9B043800D4039D;
			remoteInfo = "RCTLinking-tvOS";
		};
		34654385200E4A94008E3CDD /* PBXContainerItemProxy */ = {
			isa = PBXContainerItemProxy;
			containerPortal = 66CCF21752714BD5AB584A88 /* RNSVG.xcodeproj */;
			proxyType = 2;
			remoteGlobalIDString = 0CF68AC11AF0540F00FF9E5C;
			remoteInfo = RNSVG;
		};
		34654387200E4A94008E3CDD /* PBXContainerItemProxy */ = {
			isa = PBXContainerItemProxy;
			containerPortal = 66CCF21752714BD5AB584A88 /* RNSVG.xcodeproj */;
			proxyType = 2;
			remoteGlobalIDString = 94DDAC5C1F3D024300EED511;
			remoteInfo = "RNSVG-tvOS";
		};
		347AB21A2049885900BE6F60 /* PBXContainerItemProxy */ = {
			isa = PBXContainerItemProxy;
			containerPortal = 64C6A31B337D471B93E32DCD /* RNSentry.xcodeproj */;
			proxyType = 2;
			remoteGlobalIDString = 134814201AA4EA6300B7C361;
			remoteInfo = RNSentry;
		};
		34945FBA2003AECF00D80E26 /* PBXContainerItemProxy */ = {
			isa = PBXContainerItemProxy;
			containerPortal = 146833FF1AC3E56700842450 /* React.xcodeproj */;
			proxyType = 2;
			remoteGlobalIDString = 139D7ECE1E25DB7D00323FB7;
			remoteInfo = "third-party";
		};
		34945FBC2003AECF00D80E26 /* PBXContainerItemProxy */ = {
			isa = PBXContainerItemProxy;
			containerPortal = 146833FF1AC3E56700842450 /* React.xcodeproj */;
			proxyType = 2;
			remoteGlobalIDString = 3D383D3C1EBD27B6005632C8;
			remoteInfo = "third-party-tvOS";
		};
		34945FBE2003AECF00D80E26 /* PBXContainerItemProxy */ = {
			isa = PBXContainerItemProxy;
			containerPortal = 146833FF1AC3E56700842450 /* React.xcodeproj */;
			proxyType = 2;
			remoteGlobalIDString = 139D7E881E25C6D100323FB7;
			remoteInfo = "double-conversion";
		};
		34945FC02003AECF00D80E26 /* PBXContainerItemProxy */ = {
			isa = PBXContainerItemProxy;
			containerPortal = 146833FF1AC3E56700842450 /* React.xcodeproj */;
			proxyType = 2;
			remoteGlobalIDString = 3D383D621EBD27B9005632C8;
			remoteInfo = "double-conversion-tvOS";
		};
		34945FC22003AECF00D80E26 /* PBXContainerItemProxy */ = {
			isa = PBXContainerItemProxy;
			containerPortal = 146833FF1AC3E56700842450 /* React.xcodeproj */;
			proxyType = 2;
			remoteGlobalIDString = 9936F3131F5F2E4B0010BF04;
			remoteInfo = privatedata;
		};
		34945FC42003AECF00D80E26 /* PBXContainerItemProxy */ = {
			isa = PBXContainerItemProxy;
			containerPortal = 146833FF1AC3E56700842450 /* React.xcodeproj */;
			proxyType = 2;
			remoteGlobalIDString = 9936F32F1F5F2E5B0010BF04;
			remoteInfo = "privatedata-tvOS";
		};
		349F667D2045ADCC002149B4 /* PBXContainerItemProxy */ = {
			isa = PBXContainerItemProxy;
			containerPortal = 146833FF1AC3E56700842450 /* React.xcodeproj */;
			proxyType = 2;
			remoteGlobalIDString = EBF21BDC1FC498900052F4D5;
			remoteInfo = jsinspector;
		};
		349F667F2045ADCC002149B4 /* PBXContainerItemProxy */ = {
			isa = PBXContainerItemProxy;
			containerPortal = 146833FF1AC3E56700842450 /* React.xcodeproj */;
			proxyType = 2;
			remoteGlobalIDString = EBF21BFA1FC4989A0052F4D5;
			remoteInfo = "jsinspector-tvOS";
		};
		349F66852045ADCC002149B4 /* PBXContainerItemProxy */ = {
			isa = PBXContainerItemProxy;
			containerPortal = 349F66542045ADCC002149B4 /* RNCamera.xcodeproj */;
			proxyType = 2;
			remoteGlobalIDString = 4107012F1ACB723B00C6AA39;
			remoteInfo = RNCamera;
		};
		34A272762152A95200B97A07 /* PBXContainerItemProxy */ = {
			isa = PBXContainerItemProxy;
			containerPortal = 036E6F552B38455AA1CAFE28 /* RNLibLedgerCore.xcodeproj */;
			proxyType = 2;
			remoteGlobalIDString = 134814201AA4EA6300B7C361;
			remoteInfo = RNLibLedgerCore;
		};
		34AB90C02046C203008783DA /* PBXContainerItemProxy */ = {
			isa = PBXContainerItemProxy;
			containerPortal = DC20B890593D4E75BEF7591B /* RCTLocale.xcodeproj */;
			proxyType = 2;
			remoteGlobalIDString = DB248BF21C18396500105A5D;
			remoteInfo = RCTLocale;
		};
		34BE1FF020092032009E8710 /* PBXContainerItemProxy */ = {
			isa = PBXContainerItemProxy;
			containerPortal = 2CB99C7AA791411C87B310E9 /* ReactNativeConfig.xcodeproj */;
			proxyType = 2;
			remoteGlobalIDString = EB2648DF1C7BE17A00B8F155;
			remoteInfo = ReactNativeConfig;
		};
		34C5E86E215D251000006DCF /* PBXContainerItemProxy */ = {
			isa = PBXContainerItemProxy;
			containerPortal = D82E81409691424CBB16A841 /* BleClient.xcodeproj */;
			proxyType = 2;
			remoteGlobalIDString = D73F06E81D48E17B00AD5963;
			remoteInfo = BleClient;
		};
		34DE44042155286100259C93 /* PBXContainerItemProxy */ = {
			isa = PBXContainerItemProxy;
			containerPortal = 3E46E77C7D524ECDB200DA38 /* RNGestureHandler.xcodeproj */;
			proxyType = 2;
			remoteGlobalIDString = 134814201AA4EA6300B7C361;
			remoteInfo = RNGestureHandler;
		};
		3DAD3E831DF850E9000B6D8A /* PBXContainerItemProxy */ = {
			isa = PBXContainerItemProxy;
			containerPortal = 00C302BB1ABCB91800DB3ED1 /* RCTImage.xcodeproj */;
			proxyType = 2;
			remoteGlobalIDString = 2D2A283A1D9B042B00D4039D;
			remoteInfo = "RCTImage-tvOS";
		};
		3DAD3E8B1DF850E9000B6D8A /* PBXContainerItemProxy */ = {
			isa = PBXContainerItemProxy;
			containerPortal = 00C302D31ABCB9D200DB3ED1 /* RCTNetwork.xcodeproj */;
			proxyType = 2;
			remoteGlobalIDString = 2D2A28541D9B044C00D4039D;
			remoteInfo = "RCTNetwork-tvOS";
		};
		3DAD3E8F1DF850E9000B6D8A /* PBXContainerItemProxy */ = {
			isa = PBXContainerItemProxy;
			containerPortal = 139105B61AF99BAD00B5F7CC /* RCTSettings.xcodeproj */;
			proxyType = 2;
			remoteGlobalIDString = 2D2A28611D9B046600D4039D;
			remoteInfo = "RCTSettings-tvOS";
		};
		3DAD3E931DF850E9000B6D8A /* PBXContainerItemProxy */ = {
			isa = PBXContainerItemProxy;
			containerPortal = 832341B01AAA6A8300B99B32 /* RCTText.xcodeproj */;
			proxyType = 2;
			remoteGlobalIDString = 2D2A287B1D9B048500D4039D;
			remoteInfo = "RCTText-tvOS";
		};
		3DAD3E981DF850E9000B6D8A /* PBXContainerItemProxy */ = {
			isa = PBXContainerItemProxy;
			containerPortal = 139FDEE61B06529A00C62182 /* RCTWebSocket.xcodeproj */;
			proxyType = 2;
			remoteGlobalIDString = 2D2A28881D9B049200D4039D;
			remoteInfo = "RCTWebSocket-tvOS";
		};
		3DAD3EA21DF850E9000B6D8A /* PBXContainerItemProxy */ = {
			isa = PBXContainerItemProxy;
			containerPortal = 146833FF1AC3E56700842450 /* React.xcodeproj */;
			proxyType = 2;
			remoteGlobalIDString = 2D2A28131D9B038B00D4039D;
			remoteInfo = "React-tvOS";
		};
		3DAD3EA41DF850E9000B6D8A /* PBXContainerItemProxy */ = {
			isa = PBXContainerItemProxy;
			containerPortal = 146833FF1AC3E56700842450 /* React.xcodeproj */;
			proxyType = 2;
			remoteGlobalIDString = 3D3C059A1DE3340900C268FA;
			remoteInfo = yoga;
		};
		3DAD3EA61DF850E9000B6D8A /* PBXContainerItemProxy */ = {
			isa = PBXContainerItemProxy;
			containerPortal = 146833FF1AC3E56700842450 /* React.xcodeproj */;
			proxyType = 2;
			remoteGlobalIDString = 3D3C06751DE3340C00C268FA;
			remoteInfo = "yoga-tvOS";
		};
		3DAD3EA81DF850E9000B6D8A /* PBXContainerItemProxy */ = {
			isa = PBXContainerItemProxy;
			containerPortal = 146833FF1AC3E56700842450 /* React.xcodeproj */;
			proxyType = 2;
			remoteGlobalIDString = 3D3CD9251DE5FBEC00167DC4;
			remoteInfo = cxxreact;
		};
		3DAD3EAA1DF850E9000B6D8A /* PBXContainerItemProxy */ = {
			isa = PBXContainerItemProxy;
			containerPortal = 146833FF1AC3E56700842450 /* React.xcodeproj */;
			proxyType = 2;
			remoteGlobalIDString = 3D3CD9321DE5FBEE00167DC4;
			remoteInfo = "cxxreact-tvOS";
		};
		3DAD3EAC1DF850E9000B6D8A /* PBXContainerItemProxy */ = {
			isa = PBXContainerItemProxy;
			containerPortal = 146833FF1AC3E56700842450 /* React.xcodeproj */;
			proxyType = 2;
			remoteGlobalIDString = 3D3CD90B1DE5FBD600167DC4;
			remoteInfo = jschelpers;
		};
		3DAD3EAE1DF850E9000B6D8A /* PBXContainerItemProxy */ = {
			isa = PBXContainerItemProxy;
			containerPortal = 146833FF1AC3E56700842450 /* React.xcodeproj */;
			proxyType = 2;
			remoteGlobalIDString = 3D3CD9181DE5FBD800167DC4;
			remoteInfo = "jschelpers-tvOS";
		};
		5E9157321DD0AC6500FF2AA8 /* PBXContainerItemProxy */ = {
			isa = PBXContainerItemProxy;
			containerPortal = 5E91572D1DD0AC6500FF2AA8 /* RCTAnimation.xcodeproj */;
			proxyType = 2;
			remoteGlobalIDString = 134814201AA4EA6300B7C361;
			remoteInfo = RCTAnimation;
		};
		5E9157341DD0AC6500FF2AA8 /* PBXContainerItemProxy */ = {
			isa = PBXContainerItemProxy;
			containerPortal = 5E91572D1DD0AC6500FF2AA8 /* RCTAnimation.xcodeproj */;
			proxyType = 2;
			remoteGlobalIDString = 2D2A28201D9B03D100D4039D;
			remoteInfo = "RCTAnimation-tvOS";
		};
		832341B41AAA6A8300B99B32 /* PBXContainerItemProxy */ = {
			isa = PBXContainerItemProxy;
			containerPortal = 832341B01AAA6A8300B99B32 /* RCTText.xcodeproj */;
			proxyType = 2;
			remoteGlobalIDString = 58B5119B1A9E6C1200147676;
			remoteInfo = RCTText;
		};
		8FAC6EE821490C0C00FA9316 /* PBXContainerItemProxy */ = {
			isa = PBXContainerItemProxy;
			containerPortal = 4AD2AECC687D45E9BBCCED05 /* RNVectorIcons.xcodeproj */;
			proxyType = 2;
			remoteGlobalIDString = 5DBEB1501B18CEA900B34395;
			remoteInfo = RNVectorIcons;
		};
		ADBDB9261DFEBF0700ED6528 /* PBXContainerItemProxy */ = {
			isa = PBXContainerItemProxy;
			containerPortal = ADBDB91F1DFEBF0600ED6528 /* RCTBlob.xcodeproj */;
			proxyType = 2;
			remoteGlobalIDString = 358F4ED71D1E81A9004DF814;
			remoteInfo = RCTBlob;
		};
		B9E5B9A52153EBFC0053D868 /* PBXContainerItemProxy */ = {
			isa = PBXContainerItemProxy;
			containerPortal = 036E6F552B38455AA1CAFE28 /* RNLibLedgerCore.xcodeproj */;
			proxyType = 1;
			remoteGlobalIDString = 58B511DA1A9E6C8500147676;
			remoteInfo = RNLibLedgerCore;
		};
		BF60DBB4214A954900912E7C /* PBXContainerItemProxy */ = {
			isa = PBXContainerItemProxy;
			containerPortal = BF60DBAF214A954900912E7C /* ART.xcodeproj */;
			proxyType = 2;
			remoteGlobalIDString = 0CF68AC11AF0540F00FF9E5C;
			remoteInfo = ART;
		};
		BF60DBB6214A954900912E7C /* PBXContainerItemProxy */ = {
			isa = PBXContainerItemProxy;
			containerPortal = BF60DBAF214A954900912E7C /* ART.xcodeproj */;
			proxyType = 2;
			remoteGlobalIDString = 323A12871E5F266B004975B8;
			remoteInfo = "ART-tvOS";
		};
/* End PBXContainerItemProxy section */

/* Begin PBXCopyFilesBuildPhase section */
		340DFF1A216CA01C0010A7D5 /* Embed Frameworks */ = {
			isa = PBXCopyFilesBuildPhase;
			buildActionMask = 2147483647;
			dstPath = universal;
			dstSubfolderSpec = 10;
			files = (
				340DFF19216CA01C0010A7D5 /* ledger-core.framework in Embed Frameworks */,
			);
			name = "Embed Frameworks";
			runOnlyForDeploymentPostprocessing = 0;
		};
		B91C4698216812CD00E250AB /* Copy Files */ = {
			isa = PBXCopyFilesBuildPhase;
			buildActionMask = 2147483647;
			dstPath = x86_64;
			dstSubfolderSpec = 10;
			files = (
				B91C46CC216812D800E250AB /* ledger-core.framework in Copy Files */,
			);
			name = "Copy Files";
			runOnlyForDeploymentPostprocessing = 0;
		};
/* End PBXCopyFilesBuildPhase section */

/* Begin PBXFileReference section */
		008BC7A712F04B01A070866A /* TouchID.xcodeproj */ = {isa = PBXFileReference; explicitFileType = undefined; fileEncoding = 9; includeInIndex = 0; lastKnownFileType = "wrapper.pb-project"; name = TouchID.xcodeproj; path = "../node_modules/react-native-touch-id/TouchID.xcodeproj"; sourceTree = "<group>"; };
		008F07F21AC5B25A0029DE68 /* main.jsbundle */ = {isa = PBXFileReference; fileEncoding = 4; lastKnownFileType = text; path = main.jsbundle; sourceTree = "<group>"; };
		00C302A71ABCB8CE00DB3ED1 /* RCTActionSheet.xcodeproj */ = {isa = PBXFileReference; lastKnownFileType = "wrapper.pb-project"; name = RCTActionSheet.xcodeproj; path = "../node_modules/react-native/Libraries/ActionSheetIOS/RCTActionSheet.xcodeproj"; sourceTree = "<group>"; };
		00C302BB1ABCB91800DB3ED1 /* RCTImage.xcodeproj */ = {isa = PBXFileReference; lastKnownFileType = "wrapper.pb-project"; name = RCTImage.xcodeproj; path = "../node_modules/react-native/Libraries/Image/RCTImage.xcodeproj"; sourceTree = "<group>"; };
		00C302D31ABCB9D200DB3ED1 /* RCTNetwork.xcodeproj */ = {isa = PBXFileReference; lastKnownFileType = "wrapper.pb-project"; name = RCTNetwork.xcodeproj; path = "../node_modules/react-native/Libraries/Network/RCTNetwork.xcodeproj"; sourceTree = "<group>"; };
		00E356EE1AD99517003FC87E /* ledgerlivemobileTests.xctest */ = {isa = PBXFileReference; explicitFileType = wrapper.cfbundle; includeInIndex = 0; path = ledgerlivemobileTests.xctest; sourceTree = BUILT_PRODUCTS_DIR; };
		00E356F11AD99517003FC87E /* Info.plist */ = {isa = PBXFileReference; lastKnownFileType = text.plist.xml; path = Info.plist; sourceTree = "<group>"; };
		00E356F21AD99517003FC87E /* ledgerlivemobileTests.m */ = {isa = PBXFileReference; lastKnownFileType = sourcecode.c.objc; path = ledgerlivemobileTests.m; sourceTree = "<group>"; };
		036E6F552B38455AA1CAFE28 /* RNLibLedgerCore.xcodeproj */ = {isa = PBXFileReference; explicitFileType = undefined; fileEncoding = 9; includeInIndex = 0; lastKnownFileType = "wrapper.pb-project"; name = RNLibLedgerCore.xcodeproj; path = "../node_modules/@ledgerhq/react-native-ledger-core/ios/RNLibLedgerCore.xcodeproj"; sourceTree = "<group>"; };
		0CED5C9B25A443CD952538FE /* RNRandomBytes.xcodeproj */ = {isa = PBXFileReference; explicitFileType = undefined; fileEncoding = 9; includeInIndex = 0; lastKnownFileType = "wrapper.pb-project"; name = RNRandomBytes.xcodeproj; path = "../node_modules/react-native-randombytes/RNRandomBytes.xcodeproj"; sourceTree = "<group>"; };
		11C445025AF547DDB9D764DB /* libRCTLocale.a */ = {isa = PBXFileReference; explicitFileType = undefined; fileEncoding = 9; includeInIndex = 0; lastKnownFileType = archive.ar; path = libRCTLocale.a; sourceTree = "<group>"; };
		139105B61AF99BAD00B5F7CC /* RCTSettings.xcodeproj */ = {isa = PBXFileReference; lastKnownFileType = "wrapper.pb-project"; name = RCTSettings.xcodeproj; path = "../node_modules/react-native/Libraries/Settings/RCTSettings.xcodeproj"; sourceTree = "<group>"; };
		139FDEE61B06529A00C62182 /* RCTWebSocket.xcodeproj */ = {isa = PBXFileReference; lastKnownFileType = "wrapper.pb-project"; name = RCTWebSocket.xcodeproj; path = "../node_modules/react-native/Libraries/WebSocket/RCTWebSocket.xcodeproj"; sourceTree = "<group>"; };
		13B07F961A680F5B00A75B9A /* ledgerlivemobile.app */ = {isa = PBXFileReference; explicitFileType = wrapper.application; includeInIndex = 0; path = ledgerlivemobile.app; sourceTree = BUILT_PRODUCTS_DIR; };
		13B07FAF1A68108700A75B9A /* AppDelegate.h */ = {isa = PBXFileReference; fileEncoding = 4; lastKnownFileType = sourcecode.c.h; name = AppDelegate.h; path = ledgerlivemobile/AppDelegate.h; sourceTree = "<group>"; };
		13B07FB01A68108700A75B9A /* AppDelegate.m */ = {isa = PBXFileReference; fileEncoding = 4; lastKnownFileType = sourcecode.c.objc; name = AppDelegate.m; path = ledgerlivemobile/AppDelegate.m; sourceTree = "<group>"; };
		13B07FB21A68108700A75B9A /* Base */ = {isa = PBXFileReference; lastKnownFileType = file.xib; name = Base; path = Base.lproj/LaunchScreen.xib; sourceTree = "<group>"; };
		13B07FB51A68108700A75B9A /* Images.xcassets */ = {isa = PBXFileReference; lastKnownFileType = folder.assetcatalog; name = Images.xcassets; path = ledgerlivemobile/Images.xcassets; sourceTree = "<group>"; };
		13B07FB61A68108700A75B9A /* Info.plist */ = {isa = PBXFileReference; fileEncoding = 4; lastKnownFileType = text.plist.xml; name = Info.plist; path = ledgerlivemobile/Info.plist; sourceTree = "<group>"; };
		13B07FB71A68108700A75B9A /* main.m */ = {isa = PBXFileReference; fileEncoding = 4; lastKnownFileType = sourcecode.c.objc; name = main.m; path = ledgerlivemobile/main.m; sourceTree = "<group>"; };
		146833FF1AC3E56700842450 /* React.xcodeproj */ = {isa = PBXFileReference; lastKnownFileType = "wrapper.pb-project"; name = React.xcodeproj; path = "../node_modules/react-native/React/React.xcodeproj"; sourceTree = "<group>"; };
		1A6A2D21459F426EA996EA88 /* RNScreens.xcodeproj */ = {isa = PBXFileReference; explicitFileType = undefined; fileEncoding = 9; includeInIndex = 0; lastKnownFileType = "wrapper.pb-project"; name = RNScreens.xcodeproj; path = "../node_modules/react-native-screens/ios/RNScreens.xcodeproj"; sourceTree = "<group>"; };
		1ADF8AAFC1104F059D879333 /* libRNRandomBytes.a */ = {isa = PBXFileReference; explicitFileType = undefined; fileEncoding = 9; includeInIndex = 0; lastKnownFileType = archive.ar; path = libRNRandomBytes.a; sourceTree = "<group>"; };
		2CB99C7AA791411C87B310E9 /* ReactNativeConfig.xcodeproj */ = {isa = PBXFileReference; explicitFileType = undefined; fileEncoding = 9; includeInIndex = 0; lastKnownFileType = "wrapper.pb-project"; name = ReactNativeConfig.xcodeproj; path = "../node_modules/react-native-config/ios/ReactNativeConfig.xcodeproj"; sourceTree = "<group>"; };
		3263CCC7104E4B86AC2ADDB4 /* MuseoSans-Regular.otf */ = {isa = PBXFileReference; explicitFileType = undefined; fileEncoding = 9; includeInIndex = 0; lastKnownFileType = unknown; name = "MuseoSans-Regular.otf"; path = "../assets/fonts/MuseoSans-Regular.otf"; sourceTree = "<group>"; };
		3407D5D7215D2AB800C9D40B /* ledgerlivemobile-Bridging-Header.h */ = {isa = PBXFileReference; lastKnownFileType = sourcecode.c.h; path = "ledgerlivemobile-Bridging-Header.h"; sourceTree = "<group>"; };
		3407D5D8215D2AB800C9D40B /* NeededForBLE.swift */ = {isa = PBXFileReference; lastKnownFileType = sourcecode.swift; path = NeededForBLE.swift; sourceTree = "<group>"; };
		345E146E2154CDD9008C5BFC /* RCTLinking.xcodeproj */ = {isa = PBXFileReference; lastKnownFileType = "wrapper.pb-project"; name = RCTLinking.xcodeproj; path = "../node_modules/react-native/Libraries/LinkingIOS/RCTLinking.xcodeproj"; sourceTree = "<group>"; };
		349F66542045ADCC002149B4 /* RNCamera.xcodeproj */ = {isa = PBXFileReference; lastKnownFileType = "wrapper.pb-project"; name = RNCamera.xcodeproj; path = "../node_modules/react-native-camera/ios/RNCamera.xcodeproj"; sourceTree = "<group>"; };
		35AA9FCF9B3A4E54A2282A09 /* libRNScreens.a */ = {isa = PBXFileReference; explicitFileType = undefined; fileEncoding = 9; includeInIndex = 0; lastKnownFileType = archive.ar; path = libRNScreens.a; sourceTree = "<group>"; };
		3A45C4CF346C4C9594B2EC36 /* libRNVectorIcons.a */ = {isa = PBXFileReference; explicitFileType = undefined; fileEncoding = 9; includeInIndex = 0; lastKnownFileType = archive.ar; path = libRNVectorIcons.a; sourceTree = "<group>"; };
		3E46E77C7D524ECDB200DA38 /* RNGestureHandler.xcodeproj */ = {isa = PBXFileReference; explicitFileType = undefined; fileEncoding = 9; includeInIndex = 0; lastKnownFileType = "wrapper.pb-project"; name = RNGestureHandler.xcodeproj; path = "../node_modules/react-native-gesture-handler/ios/RNGestureHandler.xcodeproj"; sourceTree = "<group>"; };
		4396DC4264644851ADA99A35 /* MaterialCommunityIcons.ttf */ = {isa = PBXFileReference; explicitFileType = undefined; fileEncoding = 9; includeInIndex = 0; lastKnownFileType = unknown; name = MaterialCommunityIcons.ttf; path = "../node_modules/react-native-vector-icons/Fonts/MaterialCommunityIcons.ttf"; sourceTree = "<group>"; };
		44387CB2EE84464C83A75FD7 /* OpenSans-Regular.ttf */ = {isa = PBXFileReference; explicitFileType = undefined; fileEncoding = 9; includeInIndex = 0; lastKnownFileType = unknown; name = "OpenSans-Regular.ttf"; path = "../assets/fonts/OpenSans-Regular.ttf"; sourceTree = "<group>"; };
		4AC7737A0FD34720B8F1599A /* SplashScreen.xcodeproj */ = {isa = PBXFileReference; explicitFileType = undefined; fileEncoding = 9; includeInIndex = 0; lastKnownFileType = "wrapper.pb-project"; name = SplashScreen.xcodeproj; path = "../node_modules/react-native-splash-screen/ios/SplashScreen.xcodeproj"; sourceTree = "<group>"; };
		4AD2AECC687D45E9BBCCED05 /* RNVectorIcons.xcodeproj */ = {isa = PBXFileReference; explicitFileType = undefined; fileEncoding = 9; includeInIndex = 0; lastKnownFileType = "wrapper.pb-project"; name = RNVectorIcons.xcodeproj; path = "../node_modules/react-native-vector-icons/RNVectorIcons.xcodeproj"; sourceTree = "<group>"; };
		5144736E6C134554877E0D22 /* Feather.ttf */ = {isa = PBXFileReference; explicitFileType = undefined; fileEncoding = 9; includeInIndex = 0; lastKnownFileType = unknown; name = Feather.ttf; path = "../node_modules/react-native-vector-icons/Fonts/Feather.ttf"; sourceTree = "<group>"; };
		545FD04868AD450083DC4717 /* libz.tbd */ = {isa = PBXFileReference; explicitFileType = undefined; fileEncoding = 9; includeInIndex = 0; lastKnownFileType = "sourcecode.text-based-dylib-definition"; name = libz.tbd; path = usr/lib/libz.tbd; sourceTree = SDKROOT; };
		57675DE3CEFA48B4AEFB711C /* OpenSans-Bold.ttf */ = {isa = PBXFileReference; explicitFileType = undefined; fileEncoding = 9; includeInIndex = 0; lastKnownFileType = unknown; name = "OpenSans-Bold.ttf"; path = "../assets/fonts/OpenSans-Bold.ttf"; sourceTree = "<group>"; };
		5E91572D1DD0AC6500FF2AA8 /* RCTAnimation.xcodeproj */ = {isa = PBXFileReference; lastKnownFileType = "wrapper.pb-project"; name = RCTAnimation.xcodeproj; path = "../node_modules/react-native/Libraries/NativeAnimation/RCTAnimation.xcodeproj"; sourceTree = "<group>"; };
		603D0C57D1C8456C82B34496 /* Entypo.ttf */ = {isa = PBXFileReference; explicitFileType = undefined; fileEncoding = 9; includeInIndex = 0; lastKnownFileType = unknown; name = Entypo.ttf; path = "../node_modules/react-native-vector-icons/Fonts/Entypo.ttf"; sourceTree = "<group>"; };
		63C555F45D6148708015CEBA /* Zocial.ttf */ = {isa = PBXFileReference; explicitFileType = undefined; fileEncoding = 9; includeInIndex = 0; lastKnownFileType = unknown; name = Zocial.ttf; path = "../node_modules/react-native-vector-icons/Fonts/Zocial.ttf"; sourceTree = "<group>"; };
		64C6A31B337D471B93E32DCD /* RNSentry.xcodeproj */ = {isa = PBXFileReference; explicitFileType = undefined; fileEncoding = 9; includeInIndex = 0; lastKnownFileType = "wrapper.pb-project"; name = RNSentry.xcodeproj; path = "../node_modules/react-native-sentry/ios/RNSentry.xcodeproj"; sourceTree = "<group>"; };
		66CCF21752714BD5AB584A88 /* RNSVG.xcodeproj */ = {isa = PBXFileReference; explicitFileType = undefined; fileEncoding = 9; includeInIndex = 0; lastKnownFileType = "wrapper.pb-project"; name = RNSVG.xcodeproj; path = "../node_modules/react-native-svg/ios/RNSVG.xcodeproj"; sourceTree = "<group>"; };
		6DC818670C904605A8FBA62A /* FontAwesome5_Regular.ttf */ = {isa = PBXFileReference; explicitFileType = undefined; fileEncoding = 9; includeInIndex = 0; lastKnownFileType = unknown; name = FontAwesome5_Regular.ttf; path = "../node_modules/react-native-vector-icons/Fonts/FontAwesome5_Regular.ttf"; sourceTree = "<group>"; };
		76B12D3F99F7436CAD186C2C /* libRNGestureHandler.a */ = {isa = PBXFileReference; explicitFileType = undefined; fileEncoding = 9; includeInIndex = 0; lastKnownFileType = archive.ar; path = libRNGestureHandler.a; sourceTree = "<group>"; };
		7850F04BA5D2428A9AC29653 /* FontAwesome.ttf */ = {isa = PBXFileReference; explicitFileType = undefined; fileEncoding = 9; includeInIndex = 0; lastKnownFileType = unknown; name = FontAwesome.ttf; path = "../node_modules/react-native-vector-icons/Fonts/FontAwesome.ttf"; sourceTree = "<group>"; };
		793F2C3B8DC0475194262928 /* libRCTCamera.a */ = {isa = PBXFileReference; explicitFileType = undefined; fileEncoding = 9; includeInIndex = 0; lastKnownFileType = archive.ar; path = libRCTCamera.a; sourceTree = "<group>"; };
		7D2EA4CD0AC843B4A69D57A5 /* FontAwesome5_Solid.ttf */ = {isa = PBXFileReference; explicitFileType = undefined; fileEncoding = 9; includeInIndex = 0; lastKnownFileType = unknown; name = FontAwesome5_Solid.ttf; path = "../node_modules/react-native-vector-icons/Fonts/FontAwesome5_Solid.ttf"; sourceTree = "<group>"; };
		832341B01AAA6A8300B99B32 /* RCTText.xcodeproj */ = {isa = PBXFileReference; lastKnownFileType = "wrapper.pb-project"; name = RCTText.xcodeproj; path = "../node_modules/react-native/Libraries/Text/RCTText.xcodeproj"; sourceTree = "<group>"; };
		8427C9F7A477440AB9F329D6 /* Ionicons.ttf */ = {isa = PBXFileReference; explicitFileType = undefined; fileEncoding = 9; includeInIndex = 0; lastKnownFileType = unknown; name = Ionicons.ttf; path = "../node_modules/react-native-vector-icons/Fonts/Ionicons.ttf"; sourceTree = "<group>"; };
		887CA7F3B5FF4445BB1C5960 /* libRNLibLedgerCore.a */ = {isa = PBXFileReference; explicitFileType = undefined; fileEncoding = 9; includeInIndex = 0; lastKnownFileType = archive.ar; path = libRNLibLedgerCore.a; sourceTree = "<group>"; };
		88F6163E74364066BC1A5713 /* libReact Native Open Settings.a */ = {isa = PBXFileReference; explicitFileType = undefined; fileEncoding = 9; includeInIndex = 0; lastKnownFileType = archive.ar; path = "libReact Native Open Settings.a"; sourceTree = "<group>"; };
		8FAD0BFA211D977700531995 /* Octicons.ttf */ = {isa = PBXFileReference; lastKnownFileType = file; path = Octicons.ttf; sourceTree = "<group>"; };
		8FAD0BFB211D977700531995 /* Feather.ttf */ = {isa = PBXFileReference; lastKnownFileType = file; path = Feather.ttf; sourceTree = "<group>"; };
		8FAD0BFC211D977700531995 /* Entypo.ttf */ = {isa = PBXFileReference; lastKnownFileType = file; path = Entypo.ttf; sourceTree = "<group>"; };
		8FAD0BFD211D977700531995 /* FontAwesome5_Brands.ttf */ = {isa = PBXFileReference; lastKnownFileType = file; path = FontAwesome5_Brands.ttf; sourceTree = "<group>"; };
		8FAD0BFE211D977700531995 /* MaterialCommunityIcons.ttf */ = {isa = PBXFileReference; lastKnownFileType = file; path = MaterialCommunityIcons.ttf; sourceTree = "<group>"; };
		8FAD0BFF211D977700531995 /* Foundation.ttf */ = {isa = PBXFileReference; lastKnownFileType = file; path = Foundation.ttf; sourceTree = "<group>"; };
		8FAD0C00211D977700531995 /* Ionicons.ttf */ = {isa = PBXFileReference; lastKnownFileType = file; path = Ionicons.ttf; sourceTree = "<group>"; };
		8FAD0C01211D977700531995 /* FontAwesome5_Solid.ttf */ = {isa = PBXFileReference; lastKnownFileType = file; path = FontAwesome5_Solid.ttf; sourceTree = "<group>"; };
		8FAD0C02211D977700531995 /* FontAwesome5_Regular.ttf */ = {isa = PBXFileReference; lastKnownFileType = file; path = FontAwesome5_Regular.ttf; sourceTree = "<group>"; };
		8FAD0C03211D977700531995 /* FontAwesome.ttf */ = {isa = PBXFileReference; lastKnownFileType = file; path = FontAwesome.ttf; sourceTree = "<group>"; };
		8FAD0C04211D977700531995 /* Zocial.ttf */ = {isa = PBXFileReference; lastKnownFileType = file; path = Zocial.ttf; sourceTree = "<group>"; };
		8FAD0C05211D977700531995 /* EvilIcons.ttf */ = {isa = PBXFileReference; lastKnownFileType = file; path = EvilIcons.ttf; sourceTree = "<group>"; };
		8FAD0C06211D977700531995 /* SimpleLineIcons.ttf */ = {isa = PBXFileReference; lastKnownFileType = file; path = SimpleLineIcons.ttf; sourceTree = "<group>"; };
		8FAD0C07211D977700531995 /* MaterialIcons.ttf */ = {isa = PBXFileReference; lastKnownFileType = file; path = MaterialIcons.ttf; sourceTree = "<group>"; };
		934B4698578340ED8F9A61E1 /* libRNSVG.a */ = {isa = PBXFileReference; explicitFileType = undefined; fileEncoding = 9; includeInIndex = 0; lastKnownFileType = archive.ar; path = libRNSVG.a; sourceTree = "<group>"; };
		9A58AC9A5DA149AC83518141 /* SimpleLineIcons.ttf */ = {isa = PBXFileReference; explicitFileType = undefined; fileEncoding = 9; includeInIndex = 0; lastKnownFileType = unknown; name = SimpleLineIcons.ttf; path = "../node_modules/react-native-vector-icons/Fonts/SimpleLineIcons.ttf"; sourceTree = "<group>"; };
		9AE4011B27774E1EAFC940E3 /* libReactNativeConfig.a */ = {isa = PBXFileReference; explicitFileType = undefined; fileEncoding = 9; includeInIndex = 0; lastKnownFileType = archive.ar; path = libReactNativeConfig.a; sourceTree = "<group>"; };
		A49125B8906C40DFB2011F37 /* React Native Open Settings.xcodeproj */ = {isa = PBXFileReference; explicitFileType = undefined; fileEncoding = 9; includeInIndex = 0; lastKnownFileType = "wrapper.pb-project"; name = "React Native Open Settings.xcodeproj"; path = "../node_modules/react-native-open-settings/React Native Open Settings.xcodeproj"; sourceTree = "<group>"; };
		AAD9939A2894455FB2EC4881 /* FontAwesome5_Brands.ttf */ = {isa = PBXFileReference; explicitFileType = undefined; fileEncoding = 9; includeInIndex = 0; lastKnownFileType = unknown; name = FontAwesome5_Brands.ttf; path = "../node_modules/react-native-vector-icons/Fonts/FontAwesome5_Brands.ttf"; sourceTree = "<group>"; };
		ADBDB91F1DFEBF0600ED6528 /* RCTBlob.xcodeproj */ = {isa = PBXFileReference; lastKnownFileType = "wrapper.pb-project"; name = RCTBlob.xcodeproj; path = "../node_modules/react-native/Libraries/Blob/RCTBlob.xcodeproj"; sourceTree = "<group>"; };
		AE0C18E225CD47BA91948A0E /* libSplashScreen.a */ = {isa = PBXFileReference; explicitFileType = undefined; fileEncoding = 9; includeInIndex = 0; lastKnownFileType = archive.ar; path = libSplashScreen.a; sourceTree = "<group>"; };
		B91C45DB2166562200E250AB /* ledger-core.framework */ = {isa = PBXFileReference; lastKnownFileType = wrapper.framework; name = "ledger-core.framework"; path = "../node_modules/@ledgerhq/react-native-ledger-core/ios/Frameworks/x86/ledger-core.framework"; sourceTree = "<group>"; };
		B91C45DE21665C1200E250AB /* ledger-core.framework */ = {isa = PBXFileReference; lastKnownFileType = wrapper.framework; name = "ledger-core.framework"; path = "../node_modules/@ledgerhq/react-native-ledger-core/ios/Frameworks/universal/ledger-core.framework"; sourceTree = "<group>"; };
		BF60DBAF214A954900912E7C /* ART.xcodeproj */ = {isa = PBXFileReference; lastKnownFileType = "wrapper.pb-project"; name = ART.xcodeproj; path = "../node_modules/react-native/Libraries/ART/ART.xcodeproj"; sourceTree = "<group>"; };
		BF8FF922072F4CF3B96390AA /* EvilIcons.ttf */ = {isa = PBXFileReference; explicitFileType = undefined; fileEncoding = 9; includeInIndex = 0; lastKnownFileType = unknown; name = EvilIcons.ttf; path = "../node_modules/react-native-vector-icons/Fonts/EvilIcons.ttf"; sourceTree = "<group>"; };
		C1DA370D18E2494FA56F0D1D /* MaterialIcons.ttf */ = {isa = PBXFileReference; explicitFileType = undefined; fileEncoding = 9; includeInIndex = 0; lastKnownFileType = unknown; name = MaterialIcons.ttf; path = "../node_modules/react-native-vector-icons/Fonts/MaterialIcons.ttf"; sourceTree = "<group>"; };
		C3CB4695C9554CACBA1EDD1F /* Octicons.ttf */ = {isa = PBXFileReference; explicitFileType = undefined; fileEncoding = 9; includeInIndex = 0; lastKnownFileType = unknown; name = Octicons.ttf; path = "../node_modules/react-native-vector-icons/Fonts/Octicons.ttf"; sourceTree = "<group>"; };
		C7C5BB743ED04E53A2323979 /* OpenSans-SemiBold.ttf */ = {isa = PBXFileReference; explicitFileType = undefined; fileEncoding = 9; includeInIndex = 0; lastKnownFileType = unknown; name = "OpenSans-SemiBold.ttf"; path = "../assets/fonts/OpenSans-SemiBold.ttf"; sourceTree = "<group>"; };
		CD5489262AA84BDF9684E3AA /* Foundation.ttf */ = {isa = PBXFileReference; explicitFileType = undefined; fileEncoding = 9; includeInIndex = 0; lastKnownFileType = unknown; name = Foundation.ttf; path = "../node_modules/react-native-vector-icons/Fonts/Foundation.ttf"; sourceTree = "<group>"; };
		CE7E1D553FBD49E0A85347D3 /* MuseoSans-Bold.otf */ = {isa = PBXFileReference; explicitFileType = undefined; fileEncoding = 9; includeInIndex = 0; lastKnownFileType = unknown; name = "MuseoSans-Bold.otf"; path = "../assets/fonts/MuseoSans-Bold.otf"; sourceTree = "<group>"; };
		CEDB8CDC561E4D4BBA7A64CD /* MuseoSans-SemiBold.otf */ = {isa = PBXFileReference; explicitFileType = undefined; fileEncoding = 9; includeInIndex = 0; lastKnownFileType = unknown; name = "MuseoSans-SemiBold.otf"; path = "../assets/fonts/MuseoSans-SemiBold.otf"; sourceTree = "<group>"; };
		CF99D0486C014825B8E50D1C /* libRNSVG-tvOS.a */ = {isa = PBXFileReference; explicitFileType = undefined; fileEncoding = 9; includeInIndex = 0; lastKnownFileType = archive.ar; path = "libRNSVG-tvOS.a"; sourceTree = "<group>"; };
		D82E81409691424CBB16A841 /* BleClient.xcodeproj */ = {isa = PBXFileReference; explicitFileType = undefined; fileEncoding = 9; includeInIndex = 0; lastKnownFileType = "wrapper.pb-project"; name = BleClient.xcodeproj; path = "../node_modules/react-native-ble-plx/ios/BleClient.xcodeproj"; sourceTree = "<group>"; };
		DC20B890593D4E75BEF7591B /* RCTLocale.xcodeproj */ = {isa = PBXFileReference; explicitFileType = undefined; fileEncoding = 9; includeInIndex = 0; lastKnownFileType = "wrapper.pb-project"; name = RCTLocale.xcodeproj; path = "../node_modules/react-native-locale/ios/RCTLocale.xcodeproj"; sourceTree = "<group>"; };
		E17D41657FAD4BEDBE62C1B2 /* libTouchID.a */ = {isa = PBXFileReference; explicitFileType = undefined; fileEncoding = 9; includeInIndex = 0; lastKnownFileType = archive.ar; path = libTouchID.a; sourceTree = "<group>"; };
		EE89361C161C48FB98136880 /* PasscodeAuth.xcodeproj */ = {isa = PBXFileReference; explicitFileType = undefined; fileEncoding = 9; includeInIndex = 0; lastKnownFileType = "wrapper.pb-project"; name = PasscodeAuth.xcodeproj; path = "../node_modules/@ledgerhq/react-native-passcode-auth/PasscodeAuth.xcodeproj"; sourceTree = "<group>"; };
		F18419E5A1E34A8BB8840414 /* libRNSentry.a */ = {isa = PBXFileReference; explicitFileType = undefined; fileEncoding = 9; includeInIndex = 0; lastKnownFileType = archive.ar; path = libRNSentry.a; sourceTree = "<group>"; };
		F91D74A42E59456DBB925283 /* Rubik-Regular.ttf */ = {isa = PBXFileReference; explicitFileType = undefined; fileEncoding = 9; includeInIndex = 0; lastKnownFileType = unknown; name = "Rubik-Regular.ttf"; path = "../assets/fonts/Rubik-Regular.ttf"; sourceTree = "<group>"; };
		FEE547B54ACD4EF5AD24A94E /* libPasscodeAuth.a */ = {isa = PBXFileReference; explicitFileType = undefined; fileEncoding = 9; includeInIndex = 0; lastKnownFileType = archive.ar; path = libPasscodeAuth.a; sourceTree = "<group>"; };
		FF58CBC5DEF846309BD66D85 /* libBleClient.a */ = {isa = PBXFileReference; explicitFileType = undefined; fileEncoding = 9; includeInIndex = 0; lastKnownFileType = archive.ar; path = libBleClient.a; sourceTree = "<group>"; };
/* End PBXFileReference section */

/* Begin PBXFrameworksBuildPhase section */
		00E356EB1AD99517003FC87E /* Frameworks */ = {
			isa = PBXFrameworksBuildPhase;
			buildActionMask = 2147483647;
			files = (
				140ED2AC1D01E1AD002B40FF /* libReact.a in Frameworks */,
			);
			runOnlyForDeploymentPostprocessing = 0;
		};
		13B07F8C1A680F5B00A75B9A /* Frameworks */ = {
			isa = PBXFrameworksBuildPhase;
			buildActionMask = 2147483647;
			files = (
				34C5E8A0215D25A500006DCF /* libBleClient.a in Frameworks */,
				345E14A52154CDE8008C5BFC /* libRCTLinking.a in Frameworks */,
				BF09D4FA214BF7730040397B /* libRNVectorIcons.a in Frameworks */,
				BF09D4F9214BF76B0040397B /* libTouchID.a in Frameworks */,
				BF09D4F8214BF7640040397B /* libPasscodeAuth.a in Frameworks */,
				BF09D4F7214BF75B0040397B /* libSplashScreen.a in Frameworks */,
				BF09D4F6214BF7500040397B /* libRCTLocale.a in Frameworks */,
				BF09D4F5214BF7460040397B /* libRNSVG.a in Frameworks */,
				BF09D4F4214BF73D0040397B /* libReactNativeConfig.a in Frameworks */,
				BF60DBE7214A955600912E7C /* libART.a in Frameworks */,
				347AB25E20498A4E00BE6F60 /* libRNSentry.a in Frameworks */,
				349F66892045ADD9002149B4 /* libRNCamera.a in Frameworks */,
				ADBDB9381DFEBF1600ED6528 /* libRCTBlob.a in Frameworks */,
				340DFF18216CA01C0010A7D5 /* ledger-core.framework in Frameworks */,
				340DFF17216CA01A0010A7D5 /* ledger-core.framework in Frameworks */,
				34945F952003AECD00D80E26 /* libRCTAnimation.a in Frameworks */,
				146834051AC3E58100842450 /* libReact.a in Frameworks */,
				00C302E51ABCBA2D00DB3ED1 /* libRCTActionSheet.a in Frameworks */,
				00C302E81ABCBA2D00DB3ED1 /* libRCTImage.a in Frameworks */,
				00C302E91ABCBA2D00DB3ED1 /* libRCTNetwork.a in Frameworks */,
				139105C61AF99C1200B5F7CC /* libRCTSettings.a in Frameworks */,
				832341BD1AAA6AB300B99B32 /* libRCTText.a in Frameworks */,
				139FDEF61B0652A700C62182 /* libRCTWebSocket.a in Frameworks */,
				DEF1B1546B36491B9894A599 /* libz.tbd in Frameworks */,
				B9E5B9A72153F4490053D868 /* libRNLibLedgerCore.a in Frameworks */,
				7EDEA35621D64751B73F49C7 /* libReact Native Open Settings.a in Frameworks */,
				FD935BBB77A24B79B2604726 /* libRNScreens.a in Frameworks */,
				C1E2A1AC36C040B689A72E76 /* libRNGestureHandler.a in Frameworks */,
<<<<<<< HEAD
				E6CEF591361F41189FE22CC4 /* libRNRandomBytes.a in Frameworks */,
=======
				B91C45E021665C3B00E250AB /* ledger-core.framework in Frameworks */,
				B91C46CD216812DE00E250AB /* ledger-core.framework in Frameworks */,
>>>>>>> a42a69be
			);
			runOnlyForDeploymentPostprocessing = 0;
		};
/* End PBXFrameworksBuildPhase section */

/* Begin PBXGroup section */
		00C302A81ABCB8CE00DB3ED1 /* Products */ = {
			isa = PBXGroup;
			children = (
				00C302AC1ABCB8CE00DB3ED1 /* libRCTActionSheet.a */,
			);
			name = Products;
			sourceTree = "<group>";
		};
		00C302BC1ABCB91800DB3ED1 /* Products */ = {
			isa = PBXGroup;
			children = (
				00C302C01ABCB91800DB3ED1 /* libRCTImage.a */,
				3DAD3E841DF850E9000B6D8A /* libRCTImage-tvOS.a */,
			);
			name = Products;
			sourceTree = "<group>";
		};
		00C302D41ABCB9D200DB3ED1 /* Products */ = {
			isa = PBXGroup;
			children = (
				00C302DC1ABCB9D200DB3ED1 /* libRCTNetwork.a */,
				3DAD3E8C1DF850E9000B6D8A /* libRCTNetwork-tvOS.a */,
			);
			name = Products;
			sourceTree = "<group>";
		};
		00E356EF1AD99517003FC87E /* ledgerlivemobileTests */ = {
			isa = PBXGroup;
			children = (
				00E356F21AD99517003FC87E /* ledgerlivemobileTests.m */,
				00E356F01AD99517003FC87E /* Supporting Files */,
			);
			path = ledgerlivemobileTests;
			sourceTree = "<group>";
		};
		00E356F01AD99517003FC87E /* Supporting Files */ = {
			isa = PBXGroup;
			children = (
				00E356F11AD99517003FC87E /* Info.plist */,
			);
			name = "Supporting Files";
			sourceTree = "<group>";
		};
		139105B71AF99BAD00B5F7CC /* Products */ = {
			isa = PBXGroup;
			children = (
				139105C11AF99BAD00B5F7CC /* libRCTSettings.a */,
				3DAD3E901DF850E9000B6D8A /* libRCTSettings-tvOS.a */,
			);
			name = Products;
			sourceTree = "<group>";
		};
		139FDEE71B06529A00C62182 /* Products */ = {
			isa = PBXGroup;
			children = (
				139FDEF41B06529B00C62182 /* libRCTWebSocket.a */,
				3DAD3E991DF850E9000B6D8A /* libRCTWebSocket-tvOS.a */,
				34457ECF2003A12500415724 /* libfishhook.a */,
				34457ED12003A12500415724 /* libfishhook-tvOS.a */,
			);
			name = Products;
			sourceTree = "<group>";
		};
		13B07FAE1A68108700A75B9A /* ledgerlivemobile */ = {
			isa = PBXGroup;
			children = (
				008F07F21AC5B25A0029DE68 /* main.jsbundle */,
				3407D5D8215D2AB800C9D40B /* NeededForBLE.swift */,
				13B07FAF1A68108700A75B9A /* AppDelegate.h */,
				13B07FB01A68108700A75B9A /* AppDelegate.m */,
				13B07FB51A68108700A75B9A /* Images.xcassets */,
				13B07FB61A68108700A75B9A /* Info.plist */,
				13B07FB11A68108700A75B9A /* LaunchScreen.xib */,
				13B07FB71A68108700A75B9A /* main.m */,
			);
			name = ledgerlivemobile;
			sourceTree = "<group>";
		};
		146834001AC3E56700842450 /* Products */ = {
			isa = PBXGroup;
			children = (
				146834041AC3E56700842450 /* libReact.a */,
				3DAD3EA31DF850E9000B6D8A /* libReact.a */,
				3DAD3EA51DF850E9000B6D8A /* libyoga.a */,
				3DAD3EA71DF850E9000B6D8A /* libyoga.a */,
				3DAD3EA91DF850E9000B6D8A /* libcxxreact.a */,
				3DAD3EAB1DF850E9000B6D8A /* libcxxreact.a */,
				3DAD3EAD1DF850E9000B6D8A /* libjschelpers.a */,
				3DAD3EAF1DF850E9000B6D8A /* libjschelpers.a */,
				349F667E2045ADCC002149B4 /* libjsinspector.a */,
				349F66802045ADCC002149B4 /* libjsinspector-tvOS.a */,
				34945FBB2003AECF00D80E26 /* libthird-party.a */,
				34945FBD2003AECF00D80E26 /* libthird-party.a */,
				34945FBF2003AECF00D80E26 /* libdouble-conversion.a */,
				34945FC12003AECF00D80E26 /* libdouble-conversion.a */,
				34945FC32003AECF00D80E26 /* libprivatedata.a */,
				34945FC52003AECF00D80E26 /* libprivatedata-tvOS.a */,
			);
			name = Products;
			sourceTree = "<group>";
		};
		24A1F4F4214FE1220093BEC2 /* Products */ = {
			isa = PBXGroup;
			children = (
				24A1F4F8214FE1220093BEC2 /* libReact Native Open Settings.a */,
			);
			name = Products;
			sourceTree = "<group>";
		};
		340DFF0F216C908E0010A7D5 /* Products */ = {
			isa = PBXGroup;
			children = (
				340DFF14216C908E0010A7D5 /* libRNRandomBytes.a */,
				340DFF16216C908E0010A7D5 /* libRNRandomBytes-tvOS.a */,
			);
			name = Products;
			sourceTree = "<group>";
		};
		3425212A2085014A00F0782B /* Products */ = {
			isa = PBXGroup;
			children = (
				3425212E2085014A00F0782B /* libSplashScreen.a */,
			);
			name = Products;
			sourceTree = "<group>";
		};
		342B435E2088E41B00E34118 /* Products */ = {
			isa = PBXGroup;
			children = (
				342B43652088E41C00E34118 /* libTouchID.a */,
			);
			name = Products;
			sourceTree = "<group>";
		};
		34457EB62003A12400415724 /* Recovered References */ = {
			isa = PBXGroup;
			children = (
				FF58CBC5DEF846309BD66D85 /* libBleClient.a */,
				9AE4011B27774E1EAFC940E3 /* libReactNativeConfig.a */,
				934B4698578340ED8F9A61E1 /* libRNSVG.a */,
				CF99D0486C014825B8E50D1C /* libRNSVG-tvOS.a */,
				F18419E5A1E34A8BB8840414 /* libRNSentry.a */,
				793F2C3B8DC0475194262928 /* libRCTCamera.a */,
				11C445025AF547DDB9D764DB /* libRCTLocale.a */,
				AE0C18E225CD47BA91948A0E /* libSplashScreen.a */,
				FEE547B54ACD4EF5AD24A94E /* libPasscodeAuth.a */,
				E17D41657FAD4BEDBE62C1B2 /* libTouchID.a */,
				3A45C4CF346C4C9594B2EC36 /* libRNVectorIcons.a */,
				88F6163E74364066BC1A5713 /* libReact Native Open Settings.a */,
				887CA7F3B5FF4445BB1C5960 /* libRNLibLedgerCore.a */,
				76B12D3F99F7436CAD186C2C /* libRNGestureHandler.a */,
				35AA9FCF9B3A4E54A2282A09 /* libRNScreens.a */,
				1ADF8AAFC1104F059D879333 /* libRNRandomBytes.a */,
			);
			name = "Recovered References";
			sourceTree = "<group>";
		};
		34532BFA2159525400CA371F /* Products */ = {
			isa = PBXGroup;
			children = (
				34532BFE2159525400CA371F /* libRNScreens.a */,
			);
			name = Products;
			sourceTree = "<group>";
		};
		345C15612089152000A0E797 /* Products */ = {
			isa = PBXGroup;
			children = (
				345C15662089152000A0E797 /* libPasscodeAuth.a */,
			);
			name = Products;
			sourceTree = "<group>";
		};
		345E146F2154CDD9008C5BFC /* Products */ = {
			isa = PBXGroup;
			children = (
				345E147E2154CDD9008C5BFC /* libRCTLinking.a */,
				345E14802154CDD9008C5BFC /* libRCTLinking-tvOS.a */,
			);
			name = Products;
			sourceTree = "<group>";
		};
		34654381200E4A93008E3CDD /* Products */ = {
			isa = PBXGroup;
			children = (
				34654386200E4A94008E3CDD /* libRNSVG.a */,
				34654388200E4A94008E3CDD /* libRNSVG-tvOS.a */,
			);
			name = Products;
			sourceTree = "<group>";
		};
		347AB1EC2049885900BE6F60 /* Products */ = {
			isa = PBXGroup;
			children = (
				347AB21B2049885900BE6F60 /* libRNSentry.a */,
			);
			name = Products;
			sourceTree = "<group>";
		};
		349F66552045ADCC002149B4 /* Products */ = {
			isa = PBXGroup;
			children = (
				349F66862045ADCC002149B4 /* libRNCamera.a */,
			);
			name = Products;
			sourceTree = "<group>";
		};
		34A272732152A95200B97A07 /* Products */ = {
			isa = PBXGroup;
			children = (
				34A272772152A95200B97A07 /* libRNLibLedgerCore.a */,
			);
			name = Products;
			sourceTree = "<group>";
		};
		34AB90BD2046C202008783DA /* Products */ = {
			isa = PBXGroup;
			children = (
				34AB90C12046C203008783DA /* libRCTLocale.a */,
			);
			name = Products;
			sourceTree = "<group>";
		};
		34BE1FED20092032009E8710 /* Products */ = {
			isa = PBXGroup;
			children = (
				34BE1FF120092032009E8710 /* libReactNativeConfig.a */,
			);
			name = Products;
			sourceTree = "<group>";
		};
		34C5E869215D251000006DCF /* Products */ = {
			isa = PBXGroup;
			children = (
				34C5E86F215D251000006DCF /* libBleClient.a */,
			);
			name = Products;
			sourceTree = "<group>";
		};
		34DE44012155286100259C93 /* Products */ = {
			isa = PBXGroup;
			children = (
				34DE44052155286100259C93 /* libRNGestureHandler.a */,
			);
			name = Products;
			sourceTree = "<group>";
		};
		3F0372EE9483431D91FAB7D5 /* Resources */ = {
			isa = PBXGroup;
			children = (
				8FAD0BF9211D977700531995 /* Fonts */,
				CE7E1D553FBD49E0A85347D3 /* MuseoSans-Bold.otf */,
				3263CCC7104E4B86AC2ADDB4 /* MuseoSans-Regular.otf */,
				CEDB8CDC561E4D4BBA7A64CD /* MuseoSans-SemiBold.otf */,
				57675DE3CEFA48B4AEFB711C /* OpenSans-Bold.ttf */,
				44387CB2EE84464C83A75FD7 /* OpenSans-Regular.ttf */,
				C7C5BB743ED04E53A2323979 /* OpenSans-SemiBold.ttf */,
				F91D74A42E59456DBB925283 /* Rubik-Regular.ttf */,
				603D0C57D1C8456C82B34496 /* Entypo.ttf */,
				BF8FF922072F4CF3B96390AA /* EvilIcons.ttf */,
				5144736E6C134554877E0D22 /* Feather.ttf */,
				7850F04BA5D2428A9AC29653 /* FontAwesome.ttf */,
				AAD9939A2894455FB2EC4881 /* FontAwesome5_Brands.ttf */,
				6DC818670C904605A8FBA62A /* FontAwesome5_Regular.ttf */,
				7D2EA4CD0AC843B4A69D57A5 /* FontAwesome5_Solid.ttf */,
				CD5489262AA84BDF9684E3AA /* Foundation.ttf */,
				8427C9F7A477440AB9F329D6 /* Ionicons.ttf */,
				4396DC4264644851ADA99A35 /* MaterialCommunityIcons.ttf */,
				C1DA370D18E2494FA56F0D1D /* MaterialIcons.ttf */,
				C3CB4695C9554CACBA1EDD1F /* Octicons.ttf */,
				9A58AC9A5DA149AC83518141 /* SimpleLineIcons.ttf */,
				63C555F45D6148708015CEBA /* Zocial.ttf */,
			);
			name = Resources;
			sourceTree = "<group>";
		};
		5E91572E1DD0AC6500FF2AA8 /* Products */ = {
			isa = PBXGroup;
			children = (
				5E9157331DD0AC6500FF2AA8 /* libRCTAnimation.a */,
				5E9157351DD0AC6500FF2AA8 /* libRCTAnimation.a */,
			);
			name = Products;
			sourceTree = "<group>";
		};
		832341AE1AAA6A7D00B99B32 /* Libraries */ = {
			isa = PBXGroup;
			children = (
				BF60DBAF214A954900912E7C /* ART.xcodeproj */,
				349F66542045ADCC002149B4 /* RNCamera.xcodeproj */,
				5E91572D1DD0AC6500FF2AA8 /* RCTAnimation.xcodeproj */,
				146833FF1AC3E56700842450 /* React.xcodeproj */,
				00C302A71ABCB8CE00DB3ED1 /* RCTActionSheet.xcodeproj */,
				ADBDB91F1DFEBF0600ED6528 /* RCTBlob.xcodeproj */,
				00C302BB1ABCB91800DB3ED1 /* RCTImage.xcodeproj */,
				345E146E2154CDD9008C5BFC /* RCTLinking.xcodeproj */,
				00C302D31ABCB9D200DB3ED1 /* RCTNetwork.xcodeproj */,
				139105B61AF99BAD00B5F7CC /* RCTSettings.xcodeproj */,
				832341B01AAA6A8300B99B32 /* RCTText.xcodeproj */,
				139FDEE61B06529A00C62182 /* RCTWebSocket.xcodeproj */,
				2CB99C7AA791411C87B310E9 /* ReactNativeConfig.xcodeproj */,
				66CCF21752714BD5AB584A88 /* RNSVG.xcodeproj */,
				DC20B890593D4E75BEF7591B /* RCTLocale.xcodeproj */,
				64C6A31B337D471B93E32DCD /* RNSentry.xcodeproj */,
				4AC7737A0FD34720B8F1599A /* SplashScreen.xcodeproj */,
				008BC7A712F04B01A070866A /* TouchID.xcodeproj */,
				EE89361C161C48FB98136880 /* PasscodeAuth.xcodeproj */,
				4AD2AECC687D45E9BBCCED05 /* RNVectorIcons.xcodeproj */,
				A49125B8906C40DFB2011F37 /* React Native Open Settings.xcodeproj */,
				036E6F552B38455AA1CAFE28 /* RNLibLedgerCore.xcodeproj */,
				1A6A2D21459F426EA996EA88 /* RNScreens.xcodeproj */,
				3E46E77C7D524ECDB200DA38 /* RNGestureHandler.xcodeproj */,
				D82E81409691424CBB16A841 /* BleClient.xcodeproj */,
				0CED5C9B25A443CD952538FE /* RNRandomBytes.xcodeproj */,
			);
			name = Libraries;
			sourceTree = "<group>";
		};
		832341B11AAA6A8300B99B32 /* Products */ = {
			isa = PBXGroup;
			children = (
				832341B51AAA6A8300B99B32 /* libRCTText.a */,
				3DAD3E941DF850E9000B6D8A /* libRCTText-tvOS.a */,
			);
			name = Products;
			sourceTree = "<group>";
		};
		83CBB9F61A601CBA00E9B192 = {
			isa = PBXGroup;
			children = (
				13B07FAE1A68108700A75B9A /* ledgerlivemobile */,
				832341AE1AAA6A7D00B99B32 /* Libraries */,
				00E356EF1AD99517003FC87E /* ledgerlivemobileTests */,
				83CBBA001A601CBA00E9B192 /* Products */,
				34457EB62003A12400415724 /* Recovered References */,
				90B115AE643A42D1BF8AA6F4 /* Frameworks */,
				3F0372EE9483431D91FAB7D5 /* Resources */,
				3407D5D7215D2AB800C9D40B /* ledgerlivemobile-Bridging-Header.h */,
			);
			indentWidth = 2;
			sourceTree = "<group>";
			tabWidth = 2;
			usesTabs = 0;
		};
		83CBBA001A601CBA00E9B192 /* Products */ = {
			isa = PBXGroup;
			children = (
				13B07F961A680F5B00A75B9A /* ledgerlivemobile.app */,
				00E356EE1AD99517003FC87E /* ledgerlivemobileTests.xctest */,
			);
			name = Products;
			sourceTree = "<group>";
		};
		8FAC6EE521490C0C00FA9316 /* Products */ = {
			isa = PBXGroup;
			children = (
				8FAC6EE921490C0C00FA9316 /* libRNVectorIcons.a */,
			);
			name = Products;
			sourceTree = "<group>";
		};
		8FAD0BF9211D977700531995 /* Fonts */ = {
			isa = PBXGroup;
			children = (
				8FAD0BFA211D977700531995 /* Octicons.ttf */,
				8FAD0BFB211D977700531995 /* Feather.ttf */,
				8FAD0BFC211D977700531995 /* Entypo.ttf */,
				8FAD0BFD211D977700531995 /* FontAwesome5_Brands.ttf */,
				8FAD0BFE211D977700531995 /* MaterialCommunityIcons.ttf */,
				8FAD0BFF211D977700531995 /* Foundation.ttf */,
				8FAD0C00211D977700531995 /* Ionicons.ttf */,
				8FAD0C01211D977700531995 /* FontAwesome5_Solid.ttf */,
				8FAD0C02211D977700531995 /* FontAwesome5_Regular.ttf */,
				8FAD0C03211D977700531995 /* FontAwesome.ttf */,
				8FAD0C04211D977700531995 /* Zocial.ttf */,
				8FAD0C05211D977700531995 /* EvilIcons.ttf */,
				8FAD0C06211D977700531995 /* SimpleLineIcons.ttf */,
				8FAD0C07211D977700531995 /* MaterialIcons.ttf */,
			);
			name = Fonts;
			path = "../node_modules/react-native-vector-icons/Fonts";
			sourceTree = "<group>";
		};
		90B115AE643A42D1BF8AA6F4 /* Frameworks */ = {
			isa = PBXGroup;
			children = (
				B91C45DB2166562200E250AB /* ledger-core.framework */,
				B91C45DE21665C1200E250AB /* ledger-core.framework */,
				545FD04868AD450083DC4717 /* libz.tbd */,
			);
			name = Frameworks;
			sourceTree = "<group>";
		};
		ADBDB9201DFEBF0600ED6528 /* Products */ = {
			isa = PBXGroup;
			children = (
				ADBDB9271DFEBF0700ED6528 /* libRCTBlob.a */,
				34457EBD2003A12500415724 /* libRCTBlob-tvOS.a */,
			);
			name = Products;
			sourceTree = "<group>";
		};
		BF60DBB0214A954900912E7C /* Products */ = {
			isa = PBXGroup;
			children = (
				BF60DBB5214A954900912E7C /* libART.a */,
				BF60DBB7214A954900912E7C /* libART-tvOS.a */,
			);
			name = Products;
			sourceTree = "<group>";
		};
/* End PBXGroup section */

/* Begin PBXNativeTarget section */
		00E356ED1AD99517003FC87E /* ledgerlivemobileTests */ = {
			isa = PBXNativeTarget;
			buildConfigurationList = 00E357021AD99517003FC87E /* Build configuration list for PBXNativeTarget "ledgerlivemobileTests" */;
			buildPhases = (
				00E356EA1AD99517003FC87E /* Sources */,
				00E356EB1AD99517003FC87E /* Frameworks */,
				00E356EC1AD99517003FC87E /* Resources */,
			);
			buildRules = (
			);
			dependencies = (
				00E356F51AD99517003FC87E /* PBXTargetDependency */,
			);
			name = ledgerlivemobileTests;
			productName = ledgerlivemobileTests;
			productReference = 00E356EE1AD99517003FC87E /* ledgerlivemobileTests.xctest */;
			productType = "com.apple.product-type.bundle.unit-test";
		};
		13B07F861A680F5B00A75B9A /* ledgerlivemobile */ = {
			isa = PBXNativeTarget;
			buildConfigurationList = 13B07F931A680F5B00A75B9A /* Build configuration list for PBXNativeTarget "ledgerlivemobile" */;
			buildPhases = (
				13B07F871A680F5B00A75B9A /* Sources */,
				13B07F8C1A680F5B00A75B9A /* Frameworks */,
				13B07F8E1A680F5B00A75B9A /* Resources */,
				00DD1BFF1BD5951E006B06BC /* Bundle React Native code and images */,
				C5DD91777D904DF2BEB7E83C /* Upload Debug Symbols to Sentry */,
<<<<<<< HEAD
				340DFF1A216CA01C0010A7D5 /* Embed Frameworks */,
=======
				B91C42DB2163F71100E250AB /* Embed Frameworks */,
				B91C4698216812CD00E250AB /* Copy Files */,
>>>>>>> a42a69be
			);
			buildRules = (
			);
			dependencies = (
				B9E5B9A62153EBFC0053D868 /* PBXTargetDependency */,
			);
			name = ledgerlivemobile;
			productName = "Hello World";
			productReference = 13B07F961A680F5B00A75B9A /* ledgerlivemobile.app */;
			productType = "com.apple.product-type.application";
		};
/* End PBXNativeTarget section */

/* Begin PBXProject section */
		83CBB9F71A601CBA00E9B192 /* Project object */ = {
			isa = PBXProject;
			attributes = {
				LastUpgradeCheck = 920;
				ORGANIZATIONNAME = Facebook;
				TargetAttributes = {
					00E356ED1AD99517003FC87E = {
						CreatedOnToolsVersion = 6.2;
						DevelopmentTeam = X6LFS5BQKN;
						TestTargetID = 13B07F861A680F5B00A75B9A;
					};
					13B07F861A680F5B00A75B9A = {
						DevelopmentTeam = X6LFS5BQKN;
						LastSwiftMigration = 1000;
						ProvisioningStyle = Automatic;
						SystemCapabilities = {
							com.apple.GameCenter = {
								enabled = 0;
							};
							com.apple.InAppPurchase = {
								enabled = 0;
							};
						};
					};
				};
			};
			buildConfigurationList = 83CBB9FA1A601CBA00E9B192 /* Build configuration list for PBXProject "ledgerlivemobile" */;
			compatibilityVersion = "Xcode 3.2";
			developmentRegion = English;
			hasScannedForEncodings = 0;
			knownRegions = (
				en,
				Base,
			);
			mainGroup = 83CBB9F61A601CBA00E9B192;
			productRefGroup = 83CBBA001A601CBA00E9B192 /* Products */;
			projectDirPath = "";
			projectReferences = (
				{
					ProductGroup = BF60DBB0214A954900912E7C /* Products */;
					ProjectRef = BF60DBAF214A954900912E7C /* ART.xcodeproj */;
				},
				{
					ProductGroup = 34C5E869215D251000006DCF /* Products */;
					ProjectRef = D82E81409691424CBB16A841 /* BleClient.xcodeproj */;
				},
				{
					ProductGroup = 345C15612089152000A0E797 /* Products */;
					ProjectRef = EE89361C161C48FB98136880 /* PasscodeAuth.xcodeproj */;
				},
				{
					ProductGroup = 00C302A81ABCB8CE00DB3ED1 /* Products */;
					ProjectRef = 00C302A71ABCB8CE00DB3ED1 /* RCTActionSheet.xcodeproj */;
				},
				{
					ProductGroup = 5E91572E1DD0AC6500FF2AA8 /* Products */;
					ProjectRef = 5E91572D1DD0AC6500FF2AA8 /* RCTAnimation.xcodeproj */;
				},
				{
					ProductGroup = ADBDB9201DFEBF0600ED6528 /* Products */;
					ProjectRef = ADBDB91F1DFEBF0600ED6528 /* RCTBlob.xcodeproj */;
				},
				{
					ProductGroup = 00C302BC1ABCB91800DB3ED1 /* Products */;
					ProjectRef = 00C302BB1ABCB91800DB3ED1 /* RCTImage.xcodeproj */;
				},
				{
					ProductGroup = 345E146F2154CDD9008C5BFC /* Products */;
					ProjectRef = 345E146E2154CDD9008C5BFC /* RCTLinking.xcodeproj */;
				},
				{
					ProductGroup = 34AB90BD2046C202008783DA /* Products */;
					ProjectRef = DC20B890593D4E75BEF7591B /* RCTLocale.xcodeproj */;
				},
				{
					ProductGroup = 00C302D41ABCB9D200DB3ED1 /* Products */;
					ProjectRef = 00C302D31ABCB9D200DB3ED1 /* RCTNetwork.xcodeproj */;
				},
				{
					ProductGroup = 139105B71AF99BAD00B5F7CC /* Products */;
					ProjectRef = 139105B61AF99BAD00B5F7CC /* RCTSettings.xcodeproj */;
				},
				{
					ProductGroup = 832341B11AAA6A8300B99B32 /* Products */;
					ProjectRef = 832341B01AAA6A8300B99B32 /* RCTText.xcodeproj */;
				},
				{
					ProductGroup = 139FDEE71B06529A00C62182 /* Products */;
					ProjectRef = 139FDEE61B06529A00C62182 /* RCTWebSocket.xcodeproj */;
				},
				{
					ProductGroup = 24A1F4F4214FE1220093BEC2 /* Products */;
					ProjectRef = A49125B8906C40DFB2011F37 /* React Native Open Settings.xcodeproj */;
				},
				{
					ProductGroup = 146834001AC3E56700842450 /* Products */;
					ProjectRef = 146833FF1AC3E56700842450 /* React.xcodeproj */;
				},
				{
					ProductGroup = 34BE1FED20092032009E8710 /* Products */;
					ProjectRef = 2CB99C7AA791411C87B310E9 /* ReactNativeConfig.xcodeproj */;
				},
				{
					ProductGroup = 349F66552045ADCC002149B4 /* Products */;
					ProjectRef = 349F66542045ADCC002149B4 /* RNCamera.xcodeproj */;
				},
				{
					ProductGroup = 34DE44012155286100259C93 /* Products */;
					ProjectRef = 3E46E77C7D524ECDB200DA38 /* RNGestureHandler.xcodeproj */;
				},
				{
					ProductGroup = 34A272732152A95200B97A07 /* Products */;
					ProjectRef = 036E6F552B38455AA1CAFE28 /* RNLibLedgerCore.xcodeproj */;
				},
				{
					ProductGroup = 340DFF0F216C908E0010A7D5 /* Products */;
					ProjectRef = 0CED5C9B25A443CD952538FE /* RNRandomBytes.xcodeproj */;
				},
				{
					ProductGroup = 34532BFA2159525400CA371F /* Products */;
					ProjectRef = 1A6A2D21459F426EA996EA88 /* RNScreens.xcodeproj */;
				},
				{
					ProductGroup = 347AB1EC2049885900BE6F60 /* Products */;
					ProjectRef = 64C6A31B337D471B93E32DCD /* RNSentry.xcodeproj */;
				},
				{
					ProductGroup = 34654381200E4A93008E3CDD /* Products */;
					ProjectRef = 66CCF21752714BD5AB584A88 /* RNSVG.xcodeproj */;
				},
				{
					ProductGroup = 8FAC6EE521490C0C00FA9316 /* Products */;
					ProjectRef = 4AD2AECC687D45E9BBCCED05 /* RNVectorIcons.xcodeproj */;
				},
				{
					ProductGroup = 3425212A2085014A00F0782B /* Products */;
					ProjectRef = 4AC7737A0FD34720B8F1599A /* SplashScreen.xcodeproj */;
				},
				{
					ProductGroup = 342B435E2088E41B00E34118 /* Products */;
					ProjectRef = 008BC7A712F04B01A070866A /* TouchID.xcodeproj */;
				},
			);
			projectRoot = "";
			targets = (
				13B07F861A680F5B00A75B9A /* ledgerlivemobile */,
				00E356ED1AD99517003FC87E /* ledgerlivemobileTests */,
			);
		};
/* End PBXProject section */

/* Begin PBXReferenceProxy section */
		00C302AC1ABCB8CE00DB3ED1 /* libRCTActionSheet.a */ = {
			isa = PBXReferenceProxy;
			fileType = archive.ar;
			path = libRCTActionSheet.a;
			remoteRef = 00C302AB1ABCB8CE00DB3ED1 /* PBXContainerItemProxy */;
			sourceTree = BUILT_PRODUCTS_DIR;
		};
		00C302C01ABCB91800DB3ED1 /* libRCTImage.a */ = {
			isa = PBXReferenceProxy;
			fileType = archive.ar;
			path = libRCTImage.a;
			remoteRef = 00C302BF1ABCB91800DB3ED1 /* PBXContainerItemProxy */;
			sourceTree = BUILT_PRODUCTS_DIR;
		};
		00C302DC1ABCB9D200DB3ED1 /* libRCTNetwork.a */ = {
			isa = PBXReferenceProxy;
			fileType = archive.ar;
			path = libRCTNetwork.a;
			remoteRef = 00C302DB1ABCB9D200DB3ED1 /* PBXContainerItemProxy */;
			sourceTree = BUILT_PRODUCTS_DIR;
		};
		139105C11AF99BAD00B5F7CC /* libRCTSettings.a */ = {
			isa = PBXReferenceProxy;
			fileType = archive.ar;
			path = libRCTSettings.a;
			remoteRef = 139105C01AF99BAD00B5F7CC /* PBXContainerItemProxy */;
			sourceTree = BUILT_PRODUCTS_DIR;
		};
		139FDEF41B06529B00C62182 /* libRCTWebSocket.a */ = {
			isa = PBXReferenceProxy;
			fileType = archive.ar;
			path = libRCTWebSocket.a;
			remoteRef = 139FDEF31B06529B00C62182 /* PBXContainerItemProxy */;
			sourceTree = BUILT_PRODUCTS_DIR;
		};
		146834041AC3E56700842450 /* libReact.a */ = {
			isa = PBXReferenceProxy;
			fileType = archive.ar;
			path = libReact.a;
			remoteRef = 146834031AC3E56700842450 /* PBXContainerItemProxy */;
			sourceTree = BUILT_PRODUCTS_DIR;
		};
		24A1F4F8214FE1220093BEC2 /* libReact Native Open Settings.a */ = {
			isa = PBXReferenceProxy;
			fileType = archive.ar;
			path = "libReact Native Open Settings.a";
			remoteRef = 24A1F4F7214FE1220093BEC2 /* PBXContainerItemProxy */;
			sourceTree = BUILT_PRODUCTS_DIR;
		};
		340DFF14216C908E0010A7D5 /* libRNRandomBytes.a */ = {
			isa = PBXReferenceProxy;
			fileType = archive.ar;
			path = libRNRandomBytes.a;
			remoteRef = 340DFF13216C908E0010A7D5 /* PBXContainerItemProxy */;
			sourceTree = BUILT_PRODUCTS_DIR;
		};
		340DFF16216C908E0010A7D5 /* libRNRandomBytes-tvOS.a */ = {
			isa = PBXReferenceProxy;
			fileType = archive.ar;
			path = "libRNRandomBytes-tvOS.a";
			remoteRef = 340DFF15216C908E0010A7D5 /* PBXContainerItemProxy */;
			sourceTree = BUILT_PRODUCTS_DIR;
		};
		3425212E2085014A00F0782B /* libSplashScreen.a */ = {
			isa = PBXReferenceProxy;
			fileType = archive.ar;
			path = libSplashScreen.a;
			remoteRef = 3425212D2085014A00F0782B /* PBXContainerItemProxy */;
			sourceTree = BUILT_PRODUCTS_DIR;
		};
		342B43652088E41C00E34118 /* libTouchID.a */ = {
			isa = PBXReferenceProxy;
			fileType = archive.ar;
			path = libTouchID.a;
			remoteRef = 342B43642088E41C00E34118 /* PBXContainerItemProxy */;
			sourceTree = BUILT_PRODUCTS_DIR;
		};
		34457EBD2003A12500415724 /* libRCTBlob-tvOS.a */ = {
			isa = PBXReferenceProxy;
			fileType = archive.ar;
			path = "libRCTBlob-tvOS.a";
			remoteRef = 34457EBC2003A12500415724 /* PBXContainerItemProxy */;
			sourceTree = BUILT_PRODUCTS_DIR;
		};
		34457ECF2003A12500415724 /* libfishhook.a */ = {
			isa = PBXReferenceProxy;
			fileType = archive.ar;
			path = libfishhook.a;
			remoteRef = 34457ECE2003A12500415724 /* PBXContainerItemProxy */;
			sourceTree = BUILT_PRODUCTS_DIR;
		};
		34457ED12003A12500415724 /* libfishhook-tvOS.a */ = {
			isa = PBXReferenceProxy;
			fileType = archive.ar;
			path = "libfishhook-tvOS.a";
			remoteRef = 34457ED02003A12500415724 /* PBXContainerItemProxy */;
			sourceTree = BUILT_PRODUCTS_DIR;
		};
		34532BFE2159525400CA371F /* libRNScreens.a */ = {
			isa = PBXReferenceProxy;
			fileType = archive.ar;
			path = libRNScreens.a;
			remoteRef = 34532BFD2159525400CA371F /* PBXContainerItemProxy */;
			sourceTree = BUILT_PRODUCTS_DIR;
		};
		345C15662089152000A0E797 /* libPasscodeAuth.a */ = {
			isa = PBXReferenceProxy;
			fileType = archive.ar;
			path = libPasscodeAuth.a;
			remoteRef = 345C15652089152000A0E797 /* PBXContainerItemProxy */;
			sourceTree = BUILT_PRODUCTS_DIR;
		};
		345E147E2154CDD9008C5BFC /* libRCTLinking.a */ = {
			isa = PBXReferenceProxy;
			fileType = archive.ar;
			path = libRCTLinking.a;
			remoteRef = 345E147D2154CDD9008C5BFC /* PBXContainerItemProxy */;
			sourceTree = BUILT_PRODUCTS_DIR;
		};
		345E14802154CDD9008C5BFC /* libRCTLinking-tvOS.a */ = {
			isa = PBXReferenceProxy;
			fileType = archive.ar;
			path = "libRCTLinking-tvOS.a";
			remoteRef = 345E147F2154CDD9008C5BFC /* PBXContainerItemProxy */;
			sourceTree = BUILT_PRODUCTS_DIR;
		};
		34654386200E4A94008E3CDD /* libRNSVG.a */ = {
			isa = PBXReferenceProxy;
			fileType = archive.ar;
			path = libRNSVG.a;
			remoteRef = 34654385200E4A94008E3CDD /* PBXContainerItemProxy */;
			sourceTree = BUILT_PRODUCTS_DIR;
		};
		34654388200E4A94008E3CDD /* libRNSVG-tvOS.a */ = {
			isa = PBXReferenceProxy;
			fileType = archive.ar;
			path = "libRNSVG-tvOS.a";
			remoteRef = 34654387200E4A94008E3CDD /* PBXContainerItemProxy */;
			sourceTree = BUILT_PRODUCTS_DIR;
		};
		347AB21B2049885900BE6F60 /* libRNSentry.a */ = {
			isa = PBXReferenceProxy;
			fileType = archive.ar;
			path = libRNSentry.a;
			remoteRef = 347AB21A2049885900BE6F60 /* PBXContainerItemProxy */;
			sourceTree = BUILT_PRODUCTS_DIR;
		};
		34945FBB2003AECF00D80E26 /* libthird-party.a */ = {
			isa = PBXReferenceProxy;
			fileType = archive.ar;
			path = "libthird-party.a";
			remoteRef = 34945FBA2003AECF00D80E26 /* PBXContainerItemProxy */;
			sourceTree = BUILT_PRODUCTS_DIR;
		};
		34945FBD2003AECF00D80E26 /* libthird-party.a */ = {
			isa = PBXReferenceProxy;
			fileType = archive.ar;
			path = "libthird-party.a";
			remoteRef = 34945FBC2003AECF00D80E26 /* PBXContainerItemProxy */;
			sourceTree = BUILT_PRODUCTS_DIR;
		};
		34945FBF2003AECF00D80E26 /* libdouble-conversion.a */ = {
			isa = PBXReferenceProxy;
			fileType = archive.ar;
			path = "libdouble-conversion.a";
			remoteRef = 34945FBE2003AECF00D80E26 /* PBXContainerItemProxy */;
			sourceTree = BUILT_PRODUCTS_DIR;
		};
		34945FC12003AECF00D80E26 /* libdouble-conversion.a */ = {
			isa = PBXReferenceProxy;
			fileType = archive.ar;
			path = "libdouble-conversion.a";
			remoteRef = 34945FC02003AECF00D80E26 /* PBXContainerItemProxy */;
			sourceTree = BUILT_PRODUCTS_DIR;
		};
		34945FC32003AECF00D80E26 /* libprivatedata.a */ = {
			isa = PBXReferenceProxy;
			fileType = archive.ar;
			path = libprivatedata.a;
			remoteRef = 34945FC22003AECF00D80E26 /* PBXContainerItemProxy */;
			sourceTree = BUILT_PRODUCTS_DIR;
		};
		34945FC52003AECF00D80E26 /* libprivatedata-tvOS.a */ = {
			isa = PBXReferenceProxy;
			fileType = archive.ar;
			path = "libprivatedata-tvOS.a";
			remoteRef = 34945FC42003AECF00D80E26 /* PBXContainerItemProxy */;
			sourceTree = BUILT_PRODUCTS_DIR;
		};
		349F667E2045ADCC002149B4 /* libjsinspector.a */ = {
			isa = PBXReferenceProxy;
			fileType = archive.ar;
			path = libjsinspector.a;
			remoteRef = 349F667D2045ADCC002149B4 /* PBXContainerItemProxy */;
			sourceTree = BUILT_PRODUCTS_DIR;
		};
		349F66802045ADCC002149B4 /* libjsinspector-tvOS.a */ = {
			isa = PBXReferenceProxy;
			fileType = archive.ar;
			path = "libjsinspector-tvOS.a";
			remoteRef = 349F667F2045ADCC002149B4 /* PBXContainerItemProxy */;
			sourceTree = BUILT_PRODUCTS_DIR;
		};
		349F66862045ADCC002149B4 /* libRNCamera.a */ = {
			isa = PBXReferenceProxy;
			fileType = archive.ar;
			path = libRNCamera.a;
			remoteRef = 349F66852045ADCC002149B4 /* PBXContainerItemProxy */;
			sourceTree = BUILT_PRODUCTS_DIR;
		};
		34A272772152A95200B97A07 /* libRNLibLedgerCore.a */ = {
			isa = PBXReferenceProxy;
			fileType = archive.ar;
			path = libRNLibLedgerCore.a;
			remoteRef = 34A272762152A95200B97A07 /* PBXContainerItemProxy */;
			sourceTree = BUILT_PRODUCTS_DIR;
		};
		34AB90C12046C203008783DA /* libRCTLocale.a */ = {
			isa = PBXReferenceProxy;
			fileType = archive.ar;
			path = libRCTLocale.a;
			remoteRef = 34AB90C02046C203008783DA /* PBXContainerItemProxy */;
			sourceTree = BUILT_PRODUCTS_DIR;
		};
		34BE1FF120092032009E8710 /* libReactNativeConfig.a */ = {
			isa = PBXReferenceProxy;
			fileType = archive.ar;
			path = libReactNativeConfig.a;
			remoteRef = 34BE1FF020092032009E8710 /* PBXContainerItemProxy */;
			sourceTree = BUILT_PRODUCTS_DIR;
		};
		34C5E86F215D251000006DCF /* libBleClient.a */ = {
			isa = PBXReferenceProxy;
			fileType = archive.ar;
			path = libBleClient.a;
			remoteRef = 34C5E86E215D251000006DCF /* PBXContainerItemProxy */;
			sourceTree = BUILT_PRODUCTS_DIR;
		};
		34DE44052155286100259C93 /* libRNGestureHandler.a */ = {
			isa = PBXReferenceProxy;
			fileType = archive.ar;
			path = libRNGestureHandler.a;
			remoteRef = 34DE44042155286100259C93 /* PBXContainerItemProxy */;
			sourceTree = BUILT_PRODUCTS_DIR;
		};
		3DAD3E841DF850E9000B6D8A /* libRCTImage-tvOS.a */ = {
			isa = PBXReferenceProxy;
			fileType = archive.ar;
			path = "libRCTImage-tvOS.a";
			remoteRef = 3DAD3E831DF850E9000B6D8A /* PBXContainerItemProxy */;
			sourceTree = BUILT_PRODUCTS_DIR;
		};
		3DAD3E8C1DF850E9000B6D8A /* libRCTNetwork-tvOS.a */ = {
			isa = PBXReferenceProxy;
			fileType = archive.ar;
			path = "libRCTNetwork-tvOS.a";
			remoteRef = 3DAD3E8B1DF850E9000B6D8A /* PBXContainerItemProxy */;
			sourceTree = BUILT_PRODUCTS_DIR;
		};
		3DAD3E901DF850E9000B6D8A /* libRCTSettings-tvOS.a */ = {
			isa = PBXReferenceProxy;
			fileType = archive.ar;
			path = "libRCTSettings-tvOS.a";
			remoteRef = 3DAD3E8F1DF850E9000B6D8A /* PBXContainerItemProxy */;
			sourceTree = BUILT_PRODUCTS_DIR;
		};
		3DAD3E941DF850E9000B6D8A /* libRCTText-tvOS.a */ = {
			isa = PBXReferenceProxy;
			fileType = archive.ar;
			path = "libRCTText-tvOS.a";
			remoteRef = 3DAD3E931DF850E9000B6D8A /* PBXContainerItemProxy */;
			sourceTree = BUILT_PRODUCTS_DIR;
		};
		3DAD3E991DF850E9000B6D8A /* libRCTWebSocket-tvOS.a */ = {
			isa = PBXReferenceProxy;
			fileType = archive.ar;
			path = "libRCTWebSocket-tvOS.a";
			remoteRef = 3DAD3E981DF850E9000B6D8A /* PBXContainerItemProxy */;
			sourceTree = BUILT_PRODUCTS_DIR;
		};
		3DAD3EA31DF850E9000B6D8A /* libReact.a */ = {
			isa = PBXReferenceProxy;
			fileType = archive.ar;
			path = libReact.a;
			remoteRef = 3DAD3EA21DF850E9000B6D8A /* PBXContainerItemProxy */;
			sourceTree = BUILT_PRODUCTS_DIR;
		};
		3DAD3EA51DF850E9000B6D8A /* libyoga.a */ = {
			isa = PBXReferenceProxy;
			fileType = archive.ar;
			path = libyoga.a;
			remoteRef = 3DAD3EA41DF850E9000B6D8A /* PBXContainerItemProxy */;
			sourceTree = BUILT_PRODUCTS_DIR;
		};
		3DAD3EA71DF850E9000B6D8A /* libyoga.a */ = {
			isa = PBXReferenceProxy;
			fileType = archive.ar;
			path = libyoga.a;
			remoteRef = 3DAD3EA61DF850E9000B6D8A /* PBXContainerItemProxy */;
			sourceTree = BUILT_PRODUCTS_DIR;
		};
		3DAD3EA91DF850E9000B6D8A /* libcxxreact.a */ = {
			isa = PBXReferenceProxy;
			fileType = archive.ar;
			path = libcxxreact.a;
			remoteRef = 3DAD3EA81DF850E9000B6D8A /* PBXContainerItemProxy */;
			sourceTree = BUILT_PRODUCTS_DIR;
		};
		3DAD3EAB1DF850E9000B6D8A /* libcxxreact.a */ = {
			isa = PBXReferenceProxy;
			fileType = archive.ar;
			path = libcxxreact.a;
			remoteRef = 3DAD3EAA1DF850E9000B6D8A /* PBXContainerItemProxy */;
			sourceTree = BUILT_PRODUCTS_DIR;
		};
		3DAD3EAD1DF850E9000B6D8A /* libjschelpers.a */ = {
			isa = PBXReferenceProxy;
			fileType = archive.ar;
			path = libjschelpers.a;
			remoteRef = 3DAD3EAC1DF850E9000B6D8A /* PBXContainerItemProxy */;
			sourceTree = BUILT_PRODUCTS_DIR;
		};
		3DAD3EAF1DF850E9000B6D8A /* libjschelpers.a */ = {
			isa = PBXReferenceProxy;
			fileType = archive.ar;
			path = libjschelpers.a;
			remoteRef = 3DAD3EAE1DF850E9000B6D8A /* PBXContainerItemProxy */;
			sourceTree = BUILT_PRODUCTS_DIR;
		};
		5E9157331DD0AC6500FF2AA8 /* libRCTAnimation.a */ = {
			isa = PBXReferenceProxy;
			fileType = archive.ar;
			path = libRCTAnimation.a;
			remoteRef = 5E9157321DD0AC6500FF2AA8 /* PBXContainerItemProxy */;
			sourceTree = BUILT_PRODUCTS_DIR;
		};
		5E9157351DD0AC6500FF2AA8 /* libRCTAnimation.a */ = {
			isa = PBXReferenceProxy;
			fileType = archive.ar;
			path = libRCTAnimation.a;
			remoteRef = 5E9157341DD0AC6500FF2AA8 /* PBXContainerItemProxy */;
			sourceTree = BUILT_PRODUCTS_DIR;
		};
		832341B51AAA6A8300B99B32 /* libRCTText.a */ = {
			isa = PBXReferenceProxy;
			fileType = archive.ar;
			path = libRCTText.a;
			remoteRef = 832341B41AAA6A8300B99B32 /* PBXContainerItemProxy */;
			sourceTree = BUILT_PRODUCTS_DIR;
		};
		8FAC6EE921490C0C00FA9316 /* libRNVectorIcons.a */ = {
			isa = PBXReferenceProxy;
			fileType = archive.ar;
			path = libRNVectorIcons.a;
			remoteRef = 8FAC6EE821490C0C00FA9316 /* PBXContainerItemProxy */;
			sourceTree = BUILT_PRODUCTS_DIR;
		};
		ADBDB9271DFEBF0700ED6528 /* libRCTBlob.a */ = {
			isa = PBXReferenceProxy;
			fileType = archive.ar;
			path = libRCTBlob.a;
			remoteRef = ADBDB9261DFEBF0700ED6528 /* PBXContainerItemProxy */;
			sourceTree = BUILT_PRODUCTS_DIR;
		};
		BF60DBB5214A954900912E7C /* libART.a */ = {
			isa = PBXReferenceProxy;
			fileType = archive.ar;
			path = libART.a;
			remoteRef = BF60DBB4214A954900912E7C /* PBXContainerItemProxy */;
			sourceTree = BUILT_PRODUCTS_DIR;
		};
		BF60DBB7214A954900912E7C /* libART-tvOS.a */ = {
			isa = PBXReferenceProxy;
			fileType = archive.ar;
			path = "libART-tvOS.a";
			remoteRef = BF60DBB6214A954900912E7C /* PBXContainerItemProxy */;
			sourceTree = BUILT_PRODUCTS_DIR;
		};
/* End PBXReferenceProxy section */

/* Begin PBXResourcesBuildPhase section */
		00E356EC1AD99517003FC87E /* Resources */ = {
			isa = PBXResourcesBuildPhase;
			buildActionMask = 2147483647;
			files = (
			);
			runOnlyForDeploymentPostprocessing = 0;
		};
		13B07F8E1A680F5B00A75B9A /* Resources */ = {
			isa = PBXResourcesBuildPhase;
			buildActionMask = 2147483647;
			files = (
				8FAD0C08211D977700531995 /* Octicons.ttf in Resources */,
				8FAD0C0A211D977700531995 /* Entypo.ttf in Resources */,
				8FAD0C09211D977700531995 /* Feather.ttf in Resources */,
				13B07FBF1A68108700A75B9A /* Images.xcassets in Resources */,
				13B07FBD1A68108700A75B9A /* LaunchScreen.xib in Resources */,
				8FAD0C0B211D977700531995 /* FontAwesome5_Brands.ttf in Resources */,
				8FAD0C10211D977700531995 /* FontAwesome5_Regular.ttf in Resources */,
				8FAD0C0D211D977700531995 /* Foundation.ttf in Resources */,
				A854DAD55ED1456696918FDF /* MuseoSans-Bold.otf in Resources */,
				86DD631BC8AA4C13A80FBD6D /* MuseoSans-Regular.otf in Resources */,
				8FAD0C13211D977700531995 /* EvilIcons.ttf in Resources */,
				8FAD0C0C211D977700531995 /* MaterialCommunityIcons.ttf in Resources */,
				8FAD0C0E211D977700531995 /* Ionicons.ttf in Resources */,
				8FAD0C12211D977700531995 /* Zocial.ttf in Resources */,
				D5C1F1874ECE48F4AA5693AF /* MuseoSans-SemiBold.otf in Resources */,
				8FAD0C14211D977700531995 /* SimpleLineIcons.ttf in Resources */,
				A6419C7774BD44628FF928DB /* OpenSans-Bold.ttf in Resources */,
				AA971EB1796D4FD797316C3D /* OpenSans-Regular.ttf in Resources */,
				381DCCBE6BFC414E8DC790E4 /* OpenSans-SemiBold.ttf in Resources */,
				8FAD0C11211D977700531995 /* FontAwesome.ttf in Resources */,
				8FAD0C15211D977700531995 /* MaterialIcons.ttf in Resources */,
				4DDC6F48AE30467DB99F9225 /* Rubik-Regular.ttf in Resources */,
				8FAD0C0F211D977700531995 /* FontAwesome5_Solid.ttf in Resources */,
				8883689AB6244426A9E1C1C0 /* Entypo.ttf in Resources */,
				3DA97B22606449008235C1CA /* EvilIcons.ttf in Resources */,
				3F73E57F80C14CFE990782D3 /* Feather.ttf in Resources */,
				CA5797050376415D92BB71C6 /* FontAwesome.ttf in Resources */,
				28F17837A831418CA663CEC2 /* FontAwesome5_Brands.ttf in Resources */,
				7803605C741B4AC289D51F0D /* FontAwesome5_Regular.ttf in Resources */,
				7E87C9D031974B438C0F01F2 /* FontAwesome5_Solid.ttf in Resources */,
				FEA0D6AE27DE42709BBB7FC7 /* Foundation.ttf in Resources */,
				1567834D541F4AA88ED0C16C /* Ionicons.ttf in Resources */,
				5A696D83ABD443C98CC17ECB /* MaterialCommunityIcons.ttf in Resources */,
				66BAE44DC0E24A36AE0245DE /* MaterialIcons.ttf in Resources */,
				D38D9E8A1BA34222AFFD6469 /* Octicons.ttf in Resources */,
				B440B7422B4547ACBB665508 /* SimpleLineIcons.ttf in Resources */,
				0826AE3B23164A76BE5FE048 /* Zocial.ttf in Resources */,
			);
			runOnlyForDeploymentPostprocessing = 0;
		};
/* End PBXResourcesBuildPhase section */

/* Begin PBXShellScriptBuildPhase section */
		00DD1BFF1BD5951E006B06BC /* Bundle React Native code and images */ = {
			isa = PBXShellScriptBuildPhase;
			buildActionMask = 2147483647;
			files = (
			);
			inputPaths = (
			);
			name = "Bundle React Native code and images";
			outputPaths = (
			);
			runOnlyForDeploymentPostprocessing = 0;
			shellPath = /bin/sh;
			shellScript = "export SENTRY_PROPERTIES=sentry.properties\nexport SENTRY_PROPERTIES=sentry.properties\nexport NODE_BINARY=node\n../node_modules/@sentry/cli/bin/sentry-cli react-native xcode ../node_modules/react-native/scripts/react-native-xcode.sh\n";
		};
		C5DD91777D904DF2BEB7E83C /* Upload Debug Symbols to Sentry */ = {
			isa = PBXShellScriptBuildPhase;
			buildActionMask = 2147483647;
			files = (
			);
			inputPaths = (
			);
			name = "Upload Debug Symbols to Sentry";
			outputPaths = (
			);
			runOnlyForDeploymentPostprocessing = 0;
			shellPath = /bin/sh;
			shellScript = "export SENTRY_PROPERTIES=sentry.properties\n../node_modules/@sentry/cli/bin/sentry-cli upload-dsym\n";
		};
/* End PBXShellScriptBuildPhase section */

/* Begin PBXSourcesBuildPhase section */
		00E356EA1AD99517003FC87E /* Sources */ = {
			isa = PBXSourcesBuildPhase;
			buildActionMask = 2147483647;
			files = (
				00E356F31AD99517003FC87E /* ledgerlivemobileTests.m in Sources */,
			);
			runOnlyForDeploymentPostprocessing = 0;
		};
		13B07F871A680F5B00A75B9A /* Sources */ = {
			isa = PBXSourcesBuildPhase;
			buildActionMask = 2147483647;
			files = (
				3407D5D9215D2AB800C9D40B /* NeededForBLE.swift in Sources */,
				13B07FBC1A68108700A75B9A /* AppDelegate.m in Sources */,
				13B07FC11A68108700A75B9A /* main.m in Sources */,
			);
			runOnlyForDeploymentPostprocessing = 0;
		};
/* End PBXSourcesBuildPhase section */

/* Begin PBXTargetDependency section */
		00E356F51AD99517003FC87E /* PBXTargetDependency */ = {
			isa = PBXTargetDependency;
			target = 13B07F861A680F5B00A75B9A /* ledgerlivemobile */;
			targetProxy = 00E356F41AD99517003FC87E /* PBXContainerItemProxy */;
		};
		B9E5B9A62153EBFC0053D868 /* PBXTargetDependency */ = {
			isa = PBXTargetDependency;
			name = RNLibLedgerCore;
			targetProxy = B9E5B9A52153EBFC0053D868 /* PBXContainerItemProxy */;
		};
/* End PBXTargetDependency section */

/* Begin PBXVariantGroup section */
		13B07FB11A68108700A75B9A /* LaunchScreen.xib */ = {
			isa = PBXVariantGroup;
			children = (
				13B07FB21A68108700A75B9A /* Base */,
			);
			name = LaunchScreen.xib;
			path = ledgerlivemobile;
			sourceTree = "<group>";
		};
/* End PBXVariantGroup section */

/* Begin XCBuildConfiguration section */
		00E356F61AD99517003FC87E /* Debug */ = {
			isa = XCBuildConfiguration;
			buildSettings = {
				ALWAYS_EMBED_SWIFT_STANDARD_LIBRARIES = YES;
				BUNDLE_LOADER = "$(TEST_HOST)";
				DEVELOPMENT_TEAM = X6LFS5BQKN;
				GCC_PREPROCESSOR_DEFINITIONS = (
					"DEBUG=1",
					"$(inherited)",
				);
				HEADER_SEARCH_PATHS = (
					"$(inherited)",
					"$(SRCROOT)/../node_modules/react-native-ble-plx/ios/**",
					"$(SRCROOT)/../node_modules/react-native-config/ios/ReactNativeConfig",
					"$(SRCROOT)/../node_modules/react-native-svg/ios/**",
					"$(SRCROOT)/../node_modules/react-native-sentry/ios/**",
					"$(SRCROOT)/../node_modules/react-native-camera/ios/**",
					"$(SRCROOT)/../node_modules/react-native-locale/ios/RCTLocale",
					"$(SRCROOT)/../node_modules/react-native-sentry/ios/**",
					"$(SRCROOT)/../node_modules/react-native-splash-screen/ios",
					"$(SRCROOT)/../node_modules/react-native-passcode-auth",
					"$(SRCROOT)/../node_modules/react-native-touch-id",
					"$(SRCROOT)/../node_modules/@ledgerhq/react-native-passcode-auth",
					"$(SRCROOT)/../node_modules/react-native-vector-icons/RNVectorIconsManager",
					"$(SRCROOT)/../node_modules/react-native-open-settings",
					"$(SRCROOT)/../node_modules/@ledgerhq/react-native-ledger-core/support-lib/**",
					"$(SRCROOT)/../node_modules/react-native-screens/ios",
					"$(SRCROOT)/../node_modules/react-native-gesture-handler/ios/**",
					"$(SRCROOT)/../node_modules/react-native-ble-plx/ios/**",
					"$(SRCROOT)/../node_modules/react-native-randombytes",
				);
				INFOPLIST_FILE = ledgerlivemobileTests/Info.plist;
				IPHONEOS_DEPLOYMENT_TARGET = 8.0;
				LD_RUNPATH_SEARCH_PATHS = "$(inherited) @executable_path/Frameworks @loader_path/Frameworks";
				LIBRARY_SEARCH_PATHS = (
					"$(inherited)",
					"\"$(SRCROOT)/$(TARGET_NAME)\"",
					"\"$(SRCROOT)/$(TARGET_NAME)\"",
					"\"$(SRCROOT)/$(TARGET_NAME)\"",
				);
				OTHER_LDFLAGS = (
					"-ObjC",
					"-lc++",
				);
				PRODUCT_BUNDLE_IDENTIFIER = "org.reactjs.native.example.$(PRODUCT_NAME:rfc1034identifier)";
				PRODUCT_NAME = "$(TARGET_NAME)";
				TEST_HOST = "$(BUILT_PRODUCTS_DIR)/ledgerlivemobile.app/ledgerlivemobile";
			};
			name = Debug;
		};
		00E356F71AD99517003FC87E /* Release */ = {
			isa = XCBuildConfiguration;
			buildSettings = {
				ALWAYS_EMBED_SWIFT_STANDARD_LIBRARIES = YES;
				BUNDLE_LOADER = "$(TEST_HOST)";
				COPY_PHASE_STRIP = NO;
				DEVELOPMENT_TEAM = X6LFS5BQKN;
				HEADER_SEARCH_PATHS = (
					"$(inherited)",
					"$(SRCROOT)/../node_modules/react-native-ble-plx/ios/**",
					"$(SRCROOT)/../node_modules/react-native-config/ios/ReactNativeConfig",
					"$(SRCROOT)/../node_modules/react-native-svg/ios/**",
					"$(SRCROOT)/../node_modules/react-native-sentry/ios/**",
					"$(SRCROOT)/../node_modules/react-native-camera/ios/**",
					"$(SRCROOT)/../node_modules/react-native-locale/ios/RCTLocale",
					"$(SRCROOT)/../node_modules/react-native-sentry/ios/**",
					"$(SRCROOT)/../node_modules/react-native-splash-screen/ios",
					"$(SRCROOT)/../node_modules/react-native-passcode-auth",
					"$(SRCROOT)/../node_modules/react-native-touch-id",
					"$(SRCROOT)/../node_modules/@ledgerhq/react-native-passcode-auth",
					"$(SRCROOT)/../node_modules/react-native-vector-icons/RNVectorIconsManager",
					"$(SRCROOT)/../node_modules/react-native-open-settings",
					"$(SRCROOT)/../node_modules/@ledgerhq/react-native-ledger-core/support-lib/**",
					"$(SRCROOT)/../node_modules/react-native-screens/ios",
					"$(SRCROOT)/../node_modules/react-native-gesture-handler/ios/**",
					"$(SRCROOT)/../node_modules/react-native-ble-plx/ios/**",
					"$(SRCROOT)/../node_modules/react-native-randombytes",
				);
				INFOPLIST_FILE = ledgerlivemobileTests/Info.plist;
				IPHONEOS_DEPLOYMENT_TARGET = 8.0;
				LD_RUNPATH_SEARCH_PATHS = "$(inherited) @executable_path/Frameworks @loader_path/Frameworks";
				LIBRARY_SEARCH_PATHS = (
					"$(inherited)",
					"\"$(SRCROOT)/$(TARGET_NAME)\"",
					"\"$(SRCROOT)/$(TARGET_NAME)\"",
					"\"$(SRCROOT)/$(TARGET_NAME)\"",
				);
				OTHER_LDFLAGS = (
					"-ObjC",
					"-lc++",
				);
				PRODUCT_BUNDLE_IDENTIFIER = "org.reactjs.native.example.$(PRODUCT_NAME:rfc1034identifier)";
				PRODUCT_NAME = "$(TARGET_NAME)";
				TEST_HOST = "$(BUILT_PRODUCTS_DIR)/ledgerlivemobile.app/ledgerlivemobile";
			};
			name = Release;
		};
		13B07F941A680F5B00A75B9A /* Debug */ = {
			isa = XCBuildConfiguration;
			buildSettings = {
				ASSETCATALOG_COMPILER_APPICON_NAME = AppIcon;
				CLANG_ENABLE_MODULES = YES;
				CODE_SIGN_IDENTITY = "iPhone Developer";
				"CODE_SIGN_IDENTITY[sdk=iphoneos*]" = "iPhone Developer";
				CODE_SIGN_STYLE = Automatic;
				CURRENT_PROJECT_VERSION = 1;
				DEAD_CODE_STRIPPING = NO;
				DEVELOPMENT_TEAM = X6LFS5BQKN;
				ENABLE_BITCODE = NO;
				FRAMEWORK_SEARCH_PATHS = "$(SRCROOT)/../node_modules/@ledgerhq/react-native-ledger-core/ios/Frameworks/universal";
				"FRAMEWORK_SEARCH_PATHS[sdk=iphonesimulator*]" = "$(SRCROOT)/../node_modules/@ledgerhq/react-native-ledger-core/ios/Frameworks/x86";
				HEADER_SEARCH_PATHS = (
					"$(inherited)",
					"$(SRCROOT)/../node_modules/react-native-ble-plx/ios/**",
					"$(SRCROOT)/../node_modules/react-native-config/ios/ReactNativeConfig",
					"$(SRCROOT)/../node_modules/react-native-svg/ios/**",
					"$(SRCROOT)/../node_modules/react-native-locale/ios/RCTLocale",
					"$(SRCROOT)/../node_modules/react-native-sentry/ios/**",
					"$(SRCROOT)/../node_modules/react-native-splash-screen/ios",
					"$(SRCROOT)/../node_modules/react-native-passcode-auth",
					"$(SRCROOT)/../node_modules/react-native-touch-id",
					"$(SRCROOT)/../node_modules/@ledgerhq/react-native-passcode-auth",
					"$(SRCROOT)/../node_modules/react-native-vector-icons/RNVectorIconsManager",
					"$(SRCROOT)/../node_modules/react-native-open-settings",
					"$(SRCROOT)/../node_modules/@ledgerhq/react-native-ledger-core/support-lib/**",
					"$(SRCROOT)/../node_modules/react-native-screens/ios",
					"$(SRCROOT)/../node_modules/react-native-gesture-handler/ios/**",
					"$(SRCROOT)/../node_modules/react-native-ble-plx/ios/**",
					"$(SRCROOT)/../node_modules/react-native-randombytes",
				);
				INFOPLIST_FILE = ledgerlivemobile/Info.plist;
				IPHONEOS_DEPLOYMENT_TARGET = 9.1;
				LD_RUNPATH_SEARCH_PATHS = "$(inherited) @executable_path/Frameworks @executable_path/Frameworks/x86_64 @executable_path/Frameworks/universal";
				LIBRARY_SEARCH_PATHS = "";
				OTHER_LDFLAGS = (
					"$(inherited)",
					"-ObjC",
					"-lc++",
				);
				PRODUCT_BUNDLE_IDENTIFIER = com.ledger.live;
				PRODUCT_NAME = ledgerlivemobile;
				PROVISIONING_PROFILE = "";
				PROVISIONING_PROFILE_SPECIFIER = "";
				SWIFT_OBJC_BRIDGING_HEADER = "ledgerlivemobile-Bridging-Header.h";
				SWIFT_OPTIMIZATION_LEVEL = "-Onone";
				SWIFT_VERSION = 4.2;
				VALID_ARCHS = "arm64 armv7 armv7s";
				VERSIONING_SYSTEM = "apple-generic";
			};
			name = Debug;
		};
		13B07F951A680F5B00A75B9A /* Release */ = {
			isa = XCBuildConfiguration;
			buildSettings = {
				ASSETCATALOG_COMPILER_APPICON_NAME = AppIcon;
				CLANG_ENABLE_MODULES = YES;
				CODE_SIGN_IDENTITY = "iPhone Developer";
				"CODE_SIGN_IDENTITY[sdk=iphoneos*]" = "iPhone Developer";
				CODE_SIGN_STYLE = Automatic;
				CURRENT_PROJECT_VERSION = 1;
				DEVELOPMENT_TEAM = X6LFS5BQKN;
				ENABLE_BITCODE = NO;
				FRAMEWORK_SEARCH_PATHS = "$(SRCROOT)/../node_modules/@ledgerhq/react-native-ledger-core/ios/Frameworks/universal";
				"FRAMEWORK_SEARCH_PATHS[sdk=iphonesimulator*]" = "$(SRCROOT)/../node_modules/@ledgerhq/react-native-ledger-core/ios/Frameworks/x86";
				HEADER_SEARCH_PATHS = (
					"$(inherited)",
					"$(SRCROOT)/../node_modules/react-native-ble-plx/ios/**",
					"$(SRCROOT)/../node_modules/react-native-config/ios/ReactNativeConfig",
					"$(SRCROOT)/../node_modules/react-native-svg/ios/**",
					"$(SRCROOT)/../node_modules/react-native-locale/ios/RCTLocale",
					"$(SRCROOT)/../node_modules/react-native-sentry/ios/**",
					"$(SRCROOT)/../node_modules/react-native-splash-screen/ios",
					"$(SRCROOT)/../node_modules/react-native-passcode-auth",
					"$(SRCROOT)/../node_modules/react-native-touch-id",
					"$(SRCROOT)/../node_modules/@ledgerhq/react-native-passcode-auth",
					"$(SRCROOT)/../node_modules/react-native-vector-icons/RNVectorIconsManager",
					"$(SRCROOT)/../node_modules/react-native-open-settings",
					"$(SRCROOT)/../node_modules/@ledgerhq/react-native-ledger-core/support-lib/**",
					"$(SRCROOT)/../node_modules/react-native-screens/ios",
					"$(SRCROOT)/../node_modules/react-native-gesture-handler/ios/**",
					"$(SRCROOT)/../node_modules/react-native-ble-plx/ios/**",
					"$(SRCROOT)/../node_modules/react-native-randombytes",
				);
				INFOPLIST_FILE = ledgerlivemobile/Info.plist;
				IPHONEOS_DEPLOYMENT_TARGET = 9.1;
				LD_RUNPATH_SEARCH_PATHS = "$(inherited) @executable_path/Frameworks @executable_path/Frameworks/x86_64 @executable_path/Frameworks/universal";
				LIBRARY_SEARCH_PATHS = "";
				OTHER_LDFLAGS = (
					"$(inherited)",
					"-ObjC",
					"-lc++",
				);
				PRODUCT_BUNDLE_IDENTIFIER = com.ledger.live;
				PRODUCT_NAME = ledgerlivemobile;
				PROVISIONING_PROFILE = "";
				PROVISIONING_PROFILE_SPECIFIER = "";
				SWIFT_OBJC_BRIDGING_HEADER = "ledgerlivemobile-Bridging-Header.h";
				SWIFT_VERSION = 4.2;
				VALID_ARCHS = "arm64 armv7 armv7s";
				VERSIONING_SYSTEM = "apple-generic";
			};
			name = Release;
		};
		83CBBA201A601CBA00E9B192 /* Debug */ = {
			isa = XCBuildConfiguration;
			buildSettings = {
				ALWAYS_SEARCH_USER_PATHS = NO;
				CLANG_CXX_LANGUAGE_STANDARD = "gnu++0x";
				CLANG_CXX_LIBRARY = "libc++";
				CLANG_ENABLE_MODULES = YES;
				CLANG_ENABLE_OBJC_ARC = YES;
				CLANG_WARN_BLOCK_CAPTURE_AUTORELEASING = YES;
				CLANG_WARN_BOOL_CONVERSION = YES;
				CLANG_WARN_COMMA = YES;
				CLANG_WARN_CONSTANT_CONVERSION = YES;
				CLANG_WARN_DIRECT_OBJC_ISA_USAGE = YES_ERROR;
				CLANG_WARN_EMPTY_BODY = YES;
				CLANG_WARN_ENUM_CONVERSION = YES;
				CLANG_WARN_INFINITE_RECURSION = YES;
				CLANG_WARN_INT_CONVERSION = YES;
				CLANG_WARN_NON_LITERAL_NULL_CONVERSION = YES;
				CLANG_WARN_OBJC_LITERAL_CONVERSION = YES;
				CLANG_WARN_OBJC_ROOT_CLASS = YES_ERROR;
				CLANG_WARN_RANGE_LOOP_ANALYSIS = YES;
				CLANG_WARN_STRICT_PROTOTYPES = YES;
				CLANG_WARN_SUSPICIOUS_MOVE = YES;
				CLANG_WARN_UNREACHABLE_CODE = YES;
				CLANG_WARN__DUPLICATE_METHOD_MATCH = YES;
				CODE_SIGN_IDENTITY = "";
				"CODE_SIGN_IDENTITY[sdk=iphoneos*]" = "iPhone Developer";
				COPY_PHASE_STRIP = NO;
				DEVELOPMENT_TEAM = 5HK2Q4J4X4;
				ENABLE_STRICT_OBJC_MSGSEND = YES;
				ENABLE_TESTABILITY = YES;
				GCC_C_LANGUAGE_STANDARD = gnu99;
				GCC_DYNAMIC_NO_PIC = NO;
				GCC_NO_COMMON_BLOCKS = YES;
				GCC_OPTIMIZATION_LEVEL = 0;
				GCC_PREPROCESSOR_DEFINITIONS = (
					"DEBUG=1",
					"$(inherited)",
				);
				GCC_SYMBOLS_PRIVATE_EXTERN = NO;
				GCC_WARN_64_TO_32_BIT_CONVERSION = YES;
				GCC_WARN_ABOUT_RETURN_TYPE = YES_ERROR;
				GCC_WARN_UNDECLARED_SELECTOR = YES;
				GCC_WARN_UNINITIALIZED_AUTOS = YES_AGGRESSIVE;
				GCC_WARN_UNUSED_FUNCTION = YES;
				GCC_WARN_UNUSED_VARIABLE = YES;
				INFOPLIST_OTHER_PREPROCESSOR_FLAGS = "-traditional";
				INFOPLIST_PREFIX_HEADER = "${BUILD_DIR}/GeneratedInfoPlistDotEnv.h";
				INFOPLIST_PREPROCESS = YES;
				IPHONEOS_DEPLOYMENT_TARGET = 8.0;
				MTL_ENABLE_DEBUG_INFO = YES;
				ONLY_ACTIVE_ARCH = YES;
				SDKROOT = iphoneos;
			};
			name = Debug;
		};
		83CBBA211A601CBA00E9B192 /* Release */ = {
			isa = XCBuildConfiguration;
			buildSettings = {
				ALWAYS_SEARCH_USER_PATHS = NO;
				CLANG_CXX_LANGUAGE_STANDARD = "gnu++0x";
				CLANG_CXX_LIBRARY = "libc++";
				CLANG_ENABLE_MODULES = YES;
				CLANG_ENABLE_OBJC_ARC = YES;
				CLANG_WARN_BLOCK_CAPTURE_AUTORELEASING = YES;
				CLANG_WARN_BOOL_CONVERSION = YES;
				CLANG_WARN_COMMA = YES;
				CLANG_WARN_CONSTANT_CONVERSION = YES;
				CLANG_WARN_DIRECT_OBJC_ISA_USAGE = YES_ERROR;
				CLANG_WARN_EMPTY_BODY = YES;
				CLANG_WARN_ENUM_CONVERSION = YES;
				CLANG_WARN_INFINITE_RECURSION = YES;
				CLANG_WARN_INT_CONVERSION = YES;
				CLANG_WARN_NON_LITERAL_NULL_CONVERSION = YES;
				CLANG_WARN_OBJC_LITERAL_CONVERSION = YES;
				CLANG_WARN_OBJC_ROOT_CLASS = YES_ERROR;
				CLANG_WARN_RANGE_LOOP_ANALYSIS = YES;
				CLANG_WARN_STRICT_PROTOTYPES = YES;
				CLANG_WARN_SUSPICIOUS_MOVE = YES;
				CLANG_WARN_UNREACHABLE_CODE = YES;
				CLANG_WARN__DUPLICATE_METHOD_MATCH = YES;
				CODE_SIGN_IDENTITY = "";
				"CODE_SIGN_IDENTITY[sdk=iphoneos*]" = "iPhone Developer";
				COPY_PHASE_STRIP = YES;
				DEVELOPMENT_TEAM = 5HK2Q4J4X4;
				ENABLE_NS_ASSERTIONS = NO;
				ENABLE_STRICT_OBJC_MSGSEND = YES;
				GCC_C_LANGUAGE_STANDARD = gnu99;
				GCC_NO_COMMON_BLOCKS = YES;
				GCC_WARN_64_TO_32_BIT_CONVERSION = YES;
				GCC_WARN_ABOUT_RETURN_TYPE = YES_ERROR;
				GCC_WARN_UNDECLARED_SELECTOR = YES;
				GCC_WARN_UNINITIALIZED_AUTOS = YES_AGGRESSIVE;
				GCC_WARN_UNUSED_FUNCTION = YES;
				GCC_WARN_UNUSED_VARIABLE = YES;
				INFOPLIST_OTHER_PREPROCESSOR_FLAGS = "-traditional";
				INFOPLIST_PREFIX_HEADER = "${BUILD_DIR}/GeneratedInfoPlistDotEnv.h";
				INFOPLIST_PREPROCESS = YES;
				IPHONEOS_DEPLOYMENT_TARGET = 8.0;
				MTL_ENABLE_DEBUG_INFO = NO;
				SDKROOT = iphoneos;
				VALIDATE_PRODUCT = YES;
			};
			name = Release;
		};
/* End XCBuildConfiguration section */

/* Begin XCConfigurationList section */
		00E357021AD99517003FC87E /* Build configuration list for PBXNativeTarget "ledgerlivemobileTests" */ = {
			isa = XCConfigurationList;
			buildConfigurations = (
				00E356F61AD99517003FC87E /* Debug */,
				00E356F71AD99517003FC87E /* Release */,
			);
			defaultConfigurationIsVisible = 0;
			defaultConfigurationName = Release;
		};
		13B07F931A680F5B00A75B9A /* Build configuration list for PBXNativeTarget "ledgerlivemobile" */ = {
			isa = XCConfigurationList;
			buildConfigurations = (
				13B07F941A680F5B00A75B9A /* Debug */,
				13B07F951A680F5B00A75B9A /* Release */,
			);
			defaultConfigurationIsVisible = 0;
			defaultConfigurationName = Release;
		};
		83CBB9FA1A601CBA00E9B192 /* Build configuration list for PBXProject "ledgerlivemobile" */ = {
			isa = XCConfigurationList;
			buildConfigurations = (
				83CBBA201A601CBA00E9B192 /* Debug */,
				83CBBA211A601CBA00E9B192 /* Release */,
			);
			defaultConfigurationIsVisible = 0;
			defaultConfigurationName = Release;
		};
/* End XCConfigurationList section */
	};
	rootObject = 83CBB9F71A601CBA00E9B192 /* Project object */;
}<|MERGE_RESOLUTION|>--- conflicted
+++ resolved
@@ -23,9 +23,6 @@
 		1567834D541F4AA88ED0C16C /* Ionicons.ttf in Resources */ = {isa = PBXBuildFile; fileRef = 8427C9F7A477440AB9F329D6 /* Ionicons.ttf */; };
 		28F17837A831418CA663CEC2 /* FontAwesome5_Brands.ttf in Resources */ = {isa = PBXBuildFile; fileRef = AAD9939A2894455FB2EC4881 /* FontAwesome5_Brands.ttf */; };
 		3407D5D9215D2AB800C9D40B /* NeededForBLE.swift in Sources */ = {isa = PBXBuildFile; fileRef = 3407D5D8215D2AB800C9D40B /* NeededForBLE.swift */; };
-		340DFF17216CA01A0010A7D5 /* ledger-core.framework in Frameworks */ = {isa = PBXBuildFile; fileRef = B91C45DE21665C1200E250AB /* ledger-core.framework */; };
-		340DFF18216CA01C0010A7D5 /* ledger-core.framework in Frameworks */ = {isa = PBXBuildFile; fileRef = B91C45DE21665C1200E250AB /* ledger-core.framework */; };
-		340DFF19216CA01C0010A7D5 /* ledger-core.framework in Embed Frameworks */ = {isa = PBXBuildFile; fileRef = B91C45DE21665C1200E250AB /* ledger-core.framework */; settings = {ATTRIBUTES = (CodeSignOnCopy, RemoveHeadersOnCopy, ); }; };
 		345E14A52154CDE8008C5BFC /* libRCTLinking.a in Frameworks */ = {isa = PBXBuildFile; fileRef = 345E147E2154CDD9008C5BFC /* libRCTLinking.a */; };
 		347AB25E20498A4E00BE6F60 /* libRNSentry.a in Frameworks */ = {isa = PBXBuildFile; fileRef = 347AB21B2049885900BE6F60 /* libRNSentry.a */; };
 		34945F952003AECD00D80E26 /* libRCTAnimation.a in Frameworks */ = {isa = PBXBuildFile; fileRef = 5E9157331DD0AC6500FF2AA8 /* libRCTAnimation.a */; };
@@ -62,13 +59,11 @@
 		AA971EB1796D4FD797316C3D /* OpenSans-Regular.ttf in Resources */ = {isa = PBXBuildFile; fileRef = 44387CB2EE84464C83A75FD7 /* OpenSans-Regular.ttf */; };
 		ADBDB9381DFEBF1600ED6528 /* libRCTBlob.a in Frameworks */ = {isa = PBXBuildFile; fileRef = ADBDB9271DFEBF0700ED6528 /* libRCTBlob.a */; };
 		B440B7422B4547ACBB665508 /* SimpleLineIcons.ttf in Resources */ = {isa = PBXBuildFile; fileRef = 9A58AC9A5DA149AC83518141 /* SimpleLineIcons.ttf */; };
-<<<<<<< HEAD
-=======
+		B561934651654AF4ABB3DF57 /* libRNRandomBytes.a in Frameworks */ = {isa = PBXBuildFile; fileRef = A659B2E3DBB64F1F920A5DCA /* libRNRandomBytes.a */; };
 		B91C45DF21665C1200E250AB /* ledger-core.framework in Embed Frameworks */ = {isa = PBXBuildFile; fileRef = B91C45DE21665C1200E250AB /* ledger-core.framework */; settings = {ATTRIBUTES = (CodeSignOnCopy, RemoveHeadersOnCopy, ); }; };
 		B91C45E021665C3B00E250AB /* ledger-core.framework in Frameworks */ = {isa = PBXBuildFile; fileRef = B91C45DE21665C1200E250AB /* ledger-core.framework */; };
 		B91C46CC216812D800E250AB /* ledger-core.framework in Copy Files */ = {isa = PBXBuildFile; fileRef = B91C45DB2166562200E250AB /* ledger-core.framework */; settings = {ATTRIBUTES = (CodeSignOnCopy, RemoveHeadersOnCopy, ); }; };
 		B91C46CD216812DE00E250AB /* ledger-core.framework in Frameworks */ = {isa = PBXBuildFile; fileRef = B91C45DB2166562200E250AB /* ledger-core.framework */; };
->>>>>>> a42a69be
 		B9E5B9A72153F4490053D868 /* libRNLibLedgerCore.a in Frameworks */ = {isa = PBXBuildFile; fileRef = 34A272772152A95200B97A07 /* libRNLibLedgerCore.a */; };
 		BF09D4F4214BF73D0040397B /* libReactNativeConfig.a in Frameworks */ = {isa = PBXBuildFile; fileRef = 34BE1FF120092032009E8710 /* libReactNativeConfig.a */; };
 		BF09D4F5214BF7460040397B /* libRNSVG.a in Frameworks */ = {isa = PBXBuildFile; fileRef = 34654386200E4A94008E3CDD /* libRNSVG.a */; };
@@ -83,7 +78,6 @@
 		D38D9E8A1BA34222AFFD6469 /* Octicons.ttf in Resources */ = {isa = PBXBuildFile; fileRef = C3CB4695C9554CACBA1EDD1F /* Octicons.ttf */; };
 		D5C1F1874ECE48F4AA5693AF /* MuseoSans-SemiBold.otf in Resources */ = {isa = PBXBuildFile; fileRef = CEDB8CDC561E4D4BBA7A64CD /* MuseoSans-SemiBold.otf */; };
 		DEF1B1546B36491B9894A599 /* libz.tbd in Frameworks */ = {isa = PBXBuildFile; fileRef = 545FD04868AD450083DC4717 /* libz.tbd */; };
-		E6CEF591361F41189FE22CC4 /* libRNRandomBytes.a in Frameworks */ = {isa = PBXBuildFile; fileRef = 1ADF8AAFC1104F059D879333 /* libRNRandomBytes.a */; };
 		FD935BBB77A24B79B2604726 /* libRNScreens.a in Frameworks */ = {isa = PBXBuildFile; fileRef = 35AA9FCF9B3A4E54A2282A09 /* libRNScreens.a */; };
 		FEA0D6AE27DE42709BBB7FC7 /* Foundation.ttf in Resources */ = {isa = PBXBuildFile; fileRef = CD5489262AA84BDF9684E3AA /* Foundation.ttf */; };
 /* End PBXBuildFile section */
@@ -145,180 +139,180 @@
 			remoteGlobalIDString = 190C8BAA1BEAADCC00CD505E;
 			remoteInfo = "React Native Open Settings";
 		};
-		340DFF13216C908E0010A7D5 /* PBXContainerItemProxy */ = {
-			isa = PBXContainerItemProxy;
-			containerPortal = 0CED5C9B25A443CD952538FE /* RNRandomBytes.xcodeproj */;
+		3425212D2085014A00F0782B /* PBXContainerItemProxy */ = {
+			isa = PBXContainerItemProxy;
+			containerPortal = 4AC7737A0FD34720B8F1599A /* SplashScreen.xcodeproj */;
+			proxyType = 2;
+			remoteGlobalIDString = 3D7682761D8E76B80014119E;
+			remoteInfo = SplashScreen;
+		};
+		342B43642088E41C00E34118 /* PBXContainerItemProxy */ = {
+			isa = PBXContainerItemProxy;
+			containerPortal = 008BC7A712F04B01A070866A /* TouchID.xcodeproj */;
+			proxyType = 2;
+			remoteGlobalIDString = 134814201AA4EA6300B7C361;
+			remoteInfo = TouchID;
+		};
+		34457EBC2003A12500415724 /* PBXContainerItemProxy */ = {
+			isa = PBXContainerItemProxy;
+			containerPortal = ADBDB91F1DFEBF0600ED6528 /* RCTBlob.xcodeproj */;
+			proxyType = 2;
+			remoteGlobalIDString = ADD01A681E09402E00F6D226;
+			remoteInfo = "RCTBlob-tvOS";
+		};
+		34457ECE2003A12500415724 /* PBXContainerItemProxy */ = {
+			isa = PBXContainerItemProxy;
+			containerPortal = 139FDEE61B06529A00C62182 /* RCTWebSocket.xcodeproj */;
+			proxyType = 2;
+			remoteGlobalIDString = 3DBE0D001F3B181A0099AA32;
+			remoteInfo = fishhook;
+		};
+		34457ED02003A12500415724 /* PBXContainerItemProxy */ = {
+			isa = PBXContainerItemProxy;
+			containerPortal = 139FDEE61B06529A00C62182 /* RCTWebSocket.xcodeproj */;
+			proxyType = 2;
+			remoteGlobalIDString = 3DBE0D0D1F3B181C0099AA32;
+			remoteInfo = "fishhook-tvOS";
+		};
+		34532BFD2159525400CA371F /* PBXContainerItemProxy */ = {
+			isa = PBXContainerItemProxy;
+			containerPortal = 1A6A2D21459F426EA996EA88 /* RNScreens.xcodeproj */;
+			proxyType = 2;
+			remoteGlobalIDString = 134814201AA4EA6300B7C361;
+			remoteInfo = RNScreens;
+		};
+		345C15652089152000A0E797 /* PBXContainerItemProxy */ = {
+			isa = PBXContainerItemProxy;
+			containerPortal = EE89361C161C48FB98136880 /* PasscodeAuth.xcodeproj */;
+			proxyType = 2;
+			remoteGlobalIDString = 134814201AA4EA6300B7C361;
+			remoteInfo = PasscodeAuth;
+		};
+		345E147D2154CDD9008C5BFC /* PBXContainerItemProxy */ = {
+			isa = PBXContainerItemProxy;
+			containerPortal = 345E146E2154CDD9008C5BFC /* RCTLinking.xcodeproj */;
+			proxyType = 2;
+			remoteGlobalIDString = 134814201AA4EA6300B7C361;
+			remoteInfo = RCTLinking;
+		};
+		345E147F2154CDD9008C5BFC /* PBXContainerItemProxy */ = {
+			isa = PBXContainerItemProxy;
+			containerPortal = 345E146E2154CDD9008C5BFC /* RCTLinking.xcodeproj */;
+			proxyType = 2;
+			remoteGlobalIDString = 2D2A28471D9B043800D4039D;
+			remoteInfo = "RCTLinking-tvOS";
+		};
+		34654385200E4A94008E3CDD /* PBXContainerItemProxy */ = {
+			isa = PBXContainerItemProxy;
+			containerPortal = 66CCF21752714BD5AB584A88 /* RNSVG.xcodeproj */;
+			proxyType = 2;
+			remoteGlobalIDString = 0CF68AC11AF0540F00FF9E5C;
+			remoteInfo = RNSVG;
+		};
+		34654387200E4A94008E3CDD /* PBXContainerItemProxy */ = {
+			isa = PBXContainerItemProxy;
+			containerPortal = 66CCF21752714BD5AB584A88 /* RNSVG.xcodeproj */;
+			proxyType = 2;
+			remoteGlobalIDString = 94DDAC5C1F3D024300EED511;
+			remoteInfo = "RNSVG-tvOS";
+		};
+		347AB21A2049885900BE6F60 /* PBXContainerItemProxy */ = {
+			isa = PBXContainerItemProxy;
+			containerPortal = 64C6A31B337D471B93E32DCD /* RNSentry.xcodeproj */;
+			proxyType = 2;
+			remoteGlobalIDString = 134814201AA4EA6300B7C361;
+			remoteInfo = RNSentry;
+		};
+		34945FBA2003AECF00D80E26 /* PBXContainerItemProxy */ = {
+			isa = PBXContainerItemProxy;
+			containerPortal = 146833FF1AC3E56700842450 /* React.xcodeproj */;
+			proxyType = 2;
+			remoteGlobalIDString = 139D7ECE1E25DB7D00323FB7;
+			remoteInfo = "third-party";
+		};
+		34945FBC2003AECF00D80E26 /* PBXContainerItemProxy */ = {
+			isa = PBXContainerItemProxy;
+			containerPortal = 146833FF1AC3E56700842450 /* React.xcodeproj */;
+			proxyType = 2;
+			remoteGlobalIDString = 3D383D3C1EBD27B6005632C8;
+			remoteInfo = "third-party-tvOS";
+		};
+		34945FBE2003AECF00D80E26 /* PBXContainerItemProxy */ = {
+			isa = PBXContainerItemProxy;
+			containerPortal = 146833FF1AC3E56700842450 /* React.xcodeproj */;
+			proxyType = 2;
+			remoteGlobalIDString = 139D7E881E25C6D100323FB7;
+			remoteInfo = "double-conversion";
+		};
+		34945FC02003AECF00D80E26 /* PBXContainerItemProxy */ = {
+			isa = PBXContainerItemProxy;
+			containerPortal = 146833FF1AC3E56700842450 /* React.xcodeproj */;
+			proxyType = 2;
+			remoteGlobalIDString = 3D383D621EBD27B9005632C8;
+			remoteInfo = "double-conversion-tvOS";
+		};
+		34945FC22003AECF00D80E26 /* PBXContainerItemProxy */ = {
+			isa = PBXContainerItemProxy;
+			containerPortal = 146833FF1AC3E56700842450 /* React.xcodeproj */;
+			proxyType = 2;
+			remoteGlobalIDString = 9936F3131F5F2E4B0010BF04;
+			remoteInfo = privatedata;
+		};
+		34945FC42003AECF00D80E26 /* PBXContainerItemProxy */ = {
+			isa = PBXContainerItemProxy;
+			containerPortal = 146833FF1AC3E56700842450 /* React.xcodeproj */;
+			proxyType = 2;
+			remoteGlobalIDString = 9936F32F1F5F2E5B0010BF04;
+			remoteInfo = "privatedata-tvOS";
+		};
+		349F667D2045ADCC002149B4 /* PBXContainerItemProxy */ = {
+			isa = PBXContainerItemProxy;
+			containerPortal = 146833FF1AC3E56700842450 /* React.xcodeproj */;
+			proxyType = 2;
+			remoteGlobalIDString = EBF21BDC1FC498900052F4D5;
+			remoteInfo = jsinspector;
+		};
+		349F667F2045ADCC002149B4 /* PBXContainerItemProxy */ = {
+			isa = PBXContainerItemProxy;
+			containerPortal = 146833FF1AC3E56700842450 /* React.xcodeproj */;
+			proxyType = 2;
+			remoteGlobalIDString = EBF21BFA1FC4989A0052F4D5;
+			remoteInfo = "jsinspector-tvOS";
+		};
+		349F66852045ADCC002149B4 /* PBXContainerItemProxy */ = {
+			isa = PBXContainerItemProxy;
+			containerPortal = 349F66542045ADCC002149B4 /* RNCamera.xcodeproj */;
+			proxyType = 2;
+			remoteGlobalIDString = 4107012F1ACB723B00C6AA39;
+			remoteInfo = RNCamera;
+		};
+		34A272762152A95200B97A07 /* PBXContainerItemProxy */ = {
+			isa = PBXContainerItemProxy;
+			containerPortal = 036E6F552B38455AA1CAFE28 /* RNLibLedgerCore.xcodeproj */;
+			proxyType = 2;
+			remoteGlobalIDString = 134814201AA4EA6300B7C361;
+			remoteInfo = RNLibLedgerCore;
+		};
+		34AB90C02046C203008783DA /* PBXContainerItemProxy */ = {
+			isa = PBXContainerItemProxy;
+			containerPortal = DC20B890593D4E75BEF7591B /* RCTLocale.xcodeproj */;
+			proxyType = 2;
+			remoteGlobalIDString = DB248BF21C18396500105A5D;
+			remoteInfo = RCTLocale;
+		};
+		34B8115D216F7B7600A3BEF4 /* PBXContainerItemProxy */ = {
+			isa = PBXContainerItemProxy;
+			containerPortal = 38B9AF17C40D456AB55D2B02 /* RNRandomBytes.xcodeproj */;
 			proxyType = 2;
 			remoteGlobalIDString = 73EEC9391BFE4B1D00D468EB;
 			remoteInfo = RNRandomBytes;
 		};
-		340DFF15216C908E0010A7D5 /* PBXContainerItemProxy */ = {
-			isa = PBXContainerItemProxy;
-			containerPortal = 0CED5C9B25A443CD952538FE /* RNRandomBytes.xcodeproj */;
+		34B8115F216F7B7600A3BEF4 /* PBXContainerItemProxy */ = {
+			isa = PBXContainerItemProxy;
+			containerPortal = 38B9AF17C40D456AB55D2B02 /* RNRandomBytes.xcodeproj */;
 			proxyType = 2;
 			remoteGlobalIDString = 163CDE4E2087CAD3001065FB;
 			remoteInfo = "RNRandomBytes-tvOS";
-		};
-		3425212D2085014A00F0782B /* PBXContainerItemProxy */ = {
-			isa = PBXContainerItemProxy;
-			containerPortal = 4AC7737A0FD34720B8F1599A /* SplashScreen.xcodeproj */;
-			proxyType = 2;
-			remoteGlobalIDString = 3D7682761D8E76B80014119E;
-			remoteInfo = SplashScreen;
-		};
-		342B43642088E41C00E34118 /* PBXContainerItemProxy */ = {
-			isa = PBXContainerItemProxy;
-			containerPortal = 008BC7A712F04B01A070866A /* TouchID.xcodeproj */;
-			proxyType = 2;
-			remoteGlobalIDString = 134814201AA4EA6300B7C361;
-			remoteInfo = TouchID;
-		};
-		34457EBC2003A12500415724 /* PBXContainerItemProxy */ = {
-			isa = PBXContainerItemProxy;
-			containerPortal = ADBDB91F1DFEBF0600ED6528 /* RCTBlob.xcodeproj */;
-			proxyType = 2;
-			remoteGlobalIDString = ADD01A681E09402E00F6D226;
-			remoteInfo = "RCTBlob-tvOS";
-		};
-		34457ECE2003A12500415724 /* PBXContainerItemProxy */ = {
-			isa = PBXContainerItemProxy;
-			containerPortal = 139FDEE61B06529A00C62182 /* RCTWebSocket.xcodeproj */;
-			proxyType = 2;
-			remoteGlobalIDString = 3DBE0D001F3B181A0099AA32;
-			remoteInfo = fishhook;
-		};
-		34457ED02003A12500415724 /* PBXContainerItemProxy */ = {
-			isa = PBXContainerItemProxy;
-			containerPortal = 139FDEE61B06529A00C62182 /* RCTWebSocket.xcodeproj */;
-			proxyType = 2;
-			remoteGlobalIDString = 3DBE0D0D1F3B181C0099AA32;
-			remoteInfo = "fishhook-tvOS";
-		};
-		34532BFD2159525400CA371F /* PBXContainerItemProxy */ = {
-			isa = PBXContainerItemProxy;
-			containerPortal = 1A6A2D21459F426EA996EA88 /* RNScreens.xcodeproj */;
-			proxyType = 2;
-			remoteGlobalIDString = 134814201AA4EA6300B7C361;
-			remoteInfo = RNScreens;
-		};
-		345C15652089152000A0E797 /* PBXContainerItemProxy */ = {
-			isa = PBXContainerItemProxy;
-			containerPortal = EE89361C161C48FB98136880 /* PasscodeAuth.xcodeproj */;
-			proxyType = 2;
-			remoteGlobalIDString = 134814201AA4EA6300B7C361;
-			remoteInfo = PasscodeAuth;
-		};
-		345E147D2154CDD9008C5BFC /* PBXContainerItemProxy */ = {
-			isa = PBXContainerItemProxy;
-			containerPortal = 345E146E2154CDD9008C5BFC /* RCTLinking.xcodeproj */;
-			proxyType = 2;
-			remoteGlobalIDString = 134814201AA4EA6300B7C361;
-			remoteInfo = RCTLinking;
-		};
-		345E147F2154CDD9008C5BFC /* PBXContainerItemProxy */ = {
-			isa = PBXContainerItemProxy;
-			containerPortal = 345E146E2154CDD9008C5BFC /* RCTLinking.xcodeproj */;
-			proxyType = 2;
-			remoteGlobalIDString = 2D2A28471D9B043800D4039D;
-			remoteInfo = "RCTLinking-tvOS";
-		};
-		34654385200E4A94008E3CDD /* PBXContainerItemProxy */ = {
-			isa = PBXContainerItemProxy;
-			containerPortal = 66CCF21752714BD5AB584A88 /* RNSVG.xcodeproj */;
-			proxyType = 2;
-			remoteGlobalIDString = 0CF68AC11AF0540F00FF9E5C;
-			remoteInfo = RNSVG;
-		};
-		34654387200E4A94008E3CDD /* PBXContainerItemProxy */ = {
-			isa = PBXContainerItemProxy;
-			containerPortal = 66CCF21752714BD5AB584A88 /* RNSVG.xcodeproj */;
-			proxyType = 2;
-			remoteGlobalIDString = 94DDAC5C1F3D024300EED511;
-			remoteInfo = "RNSVG-tvOS";
-		};
-		347AB21A2049885900BE6F60 /* PBXContainerItemProxy */ = {
-			isa = PBXContainerItemProxy;
-			containerPortal = 64C6A31B337D471B93E32DCD /* RNSentry.xcodeproj */;
-			proxyType = 2;
-			remoteGlobalIDString = 134814201AA4EA6300B7C361;
-			remoteInfo = RNSentry;
-		};
-		34945FBA2003AECF00D80E26 /* PBXContainerItemProxy */ = {
-			isa = PBXContainerItemProxy;
-			containerPortal = 146833FF1AC3E56700842450 /* React.xcodeproj */;
-			proxyType = 2;
-			remoteGlobalIDString = 139D7ECE1E25DB7D00323FB7;
-			remoteInfo = "third-party";
-		};
-		34945FBC2003AECF00D80E26 /* PBXContainerItemProxy */ = {
-			isa = PBXContainerItemProxy;
-			containerPortal = 146833FF1AC3E56700842450 /* React.xcodeproj */;
-			proxyType = 2;
-			remoteGlobalIDString = 3D383D3C1EBD27B6005632C8;
-			remoteInfo = "third-party-tvOS";
-		};
-		34945FBE2003AECF00D80E26 /* PBXContainerItemProxy */ = {
-			isa = PBXContainerItemProxy;
-			containerPortal = 146833FF1AC3E56700842450 /* React.xcodeproj */;
-			proxyType = 2;
-			remoteGlobalIDString = 139D7E881E25C6D100323FB7;
-			remoteInfo = "double-conversion";
-		};
-		34945FC02003AECF00D80E26 /* PBXContainerItemProxy */ = {
-			isa = PBXContainerItemProxy;
-			containerPortal = 146833FF1AC3E56700842450 /* React.xcodeproj */;
-			proxyType = 2;
-			remoteGlobalIDString = 3D383D621EBD27B9005632C8;
-			remoteInfo = "double-conversion-tvOS";
-		};
-		34945FC22003AECF00D80E26 /* PBXContainerItemProxy */ = {
-			isa = PBXContainerItemProxy;
-			containerPortal = 146833FF1AC3E56700842450 /* React.xcodeproj */;
-			proxyType = 2;
-			remoteGlobalIDString = 9936F3131F5F2E4B0010BF04;
-			remoteInfo = privatedata;
-		};
-		34945FC42003AECF00D80E26 /* PBXContainerItemProxy */ = {
-			isa = PBXContainerItemProxy;
-			containerPortal = 146833FF1AC3E56700842450 /* React.xcodeproj */;
-			proxyType = 2;
-			remoteGlobalIDString = 9936F32F1F5F2E5B0010BF04;
-			remoteInfo = "privatedata-tvOS";
-		};
-		349F667D2045ADCC002149B4 /* PBXContainerItemProxy */ = {
-			isa = PBXContainerItemProxy;
-			containerPortal = 146833FF1AC3E56700842450 /* React.xcodeproj */;
-			proxyType = 2;
-			remoteGlobalIDString = EBF21BDC1FC498900052F4D5;
-			remoteInfo = jsinspector;
-		};
-		349F667F2045ADCC002149B4 /* PBXContainerItemProxy */ = {
-			isa = PBXContainerItemProxy;
-			containerPortal = 146833FF1AC3E56700842450 /* React.xcodeproj */;
-			proxyType = 2;
-			remoteGlobalIDString = EBF21BFA1FC4989A0052F4D5;
-			remoteInfo = "jsinspector-tvOS";
-		};
-		349F66852045ADCC002149B4 /* PBXContainerItemProxy */ = {
-			isa = PBXContainerItemProxy;
-			containerPortal = 349F66542045ADCC002149B4 /* RNCamera.xcodeproj */;
-			proxyType = 2;
-			remoteGlobalIDString = 4107012F1ACB723B00C6AA39;
-			remoteInfo = RNCamera;
-		};
-		34A272762152A95200B97A07 /* PBXContainerItemProxy */ = {
-			isa = PBXContainerItemProxy;
-			containerPortal = 036E6F552B38455AA1CAFE28 /* RNLibLedgerCore.xcodeproj */;
-			proxyType = 2;
-			remoteGlobalIDString = 134814201AA4EA6300B7C361;
-			remoteInfo = RNLibLedgerCore;
-		};
-		34AB90C02046C203008783DA /* PBXContainerItemProxy */ = {
-			isa = PBXContainerItemProxy;
-			containerPortal = DC20B890593D4E75BEF7591B /* RCTLocale.xcodeproj */;
-			proxyType = 2;
-			remoteGlobalIDString = DB248BF21C18396500105A5D;
-			remoteInfo = RCTLocale;
 		};
 		34BE1FF020092032009E8710 /* PBXContainerItemProxy */ = {
 			isa = PBXContainerItemProxy;
@@ -484,13 +478,13 @@
 /* End PBXContainerItemProxy section */
 
 /* Begin PBXCopyFilesBuildPhase section */
-		340DFF1A216CA01C0010A7D5 /* Embed Frameworks */ = {
+		B91C42DB2163F71100E250AB /* Embed Frameworks */ = {
 			isa = PBXCopyFilesBuildPhase;
 			buildActionMask = 2147483647;
 			dstPath = universal;
 			dstSubfolderSpec = 10;
 			files = (
-				340DFF19216CA01C0010A7D5 /* ledger-core.framework in Embed Frameworks */,
+				B91C45DF21665C1200E250AB /* ledger-core.framework in Embed Frameworks */,
 			);
 			name = "Embed Frameworks";
 			runOnlyForDeploymentPostprocessing = 0;
@@ -518,7 +512,6 @@
 		00E356F11AD99517003FC87E /* Info.plist */ = {isa = PBXFileReference; lastKnownFileType = text.plist.xml; path = Info.plist; sourceTree = "<group>"; };
 		00E356F21AD99517003FC87E /* ledgerlivemobileTests.m */ = {isa = PBXFileReference; lastKnownFileType = sourcecode.c.objc; path = ledgerlivemobileTests.m; sourceTree = "<group>"; };
 		036E6F552B38455AA1CAFE28 /* RNLibLedgerCore.xcodeproj */ = {isa = PBXFileReference; explicitFileType = undefined; fileEncoding = 9; includeInIndex = 0; lastKnownFileType = "wrapper.pb-project"; name = RNLibLedgerCore.xcodeproj; path = "../node_modules/@ledgerhq/react-native-ledger-core/ios/RNLibLedgerCore.xcodeproj"; sourceTree = "<group>"; };
-		0CED5C9B25A443CD952538FE /* RNRandomBytes.xcodeproj */ = {isa = PBXFileReference; explicitFileType = undefined; fileEncoding = 9; includeInIndex = 0; lastKnownFileType = "wrapper.pb-project"; name = RNRandomBytes.xcodeproj; path = "../node_modules/react-native-randombytes/RNRandomBytes.xcodeproj"; sourceTree = "<group>"; };
 		11C445025AF547DDB9D764DB /* libRCTLocale.a */ = {isa = PBXFileReference; explicitFileType = undefined; fileEncoding = 9; includeInIndex = 0; lastKnownFileType = archive.ar; path = libRCTLocale.a; sourceTree = "<group>"; };
 		139105B61AF99BAD00B5F7CC /* RCTSettings.xcodeproj */ = {isa = PBXFileReference; lastKnownFileType = "wrapper.pb-project"; name = RCTSettings.xcodeproj; path = "../node_modules/react-native/Libraries/Settings/RCTSettings.xcodeproj"; sourceTree = "<group>"; };
 		139FDEE61B06529A00C62182 /* RCTWebSocket.xcodeproj */ = {isa = PBXFileReference; lastKnownFileType = "wrapper.pb-project"; name = RCTWebSocket.xcodeproj; path = "../node_modules/react-native/Libraries/WebSocket/RCTWebSocket.xcodeproj"; sourceTree = "<group>"; };
@@ -531,7 +524,6 @@
 		13B07FB71A68108700A75B9A /* main.m */ = {isa = PBXFileReference; fileEncoding = 4; lastKnownFileType = sourcecode.c.objc; name = main.m; path = ledgerlivemobile/main.m; sourceTree = "<group>"; };
 		146833FF1AC3E56700842450 /* React.xcodeproj */ = {isa = PBXFileReference; lastKnownFileType = "wrapper.pb-project"; name = React.xcodeproj; path = "../node_modules/react-native/React/React.xcodeproj"; sourceTree = "<group>"; };
 		1A6A2D21459F426EA996EA88 /* RNScreens.xcodeproj */ = {isa = PBXFileReference; explicitFileType = undefined; fileEncoding = 9; includeInIndex = 0; lastKnownFileType = "wrapper.pb-project"; name = RNScreens.xcodeproj; path = "../node_modules/react-native-screens/ios/RNScreens.xcodeproj"; sourceTree = "<group>"; };
-		1ADF8AAFC1104F059D879333 /* libRNRandomBytes.a */ = {isa = PBXFileReference; explicitFileType = undefined; fileEncoding = 9; includeInIndex = 0; lastKnownFileType = archive.ar; path = libRNRandomBytes.a; sourceTree = "<group>"; };
 		2CB99C7AA791411C87B310E9 /* ReactNativeConfig.xcodeproj */ = {isa = PBXFileReference; explicitFileType = undefined; fileEncoding = 9; includeInIndex = 0; lastKnownFileType = "wrapper.pb-project"; name = ReactNativeConfig.xcodeproj; path = "../node_modules/react-native-config/ios/ReactNativeConfig.xcodeproj"; sourceTree = "<group>"; };
 		3263CCC7104E4B86AC2ADDB4 /* MuseoSans-Regular.otf */ = {isa = PBXFileReference; explicitFileType = undefined; fileEncoding = 9; includeInIndex = 0; lastKnownFileType = unknown; name = "MuseoSans-Regular.otf"; path = "../assets/fonts/MuseoSans-Regular.otf"; sourceTree = "<group>"; };
 		3407D5D7215D2AB800C9D40B /* ledgerlivemobile-Bridging-Header.h */ = {isa = PBXFileReference; lastKnownFileType = sourcecode.c.h; path = "ledgerlivemobile-Bridging-Header.h"; sourceTree = "<group>"; };
@@ -539,6 +531,7 @@
 		345E146E2154CDD9008C5BFC /* RCTLinking.xcodeproj */ = {isa = PBXFileReference; lastKnownFileType = "wrapper.pb-project"; name = RCTLinking.xcodeproj; path = "../node_modules/react-native/Libraries/LinkingIOS/RCTLinking.xcodeproj"; sourceTree = "<group>"; };
 		349F66542045ADCC002149B4 /* RNCamera.xcodeproj */ = {isa = PBXFileReference; lastKnownFileType = "wrapper.pb-project"; name = RNCamera.xcodeproj; path = "../node_modules/react-native-camera/ios/RNCamera.xcodeproj"; sourceTree = "<group>"; };
 		35AA9FCF9B3A4E54A2282A09 /* libRNScreens.a */ = {isa = PBXFileReference; explicitFileType = undefined; fileEncoding = 9; includeInIndex = 0; lastKnownFileType = archive.ar; path = libRNScreens.a; sourceTree = "<group>"; };
+		38B9AF17C40D456AB55D2B02 /* RNRandomBytes.xcodeproj */ = {isa = PBXFileReference; explicitFileType = undefined; fileEncoding = 9; includeInIndex = 0; lastKnownFileType = "wrapper.pb-project"; name = RNRandomBytes.xcodeproj; path = "../node_modules/react-native-randombytes/RNRandomBytes.xcodeproj"; sourceTree = "<group>"; };
 		3A45C4CF346C4C9594B2EC36 /* libRNVectorIcons.a */ = {isa = PBXFileReference; explicitFileType = undefined; fileEncoding = 9; includeInIndex = 0; lastKnownFileType = archive.ar; path = libRNVectorIcons.a; sourceTree = "<group>"; };
 		3E46E77C7D524ECDB200DA38 /* RNGestureHandler.xcodeproj */ = {isa = PBXFileReference; explicitFileType = undefined; fileEncoding = 9; includeInIndex = 0; lastKnownFileType = "wrapper.pb-project"; name = RNGestureHandler.xcodeproj; path = "../node_modules/react-native-gesture-handler/ios/RNGestureHandler.xcodeproj"; sourceTree = "<group>"; };
 		4396DC4264644851ADA99A35 /* MaterialCommunityIcons.ttf */ = {isa = PBXFileReference; explicitFileType = undefined; fileEncoding = 9; includeInIndex = 0; lastKnownFileType = unknown; name = MaterialCommunityIcons.ttf; path = "../node_modules/react-native-vector-icons/Fonts/MaterialCommunityIcons.ttf"; sourceTree = "<group>"; };
@@ -580,6 +573,7 @@
 		9A58AC9A5DA149AC83518141 /* SimpleLineIcons.ttf */ = {isa = PBXFileReference; explicitFileType = undefined; fileEncoding = 9; includeInIndex = 0; lastKnownFileType = unknown; name = SimpleLineIcons.ttf; path = "../node_modules/react-native-vector-icons/Fonts/SimpleLineIcons.ttf"; sourceTree = "<group>"; };
 		9AE4011B27774E1EAFC940E3 /* libReactNativeConfig.a */ = {isa = PBXFileReference; explicitFileType = undefined; fileEncoding = 9; includeInIndex = 0; lastKnownFileType = archive.ar; path = libReactNativeConfig.a; sourceTree = "<group>"; };
 		A49125B8906C40DFB2011F37 /* React Native Open Settings.xcodeproj */ = {isa = PBXFileReference; explicitFileType = undefined; fileEncoding = 9; includeInIndex = 0; lastKnownFileType = "wrapper.pb-project"; name = "React Native Open Settings.xcodeproj"; path = "../node_modules/react-native-open-settings/React Native Open Settings.xcodeproj"; sourceTree = "<group>"; };
+		A659B2E3DBB64F1F920A5DCA /* libRNRandomBytes.a */ = {isa = PBXFileReference; explicitFileType = undefined; fileEncoding = 9; includeInIndex = 0; lastKnownFileType = archive.ar; path = libRNRandomBytes.a; sourceTree = "<group>"; };
 		AAD9939A2894455FB2EC4881 /* FontAwesome5_Brands.ttf */ = {isa = PBXFileReference; explicitFileType = undefined; fileEncoding = 9; includeInIndex = 0; lastKnownFileType = unknown; name = FontAwesome5_Brands.ttf; path = "../node_modules/react-native-vector-icons/Fonts/FontAwesome5_Brands.ttf"; sourceTree = "<group>"; };
 		ADBDB91F1DFEBF0600ED6528 /* RCTBlob.xcodeproj */ = {isa = PBXFileReference; lastKnownFileType = "wrapper.pb-project"; name = RCTBlob.xcodeproj; path = "../node_modules/react-native/Libraries/Blob/RCTBlob.xcodeproj"; sourceTree = "<group>"; };
 		AE0C18E225CD47BA91948A0E /* libSplashScreen.a */ = {isa = PBXFileReference; explicitFileType = undefined; fileEncoding = 9; includeInIndex = 0; lastKnownFileType = archive.ar; path = libSplashScreen.a; sourceTree = "<group>"; };
@@ -630,8 +624,6 @@
 				347AB25E20498A4E00BE6F60 /* libRNSentry.a in Frameworks */,
 				349F66892045ADD9002149B4 /* libRNCamera.a in Frameworks */,
 				ADBDB9381DFEBF1600ED6528 /* libRCTBlob.a in Frameworks */,
-				340DFF18216CA01C0010A7D5 /* ledger-core.framework in Frameworks */,
-				340DFF17216CA01A0010A7D5 /* ledger-core.framework in Frameworks */,
 				34945F952003AECD00D80E26 /* libRCTAnimation.a in Frameworks */,
 				146834051AC3E58100842450 /* libReact.a in Frameworks */,
 				00C302E51ABCBA2D00DB3ED1 /* libRCTActionSheet.a in Frameworks */,
@@ -645,12 +637,9 @@
 				7EDEA35621D64751B73F49C7 /* libReact Native Open Settings.a in Frameworks */,
 				FD935BBB77A24B79B2604726 /* libRNScreens.a in Frameworks */,
 				C1E2A1AC36C040B689A72E76 /* libRNGestureHandler.a in Frameworks */,
-<<<<<<< HEAD
-				E6CEF591361F41189FE22CC4 /* libRNRandomBytes.a in Frameworks */,
-=======
 				B91C45E021665C3B00E250AB /* ledger-core.framework in Frameworks */,
 				B91C46CD216812DE00E250AB /* ledger-core.framework in Frameworks */,
->>>>>>> a42a69be
+				B561934651654AF4ABB3DF57 /* libRNRandomBytes.a in Frameworks */,
 			);
 			runOnlyForDeploymentPostprocessing = 0;
 		};
@@ -766,15 +755,6 @@
 			name = Products;
 			sourceTree = "<group>";
 		};
-		340DFF0F216C908E0010A7D5 /* Products */ = {
-			isa = PBXGroup;
-			children = (
-				340DFF14216C908E0010A7D5 /* libRNRandomBytes.a */,
-				340DFF16216C908E0010A7D5 /* libRNRandomBytes-tvOS.a */,
-			);
-			name = Products;
-			sourceTree = "<group>";
-		};
 		3425212A2085014A00F0782B /* Products */ = {
 			isa = PBXGroup;
 			children = (
@@ -809,7 +789,7 @@
 				887CA7F3B5FF4445BB1C5960 /* libRNLibLedgerCore.a */,
 				76B12D3F99F7436CAD186C2C /* libRNGestureHandler.a */,
 				35AA9FCF9B3A4E54A2282A09 /* libRNScreens.a */,
-				1ADF8AAFC1104F059D879333 /* libRNRandomBytes.a */,
+				A659B2E3DBB64F1F920A5DCA /* libRNRandomBytes.a */,
 			);
 			name = "Recovered References";
 			sourceTree = "<group>";
@@ -876,6 +856,15 @@
 			isa = PBXGroup;
 			children = (
 				34AB90C12046C203008783DA /* libRCTLocale.a */,
+			);
+			name = Products;
+			sourceTree = "<group>";
+		};
+		34B81159216F7B7600A3BEF4 /* Products */ = {
+			isa = PBXGroup;
+			children = (
+				34B8115E216F7B7600A3BEF4 /* libRNRandomBytes.a */,
+				34B81160216F7B7600A3BEF4 /* libRNRandomBytes-tvOS.a */,
 			);
 			name = Products;
 			sourceTree = "<group>";
@@ -970,7 +959,7 @@
 				1A6A2D21459F426EA996EA88 /* RNScreens.xcodeproj */,
 				3E46E77C7D524ECDB200DA38 /* RNGestureHandler.xcodeproj */,
 				D82E81409691424CBB16A841 /* BleClient.xcodeproj */,
-				0CED5C9B25A443CD952538FE /* RNRandomBytes.xcodeproj */,
+				38B9AF17C40D456AB55D2B02 /* RNRandomBytes.xcodeproj */,
 			);
 			name = Libraries;
 			sourceTree = "<group>";
@@ -1098,12 +1087,8 @@
 				13B07F8E1A680F5B00A75B9A /* Resources */,
 				00DD1BFF1BD5951E006B06BC /* Bundle React Native code and images */,
 				C5DD91777D904DF2BEB7E83C /* Upload Debug Symbols to Sentry */,
-<<<<<<< HEAD
-				340DFF1A216CA01C0010A7D5 /* Embed Frameworks */,
-=======
 				B91C42DB2163F71100E250AB /* Embed Frameworks */,
 				B91C4698216812CD00E250AB /* Copy Files */,
->>>>>>> a42a69be
 			);
 			buildRules = (
 			);
@@ -1233,8 +1218,8 @@
 					ProjectRef = 036E6F552B38455AA1CAFE28 /* RNLibLedgerCore.xcodeproj */;
 				},
 				{
-					ProductGroup = 340DFF0F216C908E0010A7D5 /* Products */;
-					ProjectRef = 0CED5C9B25A443CD952538FE /* RNRandomBytes.xcodeproj */;
+					ProductGroup = 34B81159216F7B7600A3BEF4 /* Products */;
+					ProjectRef = 38B9AF17C40D456AB55D2B02 /* RNRandomBytes.xcodeproj */;
 				},
 				{
 					ProductGroup = 34532BFA2159525400CA371F /* Products */;
@@ -1319,20 +1304,6 @@
 			remoteRef = 24A1F4F7214FE1220093BEC2 /* PBXContainerItemProxy */;
 			sourceTree = BUILT_PRODUCTS_DIR;
 		};
-		340DFF14216C908E0010A7D5 /* libRNRandomBytes.a */ = {
-			isa = PBXReferenceProxy;
-			fileType = archive.ar;
-			path = libRNRandomBytes.a;
-			remoteRef = 340DFF13216C908E0010A7D5 /* PBXContainerItemProxy */;
-			sourceTree = BUILT_PRODUCTS_DIR;
-		};
-		340DFF16216C908E0010A7D5 /* libRNRandomBytes-tvOS.a */ = {
-			isa = PBXReferenceProxy;
-			fileType = archive.ar;
-			path = "libRNRandomBytes-tvOS.a";
-			remoteRef = 340DFF15216C908E0010A7D5 /* PBXContainerItemProxy */;
-			sourceTree = BUILT_PRODUCTS_DIR;
-		};
 		3425212E2085014A00F0782B /* libSplashScreen.a */ = {
 			isa = PBXReferenceProxy;
 			fileType = archive.ar;
@@ -1492,6 +1463,20 @@
 			fileType = archive.ar;
 			path = libRCTLocale.a;
 			remoteRef = 34AB90C02046C203008783DA /* PBXContainerItemProxy */;
+			sourceTree = BUILT_PRODUCTS_DIR;
+		};
+		34B8115E216F7B7600A3BEF4 /* libRNRandomBytes.a */ = {
+			isa = PBXReferenceProxy;
+			fileType = archive.ar;
+			path = libRNRandomBytes.a;
+			remoteRef = 34B8115D216F7B7600A3BEF4 /* PBXContainerItemProxy */;
+			sourceTree = BUILT_PRODUCTS_DIR;
+		};
+		34B81160216F7B7600A3BEF4 /* libRNRandomBytes-tvOS.a */ = {
+			isa = PBXReferenceProxy;
+			fileType = archive.ar;
+			path = "libRNRandomBytes-tvOS.a";
+			remoteRef = 34B8115F216F7B7600A3BEF4 /* PBXContainerItemProxy */;
 			sourceTree = BUILT_PRODUCTS_DIR;
 		};
 		34BE1FF120092032009E8710 /* libReactNativeConfig.a */ = {
