--- conflicted
+++ resolved
@@ -673,11 +673,7 @@
 				CODE_SIGN_IDENTITY = "iPhone Developer";
 				"CODE_SIGN_IDENTITY[sdk=iphoneos*]" = "iPhone Developer";
 				CODE_SIGN_STYLE = Automatic;
-<<<<<<< HEAD
-				CURRENT_PROJECT_VERSION = 256;
-=======
 				CURRENT_PROJECT_VERSION = 259;
->>>>>>> a2436eba
 				DEAD_CODE_STRIPPING = YES;
 				DEVELOPMENT_TEAM = X6LFS5BQKN;
 				ENABLE_BITCODE = NO;
@@ -728,11 +724,7 @@
 				CODE_SIGN_IDENTITY = "iPhone Developer";
 				"CODE_SIGN_IDENTITY[sdk=iphoneos*]" = "iPhone Developer";
 				CODE_SIGN_STYLE = Automatic;
-<<<<<<< HEAD
-				CURRENT_PROJECT_VERSION = 256;
-=======
 				CURRENT_PROJECT_VERSION = 259;
->>>>>>> a2436eba
 				DEVELOPMENT_TEAM = X6LFS5BQKN;
 				ENABLE_BITCODE = NO;
 				"EXCLUDED_ARCHS[sdk=iphonesimulator*]" = arm64;
@@ -836,11 +828,7 @@
 				CODE_SIGN_IDENTITY = "iPhone Developer";
 				"CODE_SIGN_IDENTITY[sdk=iphoneos*]" = "iPhone Developer";
 				CODE_SIGN_STYLE = Automatic;
-<<<<<<< HEAD
-				CURRENT_PROJECT_VERSION = 256;
-=======
 				CURRENT_PROJECT_VERSION = 259;
->>>>>>> a2436eba
 				DEVELOPMENT_TEAM = X6LFS5BQKN;
 				ENABLE_BITCODE = NO;
 				"EXCLUDED_ARCHS[sdk=iphonesimulator*]" = arm64;
