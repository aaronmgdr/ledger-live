// !$*UTF8*$!
{
	archiveVersion = 1;
	classes = {
	};
	objectVersion = 46;
	objects = {

/* Begin PBXBuildFile section */
		00E356F31AD99517003FC87E /* ledgerlivemobileTests.m in Sources */ = {isa = PBXBuildFile; fileRef = 00E356F21AD99517003FC87E /* ledgerlivemobileTests.m */; };
		13B07FBC1A68108700A75B9A /* AppDelegate.m in Sources */ = {isa = PBXBuildFile; fileRef = 13B07FB01A68108700A75B9A /* AppDelegate.m */; };
		13B07FBD1A68108700A75B9A /* LaunchScreen.xib in Resources */ = {isa = PBXBuildFile; fileRef = 13B07FB11A68108700A75B9A /* LaunchScreen.xib */; };
		13B07FBF1A68108700A75B9A /* Images.xcassets in Resources */ = {isa = PBXBuildFile; fileRef = 13B07FB51A68108700A75B9A /* Images.xcassets */; };
		13B07FC11A68108700A75B9A /* main.m in Sources */ = {isa = PBXBuildFile; fileRef = 13B07FB71A68108700A75B9A /* main.m */; };
		2372D3D5180104DBED4E22EE /* libPods-ledgerlivemobile.a in Frameworks */ = {isa = PBXBuildFile; fileRef = 31C4672E151A9F9D4A18DB00 /* libPods-ledgerlivemobile.a */; };
		3407D5D9215D2AB800C9D40B /* NeededForBLE.swift in Sources */ = {isa = PBXBuildFile; fileRef = 3407D5D8215D2AB800C9D40B /* NeededForBLE.swift */; };
		7930A1FF82816135F015ED1B /* libPods-ledgerlivemobileTests.a in Frameworks */ = {isa = PBXBuildFile; fileRef = 854A3B027231E885CAD3722D /* libPods-ledgerlivemobileTests.a */; };
		9B7ACA23F80A40489C69872B /* libRNAnalytics.a in Frameworks */ = {isa = PBXBuildFile; fileRef = EEF3655E56C24042B39DF4D3 /* libRNAnalytics.a */; };
		B116B48438CB416C980DD0E7 /* Inter-SemiBold.otf in Resources */ = {isa = PBXBuildFile; fileRef = F3993D7FF61549FE9270BC06 /* Inter-SemiBold.otf */; };
		BC25CCBE6BEA4D62BE203C17 /* libz.tbd in Frameworks */ = {isa = PBXBuildFile; fileRef = 5F63C9E4AC284203A95B417E /* libz.tbd */; };
		CB46822924B04E80814C603E /* libPasscodeAuth.a in Frameworks */ = {isa = PBXBuildFile; fileRef = 976AEE7A15C2428DB85E53B3 /* libPasscodeAuth.a */; };
		D93C63AD261B4E7183B66B1C /* Inter-Regular.otf in Resources */ = {isa = PBXBuildFile; fileRef = 4C2397DC873B4F8E91B750A8 /* Inter-Regular.otf */; };
		E466275BA70845F3AFE1D695 /* Inter-Bold.otf in Resources */ = {isa = PBXBuildFile; fileRef = D91EB0620BDE4709B6F44620 /* Inter-Bold.otf */; };
		F837348722721A48009D747A /* JavaScriptCore.framework in Frameworks */ = {isa = PBXBuildFile; fileRef = F837348622721A48009D747A /* JavaScriptCore.framework */; };
/* End PBXBuildFile section */

/* Begin PBXContainerItemProxy section */
		00E356F41AD99517003FC87E /* PBXContainerItemProxy */ = {
			isa = PBXContainerItemProxy;
			containerPortal = 83CBB9F71A601CBA00E9B192 /* Project object */;
			proxyType = 1;
			remoteGlobalIDString = 13B07F861A680F5B00A75B9A;
			remoteInfo = ledgerlivemobile;
		};
/* End PBXContainerItemProxy section */

/* Begin PBXFileReference section */
		008F07F21AC5B25A0029DE68 /* main.jsbundle */ = {isa = PBXFileReference; fileEncoding = 4; lastKnownFileType = text; path = main.jsbundle; sourceTree = "<group>"; };
		00E356EE1AD99517003FC87E /* ledgerlivemobileTests.xctest */ = {isa = PBXFileReference; explicitFileType = wrapper.cfbundle; includeInIndex = 0; path = ledgerlivemobileTests.xctest; sourceTree = BUILT_PRODUCTS_DIR; };
		00E356F11AD99517003FC87E /* Info.plist */ = {isa = PBXFileReference; lastKnownFileType = text.plist.xml; path = Info.plist; sourceTree = "<group>"; };
		00E356F21AD99517003FC87E /* ledgerlivemobileTests.m */ = {isa = PBXFileReference; lastKnownFileType = sourcecode.c.objc; path = ledgerlivemobileTests.m; sourceTree = "<group>"; };
		0F189190C1964DD1B7E31BE6 /* FontAwesome5_Brands.ttf */ = {isa = PBXFileReference; explicitFileType = undefined; fileEncoding = 9; includeInIndex = 0; lastKnownFileType = unknown; name = FontAwesome5_Brands.ttf; path = "../node_modules/react-native-vector-icons/Fonts/FontAwesome5_Brands.ttf"; sourceTree = "<group>"; };
		13B07F961A680F5B00A75B9A /* ledgerlivemobile.app */ = {isa = PBXFileReference; explicitFileType = wrapper.application; includeInIndex = 0; path = ledgerlivemobile.app; sourceTree = BUILT_PRODUCTS_DIR; };
		13B07FAF1A68108700A75B9A /* AppDelegate.h */ = {isa = PBXFileReference; fileEncoding = 4; lastKnownFileType = sourcecode.c.h; name = AppDelegate.h; path = ledgerlivemobile/AppDelegate.h; sourceTree = "<group>"; };
		13B07FB01A68108700A75B9A /* AppDelegate.m */ = {isa = PBXFileReference; fileEncoding = 4; lastKnownFileType = sourcecode.c.objc; name = AppDelegate.m; path = ledgerlivemobile/AppDelegate.m; sourceTree = "<group>"; };
		13B07FB21A68108700A75B9A /* Base */ = {isa = PBXFileReference; lastKnownFileType = file.xib; name = Base; path = Base.lproj/LaunchScreen.xib; sourceTree = "<group>"; };
		13B07FB51A68108700A75B9A /* Images.xcassets */ = {isa = PBXFileReference; lastKnownFileType = folder.assetcatalog; name = Images.xcassets; path = ledgerlivemobile/Images.xcassets; sourceTree = "<group>"; };
		13B07FB61A68108700A75B9A /* Info.plist */ = {isa = PBXFileReference; fileEncoding = 4; lastKnownFileType = text.plist.xml; name = Info.plist; path = ledgerlivemobile/Info.plist; sourceTree = "<group>"; };
		13B07FB71A68108700A75B9A /* main.m */ = {isa = PBXFileReference; fileEncoding = 4; lastKnownFileType = sourcecode.c.objc; name = main.m; path = ledgerlivemobile/main.m; sourceTree = "<group>"; };
		13BEF41FFA9D4B06B1C8A8E1 /* libLottie.a */ = {isa = PBXFileReference; explicitFileType = undefined; fileEncoding = 9; includeInIndex = 0; lastKnownFileType = archive.ar; path = libLottie.a; sourceTree = "<group>"; };
		148B039A3EDE47A19A6BC6AE /* Feather.ttf */ = {isa = PBXFileReference; explicitFileType = undefined; fileEncoding = 9; includeInIndex = 0; lastKnownFileType = unknown; name = Feather.ttf; path = "../node_modules/react-native-vector-icons/Fonts/Feather.ttf"; sourceTree = "<group>"; };
		2402D074219C2E6600276138 /* ledgerlivemobile.entitlements */ = {isa = PBXFileReference; lastKnownFileType = text.plist.entitlements; name = ledgerlivemobile.entitlements; path = ledgerlivemobile/ledgerlivemobile.entitlements; sourceTree = "<group>"; };
		2433F86A66DB455E803650A5 /* Octicons.ttf */ = {isa = PBXFileReference; explicitFileType = undefined; fileEncoding = 9; includeInIndex = 0; lastKnownFileType = unknown; name = Octicons.ttf; path = "../node_modules/react-native-vector-icons/Fonts/Octicons.ttf"; sourceTree = "<group>"; };
		2B8A443FFF9942B295210CA2 /* Entypo.ttf */ = {isa = PBXFileReference; explicitFileType = undefined; fileEncoding = 9; includeInIndex = 0; lastKnownFileType = unknown; name = Entypo.ttf; path = "../node_modules/react-native-vector-icons/Fonts/Entypo.ttf"; sourceTree = "<group>"; };
		31C4672E151A9F9D4A18DB00 /* libPods-ledgerlivemobile.a */ = {isa = PBXFileReference; explicitFileType = archive.ar; includeInIndex = 0; path = "libPods-ledgerlivemobile.a"; sourceTree = BUILT_PRODUCTS_DIR; };
		3263CCC7104E4B86AC2ADDB4 /* MuseoSans-Regular.otf */ = {isa = PBXFileReference; explicitFileType = undefined; fileEncoding = 9; includeInIndex = 0; lastKnownFileType = unknown; name = "MuseoSans-Regular.otf"; path = "../assets/fonts/MuseoSans-Regular.otf"; sourceTree = "<group>"; };
		3407D5D7215D2AB800C9D40B /* ledgerlivemobile-Bridging-Header.h */ = {isa = PBXFileReference; lastKnownFileType = sourcecode.c.h; path = "ledgerlivemobile-Bridging-Header.h"; sourceTree = "<group>"; };
		3407D5D8215D2AB800C9D40B /* NeededForBLE.swift */ = {isa = PBXFileReference; lastKnownFileType = sourcecode.swift; path = NeededForBLE.swift; sourceTree = "<group>"; };
		3E71666B2C4291351C2BA23C /* Pods-ledgerlivemobileTests.staging.xcconfig */ = {isa = PBXFileReference; includeInIndex = 1; lastKnownFileType = text.xcconfig; name = "Pods-ledgerlivemobileTests.staging.xcconfig"; path = "Target Support Files/Pods-ledgerlivemobileTests/Pods-ledgerlivemobileTests.staging.xcconfig"; sourceTree = "<group>"; };
		44387CB2EE84464C83A75FD7 /* OpenSans-Regular.ttf */ = {isa = PBXFileReference; explicitFileType = undefined; fileEncoding = 9; includeInIndex = 0; lastKnownFileType = unknown; name = "OpenSans-Regular.ttf"; path = "../assets/fonts/OpenSans-Regular.ttf"; sourceTree = "<group>"; };
		4C2397DC873B4F8E91B750A8 /* Inter-Regular.otf */ = {isa = PBXFileReference; explicitFileType = undefined; fileEncoding = 9; includeInIndex = 0; lastKnownFileType = unknown; name = "Inter-Regular.otf"; path = "../assets/fonts/Inter-Regular.otf"; sourceTree = "<group>"; };
		4DF02CF2330A6B120535EF53 /* Pods-ledgerlivemobileTests.release.xcconfig */ = {isa = PBXFileReference; includeInIndex = 1; lastKnownFileType = text.xcconfig; name = "Pods-ledgerlivemobileTests.release.xcconfig"; path = "Target Support Files/Pods-ledgerlivemobileTests/Pods-ledgerlivemobileTests.release.xcconfig"; sourceTree = "<group>"; };
		55D1E3EC76A24523BF26BC61 /* FontAwesome5_Regular.ttf */ = {isa = PBXFileReference; explicitFileType = undefined; fileEncoding = 9; includeInIndex = 0; lastKnownFileType = unknown; name = FontAwesome5_Regular.ttf; path = "../node_modules/react-native-vector-icons/Fonts/FontAwesome5_Regular.ttf"; sourceTree = "<group>"; };
		57675DE3CEFA48B4AEFB711C /* OpenSans-Bold.ttf */ = {isa = PBXFileReference; explicitFileType = undefined; fileEncoding = 9; includeInIndex = 0; lastKnownFileType = unknown; name = "OpenSans-Bold.ttf"; path = "../assets/fonts/OpenSans-Bold.ttf"; sourceTree = "<group>"; };
		5BA10A22A99ED68BAF7C0035 /* Pods-ledgerlivemobileTests.debug.xcconfig */ = {isa = PBXFileReference; includeInIndex = 1; lastKnownFileType = text.xcconfig; name = "Pods-ledgerlivemobileTests.debug.xcconfig"; path = "Target Support Files/Pods-ledgerlivemobileTests/Pods-ledgerlivemobileTests.debug.xcconfig"; sourceTree = "<group>"; };
		5F63C9E4AC284203A95B417E /* libz.tbd */ = {isa = PBXFileReference; explicitFileType = undefined; fileEncoding = 9; includeInIndex = 0; lastKnownFileType = "sourcecode.text-based-dylib-definition"; name = libz.tbd; path = usr/lib/libz.tbd; sourceTree = SDKROOT; };
		612C2DE49D8C4046AE4FF442 /* Lottie.framework */ = {isa = PBXFileReference; explicitFileType = undefined; fileEncoding = 9; includeInIndex = 0; lastKnownFileType = wrapper.framework; name = Lottie.framework; path = System/Library/Frameworks/Lottie.framework; sourceTree = SDKROOT; };
		61C9A3D5E8F7421487C85E86 /* Ionicons.ttf */ = {isa = PBXFileReference; explicitFileType = undefined; fileEncoding = 9; includeInIndex = 0; lastKnownFileType = unknown; name = Ionicons.ttf; path = "../node_modules/react-native-vector-icons/Fonts/Ionicons.ttf"; sourceTree = "<group>"; };
		6C1563DFEE064431AF4F8F6B /* FontAwesome.ttf */ = {isa = PBXFileReference; explicitFileType = undefined; fileEncoding = 9; includeInIndex = 0; lastKnownFileType = unknown; name = FontAwesome.ttf; path = "../node_modules/react-native-vector-icons/Fonts/FontAwesome.ttf"; sourceTree = "<group>"; };
		793F2C3B8DC0475194262928 /* libRCTCamera.a */ = {isa = PBXFileReference; explicitFileType = undefined; fileEncoding = 9; includeInIndex = 0; lastKnownFileType = archive.ar; path = libRCTCamera.a; sourceTree = "<group>"; };
		854A3B027231E885CAD3722D /* libPods-ledgerlivemobileTests.a */ = {isa = PBXFileReference; explicitFileType = archive.ar; includeInIndex = 0; path = "libPods-ledgerlivemobileTests.a"; sourceTree = BUILT_PRODUCTS_DIR; };
		887CA7F3B5FF4445BB1C5960 /* libRNLibLedgerCore.a */ = {isa = PBXFileReference; explicitFileType = undefined; fileEncoding = 9; includeInIndex = 0; lastKnownFileType = archive.ar; path = libRNLibLedgerCore.a; sourceTree = "<group>"; };
		9390D938BCB148F2A34703E3 /* AntDesign.ttf */ = {isa = PBXFileReference; explicitFileType = undefined; fileEncoding = 9; includeInIndex = 0; lastKnownFileType = unknown; name = AntDesign.ttf; path = "../node_modules/react-native-vector-icons/Fonts/AntDesign.ttf"; sourceTree = "<group>"; };
		976AEE7A15C2428DB85E53B3 /* libPasscodeAuth.a */ = {isa = PBXFileReference; explicitFileType = undefined; fileEncoding = 9; includeInIndex = 0; lastKnownFileType = archive.ar; path = libPasscodeAuth.a; sourceTree = "<group>"; };
		99A82013C77445B4B2B54AB5 /* EvilIcons.ttf */ = {isa = PBXFileReference; explicitFileType = undefined; fileEncoding = 9; includeInIndex = 0; lastKnownFileType = unknown; name = EvilIcons.ttf; path = "../node_modules/react-native-vector-icons/Fonts/EvilIcons.ttf"; sourceTree = "<group>"; };
		C44A2A704D1E428CB7694186 /* FontAwesome5_Solid.ttf */ = {isa = PBXFileReference; explicitFileType = undefined; fileEncoding = 9; includeInIndex = 0; lastKnownFileType = unknown; name = FontAwesome5_Solid.ttf; path = "../node_modules/react-native-vector-icons/Fonts/FontAwesome5_Solid.ttf"; sourceTree = "<group>"; };
		C7C5BB743ED04E53A2323979 /* OpenSans-SemiBold.ttf */ = {isa = PBXFileReference; explicitFileType = undefined; fileEncoding = 9; includeInIndex = 0; lastKnownFileType = unknown; name = "OpenSans-SemiBold.ttf"; path = "../assets/fonts/OpenSans-SemiBold.ttf"; sourceTree = "<group>"; };
		CA4B7558A3274D76ACA6E26C /* MaterialIcons.ttf */ = {isa = PBXFileReference; explicitFileType = undefined; fileEncoding = 9; includeInIndex = 0; lastKnownFileType = unknown; name = MaterialIcons.ttf; path = "../node_modules/react-native-vector-icons/Fonts/MaterialIcons.ttf"; sourceTree = "<group>"; };
		CDD38AE8681742F38FB51EFC /* MaterialCommunityIcons.ttf */ = {isa = PBXFileReference; explicitFileType = undefined; fileEncoding = 9; includeInIndex = 0; lastKnownFileType = unknown; name = MaterialCommunityIcons.ttf; path = "../node_modules/react-native-vector-icons/Fonts/MaterialCommunityIcons.ttf"; sourceTree = "<group>"; };
		CE7E1D553FBD49E0A85347D3 /* MuseoSans-Bold.otf */ = {isa = PBXFileReference; explicitFileType = undefined; fileEncoding = 9; includeInIndex = 0; lastKnownFileType = unknown; name = "MuseoSans-Bold.otf"; path = "../assets/fonts/MuseoSans-Bold.otf"; sourceTree = "<group>"; };
		CEDB8CDC561E4D4BBA7A64CD /* MuseoSans-SemiBold.otf */ = {isa = PBXFileReference; explicitFileType = undefined; fileEncoding = 9; includeInIndex = 0; lastKnownFileType = unknown; name = "MuseoSans-SemiBold.otf"; path = "../assets/fonts/MuseoSans-SemiBold.otf"; sourceTree = "<group>"; };
		D249644B66FAECFBB42408A6 /* Pods-ledgerlivemobile.staging.xcconfig */ = {isa = PBXFileReference; includeInIndex = 1; lastKnownFileType = text.xcconfig; name = "Pods-ledgerlivemobile.staging.xcconfig"; path = "Target Support Files/Pods-ledgerlivemobile/Pods-ledgerlivemobile.staging.xcconfig"; sourceTree = "<group>"; };
		D66478ECD0864D09A3838EE2 /* Foundation.ttf */ = {isa = PBXFileReference; explicitFileType = undefined; fileEncoding = 9; includeInIndex = 0; lastKnownFileType = unknown; name = Foundation.ttf; path = "../node_modules/react-native-vector-icons/Fonts/Foundation.ttf"; sourceTree = "<group>"; };
		D91EB0620BDE4709B6F44620 /* Inter-Bold.otf */ = {isa = PBXFileReference; explicitFileType = undefined; fileEncoding = 9; includeInIndex = 0; lastKnownFileType = unknown; name = "Inter-Bold.otf"; path = "../assets/fonts/Inter-Bold.otf"; sourceTree = "<group>"; };
		DB30501190A6488182047B5D /* SimpleLineIcons.ttf */ = {isa = PBXFileReference; explicitFileType = undefined; fileEncoding = 9; includeInIndex = 0; lastKnownFileType = unknown; name = SimpleLineIcons.ttf; path = "../node_modules/react-native-vector-icons/Fonts/SimpleLineIcons.ttf"; sourceTree = "<group>"; };
		DF506596C56E4265A0CA1FA2 /* Zocial.ttf */ = {isa = PBXFileReference; explicitFileType = undefined; fileEncoding = 9; includeInIndex = 0; lastKnownFileType = unknown; name = Zocial.ttf; path = "../node_modules/react-native-vector-icons/Fonts/Zocial.ttf"; sourceTree = "<group>"; };
		E00920DA84D64135AB92EBAB /* Fontisto.ttf */ = {isa = PBXFileReference; explicitFileType = undefined; fileEncoding = 9; includeInIndex = 0; lastKnownFileType = unknown; name = Fontisto.ttf; path = "../node_modules/react-native-vector-icons/Fonts/Fontisto.ttf"; sourceTree = "<group>"; };
		EEF3655E56C24042B39DF4D3 /* libRNAnalytics.a */ = {isa = PBXFileReference; explicitFileType = undefined; fileEncoding = 9; includeInIndex = 0; lastKnownFileType = archive.ar; path = libRNAnalytics.a; sourceTree = "<group>"; };
		F3993D7FF61549FE9270BC06 /* Inter-SemiBold.otf */ = {isa = PBXFileReference; explicitFileType = undefined; fileEncoding = 9; includeInIndex = 0; lastKnownFileType = unknown; name = "Inter-SemiBold.otf"; path = "../assets/fonts/Inter-SemiBold.otf"; sourceTree = "<group>"; };
		F706F7BE3B5F9DD387AB929A /* Pods-ledgerlivemobile.debug.xcconfig */ = {isa = PBXFileReference; includeInIndex = 1; lastKnownFileType = text.xcconfig; name = "Pods-ledgerlivemobile.debug.xcconfig"; path = "Target Support Files/Pods-ledgerlivemobile/Pods-ledgerlivemobile.debug.xcconfig"; sourceTree = "<group>"; };
		F77638C1F4BC132FB97FEEAF /* Pods-ledgerlivemobile.release.xcconfig */ = {isa = PBXFileReference; includeInIndex = 1; lastKnownFileType = text.xcconfig; name = "Pods-ledgerlivemobile.release.xcconfig"; path = "Target Support Files/Pods-ledgerlivemobile/Pods-ledgerlivemobile.release.xcconfig"; sourceTree = "<group>"; };
		F837348622721A48009D747A /* JavaScriptCore.framework */ = {isa = PBXFileReference; lastKnownFileType = wrapper.framework; name = JavaScriptCore.framework; path = System/Library/Frameworks/JavaScriptCore.framework; sourceTree = SDKROOT; };
		F91D74A42E59456DBB925283 /* Rubik-Regular.ttf */ = {isa = PBXFileReference; explicitFileType = undefined; fileEncoding = 9; includeInIndex = 0; lastKnownFileType = unknown; name = "Rubik-Regular.ttf"; path = "../assets/fonts/Rubik-Regular.ttf"; sourceTree = "<group>"; };
/* End PBXFileReference section */

/* Begin PBXFrameworksBuildPhase section */
		00E356EB1AD99517003FC87E /* Frameworks */ = {
			isa = PBXFrameworksBuildPhase;
			buildActionMask = 2147483647;
			files = (
				7930A1FF82816135F015ED1B /* libPods-ledgerlivemobileTests.a in Frameworks */,
			);
			runOnlyForDeploymentPostprocessing = 0;
		};
		13B07F8C1A680F5B00A75B9A /* Frameworks */ = {
			isa = PBXFrameworksBuildPhase;
			buildActionMask = 2147483647;
			files = (
				F837348722721A48009D747A /* JavaScriptCore.framework in Frameworks */,
				9B7ACA23F80A40489C69872B /* libRNAnalytics.a in Frameworks */,
				BC25CCBE6BEA4D62BE203C17 /* libz.tbd in Frameworks */,
				CB46822924B04E80814C603E /* libPasscodeAuth.a in Frameworks */,
				2372D3D5180104DBED4E22EE /* libPods-ledgerlivemobile.a in Frameworks */,
			);
			runOnlyForDeploymentPostprocessing = 0;
		};
/* End PBXFrameworksBuildPhase section */

/* Begin PBXGroup section */
		00E356EF1AD99517003FC87E /* ledgerlivemobileTests */ = {
			isa = PBXGroup;
			children = (
				00E356F21AD99517003FC87E /* ledgerlivemobileTests.m */,
				00E356F01AD99517003FC87E /* Supporting Files */,
			);
			path = ledgerlivemobileTests;
			sourceTree = "<group>";
		};
		00E356F01AD99517003FC87E /* Supporting Files */ = {
			isa = PBXGroup;
			children = (
				00E356F11AD99517003FC87E /* Info.plist */,
			);
			name = "Supporting Files";
			sourceTree = "<group>";
		};
		07E26242AA68EF56DFCEFC67 /* Pods */ = {
			isa = PBXGroup;
			children = (
				F706F7BE3B5F9DD387AB929A /* Pods-ledgerlivemobile.debug.xcconfig */,
				F77638C1F4BC132FB97FEEAF /* Pods-ledgerlivemobile.release.xcconfig */,
				5BA10A22A99ED68BAF7C0035 /* Pods-ledgerlivemobileTests.debug.xcconfig */,
				4DF02CF2330A6B120535EF53 /* Pods-ledgerlivemobileTests.release.xcconfig */,
				D249644B66FAECFBB42408A6 /* Pods-ledgerlivemobile.staging.xcconfig */,
				3E71666B2C4291351C2BA23C /* Pods-ledgerlivemobileTests.staging.xcconfig */,
			);
			path = Pods;
			sourceTree = "<group>";
		};
		13B07FAE1A68108700A75B9A /* ledgerlivemobile */ = {
			isa = PBXGroup;
			children = (
				2402D074219C2E6600276138 /* ledgerlivemobile.entitlements */,
				008F07F21AC5B25A0029DE68 /* main.jsbundle */,
				3407D5D8215D2AB800C9D40B /* NeededForBLE.swift */,
				13B07FAF1A68108700A75B9A /* AppDelegate.h */,
				13B07FB01A68108700A75B9A /* AppDelegate.m */,
				13B07FB51A68108700A75B9A /* Images.xcassets */,
				13B07FB61A68108700A75B9A /* Info.plist */,
				13B07FB11A68108700A75B9A /* LaunchScreen.xib */,
				13B07FB71A68108700A75B9A /* main.m */,
			);
			name = ledgerlivemobile;
			sourceTree = "<group>";
		};
		34457EB62003A12400415724 /* Recovered References */ = {
			isa = PBXGroup;
			children = (
				793F2C3B8DC0475194262928 /* libRCTCamera.a */,
				887CA7F3B5FF4445BB1C5960 /* libRNLibLedgerCore.a */,
				EEF3655E56C24042B39DF4D3 /* libRNAnalytics.a */,
				612C2DE49D8C4046AE4FF442 /* Lottie.framework */,
				13BEF41FFA9D4B06B1C8A8E1 /* libLottie.a */,
				976AEE7A15C2428DB85E53B3 /* libPasscodeAuth.a */,
			);
			name = "Recovered References";
			sourceTree = "<group>";
		};
		3F0372EE9483431D91FAB7D5 /* Resources */ = {
			isa = PBXGroup;
			children = (
				CE7E1D553FBD49E0A85347D3 /* MuseoSans-Bold.otf */,
				3263CCC7104E4B86AC2ADDB4 /* MuseoSans-Regular.otf */,
				CEDB8CDC561E4D4BBA7A64CD /* MuseoSans-SemiBold.otf */,
				57675DE3CEFA48B4AEFB711C /* OpenSans-Bold.ttf */,
				44387CB2EE84464C83A75FD7 /* OpenSans-Regular.ttf */,
				C7C5BB743ED04E53A2323979 /* OpenSans-SemiBold.ttf */,
				F91D74A42E59456DBB925283 /* Rubik-Regular.ttf */,
				D91EB0620BDE4709B6F44620 /* Inter-Bold.otf */,
				4C2397DC873B4F8E91B750A8 /* Inter-Regular.otf */,
				F3993D7FF61549FE9270BC06 /* Inter-SemiBold.otf */,
				9390D938BCB148F2A34703E3 /* AntDesign.ttf */,
				2B8A443FFF9942B295210CA2 /* Entypo.ttf */,
				99A82013C77445B4B2B54AB5 /* EvilIcons.ttf */,
				148B039A3EDE47A19A6BC6AE /* Feather.ttf */,
				6C1563DFEE064431AF4F8F6B /* FontAwesome.ttf */,
				0F189190C1964DD1B7E31BE6 /* FontAwesome5_Brands.ttf */,
				55D1E3EC76A24523BF26BC61 /* FontAwesome5_Regular.ttf */,
				C44A2A704D1E428CB7694186 /* FontAwesome5_Solid.ttf */,
				E00920DA84D64135AB92EBAB /* Fontisto.ttf */,
				D66478ECD0864D09A3838EE2 /* Foundation.ttf */,
				61C9A3D5E8F7421487C85E86 /* Ionicons.ttf */,
				CDD38AE8681742F38FB51EFC /* MaterialCommunityIcons.ttf */,
				CA4B7558A3274D76ACA6E26C /* MaterialIcons.ttf */,
				2433F86A66DB455E803650A5 /* Octicons.ttf */,
				DB30501190A6488182047B5D /* SimpleLineIcons.ttf */,
				DF506596C56E4265A0CA1FA2 /* Zocial.ttf */,
			);
			name = Resources;
			sourceTree = "<group>";
		};
		832341AE1AAA6A7D00B99B32 /* Libraries */ = {
			isa = PBXGroup;
			children = (
			);
			name = Libraries;
			sourceTree = "<group>";
		};
		83CBB9F61A601CBA00E9B192 = {
			isa = PBXGroup;
			children = (
				13B07FAE1A68108700A75B9A /* ledgerlivemobile */,
				832341AE1AAA6A7D00B99B32 /* Libraries */,
				00E356EF1AD99517003FC87E /* ledgerlivemobileTests */,
				83CBBA001A601CBA00E9B192 /* Products */,
				34457EB62003A12400415724 /* Recovered References */,
				90B115AE643A42D1BF8AA6F4 /* Frameworks */,
				3F0372EE9483431D91FAB7D5 /* Resources */,
				3407D5D7215D2AB800C9D40B /* ledgerlivemobile-Bridging-Header.h */,
				07E26242AA68EF56DFCEFC67 /* Pods */,
			);
			indentWidth = 2;
			sourceTree = "<group>";
			tabWidth = 2;
			usesTabs = 0;
		};
		83CBBA001A601CBA00E9B192 /* Products */ = {
			isa = PBXGroup;
			children = (
				13B07F961A680F5B00A75B9A /* ledgerlivemobile.app */,
				00E356EE1AD99517003FC87E /* ledgerlivemobileTests.xctest */,
			);
			name = Products;
			sourceTree = "<group>";
		};
		90B115AE643A42D1BF8AA6F4 /* Frameworks */ = {
			isa = PBXGroup;
			children = (
				F837348622721A48009D747A /* JavaScriptCore.framework */,
				5F63C9E4AC284203A95B417E /* libz.tbd */,
				31C4672E151A9F9D4A18DB00 /* libPods-ledgerlivemobile.a */,
				854A3B027231E885CAD3722D /* libPods-ledgerlivemobileTests.a */,
			);
			name = Frameworks;
			sourceTree = "<group>";
		};
/* End PBXGroup section */

/* Begin PBXNativeTarget section */
		00E356ED1AD99517003FC87E /* ledgerlivemobileTests */ = {
			isa = PBXNativeTarget;
			buildConfigurationList = 00E357021AD99517003FC87E /* Build configuration list for PBXNativeTarget "ledgerlivemobileTests" */;
			buildPhases = (
				E3812C9D8FB0D04466E35F7F /* [CP] Check Pods Manifest.lock */,
				00E356EA1AD99517003FC87E /* Sources */,
				00E356EB1AD99517003FC87E /* Frameworks */,
				00E356EC1AD99517003FC87E /* Resources */,
			);
			buildRules = (
			);
			dependencies = (
				00E356F51AD99517003FC87E /* PBXTargetDependency */,
			);
			name = ledgerlivemobileTests;
			productName = ledgerlivemobileTests;
			productReference = 00E356EE1AD99517003FC87E /* ledgerlivemobileTests.xctest */;
			productType = "com.apple.product-type.bundle.unit-test";
		};
		13B07F861A680F5B00A75B9A /* ledgerlivemobile */ = {
			isa = PBXNativeTarget;
			buildConfigurationList = 13B07F931A680F5B00A75B9A /* Build configuration list for PBXNativeTarget "ledgerlivemobile" */;
			buildPhases = (
				CF42614A9FBDE8C6FA541F32 /* [CP] Check Pods Manifest.lock */,
				13B07F871A680F5B00A75B9A /* Sources */,
				13B07F8C1A680F5B00A75B9A /* Frameworks */,
				13B07F8E1A680F5B00A75B9A /* Resources */,
				601C0E870C26FBA5CE65E3B3 /* [CP] Copy Pods Resources */,
				00DD1BFF1BD5951E006B06BC /* Bundle React Native code and images */,
				A3B86A0A04E74A989A896DF8 /* Upload Debug Symbols to Sentry */,
				760D57A3243689E700E1EDF6 /* ShellScript */,
				F9017423F2D0430A7B4E1CDA /* [CP] Embed Pods Frameworks */,
			);
			buildRules = (
			);
			dependencies = (
			);
			name = ledgerlivemobile;
			productName = "Hello World";
			productReference = 13B07F961A680F5B00A75B9A /* ledgerlivemobile.app */;
			productType = "com.apple.product-type.application";
		};
/* End PBXNativeTarget section */

/* Begin PBXProject section */
		83CBB9F71A601CBA00E9B192 /* Project object */ = {
			isa = PBXProject;
			attributes = {
				LastUpgradeCheck = 1160;
				ORGANIZATIONNAME = "Ledger SAS";
				TargetAttributes = {
					00E356ED1AD99517003FC87E = {
						CreatedOnToolsVersion = 6.2;
						DevelopmentTeam = X6LFS5BQKN;
						TestTargetID = 13B07F861A680F5B00A75B9A;
					};
					13B07F861A680F5B00A75B9A = {
						DevelopmentTeam = X6LFS5BQKN;
						LastSwiftMigration = 1160;
						ProvisioningStyle = Automatic;
						SystemCapabilities = {
							com.apple.GameCenter = {
								enabled = 0;
							};
							com.apple.InAppPurchase = {
								enabled = 0;
							};
							com.apple.Keychain = {
								enabled = 1;
							};
						};
					};
				};
			};
			buildConfigurationList = 83CBB9FA1A601CBA00E9B192 /* Build configuration list for PBXProject "ledgerlivemobile" */;
			compatibilityVersion = "Xcode 3.2";
			developmentRegion = en;
			hasScannedForEncodings = 0;
			knownRegions = (
				en,
				Base,
			);
			mainGroup = 83CBB9F61A601CBA00E9B192;
			productRefGroup = 83CBBA001A601CBA00E9B192 /* Products */;
			projectDirPath = "";
			projectRoot = "";
			targets = (
				13B07F861A680F5B00A75B9A /* ledgerlivemobile */,
				00E356ED1AD99517003FC87E /* ledgerlivemobileTests */,
			);
		};
/* End PBXProject section */

/* Begin PBXResourcesBuildPhase section */
		00E356EC1AD99517003FC87E /* Resources */ = {
			isa = PBXResourcesBuildPhase;
			buildActionMask = 2147483647;
			files = (
			);
			runOnlyForDeploymentPostprocessing = 0;
		};
		13B07F8E1A680F5B00A75B9A /* Resources */ = {
			isa = PBXResourcesBuildPhase;
			buildActionMask = 2147483647;
			files = (
				13B07FBF1A68108700A75B9A /* Images.xcassets in Resources */,
				13B07FBD1A68108700A75B9A /* LaunchScreen.xib in Resources */,
				E466275BA70845F3AFE1D695 /* Inter-Bold.otf in Resources */,
				D93C63AD261B4E7183B66B1C /* Inter-Regular.otf in Resources */,
				B116B48438CB416C980DD0E7 /* Inter-SemiBold.otf in Resources */,
			);
			runOnlyForDeploymentPostprocessing = 0;
		};
/* End PBXResourcesBuildPhase section */

/* Begin PBXShellScriptBuildPhase section */
		00DD1BFF1BD5951E006B06BC /* Bundle React Native code and images */ = {
			isa = PBXShellScriptBuildPhase;
			buildActionMask = 2147483647;
			files = (
			);
			inputPaths = (
			);
			name = "Bundle React Native code and images";
			outputPaths = (
			);
			runOnlyForDeploymentPostprocessing = 0;
			shellPath = /bin/sh;
			shellScript = "export SENTRY_PROPERTIES=\"./sentry.properties\"\n\n# Setup nvm and set node\n[ -z \"$NVM_DIR\" ] && export NVM_DIR=\"$HOME/.nvm\"\n\nif [[ -s \"$HOME/.nvm/nvm.sh\" ]]; then\n. \"$HOME/.nvm/nvm.sh\"\nelif [[ -x \"$(command -v brew)\" && -s \"$(brew --prefix nvm)/nvm.sh\" ]]; then\n. \"$(brew --prefix nvm)/nvm.sh\"\nfi\n\n# Set up the nodenv node version manager if present\nif [[ -x \"$HOME/.nodenv/bin/nodenv\" ]]; then\neval \"$(\"$HOME/.nodenv/bin/nodenv\" init -)\"\nfi\n\n[ -z \"$NODE_BINARY\" ] && export NODE_BINARY=\"node\"\n\n$NODE_BINARY ../node_modules/@sentry/cli/bin/sentry-cli react-native xcode ../node_modules/react-native/scripts/react-native-xcode.sh\n";
		};
		601C0E870C26FBA5CE65E3B3 /* [CP] Copy Pods Resources */ = {
			isa = PBXShellScriptBuildPhase;
			buildActionMask = 2147483647;
			files = (
			);
			inputPaths = (
				"${PODS_ROOT}/Target Support Files/Pods-ledgerlivemobile/Pods-ledgerlivemobile-resources.sh",
				"${PODS_ROOT}/../../node_modules/react-native-vector-icons/Fonts/AntDesign.ttf",
				"${PODS_ROOT}/../../node_modules/react-native-vector-icons/Fonts/Entypo.ttf",
				"${PODS_ROOT}/../../node_modules/react-native-vector-icons/Fonts/EvilIcons.ttf",
				"${PODS_ROOT}/../../node_modules/react-native-vector-icons/Fonts/Feather.ttf",
				"${PODS_ROOT}/../../node_modules/react-native-vector-icons/Fonts/FontAwesome.ttf",
				"${PODS_ROOT}/../../node_modules/react-native-vector-icons/Fonts/FontAwesome5_Brands.ttf",
				"${PODS_ROOT}/../../node_modules/react-native-vector-icons/Fonts/FontAwesome5_Regular.ttf",
				"${PODS_ROOT}/../../node_modules/react-native-vector-icons/Fonts/FontAwesome5_Solid.ttf",
				"${PODS_ROOT}/../../node_modules/react-native-vector-icons/Fonts/Fontisto.ttf",
				"${PODS_ROOT}/../../node_modules/react-native-vector-icons/Fonts/Foundation.ttf",
				"${PODS_ROOT}/../../node_modules/react-native-vector-icons/Fonts/Ionicons.ttf",
				"${PODS_ROOT}/../../node_modules/react-native-vector-icons/Fonts/MaterialCommunityIcons.ttf",
				"${PODS_ROOT}/../../node_modules/react-native-vector-icons/Fonts/MaterialIcons.ttf",
				"${PODS_ROOT}/../../node_modules/react-native-vector-icons/Fonts/Octicons.ttf",
				"${PODS_ROOT}/../../node_modules/react-native-vector-icons/Fonts/SimpleLineIcons.ttf",
				"${PODS_ROOT}/../../node_modules/react-native-vector-icons/Fonts/Zocial.ttf",
				"${PODS_CONFIGURATION_BUILD_DIR}/React-Core/AccessibilityResources.bundle",
			);
			name = "[CP] Copy Pods Resources";
			outputPaths = (
				"${TARGET_BUILD_DIR}/${UNLOCALIZED_RESOURCES_FOLDER_PATH}/AntDesign.ttf",
				"${TARGET_BUILD_DIR}/${UNLOCALIZED_RESOURCES_FOLDER_PATH}/Entypo.ttf",
				"${TARGET_BUILD_DIR}/${UNLOCALIZED_RESOURCES_FOLDER_PATH}/EvilIcons.ttf",
				"${TARGET_BUILD_DIR}/${UNLOCALIZED_RESOURCES_FOLDER_PATH}/Feather.ttf",
				"${TARGET_BUILD_DIR}/${UNLOCALIZED_RESOURCES_FOLDER_PATH}/FontAwesome.ttf",
				"${TARGET_BUILD_DIR}/${UNLOCALIZED_RESOURCES_FOLDER_PATH}/FontAwesome5_Brands.ttf",
				"${TARGET_BUILD_DIR}/${UNLOCALIZED_RESOURCES_FOLDER_PATH}/FontAwesome5_Regular.ttf",
				"${TARGET_BUILD_DIR}/${UNLOCALIZED_RESOURCES_FOLDER_PATH}/FontAwesome5_Solid.ttf",
				"${TARGET_BUILD_DIR}/${UNLOCALIZED_RESOURCES_FOLDER_PATH}/Fontisto.ttf",
				"${TARGET_BUILD_DIR}/${UNLOCALIZED_RESOURCES_FOLDER_PATH}/Foundation.ttf",
				"${TARGET_BUILD_DIR}/${UNLOCALIZED_RESOURCES_FOLDER_PATH}/Ionicons.ttf",
				"${TARGET_BUILD_DIR}/${UNLOCALIZED_RESOURCES_FOLDER_PATH}/MaterialCommunityIcons.ttf",
				"${TARGET_BUILD_DIR}/${UNLOCALIZED_RESOURCES_FOLDER_PATH}/MaterialIcons.ttf",
				"${TARGET_BUILD_DIR}/${UNLOCALIZED_RESOURCES_FOLDER_PATH}/Octicons.ttf",
				"${TARGET_BUILD_DIR}/${UNLOCALIZED_RESOURCES_FOLDER_PATH}/SimpleLineIcons.ttf",
				"${TARGET_BUILD_DIR}/${UNLOCALIZED_RESOURCES_FOLDER_PATH}/Zocial.ttf",
				"${TARGET_BUILD_DIR}/${UNLOCALIZED_RESOURCES_FOLDER_PATH}/AccessibilityResources.bundle",
			);
			runOnlyForDeploymentPostprocessing = 0;
			shellPath = /bin/sh;
			shellScript = "\"${PODS_ROOT}/Target Support Files/Pods-ledgerlivemobile/Pods-ledgerlivemobile-resources.sh\"\n";
			showEnvVarsInLog = 0;
		};
		760D57A3243689E700E1EDF6 /* ShellScript */ = {
			isa = PBXShellScriptBuildPhase;
			buildActionMask = 2147483647;
			files = (
			);
			inputFileListPaths = (
			);
			inputPaths = (
			);
			outputFileListPaths = (
			);
			outputPaths = (
			);
			runOnlyForDeploymentPostprocessing = 0;
			shellPath = /bin/sh;
			shellScript = "APP_PATH=\"${TARGET_BUILD_DIR}/${WRAPPER_NAME}\"\n\n# This script loops through the frameworks embedded in the application and\n# removes unused architectures.\nfind \"$APP_PATH\" -name '*.framework' -type d | while read -r FRAMEWORK\ndo\n    FRAMEWORK_EXECUTABLE_NAME=$(defaults read \"$FRAMEWORK/Info.plist\" CFBundleExecutable)\n    FRAMEWORK_EXECUTABLE_PATH=\"$FRAMEWORK/$FRAMEWORK_EXECUTABLE_NAME\"\n    echo \"Executable is $FRAMEWORK_EXECUTABLE_PATH\"\n\n    EXTRACTED_ARCHS=()\n\n    for ARCH in $ARCHS\n    do\n        echo \"Extracting $ARCH from $FRAMEWORK_EXECUTABLE_NAME\"\n        lipo -extract \"$ARCH\" \"$FRAMEWORK_EXECUTABLE_PATH\" -o \"$FRAMEWORK_EXECUTABLE_PATH-$ARCH\"\n        EXTRACTED_ARCHS+=(\"$FRAMEWORK_EXECUTABLE_PATH-$ARCH\")\n    done\n\n    echo \"Merging extracted architectures: ${ARCHS}\"\n    lipo -o \"$FRAMEWORK_EXECUTABLE_PATH-merged\" -create \"${EXTRACTED_ARCHS[@]}\"\n    rm \"${EXTRACTED_ARCHS[@]}\"\n\n    echo \"Replacing original executable with thinned version\"\n    rm \"$FRAMEWORK_EXECUTABLE_PATH\"\n    mv \"$FRAMEWORK_EXECUTABLE_PATH-merged\" \"$FRAMEWORK_EXECUTABLE_PATH\"\n\ndone\n";
		};
		A3B86A0A04E74A989A896DF8 /* Upload Debug Symbols to Sentry */ = {
			isa = PBXShellScriptBuildPhase;
			buildActionMask = 2147483647;
			files = (
			);
			inputPaths = (
			);
			name = "Upload Debug Symbols to Sentry";
			outputPaths = (
			);
			runOnlyForDeploymentPostprocessing = 0;
			shellPath = /bin/sh;
			shellScript = "export SENTRY_PROPERTIES=sentry.properties\n../node_modules/@sentry/cli/bin/sentry-cli upload-dsym\n";
		};
		CF42614A9FBDE8C6FA541F32 /* [CP] Check Pods Manifest.lock */ = {
			isa = PBXShellScriptBuildPhase;
			buildActionMask = 2147483647;
			files = (
			);
			inputFileListPaths = (
			);
			inputPaths = (
				"${PODS_PODFILE_DIR_PATH}/Podfile.lock",
				"${PODS_ROOT}/Manifest.lock",
			);
			name = "[CP] Check Pods Manifest.lock";
			outputFileListPaths = (
			);
			outputPaths = (
				"$(DERIVED_FILE_DIR)/Pods-ledgerlivemobile-checkManifestLockResult.txt",
			);
			runOnlyForDeploymentPostprocessing = 0;
			shellPath = /bin/sh;
			shellScript = "diff \"${PODS_PODFILE_DIR_PATH}/Podfile.lock\" \"${PODS_ROOT}/Manifest.lock\" > /dev/null\nif [ $? != 0 ] ; then\n    # print error to STDERR\n    echo \"error: The sandbox is not in sync with the Podfile.lock. Run 'pod install' or update your CocoaPods installation.\" >&2\n    exit 1\nfi\n# This output is used by Xcode 'outputs' to avoid re-running this script phase.\necho \"SUCCESS\" > \"${SCRIPT_OUTPUT_FILE_0}\"\n";
			showEnvVarsInLog = 0;
		};
		E3812C9D8FB0D04466E35F7F /* [CP] Check Pods Manifest.lock */ = {
			isa = PBXShellScriptBuildPhase;
			buildActionMask = 2147483647;
			files = (
			);
			inputFileListPaths = (
			);
			inputPaths = (
				"${PODS_PODFILE_DIR_PATH}/Podfile.lock",
				"${PODS_ROOT}/Manifest.lock",
			);
			name = "[CP] Check Pods Manifest.lock";
			outputFileListPaths = (
			);
			outputPaths = (
				"$(DERIVED_FILE_DIR)/Pods-ledgerlivemobileTests-checkManifestLockResult.txt",
			);
			runOnlyForDeploymentPostprocessing = 0;
			shellPath = /bin/sh;
			shellScript = "diff \"${PODS_PODFILE_DIR_PATH}/Podfile.lock\" \"${PODS_ROOT}/Manifest.lock\" > /dev/null\nif [ $? != 0 ] ; then\n    # print error to STDERR\n    echo \"error: The sandbox is not in sync with the Podfile.lock. Run 'pod install' or update your CocoaPods installation.\" >&2\n    exit 1\nfi\n# This output is used by Xcode 'outputs' to avoid re-running this script phase.\necho \"SUCCESS\" > \"${SCRIPT_OUTPUT_FILE_0}\"\n";
			showEnvVarsInLog = 0;
		};
		F9017423F2D0430A7B4E1CDA /* [CP] Embed Pods Frameworks */ = {
			isa = PBXShellScriptBuildPhase;
			buildActionMask = 2147483647;
			files = (
			);
			inputPaths = (
				"${PODS_ROOT}/Target Support Files/Pods-ledgerlivemobile/Pods-ledgerlivemobile-frameworks.sh",
				"${PODS_ROOT}/../../node_modules/@ledgerhq/react-native-ledger-core/ios/Frameworks/universal/ledger-core.framework",
			);
			name = "[CP] Embed Pods Frameworks";
			outputPaths = (
				"${TARGET_BUILD_DIR}/${FRAMEWORKS_FOLDER_PATH}/ledger-core.framework",
			);
			runOnlyForDeploymentPostprocessing = 0;
			shellPath = /bin/sh;
			shellScript = "\"${PODS_ROOT}/Target Support Files/Pods-ledgerlivemobile/Pods-ledgerlivemobile-frameworks.sh\"\n";
			showEnvVarsInLog = 0;
		};
/* End PBXShellScriptBuildPhase section */

/* Begin PBXSourcesBuildPhase section */
		00E356EA1AD99517003FC87E /* Sources */ = {
			isa = PBXSourcesBuildPhase;
			buildActionMask = 2147483647;
			files = (
				00E356F31AD99517003FC87E /* ledgerlivemobileTests.m in Sources */,
			);
			runOnlyForDeploymentPostprocessing = 0;
		};
		13B07F871A680F5B00A75B9A /* Sources */ = {
			isa = PBXSourcesBuildPhase;
			buildActionMask = 2147483647;
			files = (
				3407D5D9215D2AB800C9D40B /* NeededForBLE.swift in Sources */,
				13B07FBC1A68108700A75B9A /* AppDelegate.m in Sources */,
				13B07FC11A68108700A75B9A /* main.m in Sources */,
			);
			runOnlyForDeploymentPostprocessing = 0;
		};
/* End PBXSourcesBuildPhase section */

/* Begin PBXTargetDependency section */
		00E356F51AD99517003FC87E /* PBXTargetDependency */ = {
			isa = PBXTargetDependency;
			target = 13B07F861A680F5B00A75B9A /* ledgerlivemobile */;
			targetProxy = 00E356F41AD99517003FC87E /* PBXContainerItemProxy */;
		};
/* End PBXTargetDependency section */

/* Begin PBXVariantGroup section */
		13B07FB11A68108700A75B9A /* LaunchScreen.xib */ = {
			isa = PBXVariantGroup;
			children = (
				13B07FB21A68108700A75B9A /* Base */,
			);
			name = LaunchScreen.xib;
			path = ledgerlivemobile;
			sourceTree = "<group>";
		};
/* End PBXVariantGroup section */

/* Begin XCBuildConfiguration section */
		00E356F61AD99517003FC87E /* Debug */ = {
			isa = XCBuildConfiguration;
			baseConfigurationReference = 5BA10A22A99ED68BAF7C0035 /* Pods-ledgerlivemobileTests.debug.xcconfig */;
			buildSettings = {
				ALWAYS_EMBED_SWIFT_STANDARD_LIBRARIES = YES;
				BUNDLE_LOADER = "$(TEST_HOST)";
				DEVELOPMENT_TEAM = X6LFS5BQKN;
				GCC_PREPROCESSOR_DEFINITIONS = (
					"DEBUG=1",
					"$(inherited)",
				);
				HEADER_SEARCH_PATHS = (
					"$(inherited)",
					"$(SRCROOT)/../node_modules/@ledgerhq/react-native-ledger-core/support-lib/**",
					"$(SRCROOT)/../node_modules/@segment/analytics-react-native/ios/RNAnalytics",
				);
				INFOPLIST_FILE = ledgerlivemobileTests/Info.plist;
				IPHONEOS_DEPLOYMENT_TARGET = 8.0;
				LD_RUNPATH_SEARCH_PATHS = "$(inherited) @executable_path/Frameworks @loader_path/Frameworks";
				LIBRARY_SEARCH_PATHS = (
					"$(inherited)",
					"\"$(SRCROOT)/$(TARGET_NAME)/System/Library/Frameworks\"",
				);
				OTHER_CFLAGS = (
					"$(inherited)",
					"-DFB_SONARKIT_ENABLED=1",
				);
				OTHER_LDFLAGS = (
					"-ObjC",
					"-lc++",
					"$(inherited)",
				);
				PRODUCT_BUNDLE_IDENTIFIER = "org.reactjs.native.example.$(PRODUCT_NAME:rfc1034identifier)";
				PRODUCT_NAME = "$(TARGET_NAME)";
				TEST_HOST = "$(BUILT_PRODUCTS_DIR)/ledgerlivemobile.app/ledgerlivemobile";
			};
			name = Debug;
		};
		00E356F71AD99517003FC87E /* Release */ = {
			isa = XCBuildConfiguration;
			baseConfigurationReference = 4DF02CF2330A6B120535EF53 /* Pods-ledgerlivemobileTests.release.xcconfig */;
			buildSettings = {
				ALWAYS_EMBED_SWIFT_STANDARD_LIBRARIES = YES;
				BUNDLE_LOADER = "$(TEST_HOST)";
				COPY_PHASE_STRIP = NO;
				DEVELOPMENT_TEAM = X6LFS5BQKN;
				HEADER_SEARCH_PATHS = (
					"$(inherited)",
					"$(SRCROOT)/../node_modules/@ledgerhq/react-native-ledger-core/support-lib/**",
					"$(SRCROOT)/../node_modules/@segment/analytics-react-native/ios/RNAnalytics",
				);
				INFOPLIST_FILE = ledgerlivemobileTests/Info.plist;
				IPHONEOS_DEPLOYMENT_TARGET = 8.0;
				LD_RUNPATH_SEARCH_PATHS = "$(inherited) @executable_path/Frameworks @loader_path/Frameworks";
				LIBRARY_SEARCH_PATHS = (
					"$(inherited)",
					"\"$(SRCROOT)/$(TARGET_NAME)/System/Library/Frameworks\"",
				);
				OTHER_CFLAGS = (
					"$(inherited)",
					"-DFB_SONARKIT_ENABLED=1",
				);
				OTHER_LDFLAGS = (
					"-ObjC",
					"-lc++",
					"$(inherited)",
				);
				PRODUCT_BUNDLE_IDENTIFIER = "org.reactjs.native.example.$(PRODUCT_NAME:rfc1034identifier)";
				PRODUCT_NAME = "$(TARGET_NAME)";
				TEST_HOST = "$(BUILT_PRODUCTS_DIR)/ledgerlivemobile.app/ledgerlivemobile";
			};
			name = Release;
		};
		13B07F941A680F5B00A75B9A /* Debug */ = {
			isa = XCBuildConfiguration;
			baseConfigurationReference = F706F7BE3B5F9DD387AB929A /* Pods-ledgerlivemobile.debug.xcconfig */;
			buildSettings = {
				ASSETCATALOG_COMPILER_APPICON_NAME = AppIcon;
				CLANG_ENABLE_MODULES = YES;
				CODE_SIGN_ENTITLEMENTS = ledgerlivemobile/ledgerlivemobile.entitlements;
				CODE_SIGN_IDENTITY = "iPhone Developer";
				"CODE_SIGN_IDENTITY[sdk=iphoneos*]" = "iPhone Developer";
				CODE_SIGN_STYLE = Automatic;
<<<<<<< HEAD
				CURRENT_PROJECT_VERSION = 211;
=======
				CURRENT_PROJECT_VERSION = 215;
>>>>>>> b5608279
				DEAD_CODE_STRIPPING = YES;
				DEVELOPMENT_TEAM = X6LFS5BQKN;
				ENABLE_BITCODE = NO;
				"EXCLUDED_ARCHS[sdk=iphonesimulator*]" = arm64;
				FRAMEWORK_SEARCH_PATHS = (
					"$(PROJECT_DIR)",
					"$(PROJECT_DIR)/ledgerlivemobile",
					"$(SRCROOT)",
					"$(inherited)",
				);
				HEADER_SEARCH_PATHS = (
					"$(inherited)",
					"$(SRCROOT)/../node_modules/@ledgerhq/react-native-ledger-core/support-lib/**",
					"$(SRCROOT)/../node_modules/@segment/analytics-react-native/ios/RNAnalytics",
				);
				INFOPLIST_FILE = ledgerlivemobile/Info.plist;
				IPHONEOS_DEPLOYMENT_TARGET = 9.1;
				LD_RUNPATH_SEARCH_PATHS = "$(inherited) /usr/lib/swift @executable_path/Frameworks";
				LIBRARY_SEARCH_PATHS = "$(inherited)/**";
				OTHER_CFLAGS = (
					"$(inherited)",
					"-DFB_SONARKIT_ENABLED=1",
				);
				OTHER_LDFLAGS = (
					"$(inherited)",
					"-ObjC",
					"-lc++",
				);
				PRODUCT_BUNDLE_IDENTIFIER = com.ledger.live;
				PRODUCT_NAME = ledgerlivemobile;
				PROVISIONING_PROFILE = "";
				PROVISIONING_PROFILE_SPECIFIER = "";
				SWIFT_OBJC_BRIDGING_HEADER = "ledgerlivemobile-Bridging-Header.h";
				SWIFT_OPTIMIZATION_LEVEL = "-Onone";
				SWIFT_VERSION = 4.2;
				VALID_ARCHS = "$(ARCHS_STANDARD)";
				VERSIONING_SYSTEM = "apple-generic";
			};
			name = Debug;
		};
		13B07F951A680F5B00A75B9A /* Release */ = {
			isa = XCBuildConfiguration;
			baseConfigurationReference = F77638C1F4BC132FB97FEEAF /* Pods-ledgerlivemobile.release.xcconfig */;
			buildSettings = {
				ASSETCATALOG_COMPILER_APPICON_NAME = AppIcon;
				CLANG_ENABLE_MODULES = YES;
				CODE_SIGN_ENTITLEMENTS = ledgerlivemobile/ledgerlivemobile.entitlements;
				CODE_SIGN_IDENTITY = "iPhone Developer";
				"CODE_SIGN_IDENTITY[sdk=iphoneos*]" = "iPhone Developer";
				CODE_SIGN_STYLE = Automatic;
<<<<<<< HEAD
				CURRENT_PROJECT_VERSION = 211;
=======
				CURRENT_PROJECT_VERSION = 215;
>>>>>>> b5608279
				DEVELOPMENT_TEAM = X6LFS5BQKN;
				ENABLE_BITCODE = NO;
				"EXCLUDED_ARCHS[sdk=iphonesimulator*]" = arm64;
				FRAMEWORK_SEARCH_PATHS = (
					"$(PROJECT_DIR)",
					"$(PROJECT_DIR)/ledgerlivemobile",
					"$(SRCROOT)",
					"$(inherited)",
				);
				HEADER_SEARCH_PATHS = (
					"$(inherited)",
					"$(SRCROOT)/../node_modules/@ledgerhq/react-native-ledger-core/support-lib/**",
					"$(SRCROOT)/../node_modules/@segment/analytics-react-native/ios/RNAnalytics",
				);
				INFOPLIST_FILE = ledgerlivemobile/Info.plist;
				IPHONEOS_DEPLOYMENT_TARGET = 9.1;
				LD_RUNPATH_SEARCH_PATHS = "$(inherited) /usr/lib/swift @executable_path/Frameworks";
				LIBRARY_SEARCH_PATHS = "$(inherited)/**";
				OTHER_CFLAGS = "$(inherited)";
				OTHER_LDFLAGS = (
					"$(inherited)",
					"-ObjC",
					"-lc++",
				);
				PRODUCT_BUNDLE_IDENTIFIER = com.ledger.live;
				PRODUCT_NAME = ledgerlivemobile;
				PROVISIONING_PROFILE = "";
				PROVISIONING_PROFILE_SPECIFIER = "";
				SWIFT_OBJC_BRIDGING_HEADER = "ledgerlivemobile-Bridging-Header.h";
				SWIFT_VERSION = 4.2;
				VALID_ARCHS = "$(ARCHS_STANDARD)";
				VERSIONING_SYSTEM = "apple-generic";
			};
			name = Release;
		};
		76138D09243CBC8E00264435 /* Staging */ = {
			isa = XCBuildConfiguration;
			buildSettings = {
				ALWAYS_SEARCH_USER_PATHS = NO;
				CLANG_ANALYZER_LOCALIZABILITY_NONLOCALIZED = YES;
				CLANG_CXX_LANGUAGE_STANDARD = "gnu++0x";
				CLANG_CXX_LIBRARY = "libc++";
				CLANG_ENABLE_MODULES = YES;
				CLANG_ENABLE_OBJC_ARC = YES;
				CLANG_WARN_BLOCK_CAPTURE_AUTORELEASING = YES;
				CLANG_WARN_BOOL_CONVERSION = YES;
				CLANG_WARN_COMMA = YES;
				CLANG_WARN_CONSTANT_CONVERSION = YES;
				CLANG_WARN_DEPRECATED_OBJC_IMPLEMENTATIONS = YES;
				CLANG_WARN_DIRECT_OBJC_ISA_USAGE = YES_ERROR;
				CLANG_WARN_EMPTY_BODY = YES;
				CLANG_WARN_ENUM_CONVERSION = YES;
				CLANG_WARN_INFINITE_RECURSION = YES;
				CLANG_WARN_INT_CONVERSION = YES;
				CLANG_WARN_NON_LITERAL_NULL_CONVERSION = YES;
				CLANG_WARN_OBJC_IMPLICIT_RETAIN_SELF = YES;
				CLANG_WARN_OBJC_LITERAL_CONVERSION = YES;
				CLANG_WARN_OBJC_ROOT_CLASS = YES_ERROR;
				CLANG_WARN_RANGE_LOOP_ANALYSIS = YES;
				CLANG_WARN_STRICT_PROTOTYPES = YES;
				CLANG_WARN_SUSPICIOUS_MOVE = YES;
				CLANG_WARN_UNREACHABLE_CODE = YES;
				CLANG_WARN__DUPLICATE_METHOD_MATCH = YES;
				CODE_SIGN_IDENTITY = "";
				"CODE_SIGN_IDENTITY[sdk=iphoneos*]" = "iPhone Developer";
				COPY_PHASE_STRIP = YES;
				DEVELOPMENT_TEAM = 5HK2Q4J4X4;
				ENABLE_NS_ASSERTIONS = NO;
				ENABLE_STRICT_OBJC_MSGSEND = YES;
				GCC_C_LANGUAGE_STANDARD = gnu99;
				GCC_NO_COMMON_BLOCKS = YES;
				GCC_WARN_64_TO_32_BIT_CONVERSION = YES;
				GCC_WARN_ABOUT_RETURN_TYPE = YES_ERROR;
				GCC_WARN_UNDECLARED_SELECTOR = YES;
				GCC_WARN_UNINITIALIZED_AUTOS = YES_AGGRESSIVE;
				GCC_WARN_UNUSED_FUNCTION = YES;
				GCC_WARN_UNUSED_VARIABLE = YES;
				INFOPLIST_OTHER_PREPROCESSOR_FLAGS = "-traditional";
				INFOPLIST_PREFIX_HEADER = "${BUILD_DIR}/GeneratedInfoPlistDotEnv.h";
				INFOPLIST_PREPROCESS = YES;
				IPHONEOS_DEPLOYMENT_TARGET = 8.0;
				LIBRARY_SEARCH_PATHS = (
					"\"$(TOOLCHAIN_DIR)/usr/lib/swift/$(PLATFORM_NAME)\"",
					"\"$(TOOLCHAIN_DIR)/usr/lib/swift-5.0/$(PLATFORM_NAME)\"",
					"\"$(inherited)\"",
				);
				MTL_ENABLE_DEBUG_INFO = NO;
				ONLY_ACTIVE_ARCH = YES;
				SDKROOT = iphoneos;
				VALIDATE_PRODUCT = YES;
			};
			name = Staging;
		};
		76138D0A243CBC8E00264435 /* Staging */ = {
			isa = XCBuildConfiguration;
			baseConfigurationReference = D249644B66FAECFBB42408A6 /* Pods-ledgerlivemobile.staging.xcconfig */;
			buildSettings = {
				ASSETCATALOG_COMPILER_APPICON_NAME = AppIcon;
				CLANG_ENABLE_MODULES = YES;
				CODE_SIGN_ENTITLEMENTS = ledgerlivemobile/ledgerlivemobile.entitlements;
				CODE_SIGN_IDENTITY = "iPhone Developer";
				"CODE_SIGN_IDENTITY[sdk=iphoneos*]" = "iPhone Developer";
				CODE_SIGN_STYLE = Automatic;
<<<<<<< HEAD
				CURRENT_PROJECT_VERSION = 211;
=======
				CURRENT_PROJECT_VERSION = 215;
>>>>>>> b5608279
				DEVELOPMENT_TEAM = X6LFS5BQKN;
				ENABLE_BITCODE = NO;
				"EXCLUDED_ARCHS[sdk=iphonesimulator*]" = arm64;
				FRAMEWORK_SEARCH_PATHS = (
					"$(PROJECT_DIR)",
					"$(PROJECT_DIR)/ledgerlivemobile",
					"$(SRCROOT)",
					"$(inherited)",
				);
				HEADER_SEARCH_PATHS = (
					"$(inherited)",
					"$(SRCROOT)/../node_modules/@ledgerhq/react-native-ledger-core/support-lib/**",
					"$(SRCROOT)/../node_modules/@segment/analytics-react-native/ios/RNAnalytics",
				);
				INFOPLIST_FILE = ledgerlivemobile/Info.plist;
				IPHONEOS_DEPLOYMENT_TARGET = 9.1;
				LD_RUNPATH_SEARCH_PATHS = "$(inherited) /usr/lib/swift @executable_path/Frameworks";
				LIBRARY_SEARCH_PATHS = "$(inherited)/**";
				OTHER_CFLAGS = "$(inherited)";
				OTHER_LDFLAGS = (
					"$(inherited)",
					"-ObjC",
					"-lc++",
				);
				PRODUCT_BUNDLE_IDENTIFIER = com.ledger.live;
				PRODUCT_NAME = ledgerlivemobile;
				PROVISIONING_PROFILE = "";
				PROVISIONING_PROFILE_SPECIFIER = "";
				SWIFT_OBJC_BRIDGING_HEADER = "ledgerlivemobile-Bridging-Header.h";
				SWIFT_VERSION = 4.2;
				VALID_ARCHS = "$(ARCHS_STANDARD)";
				VERSIONING_SYSTEM = "apple-generic";
			};
			name = Staging;
		};
		76138D0B243CBC8E00264435 /* Staging */ = {
			isa = XCBuildConfiguration;
			baseConfigurationReference = 3E71666B2C4291351C2BA23C /* Pods-ledgerlivemobileTests.staging.xcconfig */;
			buildSettings = {
				ALWAYS_EMBED_SWIFT_STANDARD_LIBRARIES = YES;
				BUNDLE_LOADER = "$(TEST_HOST)";
				COPY_PHASE_STRIP = NO;
				DEVELOPMENT_TEAM = X6LFS5BQKN;
				HEADER_SEARCH_PATHS = (
					"$(inherited)",
					"$(SRCROOT)/../node_modules/@ledgerhq/react-native-ledger-core/support-lib/**",
					"$(SRCROOT)/../node_modules/@segment/analytics-react-native/ios/RNAnalytics",
				);
				INFOPLIST_FILE = ledgerlivemobileTests/Info.plist;
				IPHONEOS_DEPLOYMENT_TARGET = 8.0;
				LD_RUNPATH_SEARCH_PATHS = "$(inherited) @executable_path/Frameworks @loader_path/Frameworks";
				LIBRARY_SEARCH_PATHS = (
					"$(inherited)",
					"\"$(SRCROOT)/$(TARGET_NAME)/System/Library/Frameworks\"",
				);
				OTHER_CFLAGS = (
					"$(inherited)",
					"-DFB_SONARKIT_ENABLED=1",
				);
				OTHER_LDFLAGS = (
					"-ObjC",
					"-lc++",
					"$(inherited)",
				);
				PRODUCT_BUNDLE_IDENTIFIER = "org.reactjs.native.example.$(PRODUCT_NAME:rfc1034identifier)";
				PRODUCT_NAME = "$(TARGET_NAME)";
				TEST_HOST = "$(BUILT_PRODUCTS_DIR)/ledgerlivemobile.app/ledgerlivemobile";
			};
			name = Staging;
		};
		83CBBA201A601CBA00E9B192 /* Debug */ = {
			isa = XCBuildConfiguration;
			buildSettings = {
				ALWAYS_SEARCH_USER_PATHS = NO;
				CLANG_ANALYZER_LOCALIZABILITY_NONLOCALIZED = YES;
				CLANG_CXX_LANGUAGE_STANDARD = "gnu++0x";
				CLANG_CXX_LIBRARY = "libc++";
				CLANG_ENABLE_MODULES = YES;
				CLANG_ENABLE_OBJC_ARC = YES;
				CLANG_WARN_BLOCK_CAPTURE_AUTORELEASING = YES;
				CLANG_WARN_BOOL_CONVERSION = YES;
				CLANG_WARN_COMMA = YES;
				CLANG_WARN_CONSTANT_CONVERSION = YES;
				CLANG_WARN_DEPRECATED_OBJC_IMPLEMENTATIONS = YES;
				CLANG_WARN_DIRECT_OBJC_ISA_USAGE = YES_ERROR;
				CLANG_WARN_EMPTY_BODY = YES;
				CLANG_WARN_ENUM_CONVERSION = YES;
				CLANG_WARN_INFINITE_RECURSION = YES;
				CLANG_WARN_INT_CONVERSION = YES;
				CLANG_WARN_NON_LITERAL_NULL_CONVERSION = YES;
				CLANG_WARN_OBJC_IMPLICIT_RETAIN_SELF = YES;
				CLANG_WARN_OBJC_LITERAL_CONVERSION = YES;
				CLANG_WARN_OBJC_ROOT_CLASS = YES_ERROR;
				CLANG_WARN_RANGE_LOOP_ANALYSIS = YES;
				CLANG_WARN_STRICT_PROTOTYPES = YES;
				CLANG_WARN_SUSPICIOUS_MOVE = YES;
				CLANG_WARN_UNREACHABLE_CODE = YES;
				CLANG_WARN__DUPLICATE_METHOD_MATCH = YES;
				CODE_SIGN_IDENTITY = "";
				"CODE_SIGN_IDENTITY[sdk=iphoneos*]" = "iPhone Developer";
				COPY_PHASE_STRIP = NO;
				DEVELOPMENT_TEAM = 5HK2Q4J4X4;
				ENABLE_STRICT_OBJC_MSGSEND = YES;
				ENABLE_TESTABILITY = YES;
				GCC_C_LANGUAGE_STANDARD = gnu99;
				GCC_DYNAMIC_NO_PIC = NO;
				GCC_NO_COMMON_BLOCKS = YES;
				GCC_OPTIMIZATION_LEVEL = 0;
				GCC_PREPROCESSOR_DEFINITIONS = (
					"DEBUG=1",
					"FB_SONARKIT_ENABLED=1",
					"$(inherited)",
				);
				GCC_SYMBOLS_PRIVATE_EXTERN = NO;
				GCC_WARN_64_TO_32_BIT_CONVERSION = YES;
				GCC_WARN_ABOUT_RETURN_TYPE = YES_ERROR;
				GCC_WARN_UNDECLARED_SELECTOR = YES;
				GCC_WARN_UNINITIALIZED_AUTOS = YES_AGGRESSIVE;
				GCC_WARN_UNUSED_FUNCTION = YES;
				GCC_WARN_UNUSED_VARIABLE = YES;
				INFOPLIST_OTHER_PREPROCESSOR_FLAGS = "-traditional";
				INFOPLIST_PREFIX_HEADER = "${BUILD_DIR}/GeneratedInfoPlistDotEnv.h";
				INFOPLIST_PREPROCESS = YES;
				IPHONEOS_DEPLOYMENT_TARGET = 8.0;
				LIBRARY_SEARCH_PATHS = (
					"\"$(TOOLCHAIN_DIR)/usr/lib/swift/$(PLATFORM_NAME)\"",
					"\"$(TOOLCHAIN_DIR)/usr/lib/swift-5.0/$(PLATFORM_NAME)\"",
					"\"$(inherited)\"",
				);
				MTL_ENABLE_DEBUG_INFO = YES;
				ONLY_ACTIVE_ARCH = YES;
				SDKROOT = iphoneos;
			};
			name = Debug;
		};
		83CBBA211A601CBA00E9B192 /* Release */ = {
			isa = XCBuildConfiguration;
			buildSettings = {
				ALWAYS_SEARCH_USER_PATHS = NO;
				CLANG_ANALYZER_LOCALIZABILITY_NONLOCALIZED = YES;
				CLANG_CXX_LANGUAGE_STANDARD = "gnu++0x";
				CLANG_CXX_LIBRARY = "libc++";
				CLANG_ENABLE_MODULES = YES;
				CLANG_ENABLE_OBJC_ARC = YES;
				CLANG_WARN_BLOCK_CAPTURE_AUTORELEASING = YES;
				CLANG_WARN_BOOL_CONVERSION = YES;
				CLANG_WARN_COMMA = YES;
				CLANG_WARN_CONSTANT_CONVERSION = YES;
				CLANG_WARN_DEPRECATED_OBJC_IMPLEMENTATIONS = YES;
				CLANG_WARN_DIRECT_OBJC_ISA_USAGE = YES_ERROR;
				CLANG_WARN_EMPTY_BODY = YES;
				CLANG_WARN_ENUM_CONVERSION = YES;
				CLANG_WARN_INFINITE_RECURSION = YES;
				CLANG_WARN_INT_CONVERSION = YES;
				CLANG_WARN_NON_LITERAL_NULL_CONVERSION = YES;
				CLANG_WARN_OBJC_IMPLICIT_RETAIN_SELF = YES;
				CLANG_WARN_OBJC_LITERAL_CONVERSION = YES;
				CLANG_WARN_OBJC_ROOT_CLASS = YES_ERROR;
				CLANG_WARN_RANGE_LOOP_ANALYSIS = YES;
				CLANG_WARN_STRICT_PROTOTYPES = YES;
				CLANG_WARN_SUSPICIOUS_MOVE = YES;
				CLANG_WARN_UNREACHABLE_CODE = YES;
				CLANG_WARN__DUPLICATE_METHOD_MATCH = YES;
				CODE_SIGN_IDENTITY = "";
				"CODE_SIGN_IDENTITY[sdk=iphoneos*]" = "iPhone Developer";
				COPY_PHASE_STRIP = YES;
				DEVELOPMENT_TEAM = 5HK2Q4J4X4;
				ENABLE_NS_ASSERTIONS = NO;
				ENABLE_STRICT_OBJC_MSGSEND = YES;
				GCC_C_LANGUAGE_STANDARD = gnu99;
				GCC_NO_COMMON_BLOCKS = YES;
				GCC_WARN_64_TO_32_BIT_CONVERSION = YES;
				GCC_WARN_ABOUT_RETURN_TYPE = YES_ERROR;
				GCC_WARN_UNDECLARED_SELECTOR = YES;
				GCC_WARN_UNINITIALIZED_AUTOS = YES_AGGRESSIVE;
				GCC_WARN_UNUSED_FUNCTION = YES;
				GCC_WARN_UNUSED_VARIABLE = YES;
				INFOPLIST_OTHER_PREPROCESSOR_FLAGS = "-traditional";
				INFOPLIST_PREFIX_HEADER = "${BUILD_DIR}/GeneratedInfoPlistDotEnv.h";
				INFOPLIST_PREPROCESS = YES;
				IPHONEOS_DEPLOYMENT_TARGET = 8.0;
				LIBRARY_SEARCH_PATHS = (
					"\"$(TOOLCHAIN_DIR)/usr/lib/swift/$(PLATFORM_NAME)\"",
					"\"$(TOOLCHAIN_DIR)/usr/lib/swift-5.0/$(PLATFORM_NAME)\"",
					"\"$(inherited)\"",
				);
				MTL_ENABLE_DEBUG_INFO = NO;
				SDKROOT = iphoneos;
				SWIFT_COMPILATION_MODE = wholemodule;
				VALIDATE_PRODUCT = YES;
			};
			name = Release;
		};
/* End XCBuildConfiguration section */

/* Begin XCConfigurationList section */
		00E357021AD99517003FC87E /* Build configuration list for PBXNativeTarget "ledgerlivemobileTests" */ = {
			isa = XCConfigurationList;
			buildConfigurations = (
				00E356F61AD99517003FC87E /* Debug */,
				00E356F71AD99517003FC87E /* Release */,
				76138D0B243CBC8E00264435 /* Staging */,
			);
			defaultConfigurationIsVisible = 0;
			defaultConfigurationName = Release;
		};
		13B07F931A680F5B00A75B9A /* Build configuration list for PBXNativeTarget "ledgerlivemobile" */ = {
			isa = XCConfigurationList;
			buildConfigurations = (
				13B07F941A680F5B00A75B9A /* Debug */,
				13B07F951A680F5B00A75B9A /* Release */,
				76138D0A243CBC8E00264435 /* Staging */,
			);
			defaultConfigurationIsVisible = 0;
			defaultConfigurationName = Release;
		};
		83CBB9FA1A601CBA00E9B192 /* Build configuration list for PBXProject "ledgerlivemobile" */ = {
			isa = XCConfigurationList;
			buildConfigurations = (
				83CBBA201A601CBA00E9B192 /* Debug */,
				83CBBA211A601CBA00E9B192 /* Release */,
				76138D09243CBC8E00264435 /* Staging */,
			);
			defaultConfigurationIsVisible = 0;
			defaultConfigurationName = Release;
		};
/* End XCConfigurationList section */
	};
	rootObject = 83CBB9F71A601CBA00E9B192 /* Project object */;
}<|MERGE_RESOLUTION|>--- conflicted
+++ resolved
@@ -657,11 +657,7 @@
 				CODE_SIGN_IDENTITY = "iPhone Developer";
 				"CODE_SIGN_IDENTITY[sdk=iphoneos*]" = "iPhone Developer";
 				CODE_SIGN_STYLE = Automatic;
-<<<<<<< HEAD
-				CURRENT_PROJECT_VERSION = 211;
-=======
 				CURRENT_PROJECT_VERSION = 215;
->>>>>>> b5608279
 				DEAD_CODE_STRIPPING = YES;
 				DEVELOPMENT_TEAM = X6LFS5BQKN;
 				ENABLE_BITCODE = NO;
@@ -712,11 +708,7 @@
 				CODE_SIGN_IDENTITY = "iPhone Developer";
 				"CODE_SIGN_IDENTITY[sdk=iphoneos*]" = "iPhone Developer";
 				CODE_SIGN_STYLE = Automatic;
-<<<<<<< HEAD
-				CURRENT_PROJECT_VERSION = 211;
-=======
 				CURRENT_PROJECT_VERSION = 215;
->>>>>>> b5608279
 				DEVELOPMENT_TEAM = X6LFS5BQKN;
 				ENABLE_BITCODE = NO;
 				"EXCLUDED_ARCHS[sdk=iphonesimulator*]" = arm64;
@@ -820,11 +812,7 @@
 				CODE_SIGN_IDENTITY = "iPhone Developer";
 				"CODE_SIGN_IDENTITY[sdk=iphoneos*]" = "iPhone Developer";
 				CODE_SIGN_STYLE = Automatic;
-<<<<<<< HEAD
-				CURRENT_PROJECT_VERSION = 211;
-=======
 				CURRENT_PROJECT_VERSION = 215;
->>>>>>> b5608279
 				DEVELOPMENT_TEAM = X6LFS5BQKN;
 				ENABLE_BITCODE = NO;
 				"EXCLUDED_ARCHS[sdk=iphonesimulator*]" = arm64;
