--- conflicted
+++ resolved
@@ -28,27 +28,8 @@
   #
   # Note that if you have use_frameworks! enabled, Flipper will not work and
   # you should disable these next few lines.
-<<<<<<< HEAD
-  use_flipper!({ 'Flipper' => '0.87.0' })
-  post_install do |installer|
-    flipper_post_install(installer)
-=======
   use_flipper!({ 'Flipper-Folly' => '2.5.3', 'Flipper' => '0.87.0', 'Flipper-RSocket' => '1.3.1' })
   post_install do |installer|
     flipper_post_install(installer)
-
-    installer.pods_project.targets.each do |target|
-      if target.name == 'react-native-config'
-        phase = target.project.new(Xcodeproj::Project::Object::PBXShellScriptBuildPhase)
-        phase.shell_script = "cd ../../"\
-                             " && RNC_ROOT=./node_modules/react-native-config/"\
-                             " && export SYMROOT=$RNC_ROOT/ios/ReactNativeConfig"\
-                             " && ruby $RNC_ROOT/ios/ReactNativeConfig/BuildDotenvConfig.ruby"
-        target.build_phases << phase
-        target.build_phases.move(phase,0)
-      end
-    end
-
->>>>>>> 5fbd2bbc
   end
 end