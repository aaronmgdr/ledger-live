require_relative '../node_modules/react-native/scripts/react_native_pods'
require_relative '../node_modules/@react-native-community/cli-platform-ios/native_modules'

platform :ios, '10.0'

target 'ledgerlivemobile' do
  config = use_native_modules!
  
  use_react_native!(
    :path => config[:reactNativePath],
    # to enable hermes on iOS, change `false` to `true` and then install pods
    :hermes_enabled => false
  )

  # Pods for ledgerlivemobile
  pod 'react-native-ble-plx', :path => '../node_modules/react-native-ble-plx'

  pod 'djinni_objc', :path => '../node_modules/@ledgerhq/react-native-ledger-core'
  pod 'ledger-core-objc', :path => '../node_modules/@ledgerhq/react-native-ledger-core'
  pod 'RNLibLedgerCore', :path => '../node_modules/@ledgerhq/react-native-ledger-core'

<<<<<<< HEAD
  pod 'react-native-webview', :path => '../node_modules/react-native-webview'
  pod 'React-RCTText', :path => '../node_modules/react-native/Libraries/Text', :modular_headers => true

=======
>>>>>>> 311032bd
  target 'ledgerlivemobileTests' do
    inherit! :search_paths
    # Pods for testing
  end

  # Enables Flipper.
  #
  # Note that if you have use_frameworks! enabled, Flipper will not work and
  # you should disable these next few lines.
  use_flipper!({ 'Flipper-Folly' => '2.5.3', 'Flipper' => '0.87.0', 'Flipper-RSocket' => '1.3.1' })
  post_install do |installer|
    flipper_post_install(installer)
  end
end<|MERGE_RESOLUTION|>--- conflicted
+++ resolved
@@ -19,12 +19,8 @@
   pod 'ledger-core-objc', :path => '../node_modules/@ledgerhq/react-native-ledger-core'
   pod 'RNLibLedgerCore', :path => '../node_modules/@ledgerhq/react-native-ledger-core'
 
-<<<<<<< HEAD
-  pod 'react-native-webview', :path => '../node_modules/react-native-webview'
   pod 'React-RCTText', :path => '../node_modules/react-native/Libraries/Text', :modular_headers => true
 
-=======
->>>>>>> 311032bd
   target 'ledgerlivemobileTests' do
     inherit! :search_paths
     # Pods for testing
