--- conflicted
+++ resolved
@@ -3,10 +3,6 @@
 import { MarketPage } from "../../models/MarketPage";
 import { Layout } from "../../models/Layout";
 import { MarketCoinPage } from "../../models/MarketCoinPage";
-<<<<<<< HEAD
-import { getProvidersMock } from "../services/services-api-mocks/getProviders.mock";
-=======
->>>>>>> ce8270e7
 import { LiveAppWebview } from "../../models/LiveAppWebview";
 
 test.use({ userdata: "skip-onboarding" });
@@ -18,18 +14,7 @@
   testServerIsRunning = await LiveAppWebview.startLiveApp("dummy-ptx-app/public", {
     name: "Buy App",
     id: "multibuy-v2",
-<<<<<<< HEAD
-    permissions: [
-      {
-        method: "account.request",
-        params: {
-          currencies: ["ethereum", "bitcoin", "algorand"],
-        },
-      },
-    ],
-=======
     permissions: ["account.request"],
->>>>>>> ce8270e7
   });
 
   if (!testServerIsRunning) {
@@ -49,17 +34,6 @@
   const marketCoinPage = new MarketCoinPage(page);
   const layout = new Layout(page);
   const liveAppWebview = new LiveAppWebview(page);
-<<<<<<< HEAD
-
-  await page.route("https://swap.ledger.com/v4/providers**", async (route: Route) => {
-    const mockProvidersResponse = getProvidersMock();
-    route.fulfill({
-      headers: { teststatus: "mocked" },
-      body: mockProvidersResponse,
-    });
-  });
-=======
->>>>>>> ce8270e7
 
   await test.step("go to market", async () => {
     await layout.goToMarket();
