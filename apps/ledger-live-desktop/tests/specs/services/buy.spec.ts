--- conflicted
+++ resolved
@@ -23,18 +23,7 @@
   testServerIsRunning = await LiveAppWebview.startLiveApp("dummy-ptx-app/public", {
     name: "Buy App",
     id: "multibuy-v2",
-<<<<<<< HEAD
-    permissions: [
-      {
-        method: "account.request",
-        params: {
-          currencies: ["ethereum", "bitcoin", "algorand"],
-        },
-      },
-    ],
-=======
     permissions: ["account.request"],
->>>>>>> ce8270e7
   });
 
   if (!testServerIsRunning) {
