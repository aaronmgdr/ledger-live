--- conflicted
+++ resolved
@@ -1,10 +1,7 @@
-<<<<<<< HEAD
 # 2.69.0
 
 This release includes minor bug fixes and security improvements.
 
-=======
->>>>>>> 304bb461
 # 2.68.1
 
 This release includes minor bug fixes and security improvements.
@@ -13,13 +10,13 @@
 
 ### 🚀 Features
 
-Starting today, you can stake Cardano (ADA) through Ledger Live and earn rewards. 
+Starting today, you can stake Cardano (ADA) through Ledger Live and earn rewards.
 
 When swapping crypto assets, a warning message will alert you if you don’t have enough funds to pay the network fees.
 
 ### 🐛 Fixes
 
-Optimism is now Op Mainnet. We’ve made the name change in Ledger Live. 
+Optimism is now Op Mainnet. We’ve made the name change in Ledger Live.
 
 # 2.64.2
 
