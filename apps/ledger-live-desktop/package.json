{
  "name": "ledger-live-desktop",
  "productName": "Ledger Live",
  "description": "Ledger Live - Desktop",
  "author": "Ledger Live Team <team-live@ledger.fr>",
  "repository": {
    "type": "git",
    "url": "https://github.com/LedgerHQ/ledger-live.git"
  },
  "bugs": {
    "url": "https://github.com/LedgerHQ/ledger-live/issues"
  },
  "license": "MIT",
  "private": true,
  "main": "./.webpack/main.bundle.js",
<<<<<<< HEAD
  "version": "2.73.1",
=======
  "version": "2.74.0-next.1",
>>>>>>> f6496d27
  "scripts": {
    "start:prod": "electron ./.webpack/main.bundle.js",
    "start": "cross-env NODE_ENV=development node ./tools/main.js",
    "build": "cross-env CSC_IDENTITY_AUTO_DISCOVERY=false STAGING=1 node ./tools/dist --nosign -v",
    "build:js": "cross-env NODE_ENV=production node ./tools/main.js build",
    "build:testing": "cross-env NODE_ENV=production TESTING=1 node ./tools/main.js build",
    "lint": "eslint src static tools tests --ext .js,.jsx,.json,.ts,.tsx --cache",
    "lint:fix": "eslint src tools static tests --ext .js,.jsx,.json,.ts,.tsx --fix",
    "prettier": "prettier --write \"{src,tools,tests}/**/*.{js,jsx,json,ts,tsx}\"",
    "prettier:check": "prettier -c \"{src,tools}/**/*.{js,jsx,json,ts,tsx}\"",
    "preinstall-deps": "rimraf node_modules/paralleljs/package.json",
    "install-deps": "electron-builder install-app-deps",
    "postinstall": "node ./scripts/post-install.js",
    "dist:internal": "cross-env NODE_ENV=production DEBUG=electron-builder,electron-universal electron-builder",
    "dist:dirty": "node ./tools/dist --dirty",
    "dist:dir": "node ./tools/dist --dir",
    "nightly": "node ./tools/dist --nightly -v",
    "pre-build": "node ./tools/dist --pre -v",
    "release": "node ./tools/dist --release -v",
    "test": "pnpm test:jest:coverage && pnpm test:playwright",
    "test:jest": "jest src --maxWorkers=50%",
    "test:jest:coverage": "pnpm test:jest --ci --coverage",
    "test:playwright:setup": "playwright install chromium",
    "test:playwright": "playwright test --config=tests/playwright.config.ts",
    "test:playwright:smoke": "pnpm test:playwright --grep @smoke",
    "test:playwright:update-snapshots": "pnpm test:playwright --update-snapshots",
    "test:playwright:recorder": "playwright test tests/specs/recorder.spec.ts",
    "test:playwright:clean": "git clean -fdX tests/artifacts",
    "typecheck": "node scripts/typecheck.js",
    "check": "pnpm lint; pnpm typecheck",
    "unimported": "unimported",
    "generate:cryptoassets-md": "ts-node --compilerOptions '{\"module\":\"commonjs\"}' ./src/generate-cryptoassets-md.ts"
  },
  "dependencies": {
    "@braze/web-sdk": "^4.6.3",
    "@ledgerhq/coin-evm": "workspace:^",
    "@ledgerhq/coin-framework": "workspace:^",
    "@ledgerhq/devices": "workspace:^",
    "@ledgerhq/domain-service": "workspace:^",
    "@ledgerhq/errors": "workspace:^",
    "@ledgerhq/hw-transport": "workspace:^",
    "@ledgerhq/hw-transport-http": "workspace:^",
    "@ledgerhq/hw-transport-node-hid-singleton": "workspace:^",
    "@ledgerhq/hw-transport-vault": "workspace:^",
    "@ledgerhq/live-common": "workspace:^",
    "@ledgerhq/live-config": "workspace:^",
    "@ledgerhq/live-env": "workspace:^",
    "@ledgerhq/live-network": "workspace:^",
    "@ledgerhq/logs": "workspace:^",
    "@ledgerhq/react-ui": "workspace:^",
    "@ledgerhq/types-cryptoassets": "workspace:^",
    "@ledgerhq/types-devices": "workspace:^",
    "@ledgerhq/types-live": "workspace:^",
    "@sentry/electron": "^4.15.1",
    "@sentry/node": "7.84.0",
    "@sentry/tracing": "7.84.0",
    "@tippyjs/react": "^4.2.6",
    "@trust/keyto": "^1.0.1",
    "@types/qrcode": "^1.5.0",
    "@types/react-key-handler": "^1.2.0",
    "@types/semver": "^7.3.9",
    "@xstate/react": "^1.6.3",
    "bignumber.js": "^9.1.2",
    "chart.js": "2.9.4",
    "color": "^4.0.0",
    "dotenv": "^16.0.3",
    "electron-context-menu": "^3.6.0",
    "electron-store": "^8.1.0",
    "electron-updater": "^6.0.0",
    "firebase": "^9.6.6",
    "focus-trap": "^6.6.1",
    "fuse.js": "^6.6.2",
    "i18next": "^23.4.4",
    "invariant": "^2.2.4",
    "json-rpc-2.0": "^0.2.19",
    "jsqr": "^1.4.0",
    "lodash": "^4.17.21",
    "moment": "^2.29.4",
    "prando": "^5.1.2",
    "prop-types": "^15.8.1",
    "qrcode": "^1.4.4",
    "qrloop": "1.4.1",
    "react": "^18.2.0",
    "react-dom": "^18.2.0",
    "react-easy-crop": "^4.5.0",
    "react-i18next": "^13.1.2",
    "react-intersection-observer": "^8.32.4",
    "react-is": "^17.0.2",
    "react-key-handler": "^1.2.0-beta.3",
    "react-lottie": "^1.2.3",
    "react-markdown": "^4.3.0",
    "react-motion": "^0.5.2",
    "react-prismazoom": "^3.3.3",
    "react-redux": "^7.2.9",
    "react-router": "^5.2.0",
    "react-router-dom": "^5.2.0",
    "react-select": "^3.2.0",
    "react-spring": "^8.0.27",
    "react-transition-group": "^4.4.2",
    "react-virtualized-auto-sizer": "^1.0.6",
    "react-window": "^1.8.6",
    "react-window-infinite-loader": "^1.0.7",
    "redux": "^4.1.2",
    "redux-actions": "^2.6.5",
    "redux-thunk": "^2.4.0",
    "reselect": "^4.1.4",
    "rimraf": "^4.4.1",
    "rxjs": "^7.8.1",
    "secp256k1": "^4.0.2",
    "semver": "^7.1.3",
    "storyly-web": "^1.4.1",
    "styled-components": "^5.3.3",
    "styled-system": "^5.1.5",
    "timemachine": "^0.3.2",
    "tippy.js": "^6.3.7",
    "tree-kill": "^1.2.2",
    "uncontrollable": "^7.2.1",
    "uuid": "^9.0.0",
    "winston": "^3.2.1",
    "winston-transport": "^4.3.0",
    "write-file-atomic": "^5.0.0",
    "xstate": "^4.30.2",
    "zxcvbn": "^4.4.2"
  },
  "devDependencies": {
    "@electron/notarize": "^2.0.0",
    "@jest/globals": "^29.7.0",
    "@ledgerhq/react-devtools": "workspace:^",
    "@ledgerhq/test-utils": "workspace:^",
    "@octokit/rest": "^18.12.0",
    "@playwright/test": "^1.39.0",
    "@sentry/cli": "^2.23.0",
    "@sentry/types": "^7.86.0",
    "@testing-library/dom": "^9.3.3",
    "@testing-library/jest-dom": "^6.1.5",
    "@testing-library/react": "^14.1.2",
    "@testing-library/react-hooks": "^8.0.1",
    "@testing-library/user-event": "^14.5.1",
    "@types/chart.js": "2.9.37",
    "@types/color": "^3.0.3",
    "@types/invariant": "^2.2.35",
    "@types/jest": "^29.5.10",
    "@types/lodash": "^4.14.182",
    "@types/react": "^18.2.21",
    "@types/react-dom": "^18.2.13",
    "@types/react-lottie": "^1.2.6",
    "@types/react-motion": "^0.0.34",
    "@types/react-redux": "^7.1.24",
    "@types/react-router": "^5.1.20",
    "@types/react-router-dom": "^5.3.2",
    "@types/react-select": "^4",
    "@types/react-transition-group": "^4.4.2",
    "@types/react-virtualized-auto-sizer": "^1.0.1",
    "@types/react-window": "^1.8.5",
    "@types/react-window-infinite-loader": "^1.0.6",
    "@types/redux-actions": "^2.6.2",
    "@types/secp256k1": "^4.0.3",
    "@types/serve-handler": "^6.1.1",
    "@types/styled-components": "^5.1.25",
    "@types/styled-system": "^5.1.16",
    "@types/trust__keyto": "^1.0.0",
    "@types/uuid": "^8.3.4",
    "@types/write-file-atomic": "^4.0.0",
    "@types/zxcvbn": "^4.4.1",
    "@vitejs/plugin-react": "^3.1.0",
    "allure-playwright": "2.9.2",
    "axios": "^1.3.4",
    "chalk": "^4.1.2",
    "cross-env": "^7.0.3",
    "debug": "^4.3.4",
    "electron": "^27.0.4",
    "electron-builder": "^24.0.0",
    "electron-devtools-installer": "^3.2.0",
    "esbuild-utils": "workspace:*",
    "eslint-plugin-jest": "^27.4.2",
    "eslint-plugin-react": "^7.33.2",
    "eslint-plugin-react-hooks": "^4.6.0",
    "execa": "^8.0.0",
    "hasha": "^5.2.2",
    "jest": "^29.7.0",
    "jest-canvas-mock": "^2.5.2",
    "jest-environment-jsdom": "^29.7.0",
    "listr": "^0.14.3",
    "listr-verbose-renderer": "^0.6.0",
    "native-modules-tools": "workspace:*",
    "prebuild-install": "^7.1.1",
    "react-refresh": "^0.14.0",
    "react-test-renderer": "^18.2.0",
    "serve-handler": "^6.1.3",
    "ts-jest": "^29.1.1",
    "ts-node": "^10.9.1",
    "typescript": "^5.2.2",
    "vite": "^4.5.1",
    "vite-plugin-electron": "0.4.9",
    "yargs": "^17.0.0"
  }
}<|MERGE_RESOLUTION|>--- conflicted
+++ resolved
@@ -13,11 +13,7 @@
   "license": "MIT",
   "private": true,
   "main": "./.webpack/main.bundle.js",
-<<<<<<< HEAD
   "version": "2.73.1",
-=======
-  "version": "2.74.0-next.1",
->>>>>>> f6496d27
   "scripts": {
     "start:prod": "electron ./.webpack/main.bundle.js",
     "start": "cross-env NODE_ENV=development node ./tools/main.js",
