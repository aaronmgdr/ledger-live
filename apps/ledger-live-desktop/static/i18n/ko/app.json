--- conflicted
+++ resolved
@@ -696,8 +696,18 @@
       }
     }
   },
-<<<<<<< HEAD
   "account": {
+    "subHeader": {
+      "moreInfo": "자세한 정보",
+      "cardTitle": "{{team}} 기반",
+      "drawer": {
+        "title": "{{family}} 통합",
+        "subTitle": "{{family}} 통합은 {{team}} 팀에서 수행했습니다.",
+        "description": "Ledger Live는 오픈 소스 플랫폼입니다.",
+        "description2": "전 세계 어디에서나 개발자가 Ledger Live와 통합할 수 있습니다.",
+        "description3": "이 통합은 Ledger와 협력을 통해 {{team}} 에서 수행했습니다."
+      }
+    },
     "lastOperations": "최신 운영",
     "contractAddress": "계약:",
     "openInExplorer": "탐색기에서 열기",
@@ -708,30 +718,6 @@
       "buttons": {
         "receiveFunds": "수령",
         "buy": "구매"
-=======
-  "account" : {
-    "subHeader" : {
-      "moreInfo" : "자세한 정보",
-      "cardTitle" : "{{team}} 기반",
-      "drawer" : {
-        "title" : "{{family}} 통합",
-        "subTitle" : "{{family}} 통합은 {{team}} 팀에서 수행했습니다.",
-        "description" : "Ledger Live는 오픈 소스 플랫폼입니다.",
-        "description2" : "전 세계 어디에서나 개발자가 Ledger Live와 통합할 수 있습니다.",
-        "description3" : "이 통합은 Ledger와 협력을 통해 {{team}} 에서 수행했습니다."
-      }
-    },
-    "lastOperations" : "최신 운영",
-    "contractAddress" : "계약:",
-    "openInExplorer" : "탐색기에서 열기",
-    "emptyState" : {
-      "title" : "아직 암호화폐가 없나요?",
-      "desc" : "<1><0>{{managerAppName}}</0></1> 앱이 설치되어 있는지 확인하고 수령하세요",
-      "descToken" : "<1><0>{{managerAppName}}</0></1> 앱이 설치되어 있는지 확인하고 <3><0>{{ticker}}</0></3> 및 <5><0>{{tokenList}}</0> 토큰</5> 수령을 시작합니다",
-      "buttons" : {
-        "receiveFunds" : "수령",
-        "buy" : "구매"
->>>>>>> ee8bfdb3
       }
     },
     "settings": {
@@ -747,7 +733,6 @@
         "desc": "사용할 단위를 선택하세요"
       }
     },
-<<<<<<< HEAD
     "availableBalance": "이용 가능 잔액",
     "frozenAssets": "동결 자산",
     "bandwidth": "대역폭",
@@ -759,23 +744,8 @@
     "frozenAssetsTooltip": "트론 투표 과정에 동결 자산이 사용되었습니다. 총 투표 수를 나타내는 숫자입니다.",
     "bandwidthTooltip": "자산을 동결하여 대역폭을 확보합니다",
     "energyTooltip": "자산을 동결하여 에너지를 확보합니다",
-    "delegatedAssetsTooltip": "Cosmos(코스모스) 투표 과정에 위임 자산이 사용되었습니다. 총 투표 수를 나타내는 숫자입니다.",
-    "undelegatingTooltip": "위임 해제 자산은 21일 후 타임락이 해제되면 사용 가능합니다."
-=======
-    "availableBalance" : "이용 가능 잔액",
-    "frozenAssets" : "동결 자산",
-    "bandwidth" : "대역폭",
-    "energy" : "에너지",
-    "stake" : "스테이킹",
-    "delegatedAssets" : "위임된 자산",
-    "undelegating" : "위임 해제",
-    "availableBalanceTooltip" : "가처분 금액입니다.",
-    "frozenAssetsTooltip" : "트론 투표 과정에 동결 자산이 사용되었습니다. 총 투표 수를 나타내는 숫자입니다.",
-    "bandwidthTooltip" : "자산을 동결하여 대역폭을 확보합니다",
-    "energyTooltip" : "자산을 동결하여 에너지를 확보합니다",
-    "delegatedTooltip" : "투표 과정에 위임 자산이 사용됩니다. 이는 총 투표 수를 나타내는 숫자입니다.",
-    "undelegatingTooltip" : "위임 해제 자산은 {{timelockInDays}}일 후 타임락이 해제되면 사용 가능합니다."
->>>>>>> ee8bfdb3
+    "delegatedTooltip": "투표 과정에 위임 자산이 사용됩니다. 이는 총 투표 수를 나타내는 숫자입니다.",
+    "undelegatingTooltip": "위임 해제 자산은 {{timelockInDays}}일 후 타임락이 해제되면 사용 가능합니다."
   },
   "exchange": {
     "chooseProvider": "{{providerCount}} 제공자에서 선택",
@@ -1492,7 +1462,6 @@
       }
     }
   },
-<<<<<<< HEAD
   "operationDetails": {
     "whatIsThis": "어떤 거래인가요?",
     "title": "작업 세부 정보",
@@ -1544,72 +1513,13 @@
       "memo": "메모",
       "assetId": "자산 ID",
       "rewards": "받은 보상",
+      "autoClaimedRewards": "자동으로 청구된 보상",
       "bondedAmount": "본딩된 금액",
       "unbondedAmount": "언본딩된 금액",
       "withdrawUnbondedAmount": "출금된 금액",
       "palletMethod": "방법",
       "transferAmount": "이전 금액",
       "validatorsCount": "검증인 ({{number}})"
-=======
-  "operationDetails" : {
-    "whatIsThis" : "어떤 거래인가요?",
-    "title" : "작업 세부 정보",
-    "type" : "유형",
-    "amount" : "금액",
-    "account" : "계정",
-    "date" : "날짜",
-    "currentValue" : "현재 가치",
-    "status" : "상태",
-    "confirmed" : "확인됨",
-    "failed" : "실패함",
-    "notConfirmed" : "확인되지 않음",
-    "fees" : "수수료",
-    "noFees" : "수수료 없음",
-    "from" : "수신",
-    "to" : "발신",
-    "identifier" : "트랜잭션 ID",
-    "viewOperation" : "탐색기에서 보기",
-    "showMore" : "{{recipients}} 자세히 표시",
-    "showLess" : "간단히 표시",
-    "tokenOperations" : "토큰 거래",
-    "subAccountOperations" : "부계정 거래",
-    "tokenTooltip" : "이 거래는 다음 토큰 거래와 관련이 있습니다",
-    "subAccountTooltip" : "이 거래는 다음 서브 계정 거래와 관련이 있습니다",
-    "internalOperations" : "내부 거래",
-    "internalOpTooltip" : "이 거래는 내부 거래입니다",
-    "details" : "{{ currency }} 세부정보",
-    "multipleAddresses" : "왜 주소가 여러 개인가요?",
-    "nft" : {
-      "name" : "토큰명",
-      "contract" : "토큰 계약",
-      "id" : "토큰 (NFT) ID",
-      "quantity" : "수량"
-    },
-    "extra" : {
-      "frozenAmount" : "동결 금액",
-      "unfreezeAmount" : "동결 해제 금액",
-      "votes" : "투표 ({{number}})",
-      "votesAddress" : "<2>{{name}}</2>에서 <0>{{votes}}</0>로",
-      "validators" : "검증인",
-      "redelegated" : "재위임됨",
-      "redelegatedFrom" : "다음으로부터 재위임됨",
-      "redelegatedTo" : "다음에게 재위임됨",
-      "redelegatedAmount" : "재위임된 금액",
-      "undelegated" : "위임 해제됨",
-      "undelegatedFrom" : "다음으로부터 위임 해제됨",
-      "undelegatedAmount" : "위임 해제 금액",
-      "rewardFrom" : "보상처",
-      "memo" : "메모",
-      "assetId" : "자산 ID",
-      "rewards" : "받은 보상",
-      "autoClaimedRewards" : "자동으로 청구된 보상",
-      "bondedAmount" : "본딩된 금액",
-      "unbondedAmount" : "언본딩된 금액",
-      "withdrawUnbondedAmount" : "출금된 금액",
-      "palletMethod" : "방법",
-      "transferAmount" : "이전 금액",
-      "validatorsCount" : "검증인 ({{number}})"
->>>>>>> ee8bfdb3
     }
   },
   "operationList": {
@@ -2092,31 +2002,10 @@
     "value": "가치",
     "header": "계정 배분 ({{count}})"
   },
-<<<<<<< HEAD
-  "elrond": {
-    "account": {
-      "subHeader": {
-        "cardTitle": "Elrond 제공",
-        "moreInfo": "자세한 정보",
-        "drawerTitle": "Elrond 통합",
-        "title": "이제 Ledger Live에서 Elrond eGold(EGLD) 토큰을 이용할 수 있습니다",
-        "description": "이제 Ledger Live로 eGold(EGLD) 토큰을 안전하게 보관하고 관리할 수 있습니다.",
-        "description2": "Elrond eGold(EGLD) 토큰은 Elrond 네트워크의 네이티브 토큰으로, 트랜잭션, 스테이킹, 스마트 계약, 거버넌스, 검증인 보상 등 모든 분야에 사용됩니다.",
-        "description3": "본사는 스테이킹, 네이티브 ESDT(Elrond 스탠다드 디지털 토큰) 지원 등의 다양한 기능을 추가하기 위해 Ellrond 팀과 활발히 협업 중입니다.",
-        "website": "인터넷 스케일 블록체인"
-      }
-    }
-  },
   "cardano": {
     "account": {
       "stakingRewardsBanner": {
         "cardTitle": "스테이킹 보상은 총 잔액에 포함되지 않습니다."
-=======
-  "cardano" : {
-    "account" : {
-      "stakingRewardsBanner" : {
-        "cardTitle" : "스테이킹 보상은 총 잔액에 포함되지 않습니다."
->>>>>>> ee8bfdb3
       }
     }
   },
@@ -2451,7 +2340,180 @@
       }
     }
   },
-<<<<<<< HEAD
+  "osmosis": {
+    "account": {
+      "subHeader": {
+        "cardTitle": "Figment 기반",
+        "moreInfo": "자세한 정보",
+        "drawerTitle": "Figment 기반",
+        "title": "이제 Ledger Live에서 OSMO 토큰을 사용할 수 있습니다.",
+        "description": "이제 Ledger Live로 OSMO 토큰을 관리하고 안전하게 보호할 수 있습니다.",
+        "description2": "OSMO 토큰은 OSMO 체인의 네이티브 토큰이며 트랜잭션과 스테이킹을 비롯하여 앞으로 공개될 다양한 기능에 사용됩니다.",
+        "website": "Figment 기반"
+      }
+    },
+    "memo": "메모",
+    "memoPlaceholder": "선택 사항",
+    "memoWarningText": "메모 기능을 사용할 때는 관련 정보를 수령인과 신중하게 확인하세요",
+    "delegation": {
+      "emptyState": {
+        "description": "자산을 위임하여 OSMO 보상을 받을 수 있습니다.",
+        "info": "위임은 어떤 원리인가요?",
+        "delegation": "보상 받기"
+      },
+      "commission": "커미션",
+      "totalStake": "총 스테이킹",
+      "claimRewards": "보상 수령",
+      "header": "위임",
+      "noRewards": "이용 가능한 보상이 없습니다",
+      "delegate": "추가",
+      "undelegate": "위임 해제",
+      "redelegate": "재위임",
+      "redelegateDisabledTooltip": "<0>{{days}}</0>에 재위임할 수 있습니다",
+      "redelegateMaxDisabledTooltip": "한 번에 <0>7</0>명 이상의 검증인을 재위임할 수 없습니다",
+      "undelegateDisabledTooltip": "한 번에 <0>7</0>명 이상의 검증인을 위임 해제할 수 없습니다",
+      "reward": "보상 수령",
+      "currentDelegation": "위임됨: <0>{{amount}}</0>",
+      "estYield": "추산 수익",
+      "activeTooltip": "위임된 금액이 보상을 생성합니다",
+      "inactiveTooltip": "위임되지 않은 금액은 보상을 생성하지 않습니다",
+      "minSafeWarning": "자금이 부족합니다",
+      "flow": {
+        "title": "위임하기",
+        "steps": {
+          "starter": {
+            "description": "OSMO 암호화폐를 검증인에게 위임하여 보상을 받을 수 있습니다.",
+            "bullet": [
+              "위임된 자산의 소유권은 귀하가 갖습니다",
+              "Ledger 장치를 이용하여 위임하세요",
+              "자산은 위임 해제 14일 후에 이용 가능합니다"
+            ],
+            "warning": {
+              "description": "검증인을 현명하게 선택하세요. 검증인이 부적절한 행동을 하는 경우 위임된 자산의 일부가 영구 손실될 수 있습니다."
+            }
+          },
+          "amount": {
+            "title": "금액"
+          },
+          "validator": {
+            "title": "검증인"
+          },
+          "connectDevice": {
+            "title": "장치"
+          },
+          "confirmation": {
+            "title": "확인",
+            "success": {
+              "title": "자산을 성공적으로 위임했습니다",
+              "text": "블록체인이 트랜잭션 검증을 완료하면 계정 잔금이 업데이트됩니다.",
+              "cta": "세부사항 보기"
+            },
+            "broadcastError": "트랜잭션이 실패한 것 같습니다. 잠시 기다려 트랜잭션 내역을 확인한 후 다시 시도하세요."
+          }
+        }
+      }
+    },
+    "claimRewards": {
+      "flow": {
+        "title": "보상 수령",
+        "steps": {
+          "claimRewards": {
+            "title": "보상",
+            "compound": "컴파운드",
+            "claim": "현금화",
+            "compoundOrClaim": "컴파운드 또는 현금화",
+            "compoundDescription": "위임된 금액에 보상이 추가됩니다",
+            "claimDescription": "보상이 이용 가능 잔금에 추가됩니다",
+            "compoundInfo": "<0>{{amount}}</0>의 보상을 획득했습니다. '계속'을 클릭하면, 바로 보상을 수령하고 동일한 검증인에게 자동 위임합니다.",
+            "claimInfo": "아래 검증인으로부터 <0>{{amount}}</0>의 수익을 획득했습니다. '계속'을 클릭하면, 바로 보상을 수령하고 이용 가능 잔액에 자동 추가됩니다.",
+            "selectLabel": "위임 선택"
+          },
+          "connectDevice": {
+            "title": "장치"
+          },
+          "confirmation": {
+            "title": "확인",
+            "label": "확인",
+            "success": {
+              "title": "보상을 성공적으로 현금화 했습니다",
+              "titleCompound": "성공적으로 보상에 복리를 적용했습니다.",
+              "text": "보상이 이용 가능 잔액에 추가되었습니다",
+              "textCompound": "귀하의 보상이 <0>{{amount}}</0>자동으로 <0>{{validator}}</0>에게 위임되었습니다",
+              "cta": "세부사항 보기"
+            },
+            "pending": {
+              "title": "트랜잭션 브로드캐스팅 중..."
+            },
+            "broadcastError": "트랜잭션이 실패한 것 같습니다. 잠시 기다려 트랜잭션 내역을 확인한 후 다시 시도하세요."
+          }
+        }
+      }
+    },
+    "redelegation": {
+      "flow": {
+        "title": "자산 재위임",
+        "steps": {
+          "starter": {
+            "title": "재위임",
+            "description": "재위임 기능을 이용해 손쉽게 검증인을 변경하세요. 하지만 재위임 시 14일 타임 락이 적용되기 때문에, 다시 변경을 원하는 경우 14일을 기다려야 합니다.",
+            "warning": "검증인을 현명하게 선택하세요. 검증인이 부적절한 행동을 하는 경우 위임된 자산의 일부가 영구 손실될 수 있습니다. 최대 <0>7개의 대기 중 재위임</0>이 있을 수 있습니다.",
+            "howDelegationWorks": "위임은 어떤 원리인가요?"
+          },
+          "validators": {
+            "title": "검증인",
+            "currentDelegation": "현재 위임",
+            "newDelegation": "새로운 위임",
+            "chooseValidator": "검증인 선택",
+            "warning": "다시 마음이 바뀌어 새로운 검증인 교체하고 재위임하려면 <0>14일</0>을 기다려야 합니다",
+            "amountLabel": "재위임할 금액"
+          },
+          "device": {
+            "title": "장치"
+          },
+          "confirmation": {
+            "title": "확인",
+            "success": {
+              "title": "귀하의 자산을 성공적으로 재위임했습니다",
+              "text": "블록체인이 트랜잭션 확인을 마치고 나면 재위임이 업데이트됩니다.",
+              "cta": "세부사항 보기"
+            },
+            "broadcastError": "트랜잭션이 실패한 것 같습니다. 잠시 기다려 트랜잭션 내역을 확인한 후 다시 시도하세요."
+          }
+        }
+      }
+    },
+    "undelegation": {
+      "header": "위임 해제",
+      "headerTooltip": "141일 타임 락이 끝나면 이용할 수 있습니다",
+      "inactiveTooltip": "위임되지 않은 금액은 보상을 생성하지 않습니다",
+      "flow": {
+        "title": "위임 해제 자산",
+        "steps": {
+          "amount": {
+            "title": "금액",
+            "subtitle": "위임 해제 절차 완료까지 <0>14일</0>이 소요됩니다.",
+            "warning": "보상은 즉시 현금화할 수 있습니다. 위임 해제 금액은 <0>14일 시간 잠금 후에 가용 잔금으로 되돌아옵니다.",
+            "fields": {
+              "validator": "검증인",
+              "amount": "위임 해제 금액"
+            }
+          },
+          "device": {
+            "title": "장치"
+          },
+          "confirmation": {
+            "title": "확인",
+            "success": {
+              "title": "귀하의 자산을 성공적으로 위임 해제했습니다.",
+              "description": "<0>{{amount}}</0>가 <0>{{validator}}</0>로부터 위임 해제되었습니다",
+              "cta": "세부사항 보기"
+            },
+            "broadcastError": "트랜잭션이 실패한 것 같습니다. 잠시 기다려 트랜잭션 내역을 확인한 후 다시 시도하세요."
+          }
+        }
+      }
+    }
+  },
   "polkadot": {
     "lockedBalance": "본딩됨",
     "lockedTooltip": "자산을 본딩 하여 검증인을 지정해야 보상을 받을 수 있습니다.",
@@ -2465,191 +2527,6 @@
       "emptyState": {
         "description": "자산을 본딩하고 검증인을 지명하여 보상을 받을 수 있습니다.",
         "info": "지명이 어떻게 이루어지는지"
-=======
-  "osmosis" : {
-    "account" : {
-      "subHeader" : {
-        "cardTitle" : "Figment 기반",
-        "moreInfo" : "자세한 정보",
-        "drawerTitle" : "Figment 기반",
-        "title" : "이제 Ledger Live에서 OSMO 토큰을 사용할 수 있습니다.",
-        "description" : "이제 Ledger Live로 OSMO 토큰을 관리하고 안전하게 보호할 수 있습니다.",
-        "description2" : "OSMO 토큰은 OSMO 체인의 네이티브 토큰이며 트랜잭션과 스테이킹을 비롯하여 앞으로 공개될 다양한 기능에 사용됩니다.",
-        "website" : "Figment 기반"
-      }
-    },
-    "memo" : "메모",
-    "memoPlaceholder" : "선택 사항",
-    "memoWarningText" : "메모 기능을 사용할 때는 관련 정보를 수령인과 신중하게 확인하세요",
-    "delegation" : {
-      "emptyState" : {
-        "description" : "자산을 위임하여 OSMO 보상을 받을 수 있습니다.",
-        "info" : "위임은 어떤 원리인가요?",
-        "delegation" : "보상 받기"
-      },
-      "commission" : "커미션",
-      "totalStake" : "총 스테이킹",
-      "claimRewards" : "보상 수령",
-      "header" : "위임",
-      "noRewards" : "이용 가능한 보상이 없습니다",
-      "delegate" : "추가",
-      "undelegate" : "위임 해제",
-      "redelegate" : "재위임",
-      "redelegateDisabledTooltip" : "<0>{{days}}</0>에 재위임할 수 있습니다",
-      "redelegateMaxDisabledTooltip" : "한 번에 <0>7</0>명 이상의 검증인을 재위임할 수 없습니다",
-      "undelegateDisabledTooltip" : "한 번에 <0>7</0>명 이상의 검증인을 위임 해제할 수 없습니다",
-      "reward" : "보상 수령",
-      "currentDelegation" : "위임됨: <0>{{amount}}</0>",
-      "estYield" : "추산 수익",
-      "activeTooltip" : "위임된 금액이 보상을 생성합니다",
-      "inactiveTooltip" : "위임되지 않은 금액은 보상을 생성하지 않습니다",
-      "minSafeWarning" : "자금이 부족합니다",
-      "flow" : {
-        "title" : "위임하기",
-        "steps" : {
-          "starter" : {
-            "description" : "OSMO 암호화폐를 검증인에게 위임하여 보상을 받을 수 있습니다.",
-            "bullet" : ["위임된 자산의 소유권은 귀하가 갖습니다", "Ledger 장치를 이용하여 위임하세요", "자산은 위임 해제 14일 후에 이용 가능합니다"],
-            "warning" : {
-              "description" : "검증인을 현명하게 선택하세요. 검증인이 부적절한 행동을 하는 경우 위임된 자산의 일부가 영구 손실될 수 있습니다."
-            }
-          },
-          "amount" : {
-            "title" : "금액"
-          },
-          "validator" : {
-            "title" : "검증인"
-          },
-          "connectDevice" : {
-            "title" : "장치"
-          },
-          "confirmation" : {
-            "title" : "확인",
-            "success" : {
-              "title" : "자산을 성공적으로 위임했습니다",
-              "text" : "블록체인이 트랜잭션 검증을 완료하면 계정 잔금이 업데이트됩니다.",
-              "cta" : "세부사항 보기"
-            },
-            "broadcastError" : "트랜잭션이 실패한 것 같습니다. 잠시 기다려 트랜잭션 내역을 확인한 후 다시 시도하세요."
-          }
-        }
-      }
-    },
-    "claimRewards" : {
-      "flow" : {
-        "title" : "보상 수령",
-        "steps" : {
-          "claimRewards" : {
-            "title" : "보상",
-            "compound" : "컴파운드",
-            "claim" : "현금화",
-            "compoundOrClaim" : "컴파운드 또는 현금화",
-            "compoundDescription" : "위임된 금액에 보상이 추가됩니다",
-            "claimDescription" : "보상이 이용 가능 잔금에 추가됩니다",
-            "compoundInfo" : "<0>{{amount}}</0>의 보상을 획득했습니다. '계속'을 클릭하면, 바로 보상을 수령하고 동일한 검증인에게 자동 위임합니다.",
-            "claimInfo" : "아래 검증인으로부터 <0>{{amount}}</0>의 수익을 획득했습니다. '계속'을 클릭하면, 바로 보상을 수령하고 이용 가능 잔액에 자동 추가됩니다.",
-            "selectLabel" : "위임 선택"
-          },
-          "connectDevice" : {
-            "title" : "장치"
-          },
-          "confirmation" : {
-            "title" : "확인",
-            "label" : "확인",
-            "success" : {
-              "title" : "보상을 성공적으로 현금화 했습니다",
-              "titleCompound" : "성공적으로 보상에 복리를 적용했습니다.",
-              "text" : "보상이 이용 가능 잔액에 추가되었습니다",
-              "textCompound" : "귀하의 보상이 <0>{{amount}}</0>자동으로 <0>{{validator}}</0>에게 위임되었습니다",
-              "cta" : "세부사항 보기"
-            },
-            "pending" : {
-              "title" : "트랜잭션 브로드캐스팅 중..."
-            },
-            "broadcastError" : "트랜잭션이 실패한 것 같습니다. 잠시 기다려 트랜잭션 내역을 확인한 후 다시 시도하세요."
-          }
-        }
-      }
-    },
-    "redelegation" : {
-      "flow" : {
-        "title" : "자산 재위임",
-        "steps" : {
-          "starter" : {
-            "title" : "재위임",
-            "description" : "재위임 기능을 이용해 손쉽게 검증인을 변경하세요. 하지만 재위임 시 14일 타임 락이 적용되기 때문에, 다시 변경을 원하는 경우 14일을 기다려야 합니다.",
-            "warning" : "검증인을 현명하게 선택하세요. 검증인이 부적절한 행동을 하는 경우 위임된 자산의 일부가 영구 손실될 수 있습니다. 최대 <0>7개의 대기 중 재위임</0>이 있을 수 있습니다.",
-            "howDelegationWorks" : "위임은 어떤 원리인가요?"
-          },
-          "validators" : {
-            "title" : "검증인",
-            "currentDelegation" : "현재 위임",
-            "newDelegation" : "새로운 위임",
-            "chooseValidator" : "검증인 선택",
-            "warning" : "다시 마음이 바뀌어 새로운 검증인 교체하고 재위임하려면 <0>14일</0>을 기다려야 합니다",
-            "amountLabel" : "재위임할 금액"
-          },
-          "device" : {
-            "title" : "장치"
-          },
-          "confirmation" : {
-            "title" : "확인",
-            "success" : {
-              "title" : "귀하의 자산을 성공적으로 재위임했습니다",
-              "text" : "블록체인이 트랜잭션 확인을 마치고 나면 재위임이 업데이트됩니다.",
-              "cta" : "세부사항 보기"
-            },
-            "broadcastError" : "트랜잭션이 실패한 것 같습니다. 잠시 기다려 트랜잭션 내역을 확인한 후 다시 시도하세요."
-          }
-        }
-      }
-    },
-    "undelegation" : {
-      "header" : "위임 해제",
-      "headerTooltip" : "141일 타임 락이 끝나면 이용할 수 있습니다",
-      "inactiveTooltip" : "위임되지 않은 금액은 보상을 생성하지 않습니다",
-      "flow" : {
-        "title" : "위임 해제 자산",
-        "steps" : {
-          "amount" : {
-            "title" : "금액",
-            "subtitle" : "위임 해제 절차 완료까지 <0>14일</0>이 소요됩니다.",
-            "warning" : "보상은 즉시 현금화할 수 있습니다. 위임 해제 금액은 <0>14일 시간 잠금 후에 가용 잔금으로 되돌아옵니다.",
-            "fields" : {
-              "validator" : "검증인",
-              "amount" : "위임 해제 금액"
-            }
-          },
-          "device" : {
-            "title" : "장치"
-          },
-          "confirmation" : {
-            "title" : "확인",
-            "success" : {
-              "title" : "귀하의 자산을 성공적으로 위임 해제했습니다.",
-              "description" : "<0>{{amount}}</0>가 <0>{{validator}}</0>로부터 위임 해제되었습니다",
-              "cta" : "세부사항 보기"
-            },
-            "broadcastError" : "트랜잭션이 실패한 것 같습니다. 잠시 기다려 트랜잭션 내역을 확인한 후 다시 시도하세요."
-          }
-        }
-      }
-    }
-  },
-  "polkadot" : {
-    "lockedBalance" : "본딩됨",
-    "lockedTooltip" : "자산을 본딩 하여 검증인을 지정해야 보상을 받을 수 있습니다.",
-    "unlockingBalance" : "본딩 해제",
-    "unlockingTooltip" : "언본딩 자산은 28일 동안 잠금 상태를 유지한 후 출금이 가능합니다.",
-    "unlockedBalance" : "언본딩된",
-    "unlockedTooltip" : "언본딩된 자산은 출금 거래를 통해 이동할 수 있습니다.",
-    "networkFees" : "네트워크 수수료는 폴카닷 컨센서스에 의해 자동으로 설정되며, 사용자는 장치에서 네트워크 수수료를 검토할 수 없습니다",
-    "bondedBalanceBelowMinimum" : "본딩된 잔액이 현재 최소 금액 {{minimumBondBalance}} 미만입니다. 사용자가 지명한 검증인이 제거될 위험이 있습니다.",
-    "nomination" : {
-      "emptyState" : {
-        "description" : "자산을 본딩하고 검증인을 지명하여 보상을 받을 수 있습니다.",
-        "info" : "지명이 어떻게 이루어지는지"
->>>>>>> ee8bfdb3
       },
       "header": "지명",
       "nominate": "지명",
@@ -4007,7 +3884,6 @@
     "messageHash": "메시지 해시",
     "message": "메시지"
   },
-<<<<<<< HEAD
   "TransactionConfirm": {
     "title": "거래를 장치에서 확인하고 완료하세요",
     "warning": "장치에 표시된 주소가 {{recipientWording}}의 주소와 정확히 일치하는지 항상 확인하세요.",
@@ -4035,50 +3911,14 @@
     "recipientWording": {
       "send": "수령인",
       "delegate": "검증인",
+      "redelegate": "검증인",
       "undelegate": "검증인",
       "claimReward": "보상 수령인",
+      "claimRewardCompound": "보상을 받을 검증인",
       "optIn": "수령인",
       "nominate": "검증인",
       "erc721": {
         "transfer": "수령인"
-=======
-  "TransactionConfirm" : {
-    "title" : "거래를 장치에서 확인하고 완료하세요",
-    "warning" : "장치에 표시된 주소가 {{recipientWording}}의 주소와 정확히 일치하는지 항상 확인하세요.",
-    "secureContract" : "장치의 예치금 세부사항을 확인한 후 전송하세요. 연락처 주소는 안전하게 제공되어 따로 인증할 필요 없습니다.",
-    "verifyData" : "언제나 거래 세부사항을 장치에서 확인하세요.",
-    "warningWording" : {
-    },
-    "titleWording" : {
-      "send" : "거래를 장치에서 확인하고 완료하세요",
-      "claimReward" : "거래를 장치에서 확인하고 완료하세요",
-      "freeze" : "거래를 장치에서 확인하고 완료하세요",
-      "unfreeze" : "거래를 장치에서 확인하고 완료하세요",
-      "vote" : "거래를 장치에서 확인하고 완료하세요",
-      "delegate" : "거래를 장치에서 확인하고 완료하세요",
-      "undelegate" : "거래를 장치에서 확인하고 완료하세요",
-      "redelegate" : "거래를 장치에서 확인하고 완료하세요",
-      "claimRewardCompound" : "거래를 장치에서 확인하고 완료하세요",
-      "nominate" : "거래를 장치에서 확인하고 완료하세요",
-      "chill" : "거래를 장치에서 확인하고 완료하세요",
-      "bond" : "거래를 장치에서 확인하고 완료하세요",
-      "unbond" : "거래를 장치에서 확인하고 완료하세요",
-      "rebond" : "거래를 장치에서 확인하고 완료하세요",
-      "withdrawUnbonded" : "거래를 장치에서 확인하고 완료하세요",
-      "setController" : "거래를 장치에서 확인하고 완료하세요"
-    },
-    "recipientWording" : {
-      "send" : "수령인",
-      "delegate" : "검증인",
-      "redelegate" : "검증인",
-      "undelegate" : "검증인",
-      "claimReward" : "보상 수령인",
-      "claimRewardCompound" : "보상을 받을 검증인",
-      "optIn" : "수령인",
-      "nominate" : "검증인",
-      "erc721" : {
-        "transfer" : "수령인"
->>>>>>> ee8bfdb3
       },
       "erc1155": {
         "transfer": "수령인"
@@ -4803,28 +4643,10 @@
       "title": "스텔라 트랜잭션을 수행하려면 다중서명을 비활성화하세요"
     }
   },
-<<<<<<< HEAD
   "cryptoOrg": {
-    "account": {
-      "subHeader": {
-        "cardTitle": "Crypto.org에서 제공됨",
-        "moreInfo": "자세한 정보",
-        "drawerTitle": "Crypto.org 통합",
-        "title": "이제 Ledger Live에서 Crypto.org(CRO) 토큰을 사용할 수 있습니다",
-        "description": "이제 CRO(Crypto.org) 토큰 관리를 시작하고 Ledger Live를 통해 토큰을 보호할 수 있습니다.",
-        "description2": "Crypto.org(CRO) 토큰은 Crypto.org 체인의 기본 토큰이며 트랜잭션, 스테이킹 및 향후 많은 기능에 사용됩니다.",
-        "website": "모든 지갑의 암호화폐"
-      }
-    },
     "memo": "메모",
     "memoPlaceholder": "선택 사항",
     "memoWarningText": "메모 기능을 사용할 때는 해당 정보를 수령인과 신중하게 확인하세요"
-=======
-  "cryptoOrg" : {
-    "memo" : "메모",
-    "memoPlaceholder" : "선택 사항",
-    "memoWarningText" : "메모 기능을 사용할 때는 해당 정보를 수령인과 신중하게 확인하세요"
->>>>>>> ee8bfdb3
   },
   "hedera": {
     "name": "헤데라",
