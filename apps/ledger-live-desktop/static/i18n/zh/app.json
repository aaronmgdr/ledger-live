{
  "calendar": {
    "today": "今天",
    "tomorrow": "明天",
    "yesterday": "昨天",
    "transactionDate": "交易日期"
  },
  "platform": {
    "flows": {
      "requestAccount": {
        "title": "选择账户"
      },
      "broadcast": {
        "toast": {
          "title": "交易已发送！",
          "text": "点击这里查看操作详情"
        }
      }
    },
    "app": {
      "informations": {
        "title": "信息",
        "website": "网站"
      }
    },
    "catalog": {
      "title": "发现",
      "branch": {
        "soon": "敬请期待",
        "experimental": "实验性的",
        "debug": "除错"
      },
      "banner": {
        "title": "探索我们的 Live 应用目录",
        "description": "我们正努力使您能够访问 DeFi, NFT 以及更广的世界，就在 Ledger Live 里面，安全地，进行访问。"
      },
      "twitterBanner": {
        "description": "告诉我们下一个您想要在 Ledger Live 上看到的带有哈希标签的服务",
        "tweetText": "下一个 Ledger 应用应该是..."
      },
      "pollCTA": {
        "title": "调查",
        "description": "您想要在 Ledger Live 中看到哪种服务？",
        "button": "让我们来投票吧！"
      },
      "developerCTA": {
        "title": "面向开发者",
        "description": "您所需要的将您的应用程序整合到 Ledger Live 的全部信息。",
        "button": "前往门户页面"
      }
    },
    "disclaimer": {
      "title": "外部应用",
      "description": "您将被转到一个不由 Ledger 操作的应用程序。",
      "legalAdvice": "这个应用程序不由 Ledger 操作。Ledger 不对此类应用程序的服务质量或造成的任何资金损失负责。\n\n一定要确保仔细核实您的设备上显示的信息。",
      "checkbox": "不要再提醒我。",
      "CTA": "继续"
    }
  },
  "common": {
    "never": "从不",
    "apply": "应用",
    "done": "完成",
    "confirm": "确认",
    "reject": "拒绝",
    "cancel": "取消",
    "getSupport": "获取支持",
    "delete": "从资产组合中删除账户",
    "launch": "启动",
    "continue": "继续",
    "previous": "上一步",
    "learnMore": "了解更多",
    "help": "帮助",
    "needHelp": "需要帮助？",
    "areYouSure": "是否确定?",
    "selectAccount": "选择账户",
    "selectAccountNoOption": "不存在与 \"{{accountName}}\" 匹配的账户",
    "selectCurrency": "选择加密资产",
    "selectCurrencyNoOption": "不存在加密资产 {{currencyName}}",
    "selectCurrencyEmptyOption": "没有加密货币资产",
    "selectValidatorNoOption": "不存在与 \"{{accountName}}\" 匹配的验证者",
    "selectNoResults": "未找到与 \"{{query}} \" 匹配的结果",
    "sortBy": "排序方式",
    "save": "保存",
    "lock": "锁定",
    "showMore": "显示更多",
    "back": "返回",
    "reset": "重置",
    "retry": "重试",
    "range": "范围",
    "stop": "停止",
    "updateNow": "立即更新",
    "close": "关闭",
    "eastern": "东方",
    "western": "西方",
    "reverify": "重新验证",
    "verify": "验证",
    "verifyMyAddress": "验证我的地址",
    "copy": "复制",
    "copied": "已复制",
    "addressCopied": "地址已复制",
    "addressCopiedSuspicious": "复制的地址和剪贴板中的地址不匹配。",
    "experimentalFeature": "实验性功能",
    "information": "信息",
    "search": "搜索中...",
    "searchWithoutEllipsis": "搜索",
    "manage": "管理",
    "lockScreen": {
      "title": "欢迎回来",
      "subTitle": null,
      "description": "请输入您的密码后继续操作",
      "inputPlaceholder": "输入您的密码",
      "lostPassword": "我忘记了密码"
    },
    "sync": {
      "syncing": "正在同步...",
      "upToDate": "已同步",
      "outdated": "已暂停",
      "needsMigration": "点击更新账户",
      "error": "同步错误",
      "refresh": "刷新",
      "devTools": "开发工具"
    },
    "exchange": "兑换",
    "info": "信息",
    "connectDevice": "连接您的设备"
  },
  "devices": {
    "nanoS": "Nano S",
    "nanoSP": "Nano S Plus",
    "nanoX": "Nano X",
    "blue": "Blue"
  },
  "operation": {
    "type": {
      "IN": "已接收",
      "OUT": "已发送",
      "NFT_IN": "已收到的 NFT",
      "NFT_OUT": "已发送的 NFT",
      "CREATE": "已创建",
      "REVEAL": "已显示",
      "DELEGATE": "已委托",
      "REDELEGATE": "已重新委托",
      "UNDELEGATE": "已解除委托",
      "SUPPLY": "已存入",
      "REDEEM": "已提取",
      "APPROVE": "已批准",
      "VOTE": "已投票",
      "FREEZE": "已冻结",
      "UNFREEZE": "已解冻",
      "REWARD": "已申领的奖励",
      "FEES": "费用",
      "OPT_IN": "选择加入",
      "OPT_OUT": "选择退出",
      "CLOSE_ACCOUNT": "关闭账户",
      "BOND": "绑定",
      "UNBOND": "解绑",
      "REWARD_PAYOUT": "奖励",
      "SLASH": "Slash 削减惩罚",
      "WITHDRAW_UNBONDED": "提取",
      "NOMINATE": "提名",
      "CHILL": "清除提名",
      "SET_CONTROLLER": "设置控制器"
    }
  },
  "byteSize": {
    "bytes": "{{size}} 字节",
    "kbUnit": "{{size}} KB",
    "mbUnit": "{{size}} MB"
  },
  "time": {
    "minute": "分钟",
    "minute_plural": "分钟",
    "hour": "小时",
    "hour_plural": "小时",
    "range": {
      "day": "1 天",
      "week": "1 周",
      "month": "1 月",
      "year": "1 年",
      "all": "全部"
    }
  },
  "fees": {
    "advanced": "高级",
    "custom": "自定义",
    "fast": "快",
    "high": "高",
    "low": "低",
    "slow": "慢",
    "standard": "标准",
    "medium": "中",
    "feesAmount": "费用额度"
  },
  "sidebar": {
    "card": "卡",
    "learn": "学习",
    "menu": "菜单",
    "stars": "已标星账户",
    "accounts": "账户",
    "manager": "管理器",
    "exchange": "买入 / 卖出",
    "swap": "互换",
    "lend": "借出",
    "catalog": "发现",
    "market": "市场"
  },
  "stars": {
    "placeholder": "星标账户以在此显示。",
    "tooltip": "星标账户"
  },
  "bridge": {
    "modalTitle": "打开设备桥接",
    "openHeader": "通过 WebSocket 曝露您的设备账户",
    "openDescription": "打开桥接使您的所有账户曝露给第三方应用程序。",
    "openedHeader": "{{appName}} 已打开桥接",
    "openedDescription": "您现在可以通过 WebSocket 在第三方网页应用程序上访问您的 {{appName}} 账户。",
    "completeHeader": "桥接会话已完成",
    "completeDescription": "Websocket 桥接现已关闭。",
    "openButton": "打开",
    "disconnectButton": "断开连接"
  },
  "swap2": {
    "title": "互换",
    "tabs": {
      "exchange": "兑换",
      "history": "历史记录",
      "kyc": "KYC（了解您的客户）"
    },
    "form": {
      "changeCTA": "更改",
      "ratesDrawer": {
        "title": "费率",
        "quote": "报价",
        "receive": "接收"
      },
      "details": {
        "label": {
          "provider": "提供方",
          "rate": "费率",
          "fees": "网络费用",
          "target": "目标账户"
        },
        "tooltip": {
          "provider": "lorem ipsum",
          "rate": "lorem ipsum",
          "fees": "lorem ipsum"
        },
        "noAccount": "创建一个账户以接收 {{name}}",
        "noAccountCTA": "添加账户"
      },
      "from": {
        "title": "从",
        "max": "最大值",
        "accountPlaceholder": "选择来源",
        "currencyDisabledTooltip": "这种货币还不能用于互换"
      },
      "to": {
        "title": "到"
      },
      "notAvailable": {
        "title": "互换在您所在的地区尚不可用",
        "content": "请多一点耐心，<br/>我们将很快推出这一功能"
      },
      "providers": {
        "kyc": {
          "required": "您需要完成您的 KYC（了解您的客户）",
          "complete": "完成 KYC",
          "update": "刷新 KYC",
          "rejected": "KYC 被拒绝，重新开始验证",
          "rejectedContactProviderSupport": "KYC 被拒绝，请联系 {{providerName}} 客服",
          "updateRequired": "完成或更新您的 KYC（了解您的客户）",
          "status": {
            "pending": "KYC 待处理",
            "approved": "KYC 已批准",
            "closed": "KYC 被拒绝",
            "upgradeRequired": "KYC（了解您的客户）不足"
          }
        },
        "login": {
          "required": "您需要登录此供应方",
          "complete": "登录"
        },
        "mfa": {
          "required": "您需要在此供应方处设置多重身份验证",
          "complete": "设置多重身份验证"
        },
        "withdrawalsBlockedError": {
          "message": "您的提取请求已被 {{providerName}} 阻止。\n\n请联系对方客服了解更多信息。"
        }
      }
    },
    "history": {
      "disclaimer": "您的互换桌面交易没有与 Ledger Live 手机应用程序同步",
      "empty": {
        "title": "您之前的互换会显示在这里",
        "description": "要么您还未进行过任何互换，亦或 Ledger Live 在此期间被重置了。"
      },
      "export": "导出操作",
      "exporting": "正在导出……"
    },
    "kyc": {
      "updateRequired": "在您更新应用程序之前，我们无法完成 KYC 程序",
      "wyre": {
        "disclaimer": "您的信息由 LEDGER 代表收集并传输给 WYRE 用于 KYC 目的。如需更多信息，请查阅我们的",
        "policy": "隐私政策",
        "title": "核实您的身份",
        "subtitle": "请输入您的信息以使用 Wyre 互换。",
        "cta": "继续",
        "pending": {
          "cta": "继续",
          "title": "您的信息已提交审批",
          "subtitle": "通常需要几分钟时间来完成审阅",
          "link": "了解关于 KYC 的更多信息",
          "info": "身份验证：已提交"
        },
        "closed": {
          "cta": "重置 KYC",
          "title": "KYC 申请被拒绝",
          "subtitle": "Wyre 拒绝了您为 KYC 目的提供的数据",
          "link": "了解关于 KYC 的更多信息"
        },
        "form": {
          "firstName": "名字",
          "lastName": "姓氏",
          "street1": "街道地址第 1 行",
          "street2": "街道地址第 2 行",
          "city": "城市",
          "state": "州/省/直辖市/自治区",
          "country": "国家/地区",
          "postalCode": "邮政编码",
          "dateOfBirth": "出生日期",
          "firstNamePlaceholder": "输入您的名字",
          "lastNamePlaceholder": "输入您的姓氏",
          "street1Placeholder": "例如：枫树街 13 号",
          "street2Placeholder": "例如：枫树街 13 号",
          "cityPlaceholder": "例如：圣何塞",
          "postalCodePlaceholder": "输入您的 5 位数邮政编码",
          "dateOfBirthPlaceholder": "月/日/年",
          "firstNameError": "输入您的名字以继续",
          "lastNameError": "输入您的姓氏以继续",
          "street1Error": "输入您的地址",
          "cityError": "输入您在美国居住的城市",
          "postalCodeError": "输入一个有效的美国邮政编码",
          "dateOfBirthError": "输入您的出生日期",
          "dateOfBirthValidationError": "输入一个有效的出生日期"
        }
      }
    },
    "exchangeDrawer": {
      "title": "确认您的交易",
      "completed": {
        "title": "交易播送成功",
        "description": "您的互换操作已经发送到网络上确认。请等待您的交易被确认，并等待供应方处理和发送您的 {{targetCurrency}}。",
        "disclaimer": "记下您的互换 ID 号码，以防您需要来自 <0><0> {{provider}}</0> 支持</0> 的协助。",
        "seeDetails": "查看详情"
      }
    }
  },
  "swap": {
    "title": "互换",
    "titleCrypto": "互换 {{currency}}",
    "whatIsSwap": "什么是互换（ Swap）？",
    "decentralizedSwapAvailable": "进行某些交易时，您可以考虑使用去中心化互换。探索 <0>ParaSwap</0> 和 <1>1inch</1>。",
    "paraswap": {
      "cta": " 一探究竟",
      "description": "寻找 Paraswap？它已被移动到 Discover（发现）选项卡。"
    },
    "tabs": {
      "exchange": "兑换",
      "history": "历史记录"
    },
    "history": {
      "disclaimer": "您的互换桌面交易没有与 Ledger Live 手机应用程序同步",
      "empty": {
        "title": "您之前的互换会显示在这里",
        "description": "要么您还未进行过任何互换，亦或 Ledger Live 在此期间被重置了。"
      }
    },
    "landing": {
      "title": "互换您的资产",
      "continue": "继续",
      "sorry": "服务暂时不可用，或在您的国家不可用"
    },
    "missingApp": {
      "title": "请在您的设备上安装 {{appName}} 应用程序",
      "subtitle": "前往 Manager（管理器）并安装 {{appName}} 应用程序以互换资产",
      "cta": "前往管理器"
    },
    "outdatedApp": {
      "title": "请在您的设备上更新 {{appName}} 应用程序",
      "subtitle": "前往管理器并更新 {{appName}} 应用程序以互换资产。",
      "cta": "前往管理器"
    },
    "providers": {
      "title": "选择一个供应方来互换加密货币",
      "learnMore": "什么是互换（Swap）？",
      "kycRequired": "所需的 KYC",
      "cta": "继续",
      "kyc": {
        "notAvailable": "{{provider}} 在您的位置不可用",
        "status": {
          "required": "所需的 KYC",
          "pending": "KYC 待处理",
          "approved": "KYC 已批准！",
          "closed": "KYC 被拒绝"
        }
      }
    },
    "ip": {
      "title": "欢迎使用互换（Swap）",
      "subtitle": "直接从您的 Ledger 设备上交换加密货币资产。",
      "disclaimer": "继续即表示您同意您的位置数据将共享给第三方服务提供商，以使他们遵守其 AML/KYC （反洗钱/了解您的用户）程序。"
    },
    "kyc": {
      "updateRequired": "在您更新应用程序之前，我们无法完成 KYC 程序",
      "wyre": {
        "disclaimer": "您的信息由 LEDGER 代表收集并传输给 WYRE 用于 KYC 目的。如需更多信息，请查阅我们的",
        "policy": "隐私政策",
        "title": "核实您的身份",
        "subtitle": "请输入您的信息以使用 Wyre 互换。",
        "pending": {
          "cta": "继续",
          "title": "尚待批准",
          "subtitle": "您的信息已提交给 Wyre 审批。",
          "link": "了解关于 KYC 的更多信息"
        },
        "closed": {
          "cta": "重置 KYC",
          "title": "KYC 申请被拒绝",
          "subtitle": "Wyre 拒绝了您为 KYC 目的提供的数据",
          "link": "了解关于 KYC 的更多信息"
        },
        "form": {
          "firstName": "名字",
          "lastName": "姓氏",
          "street1": "街道地址第 1 行",
          "street2": "街道地址第 2 行",
          "city": "城市",
          "state": "州/省/直辖市/自治区",
          "country": "国家/地区",
          "postalCode": "邮政编码",
          "dateOfBirth": "出生日期",
          "firstNamePlaceholder": "输入您的名字",
          "lastNamePlaceholder": "输入您的姓氏",
          "street1Placeholder": "例如：枫树街 13 号",
          "street2Placeholder": "例如：枫树街 13 号",
          "cityPlaceholder": "例如：圣何塞",
          "postalCodePlaceholder": "输入您的 5 位数邮政编码",
          "dateOfBirthPlaceholder": "月/日/年",
          "firstNameError": "输入您的名字以继续",
          "lastNameError": "输入您的姓氏以继续",
          "street1Error": "输入您的地址",
          "cityError": "输入您在美国居住的城市",
          "postalCodeError": "输入一个有效的美国邮政编码",
          "dateOfBirthError": "输入您的出生日期",
          "dateOfBirthValidationError": "输入一个有效的出生日期"
        }
      }
    },
    "form": {
      "resetKYC": "重置您的 KYC 并更新 Live 以便与 Wyre 进行互换",
      "resetKYCCTA": "重置 KYC",
      "amount": "数额",
      "from": {
        "title": "从",
        "account": "账户",
        "amount": "发送数额",
        "currency": "加密资产"
      },
      "to": {
        "title": "到",
        "account": "账户",
        "amount": "待收数额",
        "currency": "加密资产",
        "addAccountCTA": "添加新账户"
      },
      "tradeMethod": {
        "title": "费率",
        "float": "浮动汇率",
        "floatUnavailable": "这对货币不支持浮动汇率",
        "fixed": "固定汇率",
        "fixedUnavailable": "这对货币不支持固定汇率",
        "floatDesc": "您的数额会根据市场条件而变动。",
        "fixedDesc": "即使市场条件发生变化，您的数额也会保持不变。每60秒更新一次。",
        "by": "提供方"
      },
      "exchange": "兑换",
      "helpCTA": "什么是互换（Swap）？",
      "bubble": "我们使用固定汇率，这是您将收到的确切数额。",
      "noAccounts": "您没有存有余额的 {{currencyName}} 账户",
      "noApp": "未安装 {{currencyName}} 应用程序。",
      "outdatedApp": "{{currencyName}} 应用有可用的更新",
      "loadingRates": "正在加载汇率..."
    },
    "unauthorizedRatesModal": {
      "title": "Ledger Live 需要更新",
      "subtitle": "请将 Ledger Live 更新到最新版本，并重新验证您的身份，以便与 Wyre 进行互换",
      "cta": "重置验证"
    },
    "resetThirdPartyDataModal": {
      "title": "删除您的本地第三方数据",
      "subtitle": "删除您的本地第三方数据。您可能需要重新提交了解您的客户 (KYC) 信息并/或重新登录，从而访问我们的合作伙伴提供的服务。",
      "cta": "确认"
    },
    "modal": {
      "title": "互换",
      "steps": {
        "summary": {
          "title": "概要",
          "from": "从",
          "to": "到",
          "toExchange": "发送数额",
          "toReceive": "待收数额",
          "terms": "条款和条件",
          "disclaimer": {
            "description": "点击\"确认\"后，就意味着我认可并接受此服务完全由 <0>{{provider}}</0> 治理",
            "acceptedDescription": "此服务完全由 <0>{{provider}}</0> 治理"
          },
          "details": {
            "provider": "提供方",
            "tradeMethod": {
              "title": "类型",
              "float": "浮动汇率",
              "fixed": "固定汇率"
            },
            "address": "地址"
          }
        },
        "device": {
          "title": "设备"
        },
        "dependencies": {
          "title": "检查应用"
        },
        "finished": {
          "title": "待处理",
          "subtitle": "互换播送成功 ",
          "swap": "您的互换代码：",
          "seeDetails": "查看详情",
          "disclaimer": "记下您的互换 ID 号码，以防您需要来自 <0><0> {{provider}}</0> 支持</0> 的协助。",
          "description": "您的互换操作已经发送到网络上确认。最多一个小时后，您就可以收到您的 {{targetCurrency}}。"
        }
      }
    },
    "operationDetailsModal": {
      "title": "互换",
      "provider": "提供方",
      "txid": "互换代码",
      "status": "状态",
      "statusTooltips": {
        "expired": "请使用您的互换代码联系互换服务提供方以了解更多详情。",
        "refunded": "请使用您的互换代码联系互换服务提供方以了解更多详情。",
        "pending": "请稍候片刻，互换提供方正在处理该交易。",
        "onhold": "请使用您的互换代码联系互换服务提供方以解决这一情况。",
        "finished": "您的互换已成功完成"
      },
      "date": "日期",
      "from": "从",
      "fromAddress": "初始地址",
      "fromAddress_plural": "初始地址",
      "to": "到",
      "toProvider": "提供方地址",
      "initialAmount": "初始额",
      "creditedAmount": "贷记额"
    }
  },
  "lottieDebugger": {
    "buttonTitle": "测试"
  },
  "fullNode": {
    "status": "状态",
    "connect": "连接",
    "disconnect": "断开连接",
    "checkNodeSettings": "验证节点设置",
    "edit": "编辑",
    "modal": {
      "title": "连接比特币完整节点",
      "disconnectTitle": "断开连接完整节点",
      "steps": {
        "landing": {
          "header": "启动您的全部节点。不要信任，验证。",
          "description": "一个比特币的完整节点验证所有交易和区块，使您能够在为比特币网络做出贡献的同时无需信任地使用比特币。",
          "list": {
            "item1": "在拥有足够资源的设备上设置 Bitcoin Core（比特币核心）。",
            "item2": "等待您的节点完全同步。",
            "item3": "注意您的节点的 RPC 凭据、IP 地址和端口号。"
          },
          "disclaimer": "运行一个完整节点需要一台拥有足够资源的计算机和一个不受数据限制的宽带连接。"
        },
        "node": {
          "title": "Node（节点）",
          "connectionSteps": {
            "notConnected": {
              "header": "输入您的节点参数",
              "disclaimer": "您的全部节点必须在连接 Ledger Live 之前被完全同步。",
              "fields": {
                "nodeHost": {
                  "title": "主机",
                  "tooltip": "如果节点在此计算机上运行，则应保持默认值，或者替换节点 IP 地址和端口号。"
                },
                "rpcCredentials": {
                  "title": "RPC 凭据",
                  "tooltip": "请输入您的节点 RPC 用户名和密码，可在 bitcoin.conf 文件里找到。",
                  "usernamePlaceholder": "用户名",
                  "passwordPlaceholder": "密码"
                },
                "tls": {
                  "title": "使用 TLS",
                  "tooltip": "启用传输层安全性，例如，在使用托管节点解决方案时。"
                }
              }
            },
            "connecting": {
              "header": "正在测试节点连接",
              "description": "请稍等，我们正在检查您的完整节点是否有响应。"
            },
            "success": {
              "header": "完整节点连接成功",
              "description": "您现在可以配置您的完整节点来扫描您在区块链上的账户。"
            },
            "failure": {
              "header": "Could not reach full node（无法访问全节点）",
              "description": "请确保您的节点完全同步并验证其连接设置。"
            }
          }
        },
        "device": {
          "title": "设备",
          "connectionSteps": {
            "pending": {
              "header": "正在从设备获取账户",
              "description": "请稍候，正在将待扫描的账户添加到节点配置文件中。"
            },
            "success": {
              "header": "账户已添加至节点配置",
              "description": "配置文件已保存到用户数据文件夹。 它允许 Ledger SatStack 连接到您的完整节点，并允许其扫描您在区块链上的账户。",
              "cta": "查看用户数据"
            }
          }
        },
        "accounts": {
          "title": "Account（账户）",
          "existing": "待扫描的现有账户",
          "toScan": "待扫描的账户",
          "toScanDescription": "每个地址类别中待扫描的账户",
          "toScanTooltip": "仅当您有10个以上 BTC 账户时才会增加。初始扫描速度会更慢。 "
        },
        "satstack": {
          "title": "SatStack",
          "connectionSteps": {
            "notConnected": {
              "header": "下载并运行 Ledger SatStack",
              "description": "Ledger SatStack 是一个小型应用程序，允许 Ledger Live 与您的全节点通话。请在您继续之前下载并运行它。",
              "disclaimer": "必须运行 SatStack 后，Ledger Live 才能连接到您的完整节点。考虑将其设置为在您计算机启动时自动启动。",
              "cta": "下载 SatStack"
            },
            "satstack-disconnected": {
              "header": "Could not reach SatStack（无法访问 SatStack）",
              "description": "请验证 SatStack 正在此计算机上运行。"
            },
            "satstack-outdated": {
              "header": "请升级 SatStack",
              "description": "您正在使用的 SatStack 版本过旧，可能存在漏洞或不兼容。"
            },
            "node-disconnected": {
              "header": "Could not reach full node（无法访问全节点）",
              "description": "请验证您节点的可访问性，且您输入了正确的连接设置。"
            },
            "invalid-chain": {
              "header": "无效链标题",
              "description": "tooltip 工具提示的无效链描述"
            },
            "initializing": {
              "header": "Loading（加载中）",
              "description": ""
            },
            "ready": {
              "header": "Ready（准备就绪）",
              "description": "完整节点已完全同步。您的比特币账户余额现在是正确的。"
            },
            "syncing": {
              "header": "正在进行节点同步……",
              "description": "最近的交易可能尚不可见，因此比特币账户余额可能不正确。如果可能，请连续运行您的节点以使其保持同步。"
            },
            "scanning": {
              "header": "Account scan in progress...（正在进行账户扫描...）",
              "description": "您可以在完成账户扫描后添加您的账户。任何之前通过 Ledger 浏览器添加的比特币账户都被删除。"
            }
          }
        },
        "disconnect": {
          "cta": "断开连接",
          "description": "您确定吗？断开完整节点将会移除所有比特币账户。您可以使用 Ledger 浏览器再次添加您的账户。"
        }
      }
    }
  },
  "account": {
    "lastOperations": "近期操作",
    "contractAddress": "合约：",
    "openInExplorer": "在浏览器中打开",
    "emptyState": {
      "title": "还没有加密资产？",
      "desc": "确保已安装 <1><0>{{managerAppName}}</0></1> 应用程序并开始接收",
      "descToken": "确保已安装 <1><0>{{managerAppName}}</0></1> 应用程序并开始接收 <3><0>{{ticker}}</0></3> and <5><0>{{tokenList}}</0> 代币</5>",
      "buttons": {
        "receiveFunds": "接收",
        "buy": "买入"
      }
    },
    "settings": {
      "title": "编辑账户",
      "advancedLogs": "高级",
      "advancedTips": "您的 xpub 是隐私敏感的数据。请谨慎使用，特别是在向第三方披露时。",
      "accountName": {
        "title": "账户名",
        "desc": "账户描述"
      },
      "unit": {
        "title": "单位",
        "desc": "选择要使用的单位"
      }
    },
    "availableBalance": "可用余额",
    "frozenAssets": "冻结资产",
    "bandwidth": "带宽",
    "energy": "能量",
    "stake": "权益质押",
    "delegatedAssets": "已委托资产",
    "undelegating": "正在解除委托",
    "availableBalanceTooltip": "该数额可自由支配。",
    "frozenAssetsTooltip": "冻结资产被用于 Tron 投票过程。这表示了您的投票总数。",
    "bandwidthTooltip": "冻结资产以获得带宽",
    "energyTooltip": "冻结资产以获得能量",
    "cosmosDelegatedTooltip": "已委托资产被用于 Cosmos 投票过程。这表示了您的投票总数。",
    "cosmosUndelegatingTooltip": "解除委托的资产会有 21 天的时间锁，之后才可用。",
    "delegatedTooltip": "Delegated assets are used in the voting process. This represents your total number of votes.",
    "undelegatingTooltip": "Undelegated assets are in a timelock of {{timelockInDays}} days, before being available."
  },
  "exchange": {
    "chooseProvider": "从 {{providerCount}} 个供应商中选择",
    "chooseProviders": "从 {{providerCount}} 个供应商中选择",
    "title": "买卖加密货币",
    "reset": "重置流程",
    "verifyAddress": "请确认显示的地址与您设备上显示的地址完全匹配",
    "buy": {
      "header": "通过我们的合作伙伴买入加密货币",
      "title": "选择一个供应方来买入加密货币",
      "buyFrom": "从任何地方买入",
      "cryptoSupported": "支持的加密货币",
      "payWith": "用卡或 SEPA 支付",
      "tab": "买入",
      "coinify": {
        "header": "使用 {{provider}} 买入加密",
        "title": "使用 <0>{{provider}}</0>买入加密货币",
        "selectCrypto": "选择加密资产",
        "selectAccount": "选择一个账户",
        "continue": "继续",
        "addAccount": "添加账户"
      }
    },
    "sell": {
      "header": "通过我们的合作伙伴卖出加密货币",
      "title": "使用 <0>{{provider}}</0>卖出加密货币",
      "tab": "卖出",
      "selectCrypto": "选择加密资产",
      "selectAccount": "选择一个账户",
      "continue": "继续"
    }
  },
  "lend": {
    "title": "借出加密货币",
    "tabs": {
      "dashboard": "功能面板",
      "opened": "已开放的贷款",
      "closed": "已关闭的贷款",
      "history": "历史记录"
    },
    "assets": "要借出的资产",
    "active": "已批准的账户",
    "lendAsset": "借出",
    "account": {
      "amountSupplied": "已存金额",
      "amountSuppliedTooltip": "向网络贷出的数额",
      "currencyAPY": "货币的年收益率 APY",
      "currencyAPYTooltip": "连续复合存款年度回报率",
      "accruedInterests": "应计利息",
      "accruedInterestsTooltip": "贷出资产产生的利息",
      "interestEarned": "已赚取利息",
      "interestEarnedTooltip": "提取后您赚取的利息",
      "openLoans": "开放借贷",
      "closedLoans": "已关闭的贷款",
      "amountRedeemed": "已提取数额",
      "date": "日期",
      "info": "您可以直接从您的 {{currency}} 账户借出资产并赚取利息。",
      "howCompoundWorks": "Compound 贷款如何运作？",
      "lend": "存入 {{currency}}"
    },
    "emptyState": {
      "active": {
        "title": "放款中",
        "description": "您可以从您的以太坊账户直接贷出资产并赚取利息。",
        "cta": "Compound 贷款如何运作？"
      },
      "closed": {
        "title": "您已关闭的贷款将出现在这里",
        "description": "您还没有进行过任何借贷。",
        "cta": "存款"
      },
      "opened": {
        "title": "您已开放的借贷将出现在这里",
        "description": "您还没有进行过任何借贷。",
        "cta": "存款"
      },
      "history": {
        "title": "历史记录",
        "description": "查看您所有贷款交易的历史记录。",
        "cta": "存款"
      }
    },
    "headers": {
      "active": {
        "accounts": "账户",
        "amountSupplied": "开放借贷",
        "amountSuppliedTooltip": "网络中的已存数额",
        "accruedInterests": "利息余额",
        "accruedInterestsTooltip": "借贷赚取的利息",
        "status": "账户状态",
        "actions": "操作"
      },
      "status": {
        "enablingTooltip": "您的交易正在播送",
        "toSupplyTooltip": "您现在可以供应您的资产"
      },
      "types": {
        "enabling": "正在启用",
        "inactive": "不活跃",
        "supplying": "正在供应",
        "earning": "收益"
      },
      "closed": {
        "assetLended": "资产",
        "amountRedeemed": "提领金额",
        "interestsEarned": "已赚取利息",
        "date": "日期"
      },
      "opened": {
        "assetLended": "资产",
        "amount": "数额",
        "accruedInterest": "应计利息",
        "date": "日期"
      },
      "rates": {
        "allAssets": "资产",
        "totalBalance": "资产余额",
        "totalBalanceTooltip": "可用借出数额",
        "currentAPY": "存款年收益率 APY",
        "currentAPYTooltip": "从连续复利存款赚取的年回报率",
        "actions": "操作"
      }
    },
    "manage": {
      "cta": "管理借出",
      "title": "管理贷款",
      "enable": {
        "approve": "批准",
        "manageLimit": "管理限额",
        "viewDetails": "查看详情",
        "info": "您已在此账户上批准了 <0>{{amount}}</0> 。您可以根据一定费用来减少该数额。",
        "infoNoLimit": "该账户完全获得您的批准。您可以根据一定费用来减少贷出金额。",
        "approvedWithLimit": "您已在此账户上批准了 <0>{{value}}</0> 。",
        "enabling": "账户批准一经确认，您便可存入资产。",
        "notEnabled": "账户需要获得您的批准才能贷出资产。",
        "notEnoughApproved": "您必须提高您账户批准贷出的限额。"
      },
      "supply": {
        "title": "存款",
        "description": "输入要贷出给协议的资产数额。"
      },
      "withdraw": {
        "title": "提取",
        "description": "将资产从协议中提取到您的Ledger账户。"
      }
    },
    "enable": {
      "title": "批准账户",
      "steps": {
        "selectAccount": {
          "title": "选择账户",
          "selectLabel": "出借账户",
          "cta": "批准",
          "alreadyEnabled": "此账户已被批准"
        },
        "amount": {
          "title": "数额",
          "summary": "我获准 <0>{{contractName}}</0> 智能合约访问我账户 <0>{{accountName}}</0> 上的 <0>{{amount}}</0> 数额",
          "limit": "已限额 {{amount}}",
          "noLimit": "无限额 {{assetName}}",
          "contractName": "Compound 复利 {{currencyName}}",
          "advanced": "高级",
          "amountLabel": "要批准的额度",
          "amountLabelTooltip": "该额度限制了智能合约的可用数额。"
        },
        "connectDevice": {
          "title": "设备"
        },
        "confirmation": {
          "title": "确认",
          "success": {
            "title": "操作已成功发送",
            "text": "批准已经发送到网络确认。一旦确认，您将能够发放贷款。",
            "done": "关闭",
            "info": "交易可能需要一些时间才能在浏览器中显示和确认。"
          },
          "broadcastError": "您的交易可能已失败。请稍候片刻并在重试之前查看交易记录。"
        }
      }
    },
    "withdraw": {
      "title": "提取资产",
      "steps": {
        "amount": {
          "title": "数额",
          "advanced": "高级",
          "amountToWithdraw": "要提取的金额",
          "withdrawAll": "提取最大额度",
          "placeholder": "提取最大额度",
          "maxWithdrawble": "最大可提取数额为"
        },
        "connectDevice": {
          "title": "设备"
        },
        "confirmation": {
          "title": "确认",
          "success": {
            "title": "提款已成功发送",
            "text": "提取一经网络确认，您的资产就会处于可用状态。",
            "done": "关闭",
            "cta": "查看详情"
          },
          "broadcastError": "您的交易可能已失败。请稍候片刻并在重试之前查看交易记录。",
          "tooltip": {
            "amountWithdrawn": "提取的金额在 {{ tokenName }} 中显示。 {{ tokenName }} 是您在借出资产后赚取的 ERC20 代币。"
          }
        }
      }
    },
    "info": {
      "terms": {
        "title": "借出加密货币",
        "subtitle": "按照 Compound 复利协议借出资产",
        "description": "Compound 复利协议允许您在以太坊网络上贷出或借入资产。您可以直接通过您的 Ledger 账户贷出资产并赚取利息。",
        "switchLabel": "<1>我已阅读并同意</1> <0>使用条款</0><1>。</1>"
      },
      "steps": {
        "title": "步骤 <0>{{step}} 之 {{total}}</0>",
        "1": {
          "subtitle": "批准账户以允许协议",
          "subtitle2": "处理未来贷款。",
          "description": "您需要授权 Compound 复利智能合约将一定数额的资产转移到该协议中。批准一个账户授予该协议处理未来贷款的权限。"
        },
        "2": {
          "subtitle": "供应资产以赚取利息",
          "description": "一旦账户获得批准，您可以选择想要贷出的资产数额，并向该协议发出一个交易。交易一经确认，立即累计利息。"
        },
        "3": {
          "subtitle": "随时提取资产",
          "description": "您可以直接通过您的 Ledger 账户，部分或全部的，随时提取您的资产以及所赚取的利息。"
        }
      }
    },
    "supply": {
      "title": "存入资产",
      "steps": {
        "amount": {
          "title": "数额",
          "amountToSupply": "待存数额",
          "maxSupply": "最大可借出数额为"
        },
        "device": {
          "title": "设备"
        },
        "confirmation": {
          "title": "确认",
          "success": {
            "title": "存款已成功发送",
            "text": "存款一经网络确认，您就可以开始赚取利息。",
            "done": "关闭",
            "cta": "查看详情",
            "info": "交易可能需要一些时间才能在浏览器中显示和确认。"
          }
        }
      }
    },
    "noEthAccount": {
      "title": "请先创建 ETH 账户",
      "description": "<0>{{ asset }}({{ ticker }})</0> 是以太坊 ERC-20 代币。要借出 {{ ticker }}，安装 Ethereum 以太坊应用程序并创建一个以太坊账号",
      "cta": "添加账户"
    },
    "emptyAccountDeposit": {
      "title": "您没有 {{ asset }} 账户。",
      "description": "为了能存入资金并贷出加密资产，您需要一个 {{ asset }} 账户。请通过您的以太坊地址接收资金。",
      "ctaBuy": "买入 {{ asset }}",
      "ctaReceive": "接收 {{ asset }}"
    }
  },
  "accounts": {
    "title": "Account（账户）",
    "noResultFound": "未找到账户。",
    "order": {
      "name|asc": "名称 A-Z",
      "name|desc": "名称 Z-A",
      "balance|asc": "最低余额",
      "balance|desc": "最高余额"
    },
    "range": {
      "day": "天",
      "week": "周",
      "month": "月",
      "year": "年",
      "all": "全部"
    },
    "optionsMenu": {
      "title": "选项",
      "exportOperations": "导出操作历史记录。",
      "exportToMobile": "导出至移动版"
    },
    "contextMenu": {
      "star": "星标",
      "receive": "接收",
      "send": "发送",
      "swap": "互换",
      "buy": "买入",
      "sell": "卖出",
      "edit": "编辑账户",
      "hideToken": "隐藏代币"
    }
  },
  "help": {
    "title": "帮助和支持",
    "gettingStarted": {
      "title": "快速入门",
      "desc": "从这里开始"
    },
    "status": {
      "title": "Ledger 状态",
      "desc": "检查我们的系统状态"
    },
    "helpCenter": {
      "title": "Ledger 客服",
      "desc": "获得帮助"
    },
    "ledgerAcademy": {
      "title": "Ledger 学院",
      "desc": "学习加密货币"
    },
    "facebook": {
      "title": "Facebook（脸书）",
      "desc": "为我们的页面点赞"
    },
    "twitter": {
      "title": "Twitter（推特）",
      "desc": "关注我们"
    },
    "github": {
      "title": "GitHub",
      "desc": "查看我们的代码"
    }
  },
  "blacklistToken": {
    "title": "隐藏代币",
    "desc": "此操作将隐藏全部 <1><0>{{tokenName}}</0></1> 账户，您可以使用 <3>设置</3> 再次显示这些账户。",
    "hideCTA": "隐藏代币"
  },
  "hideNftCollection": {
    "title": "隐藏 NFT 藏品",
    "desc": "此操作将隐藏 <1><0>{{collectionName}}</0></1> 中的全部藏品，您可以使用 <3>设置</3> 再次显示这些藏品。",
    "hideCTA": "隐藏 NFT 藏品"
  },
  "banners": {
    "cleanCache": {
      "title": "修改实验性设置需要清除缓存",
      "cta": "清除缓存"
    },
    "migrate": "Ledger Live 账户可更新",
    "genericTerminatedCrypto": "不再支持 {{coinName}}",
    "valentine": {
      "title": "情人节",
      "description": "作为我们爱情的证明，Ledger 正在减少 Ledger Live 上买入和卖出的手续费"
    },
    "ledgerAcademy": {
      "title": "Ledger 学院",
      "description": "一切您所需要知道的关于区块链、安全性、加密货币和您的 Ledger 设备的内容",
      "cta": "开始学习"
    },
    "stakeCosmos": {
      "title": "使用 COSMOS 质押",
      "description": "通过账户页面委托您的 ATOM 币，并在今天赚取奖励",
      "cta": "立即质押 Cosmos"
    },
    "buyCrypto": {
      "title": "购买加密货币",
      "description": "通过我们的合作伙伴购买加密资产并在您的 Ledger 账户直接接收这些资产",
      "cta": "立即买入"
    },
    "familyPack": {
      "title": "家庭装",
      "description": "让您的家人和朋友以优惠的价格购买 3 个 Nano S 来进入加密货币领域",
      "cta": "购买家庭装"
    },
    "polkaStake": {
      "title": "POLKADOT 波卡质押",
      "description": "您现在可以在 Ledger Live 上直接对您的 DOT 进行权益质押、安保和管理"
    },
    "sell": {
      "title": "卖出加密货币",
      "description": "借助我们的合作伙伴，直接在 Ledger Live 上卖出比特币"
    },
    "stakeAlgorand": {
      "title": "用 ALGORAND 进行权益质押",
      "description": "用您的 ALGO 多赚点。只需往您的账户中添加资金，当天即可赚取权益质押奖励。"
    },
    "swap": {
      "title": "互换加密货币",
      "description": "通过 Ledger Live 及我们的合作伙伴，在加密货币之间进行交易。"
    },
    "lending": {
      "title": "借出加密货币",
      "description": "向 Compound 复合协议借出 stablecoins 稳定币，当天即可赚取利息"
    },
    "blackfriday": {
      "title": "黑色星期五 ",
      "description": "使用促销代码 BLACKFRIDAY20 可享受 40% 的 Ledger 硬件钱包优惠"
    }
  },
  "signmessage": {
    "title": "签署消息",
    "steps": {
      "summary": {
        "title": "概要"
      },
      "sign": {
        "title": "设备"
      }
    }
  },
  "walletconnect": {
    "titleAccount": "Wallet Connect（钱包连接）",
    "disconnect": "断开连接",
    "disconnected": "已断开连接",
    "connected": "已连接",
    "connecting": "正在连接...",
    "invalidAccount": "无效的账户 ID",
    "steps": {
      "paste": {
        "title": "粘贴链接",
        "label": "Wallet Connect（钱包连接）地址",
        "placeholder": "粘贴 Wallet Connect（钱包连接）链接"
      },
      "confirm": {
        "title": "连接",
        "details": "想要通过您的钱包连接到以下账户：",
        "deeplinkDetails": "想要连接到 Ledger Live。选择您的账户：",
        "noAccount": "您没有任何兼容的账户。请添加一个兼容账户以使用 Wallet Connect 钱包连接。",
        "alreadyConnected": "您正试图连接到一个 dApp 去中心化应用，然而您已经连接了另一个。在用新的 dApp 重新连接 Live 之前，请断开已连接的 dApp。"
      }
    },
    "connectedscreen": {
      "info": "您现在可以在您的网络浏览器上访问 {{name}} dApp 去中心化应用。",
      "warning": "通过 dApp（去中心化应用）分享接收地址并不安全。在分享地址以接收资金时，要一直使用 Ledger Live。",
      "disconnected": "在 dApp、WalletConnect 和 Ledger Live 之间出现了连接问题。请稍候片刻或重新发起连接"
    }
  },
  "dashboard": {
    "title": "Portfolio（投资组合）",
    "emptyAccountTile": {
      "desc": "添加账户以管理其他加密货币资产",
      "createAccount": "添加账户"
    },
    "recentActivity": "近期操作",
    "totalBalance": "总余额",
    "transactionsPendingConfirmation": "有些交易尚未确认。这些交易将反映在您的余额中，并在确认后可用。"
  },
  "currentAddress": {
    "title": "当前地址",
    "for": "<1><0>{{name}}</0></1> 的地址。",
    "messageIfUnverified": "请验证该共享地址与您设备上的地址完全匹配",
    "messageIfSkipped": "未在您的 Ledger 设备上确认您的 {{name}} 地址。请验证以确保安全性。",
    "showQrCode": "显示二维码",
    "taprootWarning": "确保发送方支持 taproot"
  },
  "emptyState": {
    "dashboard": {
      "title": "在您的设备上安装应用程序",
      "desc": "前往管理器在您的设备上安装应用。一旦您设备上有应用程序，您就可以添加账户。",
      "buttons": {
        "installApp": "前往 Manager（管理器）",
        "help": "帮助"
      }
    },
    "accounts": {
      "title": "添加账户以开始",
      "desc": "添加账户来开始管理您的加密资产。您必须在您的设备上安装您的加密资产的应用程序。",
      "buttons": {
        "addAccount": "添加账户",
        "installApp": "前往 Manager（管理器）安装应用程序",
        "help": "帮助"
      }
    }
  },
  "genuinecheck": {
    "deviceInBootloader": "设备处于 Bootloader 启动装载模式。点击 <1>Continue</1>（继续）进行更新。"
  },
  "learn": {
    "title": "学习",
    "noConnection": "无连接",
    "noConnectionDesc": "您似乎无法访问互联网。请检查您的连接并重试。",
    "sectionShows": "显示",
    "sectionVideo": "视频",
    "sectionPodcast": "播客",
    "sectionArticles": "文章"
  },
  "market": {
    "title": "Market（市场）",
    "currency": "货币",
    "rangeLabel": "时间",
    "goBack": "返回",
    "filters": {
      "title": "筛选",
      "show": "显示",
      "all": "全部",
      "isLedgerCompatible": "与 Ledger Live 兼容",
      "isFavorite": "星标资产",
      "applyFilters": "使用筛选",
      "clearAll": "清除所有"
    },
    "marketList": {
      "crypto": "加密货币",
      "price": "价格",
      "change": "更改",
      "marketCap": "市值",
      "last7d": "最近 7 天"
    },
    "detailsPage": {
      "priceStatistics": "价格统计",
      "tradingVolume": "交易量",
      "24hLowHight": "24小时低点 / 24小时高点",
      "7dLowHigh": "7天低点 / 7天高点",
      "allTimeHigh": "有史以来最高",
      "allTimeLow": "有史以来最低",
      "marketCapRank": "市值排名",
      "marketCapDominance": "市值主导",
      "supply": "供应",
      "circulatingSupply": "流通供应量",
      "totalSupply": "总供应量",
      "maxSupply": "最大供应量",
      "assetNotSupportedOnLedgerLive": "Ledger Live 尚不支持此资产。",
      "supportedCoinsAndTokens": "支持的币种与代币"
    },
    "range": {
      "1H_label": "1 小时",
      "1D_label": "1 天",
      "1W_label": "1 周",
      "1M_label": "1 月",
      "1Y_label": "1 年",
      "1h": "1 小时",
      "24h": "24 小时",
      "7d": "7 天",
      "30d": "30 天",
      "1y": "1 年",
      "1H_selectorLabel": "最近 1 小时",
      "1D_selectorLabel": "最近 24 小时",
      "1W_selectorLabel": "上周",
      "1M_selectorLabel": "上个月",
      "1Y_selectorLabel": "去年"
    },
    "warnings": {
      "connectionError": "连接错误",
      "ledgerUnableToRetrieveData": "Ledger Live 无法检索数据。",
      "checkInternetAndReload": "请检查您的互联网连接并重新加载该页面。",
      "reload": "重新加载",
      "noCryptosFound": "未找到币",
      "noSearchResultsFor": "对不起，我们没有找到任何币， <0>{{search}}</0> 。请用另一个关键词重新进行搜索。",
      "noSearchResults": "对不起，我们没有找到任何搜索结果。",
      "retrySearchKeyword": "请用另一个关键词重新进行搜索。",
      "retrySearchParams": "请用其他参数重新进行搜索。",
      "trackFavAssets": "追踪您最喜爱的",
      "clickOnStarIcon": "点击资产旁边的星形图标将自动把它们添加到您的收藏夹。",
      "browseAssets": "浏览资产"
    }
  },
  "NFT": {
    "viewer": {
      "actions": {
        "send": "发送",
        "open": "在 {{viewer}} 中打开"
      },
      "attributes": {
        "properties": "属性",
        "description": "描述",
        "tokenAddress": "代币地址",
        "tokenId": "代币 ID",
        "quantity": "数量",
        "floorPrice": "底价"
      }
    },
    "collections": {
      "title": "NFT（非同质化代币）藏品集",
      "receiveCTA": "接收 NFT",
      "galleryCTA": "查看馆藏",
      "seeMore": "查看更多藏品",
      "seeAll": "查看所有藏品",
      "seeLess": "显示更少",
      "placeholder": "要添加 NFT，只需将其发送到您的 {{currency}} 地址。"
    },
    "gallery": {
      "title": "所有 NFT",
      "collection": {
        "header": {
          "sendCTA": "发送",
          "contract": "合约：{{contract}}"
        },
        "operationList": {
          "header": "近期操作",
          "OUT": "已发送",
          "IN": "已接收"
        }
      },
      "tokensList": {
        "item": {
          "tokenId": "ID: {{tokenId}}"
        }
      }
    }
  },
<<<<<<< HEAD
  "tokensList": {
    "title": "代币",
    "cta": "添加代币",
    "placeholder": "要添加代币，只需将其发送到您的 {{currencyName}} 地址。",
    "link": "了解更多",
    "seeTokens": "显示代币 ({{tokenCount}})",
    "hideTokens": "隐藏代币 ({{tokenCount}})",
    "countTooltip": "1 枚代币",
    "countTooltip_plural": "{{count}} 枚代币",
    "algorand": {
      "title": "ASA (资产)",
      "cta": "添加 ASA",
      "placeholder": "您可以向您的 {{currencyName}} 账户添加资产。",
      "link": "资产 (ASA) 如何运作？",
      "seeTokens": "显示 ASA ({{tokenCount}})",
      "hideTokens": "隐藏 ASA ({{tokenCount}})"
=======
  "tokensList" : {
    "title" : "代币",
    "cta" : "添加代币",
    "placeholder" : "要添加代币，只需将其发送到您的 {{currencyName}} 地址。",
    "link" : "了解更多",
    "seeTokens" : "显示代币 ({{tokenCount}})",
    "hideTokens" : "隐藏代币 ({{tokenCount}})",
    "countTooltip" : "1 枚代币",
    "countTooltip_plural" : "{{count}} 枚代币",
    "algorand" : {
      "title" : "ASA (资产)",
      "cta" : "添加 ASA",
      "placeholder" : "您可以向您的 {{currencyName}} 账户添加资产。",
      "link" : "资产 (ASA) 如何运作？",
      "seeTokens" : "显示 ASA ({{tokenCount}})",
      "hideTokens" : "隐藏 ASA ({{tokenCount}})"
    },
    "stellar" : {
      "title" : "多种资产",
      "cta" : "添加资产",
      "placeholder" : "您可以向您的 {{currencyName}} 账户添加资产。",
      "link" : "详细了解 Stellar（恒星）资产",
      "seeTokens" : "显示资产 ({{tokenCount}})",
      "hideTokens" : "隐藏资产 ({{tokenCount}})"
>>>>>>> ae290e27
    }
  },
  "subAccounts": {
    "title": "子账户",
    "seeSubAccounts": "显示子账户 ({{tokenCount}})",
    "hideSubAccounts": "隐藏子账户 ({{tokenCount}})",
    "countTooltip": "1 个子账户",
    "countTooltip_plural": "{{count}} 个子账户"
  },
  "migrateAccounts": {
    "overview": {
      "title": "Ledger Live 账户更新",
      "successTitle": "账户已成功更新",
      "successDescPlu": "您的 {{assets}} 账户现在已更新并已准备好可供使用",
      "successDesc": "您的 {{assets}} 账户现在已更新并已准备好可供使用",
      "mobileTitle": "导出账户至移动版",
      "mobileDesc": "点击下面的按钮将您已更新的账户导出至 Ledger Live 手机应用程序。",
      "mobileCTA": "导出至移动版",
      "description": "为运行 Ledger Live 中的新功能，需要更新您的账户。",
      "currency": "1 个 {{currency}} 账户需要更新：",
      "currency_plural": "{{count}} 个 {{currency}} 账户需要更新：",
      "footer": "您需要您的 Ledger 设备来完成更新",
      "pendingDevices": "1 个账户无法更新。请连接与以下的账户相关联的设备",
      "pendingDevices_plural": "{{totalMigratableAccounts}} 个账户无法更新。请连接与以下账户相关联的设备",
      "doItLaterBtn": "以后再做"
    },
    "progress": {
      "finished": {
        "title": "{{currencyName}} 更新完成",
        "description": ""
      },
      "scanning": {
        "title": "{{currencyName}} 正在更新......",
        "description": "请等待您的账户完成更新"
      },
      "finished-empty": {
        "title": "{{currencyName}} 更新未完成",
        "description": "没有要更新的 {{currencyName}} 账户"
      }
    },
    "cta": {
      "startUpdate": "开始更新",
      "nextCurrency": "继续 {{currency}} 更新"
    }
  },
  "addAccounts": {
    "title": "添加账户",
    "breadcrumb": {
      "informations": "加密资产",
      "connectDevice": "设备",
      "import": "Account（账户）",
      "finish": "确认"
    },
    "fullNodeReadyInfo": "将使用您的比特币完整节点来添加账户。",
    "fullNodeConfigure": "配置节点",
    "tokensTip": "{{token}} ({{ticker}}) 是一个 {{tokenType}} 代币。您可以直接在 {{currency}} 账户上接收代币。",
    "accountToImportSubtitle_plural": "添加现有账户",
    "selectAll": "全选 ({{count}})",
    "unselectAll": "取消全选 ({{count}})",
    "noAccountToImport": "没有要添加的现有 {{currencyName}} 账户",
    "success": "已成功添加账户",
    "success_plural": "已成功添加账户",
    "successDescription": "添加其他账户或返回至资产组合",
    "successDescription_plural": "添加其他账户或返回至资产组合",
    "createNewAccount": {
      "noOperationOnLastAccount": "在您在 <1><0>{{accountName}}</0></1> 账户上收到资产前，无法添加新账户",
      "noAccountToCreate": "未找到待创建的 <1><0>{{currencyName}}</0></1> 账户",
      "showAllAddressTypes": "显示所有地址类型",
      "showAllAddressTypesTooltip": "只有当您需要在其他地址格式上接收 {{family}} 时，才更改地址类型。"
    },
    "supportLinks": {
      "segwit_or_native_segwit": "Segwit 或 Native Segwit 地址格式？"
    },
    "cta": {
      "addMore": "添加更多",
      "add": "添加账户",
      "add_plural": "添加账户",
      "addAccountName": "添加 {{currencyName}} 账户",
      "receive": "接收"
    },
    "sections": {
      "importable": {
        "title": "添加现有账户"
      },
      "creatable": {
        "title": "添加新账户"
      },
      "imported": {
        "title": "账户已位于 ({{count}}) 资产组合中"
      },
      "migrate": {
        "title": "待更新账户"
      }
    }
  },
  "operationDetails": {
    "whatIsThis": "这是什么操作？",
    "title": "操作详情",
    "type": "类型",
    "amount": "数额",
    "account": "账户",
    "date": "日期",
    "currentValue": "当前值",
    "status": "状态",
    "confirmed": "已确认",
    "failed": "已失败",
    "notConfirmed": "未确认",
    "fees": "费用",
    "noFees": "无费用",
    "from": "从",
    "to": "到",
    "identifier": "交易 ID",
    "viewOperation": "在浏览器中查看",
    "showMore": "显示更多 {{recipients}}",
    "showLess": "显示更少",
    "tokenOperations": "代币操作",
    "subAccountOperations": "子账户操作",
    "tokenTooltip": "此操作与下列代币操作相关",
    "subAccountTooltip": "此操作与下列子账户操作相关",
    "internalOperations": "内部操作",
    "internalOpTooltip": "此操作存在内部操作",
    "details": "{{ currency }} 详情",
    "multipleAddresses": "为什么有多个地址？",
    "nft": {
      "name": "代币名称",
      "contract": "代币合约",
      "id": "代币（NFT）ID",
      "quantity": "数量"
    },
    "extra": {
      "frozenAmount": "已冻结数额",
      "unfreezeAmount": "解冻数额",
      "votes": "票数 ({{number}})",
      "votesAddress": "<0>{{votes}}</0> 到 <2>{{name}}</2>",
      "validators": "验证者",
      "redelegated": "已重新委托",
      "redelegatedFrom": "已重新委托自",
      "redelegatedTo": "已重新委托至",
      "redelegatedAmount": "已重新委托数额",
      "undelegated": "已解除委托",
      "undelegatedFrom": "已解除对后者的委托",
      "undelegatedAmount": "已解除委托的数额",
      "rewardFrom": "奖励来自",
      "memo": "Memo",
      "assetId": "资产 ID",
      "rewards": "已赚取的奖励",
      "bondedAmount": "已绑定数额",
      "unbondedAmount": "已解绑数额",
      "withdrawUnbondedAmount": "已提取数额",
      "palletMethod": "方法",
      "transferAmount": "转移数额",
      "validatorsCount": "验证者 ({{number}})"
    }
  },
  "operationList": {
    "noMoreOperations": "这是全部"
  },
  "DeviceAction": {
    "allowAppPermission": "在您的设备上打开 {{wording}} 应用程序",
    "allowAppPermissionSubtitleToken": "管理您的 {{token}} 代币",
    "allowManagerPermission": "允许 {{wording}} 在您的设备上运行",
    "loading": "正在加载……",
    "connectAndUnlockDevice": "连接并解锁您的设备",
    "unlockDevice": "解锁您的设备",
    "unlockDeviceAfterFirmwareUpdate": "等待固件更新并使用您的 PIN 识别密码解锁您的设备",
    "quitApp": "在您的设备上退出该应用程序",
    "appNotInstalledTitle": "缺少所需的应用程序",
    "appNotInstalledTitle_plural": "缺少所需的应用程序",
    "appNotInstalled": "需要 {{appName}} 应用程序来完成此操作。请前往管理器并在您的设备上安装它",
    "appNotInstalled_plural": "需要 {{appName}} 应用程序来完成此操作。请前往管理器并在您的设备上安装它",
    "openManager": "打开 Manager（管理器）",
    "openOnboarding": "设置设备",
    "outdated": "应用程序版本过期",
    "outdatedDesc": "您设备上的 {{appName}} 应用程序有可用的重要更新。请前往管理器对其进行更新。",
    "installApp": "{{appName}} 应用程序安装",
    "installAppDescription": "请耐心等待，直至安装完成",
    "listApps": "正在检查应用程序依存关系",
    "listAppsDescription": "请等待，正在确认您是否安装了所有必需的应用程序",
    "swap": {
      "notice": "发送之前请在您的设备上验证互换详情。地址会被安全地交换因此您不必对其进行验证。",
      "confirm": "确认互换交易",
      "amountSent": "发送数额",
      "amountReceived": "待收数额",
      "amountReceivedFloat": "服务费之前收到的数额",
      "fees": "费用",
      "provider": "提供方",
      "payoutNetworkFees": "支出费用",
      "payoutNetworkFeesTooltip": "该数额不会在您的设备上显示",
      "acceptTerms": "By validating this transaction, I accept\n<0>{{provider}}'s terms of use</0>"
    },
    "swap2": {
      "amountSent": "发送数额",
      "amountReceived": "待收数额",
      "provider": "提供方",
      "fees": "网络费用",
      "sourceAccount": "源账户",
      "targetAccount": "目标账户"
    },
    "sell": {
      "notice": "发送之前请验证卖出详情。地址会被安全地交换因此您不必对其进行验证。",
      "confirm": "确认卖出交易"
    },
    "fund": {
      "notice": "发送资金之前，请先在您的设备上核实资金详情。地址会安全交换，因此您无需进行核实。",
      "confirm": "确认资金交易"
    }
  },
  "manager": {
    "tabs": {
      "appCatalog": "应用程序目录",
      "appCatalogSearch": "在目录中搜索应用程序……",
      "appsOnDevice": "已安装的应用程序",
      "appOnDeviceSearch": "搜索已安装的应用程序……"
    },
    "disconnected": {
      "title": "似乎您设备上有一个开启的应用",
      "subtitle": "重新打开 Manager（管理器）将退出您设备上的应用程序",
      "ctaReopen": "重新打开 Manager（管理器）",
      "ctaPortfolio": "返回 Portfolio（资产组合）"
    },
    "deviceStorage": {
      "freeSpace": "<0>{{space}}</0> 免费",
      "noFreeSpace": "存储空间不足",
      "installed": "应用程序",
      "capacity": "容量",
      "used": "已用",
      "firmwareAvailable": "固件版本过期：",
      "firmwareUpToDate": "固件为最新版本：",
      "genuine": "设备是正版的",
      "incomplete": "部分应用程序没有被识别。请卸载并重新安装。"
    },
    "applist": {
      "placeholder": "根据筛选结果，未找到任何匹配内容",
      "placeholderNoAppsInstalled": "设备未安装相关应用程序",
      "placeholderGoToCatalog": "前往应用目录安装应用",
      "noResultsFound": "搜索无结果",
      "noResultsDesc": "请检查拼写后重试。",
      "filter": {
        "title": "显示",
        "all": "全部",
        "supported": "Live 支持",
        "installed": "已安装",
        "not_installed": "未安装"
      },
      "sort": {
        "title": "排序",
        "name_asc": "名称 A-Z",
        "name_desc": "名称 Z-A",
        "marketcap_desc": "市值"
      },
      "installSuccess": {
        "title": "应用程序已成功安装，现在您可以添加您的 {{app}} 账户",
        "title_plural": "应用程序已成功安装，现在您可以添加您的账户",
        "manageAccount": "管理我的账户"
      },
      "updatable": {
        "title": "可用更新",
        "title_plural": "可用更新",
        "progressTitle": "{{number}} 个应用程序更新",
        "progressTitle_plural": "{{number}} 个应用程序更新",
        "progressWarning": "更新期间，请勿退出 Manager（管理器）。",
        "progress": "正在更新全部……"
      },
      "item": {
        "version": "版本 {{version}}",
        "installing": "正在安装……",
        "uninstalling": "正在卸载……",
        "updating": "正在更新……",
        "scheduled": "排队",
        "update": "可用更新",
        "updateAll": "全部更新",
        "updateAllOutOfMemory": "储存空间不足。请卸载一些应用程序",
        "install": "安装",
        "installed": "已安装",
        "updated": "已更新",
        "uninstall": "卸载",
        "notEnoughSpace": "储存空间不足",
        "supported": "Ledger Live 支持",
        "not_supported": "需要第三方钱包",
        "addAccount": "添加账户",
        "addAccountTooltip": "添加 {{appName}} 账户",
        "addAccountWarn": "请等待处理完成",
        "learnMore": "了解更多",
        "learnMoreTooltip": "了解关于 {{appName}} 的更多信息...",
        "removeTooltip": "卸载 {{appName}}",
        "useAppForToken": "需要管理 {{tokenType}} 代币？",
        "tokenAppDisclaimer": "如需管理 {{tokenName}} {{tokenType}} 代币，<1>请安装 {{appName}} 应用程序</1> 并验证您确实拥有 <1>{{tokenType}} 版本</1>，然后将其发送至 <3>您的 {{appName}} 账户</3>。",
        "tokenAppDisclaimerInstalled": "如需管理 <1>{{tokenName}} {{tokenType}} 代币</1>，请验证您确实拥有 <1>{{tokenType}} 版本</1>，然后将其发送至 <3>您的 {{appName}} 账户</3>。",
        "goToAccounts": "前往账户",
        "intallParentApp": "安装 {{appName}} 应用程序",
        "plugin": "前往应用程序",
        "swap": "互换",
        "tool": "了解更多",
        "app": "了解更多"
      },
      "uninstall": {
        "title": "卸载全部",
        "subtitle": "卸载全部应用程序？",
        "description": "请勿担心，卸载应用程序并不会影响您的加密资产。您可以通过应用程序目录，重新安装应用程序。"
      }
    },
    "apps": {
      "dependencyInstall": {
        "title": "需要安装 {{dependency}} 应用程序",
        "description": "同样需要安装 {{dependency}} 应用程序，因为 {{app}} 应用程序需要用到该程序。",
        "confirm": "安装应用程序"
      },
      "dependencyUninstall": {
        "title": " 卸载 {{app}} 及其相关应用程序？",
        "showAll": "显示待卸载的应用程序",
        "description": "您安装的某些应用程序与{{app}}应用程序有关。这些应用程序也将卸载。",
        "confirm": "卸载 {{app}} 以及其他应用程序"
      }
    },
    "firmware": {
      "updateLater": "取消",
      "seedReady": "我有自己的恢复短语",
      "dontHaveSeed": "没有您的恢复短语？ ",
      "followTheGuide": "请按照我们的更新指南的步骤操作",
      "removeApps": "更新前卸载所有应用程序",
      "update": "固件更新",
      "updateBtn": "更新固件",
      "banner": {
        "warning": "可将固件更新到 {{latestFirmware}} 版本",
        "cta": "前往管理器",
        "old": {
          "warning": "设备固件版本太旧而无法更新。请联系 Ledger 客服以获取替代版本。",
          "cta": "联系客服"
        },
        "cta2": "更新固件"
      },
      "latest": "固件版本 {{version}} 可用",
      "contactSupport": "联系客服",
      "deprecated": "设备固件版本太旧而无法更新。请联系 Ledger 客服以获取替代版本。",
      "prepareSeed": "预防起见，请确保将您的 24 词恢复短语写在所提供的恢复表中。",
      "disclaimerTitle": "您即将安装 <1>固件版本 {{version}}</1>。",
      "downloadingUpdateDesc": "请等待更新安装程序下载"
    },
    "modal": {
      "steps": {
        "downloadingUpdate": "正在下载更新",
        "updateMCU": "固件更新",
        "updating": "固件更新",
        "reset": "准备设备",
        "osu": "正在安装 OSU ……",
        "flash-mcu": "MCU 更新中……",
        "flash-bootloader": "正在更新 Bootloader 启动装载程序……",
        "firmware": "正在更新固件……",
        "flash": "正在准备您的设备……"
      },
      "confirmIdentifier": "验证标识符",
      "confirmIdentifierText": "请确认您设备上的标识符和下方的标识符一致。如果需要，请确认并输入您的 PIN 识别密码。",
      "identifier": "标识符",
      "preparation": "准备工作",
      "newFirmware": "新固件 {{version}}",
      "confirmUpdate": "请在您的设备上确认更新",
      "mcuTitle": "完成更新",
      "mcuFirst": "从您的设备上断开 USB 数据线连接",
      "mcuSecond": "按下左键，长按住的同时重新连接 USB 数据线直到屏幕出现 <1><0>{{repairProcessing}}</0></1>",
      "mcuPin": "请等待更新完成",
      "mcuSecondNanoX": "长按左键，直到 <1><0>{{bootloaderOption}}</0></1> 显示出来。同时按下两个按钮来确认并重新连接您的设备。",
      "mcuBlueFirst": "持续按住设备侧面按钮10秒来关闭设备。松开按钮。",
      "mcuBlueSecond": "持续按住设备侧面按钮至少5秒直至设备显示 Boot Options（启动选项）。轻击 Bootloader Mode（启动装载模式）。",
      "successTitle": "固件已更新",
      "successTextApps": "请在设备上重新安装应用程序",
      "successTextNoApps": "您现在可以在您的设备上安装应用程序",
      "sucessCTAApps": "重新安装应用程序",
      "SuccessCTANoApps": "安装应用程序",
      "cancelReinstallCTA": "安装更新",
      "resetSteps": {
        "first": "1. 重置您的设备",
        "connect": "通过 USB 数据线，连接 {{deviceName}} 到您的计算机。",
        "turnOn": "按设备上的按钮以启动设备。",
        "falsePin": "输入三次错误的 PIN 识别密码以重置设备。",
        "turnOff": "持续按住设备侧面按钮，直至 {{action}} 显示。",
        "confirmTurnOff": "点击 {{action}} 确认。",
        "second": "2. 在 {{mode}} 模式下启动",
        "boot": "持续按住设备侧面按钮，直至 {{option}} 显示",
        "recoveryMode": "轻击 {{mode}} 模式。等候片刻直至功能面板出现。",
        "third": "3. 卸载所有应用",
        "openLive": "在 Ledger Live 中打开 Manager（管理器）。",
        "uninstall": "点击 {{deviceName}} 上当前安装的所有应用程序的灰色回收站图标。这将为固件安装程序释放空间。",
        "disclaimer": "注：该操作不会对您的资金造成影响，用以访问您区块链中加密资产的私钥，依旧会安全保存在您的恢复表中。"
      }
    }
  },
  "claimReward": {
    "title": "申领奖励",
    "steps": {
      "rewards": {
        "title": "奖励",
        "description": "恭喜！您通过为验证者投票赚取了 <1>{{amount}}</1>。",
        "info": "每 24 小时可申领一次奖励。"
      },
      "connectDevice": {
        "title": "设备"
      },
      "confirmation": {
        "title": "确认",
        "success": {
          "title": "已申领奖励",
          "text": "您的奖励已经添加进您的可用余额中。",
          "cta": "查看详情",
          "done": "完成"
        },
        "broadcastError": "您的交易可能已失败。请稍候片刻并在重试之前查看交易记录。"
      }
    }
  },
  "freeze": {
    "title": "冻结资产",
    "steps": {
      "amount": {
        "title": "数额",
        "resourceInfo": "带宽或能量？",
        "bandwidthDescription": "交易时使用带宽点模式，则无需支付 TRX 波场区块链的网络服务费用。选择这种模式，能够提高您的日均免费交易量。",
        "energyDescription": "如果要执行智能合约，则需要使用能量点模式。如果您没有运作任何的智能合约，则无需以能量点的模式获得奖励。",
        "amountLabel": "要冻结的数额",
        "available": "可用：{{amountAvailable}}",
        "info": "3 天内不能发送已冻结的资产。"
      },
      "connectDevice": {
        "title": "设备"
      },
      "confirmation": {
        "tooltip": {
          "title": "交易正待验证",
          "desc": "您必须等待一分钟才能够投票"
        },
        "title": "确认",
        "success": {
          "title": "",
          "textNRG": "冻结一经网络确认，您就能够开始赚取能量点。您稍后便可为超级代表投票来同样赚取奖励。",
          "text": "冻结一经网络确认，您就可以开始赚取带宽点。您稍后便可为超级代表投票来同样赚取奖励。",
          "votePending": "{{time}} 内投票",
          "vote": "投票",
          "later": "以后再投"
        },
        "broadcastError": "您的交易可能已失败。请稍候片刻并在重试之前查看交易记录。"
      }
    }
  },
  "unfreeze": {
    "title": "解冻资产",
    "steps": {
      "amount": {
        "title": "解冻",
        "info": "解冻会减少您的 {{resource}} 并会取消您的投票。"
      },
      "connectDevice": {
        "title": "设备"
      },
      "confirmation": {
        "title": "确认",
        "success": {
          "title": "",
          "text": "您的资产已成功解冻。您的 {{resource}} 点数将会减少，且您的投票将被取消。",
          "continue": "继续"
        },
        "broadcastError": "您的交易可能已失败。请稍候片刻并在重试之前查看交易记录。"
      }
    }
  },
  "vote": {
    "title": "将票投出",
    "titleExisting": "管理选票",
    "steps": {
      "castVotes": {
        "max": "最大值",
        "title": "投票",
        "search": "按名称或地址搜索……",
        "totalVotes": "总票数：{{total}}",
        "selected": "选取数：{{total}}",
        "maxSelected": "最大选取数：{{total}}",
        "allVotesAreUsed": "全部资产都已分配",
        "maxUsed": "资产不足",
        "validators": "验证者 ({{total}})",
        "votes": "可用资产：{{total}}",
        "noResults": "未找到 \"<0>{{search}}</0>\" 验证者。"
      },
      "connectDevice": {
        "title": "设备"
      },
      "confirmation": {
        "title": "确认",
        "success": {
          "title": "您的选票已成功投出。",
          "text": "",
          "cta": "查看详情"
        },
        "broadcastError": "您的交易可能已失败。请稍候片刻并在重试之前查看交易记录。"
      }
    }
  },
  "buy": {
    "title": "买入",
    "titleCrypto": "买入 {{currency}}",
    "buyCTA": "买入 {{currencyTicker}}",
    "withoutDevice": "在不使用我的设备的情况下继续",
    "connectWithoutDevice": "为了保证最佳安全性，最好使用您的设备操作。",
    "skipConnect": "在不使用我的设备的情况下继续"
  },
  "sell": {
    "title": "卖出",
    "titleCrypto": "卖出 {{currency}}"
  },
  "receive": {
    "title": "接收",
    "successTitle": "地址已安全共享",
    "steps": {
      "chooseAccount": {
        "title": "账户",
        "label": "信贷账户",
        "parentAccount": "1. 选择 {{currencyName}} 账户",
        "token": "2. 选择代币",
        "verifyTokenType": "请验证 <0>{{token}}</0> 是 <0>{{tokenType}}</0> 代币。发送到 {{currency}} 账户的任何其他类型的加密资产都可能被丢失。",
        "warningTokenType": "请只发送 <0>{{ticker}}</0> 或 <0>{{tokenType}}</0> 代币到 {{currency}} 账户。发送其他加密资产可能会导致资金的永久损失"
      },
      "connectDevice": {
        "title": "设备",
        "withoutDevice": "设备不在身边？"
      },
      "receiveFunds": {
        "title": "接收"
      },
      "warning": {
        "tezos": {
          "text": "已委托账户收到的数额会被添加到总的质押数额中。若要避免此情况则请选择另一个账户。"
        }
      }
    }
  },
  "send": {
    "title": "发送",
    "titleNft": "发送 NFT",
    "totalSpent": "总借额",
    "steps": {
      "recipient": {
        "title": "接收方",
        "nftRecipient": "待发送的 NFT"
      },
      "amount": {
        "title": "数额",
        "banner": "最大可支出数额为",
        "fees": "费用",
        "standard": "标准",
        "advanced": "高级",
        "nftQuantity": "数量"
      },
      "summary": {
        "title": "概要"
      },
      "device": {
        "title": "设备"
      },
      "details": {
        "utxoLag": "由于该账户持有大量硬币，本次交易可能需要花费较长时间来验证和签署。",
        "subaccountsWarning": "您需要向此账户充值 {{ currency }} 才能发送此账户的代币",
        "from": "从",
        "to": "到",
        "selectAccountDebit": "要借记的账户",
        "recipientAddress": "接收方地址",
        "amount": "数额",
        "fees": "网络费用",
        "useMax": "发送最大值",
        "rippleTag": "标签",
        "rippleTagPlaceholder": "可选",
        "ethereumGasLimit": "Gas 限值",
        "ethereumGasPrice": "Gas 价格",
        "unitPerByte": "{{unit}} 每字节",
        "nft": "NFT",
        "nftQuantity": "数量"
      },
      "verification": {
        "streaming": {
          "accurate": "加载中…… ({{percentage}})",
          "inaccurate": "正在加载……"
        }
      },
      "confirmation": {
        "title": "确认",
        "success": {
          "title": "交易已发送",
          "text": "该交易一经区块链确认，就会更新您的账户余额。",
          "cta": "查看详情"
        },
        "pending": {
          "title": "正在播送交易……"
        },
        "broadcastError": "您的交易可能已失败。请稍候片刻并在重试之前查看交易记录。"
      },
      "warning": {
        "tezos": {
          "text": "发送的数额会从您的委托账户中扣除。"
        }
      }
    },
    "footer": {
      "estimatedFees": "网络费用"
    }
  },
  "sign": {
    "title": "签署交易"
  },
  "releaseNotes": {
    "title": "版本说明",
    "version": "Ledger Live {{versionNb}}"
  },
  "systemLanguageAvailable": {
    "title": "更改您应用的语言？",
    "description": {
      "newSupport": "好消息！经过我们团队的不懈努力，Ledger Live 现已支持{{language}}。",
      "advice": "您可以随时在设置中改回您的语言。"
    },
    "switchButton": "切换至{{language}}",
    "no": "我不愿意"
  },
  "distribution": {
    "asset": "资产",
    "price": "价格",
    "distribution": "配置",
    "amount": "数额",
    "value": "价值",
    "showAll": "显示全部",
    "showLess": "显示更少",
    "header": "资产配置 ({{count}})"
  },
  "accountDistribution": {
    "account": "账户",
    "distribution": "配置",
    "amount": "数额",
    "value": "价值",
    "header": "账户配置 ({{count}})"
  },
  "elrond": {
    "account": {
      "subHeader": {
        "cardTitle": "由 Elrond 提供支持",
        "moreInfo": "更多信息",
        "drawerTitle": "Elrond 集成",
        "title": "Elrond eGold (EGLD) 代币现已在 Ledger Live 上可用",
        "description": "您现在可以安全地保护您的 eGold (EGLD) 代币，并通过 Ledger Live 管理它们。",
        "description2": "Elrond eGold (EGLD) 代币是 Elrond 网络的原生代币，将被用于交易、权益质押、智能合约、治理和验证者奖励等各个方面。",
        "description3": "我们正在积极与 Elrond 团队合作，以增加更多的功能，如权益质押、原生 ESDT（Elrond 标准数字代币）支持等。",
        "website": "互联网规模的区块链"
      }
    }
  },
<<<<<<< HEAD
  "tron": {
    "voting": {
      "emptyState": {
        "description": "您现在可以通过冻结资产和投票来赚取奖励。",
        "info": "如何投票",
        "votesDesc": "将您的选票投给一个或多个代表，从而开始赚取权益质押奖励。",
        "vote": "将票投出",
        "voteExisting": "管理选票"
=======
  "cardano" : {
    "account" : {
      "subHeader" : {
        "cardTitle" : "总余额不包括权益质押奖励"
      }
    }
  },
  "tron" : {
    "voting" : {
      "emptyState" : {
        "description" : "您现在可以通过冻结资产和投票来赚取奖励。",
        "info" : "如何投票",
        "votesDesc" : "将您的选票投给一个或多个代表，从而开始赚取权益质押奖励。",
        "vote" : "将票投出",
        "voteExisting" : "管理选票"
>>>>>>> ae290e27
      },
      "manageTP": "管理资产",
      "warnEarnRewards": "您至少需要 {{amount}} 才能开始赚取奖励",
      "claimRewards": "申领奖励",
      "nextRewardsDate": "可申请的奖励 {{date}}",
      "claimAvailableRewards": "申领 {{amount}}",
      "header": "选票",
      "percentageTP": "% 选票投出",
      "noRewards": "没有奖励可用",
      "remainingVotes": {
        "title": "您还剩余 {{amount}} 张选票",
        "description": "投出您的剩余选票来赚取更多奖励。",
        "button": "立即投票"
      },
      "flow": {
        "steps": {
          "starter": {
            "description": "冻结 TRX 波场币以赚取奖励，您的资产依然会绝对安全并处于您的掌控之中。",
            "bullet": {
              "delegate": "委托出去的资产依旧为您所有。",
              "access": "3 天后您可以解冻您的资产。",
              "ledger": "使用您的 Ledger 设备安全冻结资产并投票。"
            },
            "help": "如何投票",
            "termsAndPrivacy": "将您的投票权委托出去并不能保证从您的超级代表处获得任何奖励。"
          }
        }
      }
    },
    "manage": {
      "title": "管理资产",
      "freeze": {
        "title": "冻结",
        "description": "冻结 TRX 以赚取带宽或能量。您也可以为超级代表投票。"
      },
      "unfreeze": {
        "title": "解冻",
        "description": "解冻 TRX 波场币令其返还至您的可用余额。您将无法继续赚取奖励。"
      },
      "vote": {
        "title": "投票",
        "description": "为超级代表投票以赚取奖励。",
        "steps": {
          "vote": {
            "title": "将票投出",
            "description": "为一个或多个超级代表投票，从而开始赚取奖励。",
            "footer": {
              "doNotShowAgain": "不再显示",
              "next": "将票投出"
            },
            "info": {
              "message": "SR 超级代表或候选人？",
              "superRepresentative": {
                "title": "超级代表 (SR)",
                "description": "超级代表在 TRON 波场区块链社区的治理中发挥着重要作用，能够确保基本功能的运作，例如确保区块生成和记账。"
              },
              "candidates": {
                "title": "候选人",
                "description": "由整个代币持有者社区推选出的 127 名个人。每 6 个小时更新一次投票。"
              }
            }
          }
        }
      }
    }
  },
  "bitcoin": {
    "inputSelected": "已选择",
    "toSpend": "要支出的硬币",
    "toReturn": "要返还的零钱",
    "modalTitle": "硬币控制",
    "coincontrol": "硬币控制",
    "advanced": "高级选项",
    "ctaDisabled": "该账户没有 UTXO（未使用的交易输出）",
    "whatIs": "什么是 coin selection （硬币选择）算法？",
    "rbf": "允许交易可被替换 (Replace-By-Fee)。",
    "strategy": "硬币选择策略",
    "selected": "该策略所选币",
    "amount": "发送数额：",
    "replaceable": "可替换",
    "cannotSelect": {
      "unconfirmed": "您不能从未确认的、可替换的交易中选币。",
      "pending": "不能选择待处理交易中的币（除了您的零钱输出）。",
      "last": "你需要至少选中一种"
    },
    "pending": "待定",
    "pickingStrategy": "UTXO 选择策略",
    "pickingStrategyLabels": {
      "DEEP_OUTPUTS_FIRST": "旧币优先（先入先出）",
      "OPTIMIZE_SIZE": "令费用最小化（优化大小）",
      "MERGE_OUTPUTS": "令未来费用最小化（合并硬币）"
    }
  },
  "cosmos": {
    "delegation": {
      "emptyState": {
        "description": "您可以通过委托资产赚取 ATOM 奖励。",
        "info": "委托机制如何运作",
        "delegation": "赚取奖励"
      },
      "commission": "佣金",
      "totalStake": "质押总额",
      "claimRewards": "申领奖励",
      "header": "委托",
      "noRewards": "没有奖励可用",
      "delegate": "添加",
      "undelegate": "解除委托",
      "redelegate": "重新委托",
      "redelegateDisabledTooltip": "您可以再次重新委托 <0>{{days}}</0>",
      "redelegateMaxDisabledTooltip": "每次重新委托的验证者不能多于 <0>7</0> 个",
      "undelegateDisabledTooltip": "每次取消委托的验证者不能多于 <0>7</0> 个",
      "reward": "申领奖励",
      "currentDelegation": "已委托：<0>{{amount}}</0>",
      "estYield": "预估收益",
      "activeTooltip": "已委托的数额会生成奖励",
      "inactiveTooltip": "已解除委托的数额不会生成奖励。",
      "minSafeWarning": "资金不足",
      "flow": {
        "title": "委托",
        "steps": {
          "starter": {
            "description": "您可以将 ATOM 资产委托给验证者，从而赚取奖励。",
            "bullet": [
              "您保有对已委托资产的所有权",
              "使用您的 Ledger 设备进行委托",
              "资产将在解除委托 21 天后可用"
            ],
            "warning": {
              "description": "请明智地选择验证者：如果验证者表现不当，您可能会不可挽回地损失部分已委托资产。"
            }
          },
          "amount": {
            "title": "数额"
          },
          "validator": {
            "title": "验证者"
          },
          "connectDevice": {
            "title": "设备"
          },
          "confirmation": {
            "title": "确认",
            "success": {
              "title": "您的资产已经成功委托。",
              "text": "该交易一经区块链确认，就会更新您的账户余额。",
              "cta": "查看详情"
            },
            "broadcastError": "您的交易可能已失败。请稍候片刻并在重试之前查看交易记录。"
          }
        }
      }
    },
    "claimRewards": {
      "flow": {
        "title": "申领奖励",
        "steps": {
          "claimRewards": {
            "title": "奖励",
            "compound": "复利",
            "claim": "兑现",
            "compoundOrClaim": "复利或兑现",
            "compoundDescription": "奖励将被添加至已委托的数额",
            "claimDescription": "奖励将被添加至可用余额",
            "compoundInfo": "您已赚取了<0>{{amount}}</0>。点击 Continue（继续）后，它们将被即刻申领并被自动委托给同一个验证者。",
            "claimInfo": "您已从下方的验证者赚取了 <0>{{amount}}</0>。点击 Continue（继续）后，它们将被即刻申领并被自动添加到可用余额。",
            "selectLabel": "选择委托"
          },
          "connectDevice": {
            "title": "设备"
          },
          "confirmation": {
            "title": "确认",
            "label": "确认",
            "success": {
              "title": "奖励已成功兑现",
              "titleCompound": "奖励已成功复利",
              "text": "您的奖励已经添加进您的可用余额中。",
              "textCompound": "你的奖励 <0>{{amount}}</0> 被自动委托给 <0>{{validator}} </0>",
              "cta": "查看详情"
            },
            "pending": {
              "title": "正在播送交易……"
            },
            "broadcastError": "您的交易可能已失败。请稍候片刻并在重试之前查看交易记录。"
          }
        }
      }
    },
    "redelegation": {
      "flow": {
        "title": "重新委托资产",
        "steps": {
          "starter": {
            "title": "重新委托",
            "description": "使用重新委托功能来轻松地更换验证者。不过，如果想再次更换验证者，则需要等待，因为重新委托会触发 21 天的时间锁。",
            "warning": "请明智地选择验证者：如果验证者表现不当，您可能会不可挽回地损失部分已委托资产。您最多可以有<0> 7 个待定重新委托</0>。",
            "howDelegationWorks": "委托机制如何运作？"
          },
          "validators": {
            "title": "验证者",
            "currentDelegation": "当前委托",
            "newDelegation": "新的委托",
            "chooseValidator": "选择一个验证者",
            "warning": "更换验证器后，您需要等待 <0> 21 天</0> 才能再次更换。",
            "amountLabel": "要重新委托的数额"
          },
          "device": {
            "title": "设备"
          },
          "confirmation": {
            "title": "确认",
            "success": {
              "title": "您的资产已成功重新委托",
              "text": "一旦区块链确认该交易，就会更新重新委托信息",
              "cta": "查看详情"
            },
            "broadcastError": "您的交易可能已失败。请稍候片刻并在重试之前查看交易记录。"
          }
        }
      }
    },
    "undelegation": {
      "header": "解除委托",
      "headerTooltip": "21 天时间锁后可用",
      "inactiveTooltip": "已解除委托的数额不会生成奖励。",
      "flow": {
        "title": "解除资产委托",
        "steps": {
          "amount": {
            "title": "数额",
            "subtitle": "需要 <0> 21 天</0> 完成解除委托流程。",
            "warning": "奖励将被立即兑现。而解除委托的数额将在<0> 21 天时间锁</0>后，返还至可用余额。",
            "fields": {
              "validator": "验证者",
              "amount": "要解除委托的数额"
            }
          },
          "device": {
            "title": "设备"
          },
          "confirmation": {
            "title": "确认",
            "success": {
              "title": "您的资产已成功解除委托",
              "description": "<0>{{amount}}</0>已从<0>{{validator}}</0>解除委托",
              "cta": "查看详情"
            },
            "broadcastError": "您的交易可能已失败。请稍候片刻并在重试之前查看交易记录。"
          }
        }
      }
    }
  },
  "algorand": {
    "operationHasRewards": "赚取的奖励",
    "operationEarnedRewards": "您赚取了<0>{{amount}}</0>奖励。",
    "operationDetailsAmountBreakDown": "{{initialAmount}} (<0>+{{reward}}</0>已赚取奖励)",
    "optIn": {
      "flow": {
        "title": "添加 ASA (资产)",
        "steps": {
          "assets": {
            "title": "ASA (资产)",
            "info": "添加一个资产需要发送一个含最低费用的交易。这将出现在您的交易历史记录中",
            "selectLabel": "选择一个 ASA (资产)",
            "disabledTooltip": "您的 Algorand 账户已经有这种 ASA (资产)"
          },
          "connectDevice": {
            "title": "设备"
          },
          "confirmation": {
            "title": "确认",
            "success": {
              "title": "已成功添加 {{token}} 资产",
              "text": "您现在可以通过您的 Algorand 账户接收和发送 <0>{{token}}</0> 资产。",
              "cta": "查看详情"
            },
            "broadcastError": "您的交易可能已失败。请稍候片刻并在重试之前查看交易记录。"
          }
        }
      }
    },
    "claimRewards": {
      "header": "奖励",
      "tooltip": "Algorand 奖励会定期发放，每完成一笔交易会自动为您申领奖励。",
      "cta": "申领奖励",
      "rewardsDisabledTooltip": "您没有任何奖励。每完成一笔交易，Algorand 会自动为您申领奖励。接收 ALGO 来开始赚取奖励。",
      "flow": {
        "title": "申领奖励",
        "steps": {
          "starter": {
            "description": "通过持有 Algorand 控制您的资产来轻松接收 Algorand 奖励。",
            "bullet": {
              "delegate": "想要接收奖励，至少要有 1 ALGO 的余额。",
              "access": "通过增加账户的余额来增加奖励。",
              "ledger": "通过该账户进行一笔交易，从而申领奖励。"
            },
            "learnMore": "Algorand 奖励机制如何运作？",
            "button": {
              "cta": "接收 Algo"
            }
          },
          "info": {
            "title": "奖励",
            "description": "恭喜！您已赚取了 {{amount}}。点击 Continue（继续）以申领您的奖励。",
            "info": "您将根据提示向您的账户发出空白交易。通过这种操作，能够以最低的交易费将目前奖励添加到您的余额中。"
          },
          "connectDevice": {
            "title": "设备"
          },
          "confirmation": {
            "title": "确认",
            "success": {
              "title": "已成功申请奖励！",
              "text": "奖励已经添加到您的可用余额中",
              "cta": "查看详情"
            },
            "broadcastError": "您的交易可能已失败。请稍候片刻并在重试之前查看交易记录。"
          }
        }
      }
    }
  },
  "polkadot": {
    "lockedBalance": "已绑定",
    "lockedTooltip": "必须将资产绑定到提名的验证者才能赚取奖励。",
    "unlockingBalance": "正在解绑",
    "unlockingTooltip": "正在解绑的资产会有 28 天的锁定期，然后才可提取。",
    "unlockedBalance": "已解绑",
    "unlockedTooltip": "现在可使用提取操作转移已解绑的资产。",
    "networkFees": "网络费用由 Polkadot 波卡共识协议自动设定，您无法在自己的设备上查看它们。",
    "bondedBalanceBelowMinimum": "您的绑定余额低于当前最小值{{minimumBondBalance}}。你的提名有可能被删除。",
    "nomination": {
      "emptyState": {
        "description": "您可以通过绑定资产并随后提名您的（某个或多个）验证者来赚取奖励。",
        "info": "提名机制如何运作"
      },
      "header": "提名名单",
      "nominate": "提名",
      "setController": "更改控制器",
      "chill": "清除提名",
      "totalStake": "质押总额",
      "amount": "已绑定数额",
      "commission": "佣金",
      "active": "活跃",
      "activeTooltip": "该验证者已当选，并正在为您绑定的资产收集奖励。",
      "inactive": "不活跃",
      "inactiveTooltip": "该验证者已当选，但是并没有为您绑定的资产收集奖励。",
      "waiting": "落选",
      "waitingTooltip": "该验证者落选，因此无法收集奖励。",
      "notValidator": "并非验证者",
      "notValidatorTooltip": "该地址不再是一个验证者",
      "elected": "当选",
      "nominatorsCount": "{{nominatorsCount}} 个提名者",
      "nominatorsTooltip": "在 {{count}} 位提名者的提名下，该验证者目前当选。",
      "oversubscribed": "超额订购 ({{nominatorsCount}})",
      "oversubscribedTooltip": "只有绑定数额最高的顶层 {{maxNominatorRewardedPerValidator}} 提名者才可赚取奖励",
      "hasPendingBondOperation": "绑定操作仍在等待确认",
      "electionOpen": "正在推选新的验证者。因此，最多 15 分钟后方可进行权益质押操作。",
      "electionOpenTooltip": "在推选验证者期间，该操作被禁用。",
      "externalControllerTooltip": "此账户由另一个账户控制。",
      "externalControllerUnsupported": "<0>这个存储账户由一个单独的账户控制，其地址为 <0>{{controllerAddress}}</0> 。</0><1>要通过 Ledger Live 质押，您必须将此存储账户设为它自己的控制器。</1>",
      "externalStashTooltip": "该账户控制着另一个账户。",
      "externalStashUnsupported": "<0>此账户为另一个单独的存储账户的控制器，其地址为 <0>{{stashAddress}}</0> 。</0><1>要通过 Ledger Live 质押，您必须将您的存储账户设为它自己的控制器。</1>",
      "showInactiveNominations": "显示所有提名 ({{count}})",
      "hideInactiveNominations": "仅显示活跃状态的提名",
      "noActiveNominations": "没有活跃状态的提名。",
      "showAllUnlockings": "显示所有正在解绑的数额 ({{count}})",
      "hideAllUnlockings": "隐藏正在解绑的数额"
    },
    "unlockings": {
      "header": "正在解绑",
      "headerTooltip": "在 28 天的解绑期后可用",
      "withdrawUnbonded": "提取 ({{amount}})",
      "withdrawTooltip": "已解绑的数额将被贷记到您的可用余额。",
      "noUnlockedWarning": "尚无可提取的已解绑余额。",
      "rebond": "重新绑定",
      "unbonded": "已解绑"
    },
    "manage": {
      "title": "管理资产",
      "bond": {
        "title": "绑定",
        "description": "要赚取奖励，首先要绑定一定数额。其次，必须提名您的 (某个或多个) 验证者。"
      },
      "unbond": {
        "title": "解绑",
        "description": "要让绑定的数额重新可用，首先需要将其解绑。经过 28 天的解绑期后即可将其提取。"
      },
      "withdrawUnbonded": {
        "title": "提取",
        "description": "要将已解绑的数额返还到可用余额中，需要您手动进行提取操作。"
      },
      "nominate": {
        "title": "提名",
        "description": "最多可选择 16 个验证者。确保您的提名对象处于活跃状态，以便赚取奖励。"
      },
      "chill": {
        "title": "清除提名",
        "description": "删除所有的提名对象。您将停止赚取奖励。而您绑定的数额依旧会处于绑定状态。"
      }
    },
    "nominate": {
      "title": "提名",
      "steps": {
        "validators": {
          "title": "验证者",
          "notValidatorsRemoved": "您提名的 {{count}} 个地址已经不再是验证者。它们将从您的提名交易中自动删除。",
          "maybeChill": "转而清除提名"
        },
        "connectDevice": {
          "title": "设备"
        },
        "confirmation": {
          "title": "确认",
          "label": "确认",
          "success": {
            "title": "您已成功提名验证者。",
            "text": "当您的资产被绑定至您的 (某个或多个) 当选验证者时，您便将开始赚取奖励。",
            "cta": "查看详情"
          },
          "pending": {
            "title": "正在播送交易……"
          },
          "broadcastError": "您的交易可能已失败。请稍候片刻并在重试之前查看交易记录。"
        }
      }
    },
    "bond": {
      "title": "绑定资产",
      "rewardDestination": {
        "label": "奖励目的地",
        "stash": "可用余额",
        "stashDescription": "奖励被记入您的可用余额。",
        "staked": "已绑定余额",
        "stakedDescription": "奖励被记入您的已绑定余额，以便赚取复利。",
        "optionTitle": "备注",
        "optionDescription": "一旦设定，在此绑定周期内的期权就固定不变。如需更改，请参阅以下文章"
      },
      "steps": {
        "starter": {
          "description": "您可通过绑定资产并提名验证者来赚取奖励。",
          "bullet": [
            "您保有对已绑定资产的所有权",
            "使用您的 Ledger 设备进行提名",
            "经过 28 天的解绑期后，资产将会再次可用"
          ],
          "help": "提名机制如何运作",
          "warning": "请明智地选择验证者：如果验证者表现不当，您可能会不可挽回地损失部分已绑定资产。"
        },
        "amount": {
          "title": "数额",
          "amountLabel": "要绑定的数额",
          "availableLabel": "可用",
          "maxLabel": "最大值",
          "info": "已绑定的资产可随时被解绑，不过需要 28 天的解绑期。",
          "learnMore": "了解更多"
        },
        "connectDevice": {
          "title": "设备"
        },
        "confirmation": {
          "tooltip": {
            "title": "交易正待确认",
            "desc": "您必须稍候片刻才能提名"
          },
          "title": "确认",
          "success": {
            "title": "资产已成功绑定",
            "text": "一旦网络确认该交易，您就可以提名验证者。",
            "textNominate": "一旦网络确认您的交易，您就可以提名验证者。",
            "nominate": "提名",
            "later": "稍后提名"
          },
          "pending": {
            "title": "正在绑定您的资产……"
          },
          "broadcastError": "您的交易可能已失败。请稍候片刻并在重试之前查看交易记录。"
        }
      }
    },
    "rebond": {
      "title": "重新绑定资产",
      "steps": {
        "amount": {
          "title": "数额",
          "amountLabel": "要重新绑定的数额",
          "availableLabel": "正在解绑",
          "maxLabel": "最大值",
          "info": "重新绑定的资产会立刻添加到已绑定数额中。",
          "learnMore": "了解更多"
        },
        "connectDevice": {
          "title": "设备"
        },
        "confirmation": {
          "title": "确认",
          "label": "确认",
          "success": {
            "title": "资产已重新绑定成功",
            "text": "一旦网络确认该交易，就会更新您的账户余额。",
            "cta": "查看详情"
          },
          "pending": {
            "title": "正在重新绑定您的资产……"
          },
          "broadcastError": "您的交易可能已失败。请稍候片刻并在重试之前查看交易记录。"
        }
      }
    },
    "unbond": {
      "title": "解绑资产",
      "steps": {
        "amount": {
          "title": "数额",
          "amountLabel": "要解绑的数额",
          "availableLabel": "已绑定",
          "maxLabel": "最大值",
          "info": "经过 28 天的解绑期后即可提取已解绑的资产。",
          "learnMore": "了解更多"
        },
        "connectDevice": {
          "title": "设备"
        },
        "confirmation": {
          "title": "确认",
          "label": "确认",
          "success": {
            "title": "已成功发送解绑交易",
            "text": "28 天后即可提取已解绑的资产。",
            "cta": "查看详情"
          },
          "pending": {
            "title": "正在解绑您的资产……"
          },
          "broadcastError": "您的交易可能已失败。请稍候片刻并在重试之前查看交易记录。"
        }
      }
    },
    "simpleOperation": {
      "modes": {
        "withdrawUnbonded": {
          "title": "提取",
          "description": "经过 28 天的解绑期后即可提取已解绑的资产。",
          "info": "您此后即可将已解绑的资产提取到您的可用余额。"
        },
        "chill": {
          "title": "清除提名",
          "description": "清空所有提名并停止赚取奖励。",
          "info": "已绑定的资产将会保持绑定状态。若您将其解绑，那么它们将在 28 天后可用。"
        },
        "setController": {
          "title": "更改控制器",
          "description": "将此 Ledger 账户设为它自己的控制器",
          "info": "Ledger Live 不支持在独立的存储和控制器账户上进行操作。"
        }
      },
      "steps": {
        "info": {
          "title": "信息"
        },
        "connectDevice": {
          "title": "设备"
        },
        "confirmation": {
          "title": "确认",
          "label": "确认",
          "success": {
            "title": "已成功发送交易",
            "text": "很快就能在历史记录中查看您的操作。",
            "cta": "查看详情"
          },
          "pending": {
            "title": "正在播送交易……"
          },
          "broadcastError": "您的交易可能已失败。请稍候片刻并在重试之前查看交易记录。"
        }
      }
    }
  },
<<<<<<< HEAD
  "solana": {
    "common": {
      "broadcastError": "您的交易可能已失败。请稍候片刻并在重试之前查看交易记录。",
      "viewDetails": "查看详情",
      "connectDevice": {
        "title": "设备"
=======
  "stellar" : {
    "addAsset" : {
      "title" : "添加资产",
      "steps" : {
        "assets" : {
          "title" : "资产",
          "info" : "添加资产需要以最低费用发送一笔交易。这笔交易将出现在您的交易记录中",
          "selectLabel" : "选择一种资产",
          "disabledTooltip" : "您的 Stellar（恒星）账户中已经有此资产"
        },
        "connectDevice" : {
          "title" : "设备"
        },
        "confirmation" : {
          "title" : "确认",
          "success" : {
            "title" : "已成功添加 {{token}} 资产",
            "text" : "您现在可以在 Stellar（恒星）账户上接收和发送 <0>{{token}}</0> 资产了。",
            "cta" : "查看详情"
          },
          "broadcastError" : "您的交易可能已失败。请稍候片刻并在重试之前查看交易记录。"
        }
      }
    }
  },
  "solana" : {
    "common" : {
      "broadcastError" : "您的交易可能已失败。请稍候片刻并在重试之前查看交易记录。",
      "viewDetails" : "查看详情",
      "connectDevice" : {
        "title" : "设备"
>>>>>>> ae290e27
      },
      "confirmation": {
        "title": "确认"
      }
    },
    "delegation": {
      "totalStake": "质押总额",
      "commission": "佣金",
      "delegate": "添加",
      "listHeader": "委托",
      "availableBalance": "可提取",
      "active": "活跃",
      "activeTooltip": "活跃的数额产生奖励",
      "inactiveTooltip": "未激活的数额不产生奖励",
      "delegatedInfoTooltip": "委托至验证者的总数额。",
      "withdrawableInfoTooltip": "可从委托提取的总数额。",
      "withdrawableTitle": "可提取",
      "statusUpdateNotice": "交易确认后，委托状态将更新。",
      "ledgerByFigmentTC": "Figment 在 Ledger 的条款与条件",
      "emptyState": {
        "description": "您可以通过委托资产赚取 SOL 奖励。",
        "info": "委托机制如何运作",
        "delegation": "赚取奖励"
      },
      "earnRewards": {
        "description": "您可以将 SOL 资产委托给验证者，从而赚取奖励。",
        "bullet": {
          "0": "您保有对已委托资产的所有权",
          "1": "使用您的 Ledger 设备进行委托",
          "2": "资产将在解除委托后可用"
        },
        "warning": "请明智地选择验证者：如果验证者表现不当，您可能会不可挽回地损失部分已委托资产。"
      },
      "flow": {
        "title": "委托",
        "steps": {
          "validator": {
            "title": "验证者"
          },
          "amount": {
            "title": "数额"
          },
          "confirmation": {
            "success": {
              "title": "您的资产已经成功委托。"
            }
          }
        }
      },
      "withdraw": {
        "flow": {
          "title": "提取",
          "steps": {
            "amount": {
              "title": "数额"
            },
            "confirmation": {
              "success": {
                "title": "您的资产已成功提取。",
                "text": "该交易一经确认，就会更新您的账户余额。"
              }
            }
          }
        }
      },
      "activate": {
        "flow": {
          "title": "激活",
          "steps": {
            "confirmation": {
              "success": {
                "title": "您的委托已成功激活。"
              }
            }
          }
        }
      },
      "reactivate": {
        "flow": {
          "title": "重新激活",
          "steps": {
            "confirmation": {
              "success": {
                "title": "您的委托已成功重新激活。"
              }
            }
          }
        }
      },
      "deactivate": {
        "flow": {
          "title": "停用",
          "steps": {
            "confirmation": {
              "success": {
                "title": "您的委托已成功停用。"
              }
            }
          }
        }
      }
    }
  },
  "delegation": {
    "title": "赚取奖励",
    "header": "委托",
    "validator": "验证者",
    "yield": "预估收益",
    "address": "地址",
    "transactionID": "交易 ID",
    "value": "价值",
    "amount": "数额",
    "delegated": "已委托",
    "completionDate": "完成日期",
    "rewards": "奖励",
    "duration": "持续时间",
    "durationJustStarted": "刚刚开始",
    "durationDays": "{{count}} 天",
    "durationDays_plural": "{{count}} 天",
    "howItWorks": "委托机制如何运作",
    "delegationEarn": "您现在可以将您的账户委托出去，以赚取 {{name}} 权益质押奖励。",
    "earnRewards": "赚取奖励",
    "overdelegated": "过度委托",
    "status": "状态",
    "flow": {
      "steps": {
        "starter": {
          "title": "赚取权益质押奖励",
          "description": "将您的 Tezos 账户委托给第三方验证者，以便赚取权益质押奖励，您的资产依然会绝对安全并处于您的掌控之中",
          "bullet": {
            "delegate": "委托出去的账户依旧为您所有。",
            "access": "您可以随时访问您的资产。",
            "ledger": "使用您的 Ledger 设备安全地进行委托。"
          },
          "button": {
            "cta": "委托以便赚取奖励"
          }
        },
        "account": {
          "title": "委托账户",
          "label": "账户",
          "toDelegate": "要委托的账户"
        },
        "summary": {
          "title": "委托账户",
          "label": "概要",
          "toDelegate": "要委托的账户",
          "toUndelegate": "要解除委托的账户",
          "validator": "验证者",
          "select": "选择",
          "yield": "预估收益 {{amount}}",
          "randomly": "随机选择的验证者",
          "termsAndPrivacy": "将您的投票权委托出去并不能保证从您的验证者获得任何奖励。"
        },
        "validator": {
          "title": "选择验证者",
          "description": "您可以通过对比预估奖励率来选择验证者",
          "customValidator": "自定义验证者",
          "providedBy": "收益率由 <1><0>{{name}}</0></1> 提供"
        },
        "custom": {
          "title": "自定义验证者",
          "text": "请输入您账户想要委托的自定义验证者的地址。",
          "button": "使用验证者"
        },
        "undelegate": {
          "title": "解除账户委托"
        },
        "confirmation": {
          "title": "确认",
          "label": "确认",
          "success": {
            "title": "委托已发送",
            "titleUndelegated": "结束委托",
            "text": "委托交易已经成功播送。取决于该验证者的情况，您在约 40 天后应可赚取第一笔奖励。",
            "textUndelegated": "操作一经确认，您的账户就会结束委托。您随时可以再次委托您的账户。"
          },
          "broadcastError": "您的交易可能已失败。请稍候片刻并在重试之前查看交易记录。"
        }
      }
    },
    "contextMenu": {
      "topUp": "接收更多",
      "redelegate": "更换验证者",
      "stopDelegation": "结束委托"
    }
  },
  "asset": {
    "notice": "所有 {{currency}} 账户的概览"
  },
  "carousel": {
    "hidden": {
      "close": "确认",
      "undo": "再次显示",
      "disclaimer": "此横幅在有新公告之前不会再显示"
    }
  },
  "settings": {
    "title": "设置",
    "discreet": "切换隐藏模式",
    "helpButton": "帮助",
    "tabs": {
      "display": "一般条款",
      "currencies": "加密资产",
      "help": "帮助",
      "about": "简介",
      "experimental": "实验性功能",
      "accounts": "Account（账户）",
      "developer": "开发者"
    },
    "export": {
      "accounts": {
        "title": "导出账户",
        "desc": "在 Ledger Live 手机应用中添加您的账户。您的账户将仅与区块链同步，而不会在手机应用和桌面应用之间同步。",
        "button": "导出"
      },
      "operations": {
        "title": "操作历史记录",
        "desc": "在您的计算机上保存账户操作的 CSV 文件。"
      },
      "modal": {
        "button": "完成",
        "title": "扫描以导出至移动设备",
        "listTitle": "在 Ledger Live 手机应用上：",
        "step1": "点击<highlight>账户</highlight>中的 <highlight><icon>+</icon></highlight> 按钮",
        "step2": "点击 <highlight>导入桌面账户</highlight>",
        "step3": "扫描<highlight>Live 二维码</highlight>直到装载至 100%"
      }
    },
    "display": {
      "language": "显示语言",
      "languageDesc": "设置 Ledger Live 显示的语言。",
      "theme": "主题",
      "themeDesc": "选择主题。",
      "counterValue": "首选货币",
      "counterValueDesc": "选择在余额和操作旁显示的币种。",
      "region": "地区",
      "regionDesc": "选择您所在的地区来更新日期、时间和货币的格式。",
      "stock": "区域性市场指标",
      "stockDesc": "选择西方以蓝色来显示市场增长；或选择东方以红色来显示市场增长。",
      "carouselVisibility": "轮播可见性",
      "carouselVisibilityDesc": "启用资产组合的轮播可见"
    },
    "developer": {
      "toast": {
        "title": "您现在是一名开发者了 !",
        "text": "欢迎来到 wonderland"
      },
      "debugApps": "允许调试应用程序",
      "debugAppsDesc": "显示并允许打开调试标记的平台应用程序。",
      "experimentalApps": "允许实验性应用程序",
      "experimentalAppsDesc": "显示并允许打开实验性标记的平台应用程序。",
      "catalogServer": "设置目录供应方",
      "catalogServerDesc": "在多个平台应用源之间切换",
      "enablePlatformDevTools": "启用平台开发工具",
      "enablePlatformDevToolsDesc": "启用打开平台应用程序开发工具的窗口",
      "addLocalApp": "添加一个本地应用程序",
      "addLocalAppDesc": "浏览本地文件并使用本地清单添加本地应用程序",
      "addLocalAppButton": "浏览",
      "runLocalAppDeleteButton": "删除",
      "runLocalAppOpenButton": "打开",
      "enableLearnStagingUrl": "学习页面的模拟环境 URL 网页地址",
      "enableLearnStagingUrlDesc": "启用学习页面的模拟环境 URL 网址。"
    },
    "currencies": {
      "selectPlaceholder": "选择加密资产",
      "desc": "选择一种加密资产以编辑其设置。",
      "placeholder": "没有此资产的设置",
      "confirmationsNb": "确认数量",
      "confirmationsNbDesc": "设置要标记为已确认的交易的网络确认数量。"
    },
    "profile": {
      "password": "密码锁",
      "passwordDesc": "设置密码以确保您电脑上的 Ledger Live 数据安全，包括账户名称、余额、交易和公共地址。",
      "passwordAutoLock": "自动锁定",
      "passwordAutoLockDesc": "不活跃状态下，自动锁定 Ledger Live。",
      "changePassword": "更改密码",
      "softResetTitle": "清除缓存",
      "softResetDesc": "清除 Ledger Live 缓存，以强制与区块链重新同步。",
      "softReset": "清除",
      "resetThirdPartyData": "重置第三方数据",
      "resetThirdPartyDataDesc": "擦除您用于访问第三方交易服务提供方的所有本地第三方数据。",
      "hardResetTitle": "重置 Ledger Live",
      "hardResetDesc": "清除您电脑上存储的所有 Ledger Live 数据，包括您的账户信息、交易历史记录和设置选项。",
      "hardReset": "重置",
      "analytics": "数据分析",
      "analyticsDesc": "启用数据分析可以帮助 Ledger 改善用户体验。这包括点击量、页面访问量、重定向量、操作情况（发送、接受、锁定等）、页尾滚动量、安装（卸载）量、应用程序版本统计、账户数量、加密资产和操作情况、会话时长、Ledger 设备类别和固件等。",
      "reportErrors": "漏洞报告",
      "reportErrorsDesc": "自动发送报告来帮助 Ledger 改进其产品。",
      "launchOnboarding": "设备设置",
      "launchOnboardingDesc": "设置新设备或还原现有设备。保留账户和设置信息。"
    },
    "help": {
      "version": "版本",
      "releaseNotesBtn": "详情",
      "termsBtn": "阅读",
      "faq": "Ledger 客服",
      "faqDesc": "如果遇到问题，使用硬件钱包通过 Ledger Live 获取帮助。",
      "terms": "使用条款",
      "termsDesc": "使用 Ledger Live 即表示您已接受我们的使用条款。",
      "privacy": "隐私政策",
      "privacyDesc": "请参阅我们的隐私政策来了解我们收集哪些个人数据、收集原因以及使用方式。"
    },
    "experimental": {
      "disclaimer": "这些是我们以“按现状”为基准提供的实验性功能，以供我们的专业爱好者社区测试。这些功能随时可能会更改、中断或删除。启用这些功能，意味着您同意自行承担使用过程中的风险。",
      "features": {
        "apiTrongridProxy": {
          "title": "使用 TronGrid.io",
          "description": "直接使用 trongrid 而不使用 Ledger 代理"
        },
        "experimentalCurrencies": {
          "title": "实验性集成",
          "description": "使用可用的实验性加密资产集成。"
        },
        "experimentalLanguages": {
          "title": "翻译测试",
          "description": "将未发布的语言添加到常规设置选项卡的语言列表中。"
        },
        "managerDevMode": {
          "title": "开发者模式",
          "description": "在管理器中显示开发者和测试网应用程序。"
        },
        "scanForInvalidPaths": {
          "title": "扩展的账户搜索",
          "description": "扫描有错误派生路径的账户。请将可能找到的资产发送到一个常规账户。"
        },
        "experimentalExplorers": {
          "title": "实验性浏览器 API 应用程序界面",
          "description": "试用即将面世的新版 Ledger 区块链浏览器更改此设置可能会影响账户余额和同步以及发送功能。\n(<0></0>)"
        },
        "keychainObservableRange": {
          "title": "自定义间隔限制",
          "description": "自定义所有账户的间隔限制将此值增加到高于其默认值（20），可以扫描更多未使用的货币公共地址。仅限高级用户，这可能会在恢复你的账户时破坏兼容性。"
        },
        "forceProvider": {
          "title": "管理器提供方",
          "description": "在管理器中更改应用程序提供方可能会导致无法在您的 Ledger 设备上安装或卸载应用程序。"
        },
        "testAnimations": {
          "title": "测试 Lottie 动画",
          "description": "测试 Ledger Live 中使用的所有动画"
        }
      }
    },
    "hardResetModal": {
      "title": "重置 Ledger Live",
      "desc": "重置 Ledger Live，从而清除您电脑上所有的设置信息和账户信息。然后您可以选择密码并将账户重新添加到您的 Ledger 设备上。用以访问您加密资产的私钥会安全保存在您的 Ledger 设备上，并通过您的恢复短语加以备份。",
      "warning": "重置 Ledger Live 将删除您所有账户的互换交易历史。"
    },
    "softResetModal": {
      "title": "清除缓存",
      "desc": "清除缓存会强制网络重新同步。您的设置和账户信息会被保留。用于访问您加密资产的密钥仍安全存储在您的 Ledger 设备和恢复短语列表上。"
    },
    "resetFallbackModal": {
      "title": "需要用户操作",
      "part1": "无法删除缓存文件夹。请手动删除文件夹：",
      "part2": "点击 Open（打开）文件夹按钮， ",
      "part3": "应用程序将关闭",
      "part4": "，并手动删除 \"sqlite\" 文件夹。",
      "part5": "然后您可以正常重启应用程序。"
    },
    "removeAccountModal": {
      "title": "移除账号",
      "desc": "该操作不会影响您的加密资产。可随时再次添加现有账户。",
      "delete": "从资产组合中删除",
      "warning": "删除该账户将清除您与之相关的互换交易历史。"
    },
    "openUserDataDirectory": {
      "title": "查看用户数据",
      "desc": "查看电脑上存储的用户数据，包括您的账户信息、缓存数据和设置参数。",
      "btn": "查看"
    },
    "repairDevice": {
      "title": "修复您的 Ledger 设备",
      "descSettings": "如果 Ledger 设备在固件更新时发生卡顿，可用此来还原您的设备。",
      "desc": "对于 Ledger Nano S 用户来说，请选择设备上显示的状态。对于 Nano X 和 Blue 用户来说，请前往帮助中心寻求帮助。",
      "button": "修复"
    },
    "exportLogs": {
      "title": "保存日志",
      "desc": "出于排除故障目的所需，可能需要保存 Ledger Live 日志。",
      "btn": "保存"
    },
    "accounts": {
      "hideEmptyTokens": {
        "title": "隐藏空的代币账户",
        "desc": "在账户页面，隐藏代币账户并将余额显示为零。"
      },
      "tokenBlacklist": {
        "title": "隐藏代币列表",
        "desc": "您可以通过前往主账户，以右键点击相关代币并选择“隐藏代币”的方式来隐藏代币。",
        "count": "{{count}} 枚代币",
        "count_plural": "{{count}} 枚代币"
      },
      "hiddenNftCollections": {
        "title": "隐藏的 NFT 藏品",
        "desc": "您可以通过右键单击藏品集名称并选择 \"隐藏 NFT 藏品集\" 来隐藏 NFT 收藏品。",
        "count": "{{count}} 个藏品集",
        "count_plural": "{{count}} 个藏品集"
      },
      "fullNode": {
        "title": "连接比特币完整节点",
        "desc": "设置您的比特币完整节点，无需使用 Ledger 的浏览器即可进行同步和发送交易。"
      }
    }
  },
  "password": {
    "inputFields": {
      "newPassword": {
        "label": "新建密码"
      },
      "confirmPassword": {
        "label": "确认密码"
      },
      "currentPassword": {
        "label": "当前密码"
      }
    },
    "changePassword": {
      "title": "密码锁",
      "subTitle": "更改您的密码"
    },
    "setPassword": {
      "title": "密码锁",
      "subTitle": "设置密码",
      "desc": "妥善保管您的密码。如果丢失密码，则意味着需要重置 Ledger Live 并重新加载账户。"
    },
    "disablePassword": {
      "title": "禁用密码锁",
      "desc": "Ledger Live 数据将以未加密的方式保存在您的电脑上。这包括账户名称、交易数据和公共地址等。"
    }
  },
  "update": {
    "downloadInProgress": "正在下载更新...",
    "downloadProgress": "已完成 {{progress}}%",
    "checking": "正在检查更新...",
    "checkSuccess": "更新安装已就绪",
    "quitAndInstall": "立即安装",
    "updateAvailable": "Ledger Live 有新版本 {{version}} 可更新",
    "error": "更新时出错。请重新下载",
    "reDownload": "重新下载",
    "nightlyWarning": "此版本不能自动更新。请手动安装最新版本",
    "downloadNow": "下载更新"
  },
  "crash": {
    "title": "出错了",
    "description": "请查阅我们的支持文章以找到可能的解决方案。如果问题仍然存在，请使用下面的按钮保存日志并提供给 Ledger 客服。",
    "troubleshooting": "点击此处查看相关解决方案",
    "logs": "保存日志",
    "dataFolder": "查看用户数据"
  },
  "exportOperationsModal": {
    "title": "操作历史记录",
    "desc": "选择要保存操作历史记录的账户",
    "descSuccess": "包含用户操作历史记录的 CSV 文件已经成功保存在所选文件夹中",
    "titleSuccess": "已成功保存历史操作记录",
    "cta": "保存",
    "ctaSuccess": "完成",
    "noAccounts": "没有可导出的账户",
    "selectedAccounts": "要包括的账户",
    "selectedAccounts_plural": "要包括的账户 ({{count}})",
    "disclaimer": "导出的对值仅供参考之用。请勿将其用于会计、税务、监管或法律目的，因为相关数据由 Ledger 的服务提供方 Kaiko 通过估算方法得出，只是对交易和导出时的资产价格进行的估算。"
  },
  "language": {
    "system": "使用系统语言",
    "switcher": {
      "en": "English",
      "fr": "法国",
      "ru": "Русский",
      "es": "Español",
      "zh": "中文（简体）",
      "de": "Deutsch"
    }
  },
  "theme": {
    "system": "选择系统主题",
    "light": "亮色",
    "dusk": "暗蓝",
    "dark": "深黑"
  },
  "toastOverlay": {
    "toastType": {
      "announcement": "新闻",
      "operation": "操作",
      "achievement": "成就已解锁"
    },
    "groupedToast": {
      "text": "您有 {{count}} 个未读通知",
      "cta": "查看详情"
    }
  },
  "informationCenter": {
    "tooltip": "信息中心",
    "ongoingIncidentsTooltip": "有 {{count}} 个正在发生的事件",
    "ongoingIncidentsTooltip_plural": "有 {{count}} 个正在发生的事件",
    "tabs": {
      "announcements": "新闻",
      "announcementsUnseen": "新闻 ({{unseenCount}})",
      "serviceStatus": "状态",
      "serviceStatusIncidentsOngoing": "状态 ({{incidentCount}})"
    },
    "serviceStatus": {
      "statusOk": {
        "title": "Ledger Live 已启动并正在运行",
        "description": "遇到问题？请前往我们的<0>帮助页面</0>"
      },
      "statusNotOk": {
        "title": "Ledger Live 正遇到问题",
        "learnMore": "了解更多"
      }
    },
    "announcement": {
      "emptyState": {
        "title": "目前没有新闻",
        "desc": "您将在这里找到所有与 Ledger 和 Ledger Live 有关的新闻"
      }
    }
  },
  "onboarding": {
    "drawers": {
      "pinHelp": {
        "title": "妥善保管您的识别码",
        "intro": "在设置环节，您选择一个识别码",
        "rules": {
          "1": "<0>总是</0>亲自选择识别码。",
          "2": "<0>总是</0>避开他人的视线输入识别码。",
          "3": "如有需要，您可以更改自己的 PIN 识别码。",
          "4": "连续三次输入错误的 PIN 识别码会导致设备重置。",
          "5": "<0>切勿</0>使用过于简单的识别码，例如 0000，123456，或 55555555。",
          "6": "<0>切勿</0>将您的识别密码告诉他人。即使是 Ledger 的相关人员也不能除外。",
          "7": "<0>切勿</0>使用非您本人亲自选择的识别码。",
          "8": "<0>切勿</0>将您的识别码保存在电脑或手机上。"
        }
      },
      "recoverySeed": {
        "title1": "恢复短语的作用是什么？",
        "paragraph1": "您的恢复短语就像是一把独一无二的主密钥。您的 Ledger 设备使用它来为您所拥有的每一种加密资产计算私钥。",
        "paragraph2": "为了恢复对您加密资产的访问，任何钱包都能通过您的恢复短语算出同样的私钥。",
        "link": "有关恢复短语的更多详情",
        "title2": "如果我的 Nano 无法使用了该怎么办？",
        "paragraph3": "不要担心并遵循以下步骤：",
        "points": {
          "1": "获得一个新的硬件钱包。",
          "2": "在 Ledger 应用程序中选择 “Restore recovery phrase on a new device” (在新设备上还原恢复短语)",
          "3": "在您的新设备上输入您的恢复短语从而恢复对您加密资产的访问。"
        }
      },
      "whereToHide": {
        "title": "我应该将恢复短语保存在哪里？",
        "points": {
          "1": "<0>切勿</0>将它输入到电脑、智能手机或任何其他设备上。不要对其拍照。",
          "2": "<0>切勿</0>将您的 24 个助记词告诉任何人。",
          "3": "<0>总是</0>将其存放在安全的地方，不被人看到。",
          "4": "Ledger 从来不会要求您提供恢复短语。",
          "5": "如果任何个人或应用程序要求您提供恢复短语，请将其视为骗局！"
        }
      }
    },
    "modals": {
      "recoverySeedWarning": {
        "contactSupportCTA": "联系客服",
        "continueCTA": "继续",
        "title": "请检查包装盒内容",
        "description": "如果您的{{device}}带有识别码或恢复短语，那么它使用起来并不安全，您应该联系Ledger 客服。",
        "alert": "仅使用您的设备在设置时显示的恢复短语"
      }
    },
    "alerts": {
      "beCareful": {
        "title": "请注意",
        "descr": "确保按照该应用程序指示的每一步进行操作。",
        "gotIt": "知道了"
      },
      "useLedgerSeeds": {
        "title": "我们只推荐您使用 Ledger 恢复短语",
        "descr": "Ledger 无法保证外部其他方的恢复短语的安全性。如果您的恢复短语不是 Ledger 生成的，我们建议您将您的 Nano 设为新设备。",
        "gotIt": "知道了"
      }
    },
    "screens": {
      "welcome": {
        "title": "欢迎使用 Ledger",
        "description": "通过您的电脑来安全管理您的加密资产。",
        "cta": "开始",
        "noDevice": "没有设备？<0>购买 Ledger Nano X</0>",
        "languageWarning": {
          "title": "以{{language}}开始",
          "desc": "为了让大家更好地使用 Ledger，我们正在推出其他语言版本。需要注意的是，Ledger 其他功能目前只有英语版可用。",
          "cta": "知道了"
        }
      },
      "selectDevice": {
        "title": "您使用的是哪款设备？"
      },
      "selectUseCase": {
        "greetings": "您好！",
        "hasNoRecovery": "首次使用您的 {{deviceName}} ？",
        "hasRecovery": "已经有了恢复短语？",
        "separator": "或者",
        "switchDevice": "切换设备",
        "options": {
          "1": {
            "heading": "首次使用",
            "title": "设置一个新的 {{deviceName}}",
            "description": "让我们开始设置您的设备吧！"
          },
          "2": {
            "heading": "连接设备",
            "title": "请连接您的{{deviceName}}",
            "description": "设备已经设置好了？将其连接到应用程序！"
          },
          "3": {
            "heading": "还原设备",
            "title": "在新设备上还原您的恢复短语",
            "description": "使用现有的恢复短语在新的 {{deviceName}} 上恢复您的私钥！"
          }
        }
      },
      "tutorial": {
        "steps": {
          "getStarted": "开始",
          "pinCode": "PIN 识别码",
          "recoveryPhrase": "恢复短语",
          "hideRecoveryPhrase": "隐藏恢复短语",
          "pairNano": "连接 Nano"
        },
        "screens": {
          "importYourRecoveryPhrase": {
            "title": "通过恢复短语进行还原",
            "paragraph1": "使用恢复短语还原您的 Nano，从而还原、更换或备份您的 Ledger 硬件钱包。",
            "paragraph2": "Nano 将会还原您的私钥，从而令您能够访问并管理自己的加密资产。",
            "buttons": {
              "next": "好的，我一切就绪！",
              "prev": "上一步",
              "help": "需要帮助"
            }
          },
          "howToGetStarted": {
            "title": "最佳的开始方式：",
            "rules": {
              "1": "抽出 30 分钟来做计划。",
              "2": "拿支笔来书写记录。",
              "3": "选择一个安全又安静的地方独处。"
            },
            "buttons": {
              "next": "好的，我一切就绪！",
              "prev": "上一步"
            }
          },
          "deviceHowTo": {
            "turnOn": {
              "title": "启动 Nano",
              "descr": "使用 USB 数据线，将您的设备连接到您的电脑上。"
            },
            "browse": {
              "title": "浏览",
              "descr": "阅读屏幕上的说明，了解如何使用您的设备。"
            },
            "select": {
              "title": "选择 “Set up as new device” (设置为新设备)",
              "descr": "同时按下两个按钮以激活该选项。"
            },
            "follow": {
              "title": "按指示操作",
              "descr": "返回此处以按照 PIN 识别码的说明操作。"
            },
            "buttons": {
              "next": "下一步",
              "prev": "上一步",
              "help": "需要帮助"
            }
          },
          "deviceHowTo2": {
            "turnOn": {
              "title": "启动 Nano",
              "descr": "使用 USB 数据线，将您的设备连接到您的电脑上。"
            },
            "browse": {
              "title": "浏览",
              "descr": "阅读屏幕上的说明，了解如何使用您的设备。"
            },
            "select": {
              "title": "选择 \"Enter your recovery phrase\"（输入您的恢复短语）",
              "descr": "同时按下两个按钮以激活该选项。"
            },
            "follow": {
              "title": "按指示操作",
              "descr": "返回此处以按照 PIN 识别码的说明操作。"
            },
            "buttons": {
              "next": "下一步",
              "prev": "上一步",
              "help": "需要帮助"
            }
          },
          "pinCode": {
            "title": "PIN code（识别码）",
            "paragraph": "您的 PIN 识别码是第一层安全保护措施。它能从物理层面保证您安全地访问自己的私钥和 Nano。您的 PIN 识别码的长度必须为 4 至 8 位数。",
            "disclaimer": "我明白我必须亲自选择自己的 PIN 识别码并将其隐秘保管。",
            "buttons": {
              "next": "设置 PIN 识别码",
              "prev": "上一步",
              "help": "需要帮助"
            }
          },
          "quizSuccess": {
            "title": "已经是位高手！",
            "paragraph": "您已准备好安全的管理您的加密资产了。\n\n只剩下最后一小步！",
            "buttons": {
              "next": "下一步",
              "prev": "上一步",
              "help": "需要帮助"
            }
          },
          "quizFailure": {
            "title": "距成为高手仅一步之遥……",
            "paragraph": "别担心，Ledger 会全程为您的操作提供指导。很快，您就会对自己加密资产的安全性感到格外舒心。\n\n只剩下最后一小步！",
            "buttons": {
              "next": "下一步",
              "prev": "上一步"
            }
          },
          "pinCodeHowTo": {
            "setUp": {
              "title": "选择识别码",
              "descr": "按左边或右边的按钮来更改数字。同时按两个按钮验证数字。选择 <0></0> ，确认您的识别码。选择 <1></1> ，删除一个数字。"
            },
            "confirm": {
              "title": "确认 PIN 识别码",
              "descr": "再次输入您的 PIN 识别码以确认。"
            },
            "buttons": {
              "next": "下一步",
              "prev": "上一步",
              "help": "需要帮助"
            }
          },
          "existingRecoveryPhrase": {
            "title": "输入您的恢复短语",
            "paragraph1": "您的恢复短语是您在首次设置钱包时备份下来的那份秘密单词列表。",
            "paragraph2": "Ledger 不会保存您恢复短语的副本。",
            "disclaimer": "我明白：如果我丢失了自己的恢复短语，那么一旦我的 Nano 无法使用，也就意味着我将无法访问自己的加密资产。",
            "buttons": {
              "next": "输入恢复短语",
              "prev": "上一步",
              "help": "需要帮助"
            },
            "warning": {
              "title": "请勿使用非您本人生成的恢复短语。",
              "desc": "您的 Ledger 硬件钱包的 PIN 识别码和恢复短语应该由您本人单独完成初始化操作。如果您收到的设备含有一个已经存在的种子词或一个已经初始化的 PIN 识别码，那么请勿使用该产品，并请联系我们的客服。",
              "supportLink": "联系客服"
            }
          },
          "useRecoverySheet": {
            "takeYourRecoverySheet": {
              "title": "取出您的恢复表",
              "descr": "取出一张空白的恢复表，该表和 Nano 装在一起。如果您拿到的恢复表已经被填写过，请联系 Ledger 客服。"
            },
            "writeDownWords": {
              "title": "写下 24 个助记词",
              "descr": "在恢复表的位置 1 写下 Nano 上显示的 Word #1 第一个词。然后在您的 Nano 设备上按右键显示 Word #2 第二个词，并将其写在位置 2。\n\n重复该操作，确保按正确的顺序和拼写将所有的助记词写下来。按 Nano 上的左键，核对以防出错。"
            },
            "buttons": {
              "next": "下一步",
              "prev": "上一步",
              "help": "需要帮助"
            }
          },
          "newRecoveryPhrase": {
            "title": "恢复短语",
            "paragraph1": "您的恢复短语（recovery phrase）是备份您私人密钥的一个 24 words (二十四个助记词) 组成的秘密列表。",
            "paragraph2": "Nano 为您生成一个独有的恢复短语。Ledger 不会保存其副本。",
            "disclaimer": "我明白：如果我丢失了自己的恢复短语，那么一旦我的 Nano 无法使用，也就意味着我将无法访问自己的加密资产。",
            "buttons": {
              "next": "恢复短语",
              "prev": "上一步",
              "help": "需要帮助"
            }
          },
          "recoveryHowTo": {
            "grabRecovery": {
              "title": "拿出您的恢复短语"
            },
            "selectLength": {
              "title": "选择恢复短语的长度",
              "descr": "您的恢复短语可以有 12、18 或 24 words（个助记词）。您必须输入所有的词才能访问您的加密资产。"
            },
            "enterWord": {
              "title": "输入 Word #1 第一个词……",
              "descr": "使用左侧或右侧按钮，输入第一个词的首字母。同时按两个按钮验证每个字母。"
            },
            "validateWord": {
              "title": "确认 Word #1 第一个词……",
              "descr": "从提示中选中 Word #1 第一个词。同时按下两个按钮予以确认。"
            },
            "andNext": {
              "title": "重复操作以确认所有单词！"
            },
            "buttons": {
              "next": "下一步",
              "prev": "上一步",
              "help": "需要帮助"
            }
          },
          "recoveryHowTo3": {
            "reEnterWord": {
              "title": "确认您的恢复短语",
              "descr": "按右边按钮，让光标滚动并移到 Word #1 第一个词上。核对后同时按下两个按钮进行确认。"
            },
            "repeat": {
              "title": "重复操作以确认所有单词！"
            },
            "buttons": {
              "next": "下一步",
              "prev": "上一步",
              "help": "需要帮助"
            }
          },
          "genuineCheck": {
            "success": {
              "title": "很好！",
              "desc": "您的 Ledger {{deviceName}} 是正版的，可以和 Ledger Live 配合使用"
            },
            "buttons": {
              "next": "继续",
              "prev": "上一步",
              "help": "需要帮助"
            }
          },
          "hideRecoveryPhrase": {
            "title": "保管好您的恢复短语",
            "paragraph": "如果您的 Nano 无法使用，恢复短语是您访问自己资产的最后机会。因此，您必须将它存放在安全的地方。",
            "keepItOffline": "仅可在硬件钱包上输入这些词，不要在电脑或智能手机上输入。",
            "neverShowToAnyone": "永远不要将您的 24 words (二十四个助记词) 告诉别人，Ledger 也不例外。",
            "buttons": {
              "next": "好的，我完成了！",
              "prev": "上一步",
              "help": "需要帮助",
              "learn": "了解如何保管您的恢复短语"
            }
          },
          "pairMyNano": {
            "title": "检验真伪",
            "paragraph": "我们将会验证您的 Nano 是否是正版的。验证过程会很快、很简单！",
            "buttons": {
              "next": "检验我的 Nano",
              "prev": "上一步",
              "help": "需要帮助"
            }
          }
        }
      }
    },
    "pedagogy": {
      "heading": "基础知识",
      "screens": {
        "accessYourCoins": {
          "title": "访问您的加密资产",
          "description": "您的加密资产存放在区块链中。您需要使用私钥来访问并管理它们。"
        },
        "ownYourPrivateKey": {
          "title": "保管好您的私钥",
          "description": "您的私钥就存放在您的 Nano 中。它必须为您所独有，这样您才能掌控自己的金钱。"
        },
        "stayOffline": {
          "title": "保持离线状态",
          "description": "您的 Nano 就像是一个“冷存储”钱包。也就是说，它永远不会把您的私钥曝露在线上，即便是在使用我们的应用程序时。"
        },
        "validateTransactions": {
          "title": "验证交易",
          "description": "Ledger Live 在确保您的安全性的同时，允许您买入、卖出、管理、交易并赚取加密货币。您将使用您的 Nano 对每一笔交易进行验证。"
        },
        "setUpNanoWallet": {
          "title": "让我们设置您的 Nano 吧！",
          "description": "首先要设置 Nano 的安全性。",
          "CTA": "动手吧！"
        }
      }
    },
    "quizz": {
      "heading": "小测验",
      "title": "游戏开始！",
      "descr": "回答 3 个简单问题，消除您对硬币钱包的常见误解。",
      "buttons": {
        "start": "接受测验",
        "next": "下一题",
        "finish": "完成测验"
      },
      "questions": {
        "1": {
          "text": "身为 Ledger 用户，我的加密资产存放在：",
          "answers": {
            "1": "我的 Nano 上",
            "2": "区块链上"
          },
          "results": {
            "success": {
              "title": "恭喜！",
              "text": "您的加密资产一直都存放在区块链中。您的硬件钱包只是持有能够让您访问个人加密资产的私钥。"
            },
            "fail": {
              "title": "不正确！",
              "text": "您的加密资产一直都存放在区块链中。您的硬件钱包只是持有能够让您访问个人加密资产的私钥。"
            }
          }
        },
        "2": {
          "text": "如果我的恢复短语不再安全或不再为我私人所有……",
          "answers": {
            "1": "没有问题，Ledger可以向我发送一份副本",
            "2": "我的加密资产不再安全，我需要将其转移到安全的地方"
          },
          "results": {
            "success": {
              "title": "恭喜！",
              "text": "任何知道您恢复短语的人都能盗取您的加密资产。\n如果您将其丢失，必须尽快将您的加密资产转移到安全的地方。"
            },
            "fail": {
              "title": "不正确！",
              "text": "任何知道您恢复短语的人都能盗取您的加密资产。\n如果您将其丢失，必须尽快将您的加密资产转移到安全的地方。"
            }
          }
        },
        "3": {
          "text": "当我将我的 Nano 连接到 Ledger 应用程序上，我的私钥是……",
          "answers": {
            "1": "依旧处于离线状态",
            "2": "已短暂连接到网络"
          },
          "results": {
            "success": {
              "title": "恭喜！",
              "text": "您私钥会一直在您的硬件钱包中保持离线状态。即便将硬件钱包连接到 Ledger 应用程序上，Ledger 应用程序也无法获取您的私钥。您必须在您的设备上手动授权每一笔交易。"
            },
            "fail": {
              "title": "不正确！",
              "text": "您私钥会一直在您的硬件钱包中保持离线状态。即便将硬件钱包连接到 Ledger 应用程序上，Ledger 应用程序也无法获取您的私钥。您必须在您的设备上手动授权每一笔交易。"
            }
          }
        }
      }
    }
  },
  "connectTroubleshooting": {
    "desc": "无法连接设备？",
    "cta": "解决这个问题",
    "solution": "解决方案 #{{number}}",
    "applesInstructions": "苹果公司的说明",
    "nextSolution": "下一个解决方案",
    "previousSolution": "上一个解决方案",
    "followSteps": "遵循以下步骤",
    "supportArticle": "支持文章",
    "connecting": "正在连接...",
    "connected": "已连接！",
    "backToPortfolio": "返回 Portfolio（资产组合）",
    "steps": {
      "entry": {
        "title": "USB 连接的故障排除",
        "desc": "连接到您的设备似乎有问题。不要担心，您可以逐一尝试不同的解决方案，直到您的设备连接上为止！",
        "cta": "让我们来解决这个问题！",
        "back": "返回"
      },
      "1": {
        "windows": {
          "title": "以管理员身份运行 Ledger Live",
          "bullets": {
            "0": "推出 Ledger Live。",
            "1": "右键点击 Ledger Live 应用程序",
            "2": "选择 \"以管理员身份运行\"。",
            "3": "连接并解锁您的设备，查看其是否被检测到。"
          }
        },
        "linux": {
          "title": "更新 Linux 上的 udev 规则",
          "desc": "点击下面的按钮来添加 udev 规则。连接并解锁您的设备，查看其是否被检测到。",
          "cta": "设置规则",
          "bullets": {
            "0": "在终端输入以下命令，自动添加规则并重新加载 udev。",
            "1": "连接并解锁您的设备，查看其是否被检测到。"
          }
        }
      },
      "2": {
        "usbPort": {
          "title": "尝试不同的 USB 端口",
          "bullets": {
            "0": "更换您在电脑上使用的 USB 端口。",
            "1": "移除任何 USB 集线器。",
            "2": "连接并解锁您的设备，查看其是否被检测到。"
          }
        },
        "usbCable": {
          "title": "更换 USB 线",
          "bullets": {
            "0": "如有可能，请使用原版 USB 线。",
            "1": "尝试不同的 USB 线，确保它支持数据传输。",
            "2": "连接并解锁您的设备，查看其是否被检测到。"
          }
        },
        "restart": {
          "title": "重启电脑",
          "bullets": {
            "0": "重新启动计算机。",
            "1": "启动 Ledger Live。",
            "2": "连接并解锁您的设备，查看其是否被检测到。"
          }
        },
        "antiVirus": {
          "title": "关闭杀毒软件和 VPN",
          "bullets": {
            "0": "关闭任何杀毒软件、防火墙和 VPN 软件。",
            "1": "连接并解锁您的设备，查看其是否被检测到。",
            "2": "如果有用的话，在您的杀毒软件中，将 Ledger Live 加入白名单。"
          }
        },
        "anotherComputer": {
          "title": "换另一台电脑重新尝试。",
          "bullets": {
            "0": "在另一台电脑上前往 <0>{{link}}</0> ，下载并安装 Ledger Live。",
            "1": "连接并解锁您的设备，查看其是否被检测到。"
          }
        }
      },
      "3": {
        "windows": {
          "title": "更新 USB 设备的驱动程序",
          "bullets": {
            "0": "访问 <0>{{link}}</0>",
            "1": "按照说明更新 USB 设备的驱动程序。",
            "2": "连接并解锁您的设备，查看其是否被检测到。"
          }
        },
        "mac": {
          "0": {
            "title": "启用全磁盘访问权限",
            "bullets": {
              "0": "打开“系统偏好设置”。",
              "1": "前往”安全性与隐私“。",
              "2": "在 \"隐私 \"选项卡中，进入左栏的 \"全磁盘访问\"。",
              "3": "添加 \"Ledger Live\"。",
              "4": "连接并解锁您的设备，查看其是否被检测到。"
            }
          },
          "1": {
            "title": "重置 NVRAM",
            "link": "苹果公司的说明",
            "bullets": {
              "0": "如果您的 Mac 使用英特尔处理器，请按照 <0>{{link}}</0> 重置 NVRAM。",
              "1": "连接并解锁您的设备，查看其是否被检测到。"
            }
          }
        }
      },
      "4": {
        "deviceSelection": {
          "title": "您使用的是哪种设备？",
          "desc": "如果您使用的是 Nano S，可以尝试修复设备的固件。如果您使用的是 Nano X 和 Blue，请联系 Ledger 客服。"
        },
        "notFixed": {
          "title": " 依旧没有解决 USB 连接问题？",
          "desc": "如果您已经尝试过了所有可能的解决方案，请联系 Ledger 客服。否则，请根据指示尝试还未使用过的解决方案。",
          "back": "返回 Portfolio（资产组合）",
          "cta": "联系客服"
        },
        "repair": {
          "title": "修复您的 Nano S",
          "desc": "您设备上显示的消息是什么？",
          "mcuOutdated": "MCU 固件已过时",
          "mcuNotGenuine": "MCU 固件不是正版",
          "repairInstructions": "请按设备修复说明操作",
          "updateInstructions": "请遵照设备更新指示",
          "somethingElse": "其他"
        }
      }
    }
  },
  "SignMessageConfirm": {
    "stringHash": "Message Hash 消息哈希字符串",
    "domainHash": "Domain Hash 域名哈希字符串",
    "messageHash": "Message Hash 消息哈希字符串",
    "message": "消息"
  },
  "TransactionConfirm": {
    "title": "请在您的设备上确认操作从而完成交易",
    "warning": "每次都要核对您设备上显示的地址与 {{recipientWording}} 所提供的完全一致",
    "secureContract": "发送之前请核实您设备上显示的存款详情。合约地址被安全的提供，因此无需再次验证。",
    "verifyData": "总是验证您设备上的操作细节。",
    "warningWording": {},
    "titleWording": {
      "send": "请在您的设备上确认并完成操作",
      "claimReward": "请在您的设备上确认并完成操作",
      "freeze": "请在您的设备上确认并完成操作",
      "unfreeze": "请在您的设备上确认并完成操作",
      "vote": "请在您的设备上确认并完成操作",
      "delegate": "请在您的设备上确认并完成操作",
      "undelegate": "请在您的设备上确认并完成操作",
      "redelegate": "请在您的设备上确认并完成操作",
      "claimRewardCompound": "请在您的设备上确认并完成操作",
      "nominate": "请在您的设备上确认并完成操作",
      "chill": "请在您的设备上确认并完成操作",
      "bond": "请在您的设备上确认并完成操作",
      "unbond": "请在您的设备上确认并完成操作",
      "rebond": "请在您的设备上确认并完成操作",
      "withdrawUnbonded": "请在您的设备上确认并完成操作",
      "setController": "请在您的设备上确认并完成操作"
    },
    "recipientWording": {
      "send": "接收方",
      "delegate": "验证者",
      "undelegate": "验证者",
      "claimReward": "奖励接收方",
      "optIn": "接收方",
      "nominate": "验证者",
      "erc721": {
        "transfer": "接收方"
      },
      "erc1155": {
        "transfer": "接收方"
      }
    },
    "votes": "票数 ({{count}})"
  },
  "RecipientField": {
    "placeholder": "输入 {{currencyName}} 地址"
  },
  "Terms": {
    "title": "使用条款",
    "description": "请花一些时间查阅我们的服务条款和隐私政策",
    "termsLabel": "服务条款",
    "privacyLabel": "隐私政策",
    "switchLabel": "我已阅读并接受服务条款和隐私政策",
    "cta": "进入 Ledger 应用程序"
  },
  "updatedTerms": {
    "title": "使用条款更新",
    "body": {
      "intro": "您好！我们更新了 Ledger Live 使用条款，目的是让它们更清晰，并反映 Ledger Live 新推出的服务和功能。主要更新集中在：",
      "bulletPoints": [
        "明确哪些服务可用以及它们如何工作",
        "解释服务费用的运作方式",
        "改进我们的通知流程，确保您正确了解我们的使用条款的任何新更改"
      ],
      "agreement": "点击“继续”即表示您同意您已阅读并接受以下使用条款。"
    },
    "link": "使用条款",
    "cta": "继续"
  },
  "families": {
    "cardano": {
      "memoPlaceholder": "可选",
      "memo": "Memo"
    },
    "stellar": {
      "memo": "Memo",
      "memoType": {
        "MEMO_TEXT": "Memo 文本",
        "NO_MEMO": "无 Memo 标签",
        "MEMO_ID": "Memo ID",
        "MEMO_HASH": "Memo Hash 标签哈希",
        "MEMO_RETURN": "Memo 返回"
      },
<<<<<<< HEAD
      "memoWarningText": "当使用 Memo 标签时，请仔细核对接收方的类型。"
=======
      "memoWarningText" : "当使用 Memo 标签时，请仔细核对接收方的类型。",
      "fee" : "费用",
      "feeInfoText" : "在 Stellar（恒星）网络上进行交易的最低交易费用为 0.00001 XLM",
      "suggested" : "建议",
      "recommendedFee" : "建议费用",
      "recommenndedFeeInfo" : "您仍可以低于建议的费用提交此交易，但交易可能无法完成",
      "networkCongestion" : "网络拥塞",
      "networkCongestionLevel" : {
        "LOW" : "低",
        "MEDIUM" : "中",
        "HIGH" : "高"
      },
      "assetCode" : "资产代码",
      "assetIssuer" : "资产发行者"
>>>>>>> ae290e27
    },
    "cosmos": {
      "memo": "Memo",
      "memoPlaceholder": "可选",
      "memoWarningText": "当使用 Memo 标签时，请仔细核对接收方的信息。"
    },
    "solana": {
      "memo": "Memo",
      "memoPlaceholder": "可选"
    }
  },
  "errors": {
    "NoSuchAppOnProvider": {
      "title": "无法为您的特定配置找到 {{appName}} 应用程序。",
      "description": "尝试从管理器重新安装应用程序"
    },
    "countervaluesUnavailable": {
      "title": "我们目前无法为此资产提供对价"
    },
    "generic": {
      "title": "{{message}}",
      "description": "出错了。请重试或联系 Ledger 客服。"
    },
    "AccountAwaitingSendPendingOperations": {
      "title": "此账户有一个待处理的操作",
      "description": "请等待操作完成。"
    },
    "AccountNameRequired": {
      "title": "需要一个账户名",
      "description": "请输入账户名称"
    },
    "AccountNeedResync": {
      "title": "请重试",
      "description": "账户已过期。需要同步"
    },
    "AccountNotSupported": {
      "title": "不支持该账户。",
      "description": "请重试或联系客服 ({{reason}})"
    },
    "AlgorandASANotOptInInRecipient": {
      "title": "收币人账户没有选择加入所选的 ASA。"
    },
    "AmountRequired": {
      "title": "所需数额"
    },
    "NoAccessToCamera": {
      "title": "请确保您的系统安装有摄像头，该摄像头没有被其他应用程序占用且允许 Ledger Live 使用。",
      "description": ""
    },
    "ClaimRewardsFeesWarning": {
      "title": "奖励少于领取奖金的估算费用。",
      "description": ""
    },
    "CompoundLowerAllowanceOfActiveAccountError": {
      "title": "您不能在有活动存款时减少已批准的金额。"
    },
    "CosmosBroadcastCodeInternal": {
      "title": "出了点问题 (Error #1)",
      "description": "请联系 Ledger 客服"
    },
    "CosmosBroadcastCodeTxDecode": {
      "title": "出了点问题 (Error #2)",
      "description": "请联系 Ledger 客服"
    },
    "CosmosBroadcastCodeInvalidSequence": {
      "title": "无效序列",
      "description": "请重试操作"
    },
    "CosmosBroadcastCodeUnauthorized": {
      "title": "未经授权的签名",
      "description": "此账户无权签署此交易。"
    },
    "CosmosBroadcastCodeInsufficientFunds": {
      "title": "资金不足",
      "description": "确保使用的账户有足够的资金并再次尝试"
    },
    "CosmosBroadcastCodeUnknownRequest": {
      "title": "出了点问题 (Error #6)",
      "description": "请联系 Ledger 客服"
    },
    "CosmosBroadcastCodeInvalidAddress": {
      "title": "地址无效",
      "description": "请核对地址并再次尝试"
    },
    "CosmosBroadcastCodeInvalidPubKey": {
      "title": "出了点问题 (Error #8)",
      "description": "请联系 Ledger 客服"
    },
    "CosmosBroadcastCodeUnknownAddress": {
      "title": "未知地址",
      "description": "请核对地址并再次尝试"
    },
    "CosmosBroadcastCodeInsufficientCoins": {
      "title": "硬币不足",
      "description": "确保使用的账户有足够的资金并再次尝试"
    },
    "CosmosBroadcastCodeInvalidCoins": {
      "title": "出了点问题 (Error #11)",
      "description": "请联系 Ledger 客服"
    },
    "CosmosBroadcastCodeOutOfGas": {
      "title": "出了点问题 (Error #12)",
      "description": "请联系 Ledger 客服"
    },
    "CosmosBroadcastCodeMemoTooLarge": {
      "title": "Memo 字段过长",
      "description": "请缩减 Memo 文本大小并再次尝试。"
    },
    "CosmosBroadcastCodeInsufficientFee": {
      "title": "出了点问题 (Error #14)",
      "description": "请联系 Ledger 客服"
    },
    "CosmosBroadcastCodeTooManySignatures": {
      "title": "出了点问题 (Error #15)",
      "description": "请联系 Ledger 客服"
    },
    "CosmosBroadcastCodeGasOverflow": {
      "title": "出了点问题 (Error #16)",
      "description": "请联系 Ledger 客服"
    },
    "CosmosBroadcastCodeNoSignatures": {
      "title": "出了点问题 (Error #17)",
      "description": "请联系 Ledger 客服"
    },
    "CosmosDelegateAllFundsWarning": {
      "title": "确保您有足够的剩余余额以用作未来的交易费"
    },
    "CurrencyNotSupported": {
      "title": "不支持 {{currencyName}}",
      "description": "尚不支持该加密资产。请联系 Ledger 客服。"
    },
    "DeviceNotGenuine": {
      "title": "可能不是正版",
      "description": "向 Ledger 客服寻求帮助"
    },
    "DeviceGenuineSocketEarlyClose": {
      "title": "抱歉，请重试 (genuine-close)",
      "description": null
    },
    "DeviceInOSUExpected": {
      "title": "抱歉，更新失败",
      "description": "请重试或联系 Ledger 客服。"
    },
    "DeviceHalted": {
      "title": "请重启您的 Ledger 设备并重试",
      "description": "发生意外错误。请重试。"
    },
    "DeviceNotOnboarded": {
      "title": "您的设备尚未准备好使用",
      "description": "在使用 Ledger Live 之前设置您的设备。"
    },
    "DeviceSocketFail": {
      "title": "请重启您的 Ledger 设备并重试",
      "description": "发生意外错误。请再次尝试。({{message}})"
    },
    "DeviceSocketNoBulkStatus": {
      "title": "连接失败",
      "description": "请再次尝试。"
    },
    "DisconnectedDevice": {
      "title": "抱歉，您的设备似乎已断开连接",
      "description": "请重新连接并重试。"
    },
    "DisconnectedDeviceDuringOperation": {
      "title": "抱歉，您的设备似乎已断开连接",
      "description": "请重新连接并重试。"
    },
    "EnpointConfig": {
      "title": "端点无效",
      "description": "请提供有效端点"
    },
    "FeeEstimationFailed": {
      "title": "抱歉，费用估算失败",
      "description": "尝试设置自定义费用（状态：{{status}}）"
    },
    "FirmwareOrAppUpdateRequired": {
      "title": "固件或应用程序需更新",
      "description": "请使用管理器卸载所有的应用程序，且在重新安装应用程序之前检查是否有可用的固件更新。"
    },
    "LatestFirmwareVersionRequired": {
      "title": "更新 Nano 的固件",
      "description": "请更新您的设备固件到最新版本以访问此功能"
    },
    "FirmwareNotRecognized": {
      "title": "无法识别设备固件",
      "description": "请联系 Ledger 客服"
    },
    "HardResetFail": {
      "title": "抱歉，无法重置",
      "description": "请重试，如果问题仍然存在则请联系 Ledger 客服。"
    },
    "LatestMCUInstalledError": {
      "title": "对不起，没有可更新的内容",
      "description": "如果设备无法使用，请联系 Ledger 客服。"
    },
    "LedgerAPI4xx": {
      "title": "{{message}}",
      "description": "请检查您的连接后重试，或联系 Ledger 客服。"
    },
    "LedgerAPI5xx": {
      "title": "抱歉，请重试。",
      "description": "服务器无法处理您的请求。请稍后再试或联系 Ledger 客服。{{message}}"
    },
    "LedgerAPINotAvailable": {
      "title": "抱歉，{{currencyName}} 服务不可用",
      "description": "请重试或联系 Ledger 客服。"
    },
    "ManagerAppAlreadyInstalled": {
      "title": "对不起，该应用程序已安装",
      "description": "请检查您的设备上已经安装了哪些应用程序。"
    },
    "ManagerAppDepInstallRequired": {
      "title": "需要安装 {{dependency}} 应用程序",
      "description": "如果已经安装 {{dependency}} 应用程序，请重新安装最新版本"
    },
    "ManagerAppDepUninstallRequired": {
      "title": "抱歉，需要安装此应用程序",
      "description": "您必须首先卸载所有需要 {{appName}} 应用程序的应用"
    },
    "ManagerDeviceLocked": {
      "title": "您的设备已经锁定",
      "description": "请解锁"
    },
    "ManagerFirmwareNotEnoughSpace": {
      "title": "请卸载您设备上的所有应用程序",
      "description": "访问您加密资产的私钥将会在您的设备上安全储存，而您则必须将其备份到您的恢复表中。"
    },
    "ManagerNotEnoughSpace": {
      "title": "抱歉，剩余存储空间不足",
      "description": "请卸载一些应用程序以释放空间。访问您加密资产的私钥将会在您的设备上安全储存。"
    },
    "ManagerQuitPage": {
      "install": {
        "title": "完成应用程序的安装进程？",
        "description": "退出 Manager（管理器）将会终止应用程序的安装。请完成列队中应用程序的安装。",
        "stay": "完成安装"
      },
      "uninstall": {
        "title": "完成应用程序的卸载进程？",
        "description": "退出 Manager（管理器）会终止应用程序的卸载进程。",
        "stay": "完成卸载"
      },
      "update": {
        "title": "完成应用程序的更新进程？",
        "description": "退出 Manager（管理器）会终止应用程序的更新进程。",
        "stay": "完成更新"
      },
      "quit": "退出管理器"
    },
    "ManagerUninstallBTCDep": {
      "title": "抱歉，需要安装此应用程序",
      "description": "最后卸载比特币或以太坊应用程序"
    },
    "NetworkDown": {
      "title": "抱歉，网络连接似乎已断开",
      "description": "请检查您的网络连接。"
    },
    "NoAddressesFound": {
      "title": "抱歉，没有找到账户",
      "description": "地址计算出错，请重试或联系 Ledger 客服"
    },
    "NotEnoughBalance": {
      "title": "抱歉，资金不足",
      "description": "请确保该账户资金充足。"
    },
    "NotEnoughBalanceBecauseDestinationNotCreated": {
      "title": "接收地址未激活。发送至少 {{minimalAmount}} 来将其激活"
    },
    "NotEnoughGas": {
      "title": "父账户余额不足以支付网络费用"
    },
    "PasswordsDontMatch": {
      "title": "密码不匹配",
      "description": "请重试"
    },
    "PasswordIncorrect": {
      "title": "输入的密码不正确",
      "description": "请重试"
    },
    "QuantityNeedsToBePositive": {
      "title": "数量需大于 0"
    },
    "RPCHostRequired": {
      "title": "需要输入主机。"
    },
    "RPCHostInvalid": {
      "title": "输入有效的主机。"
    },
    "RPCUserRequired": {
      "title": "需要输入 RPC 用户名"
    },
    "RPCPassRequired": {
      "title": "需要输入 RPC 密码"
    },
    "SatStackAccessDown": {
      "title": "Could not reach full node（无法访问全节点）",
      "description": "请确认 SatStack 和您的节点正在运行。如果问题仍然存在，请在设置选项中检查完整节点设置。"
    },
    "SatStackStillSyncing": {
      "title": "Node sync in progress...（正在进行节点同步...）",
      "description": "节点正在同步，请耐心等待。由于您的比特币账户余额或许不正确，无法发送。"
    },
    "SatStackVersionTooOld": {
      "title": "请升级 SatStack",
      "description": "您正在使用的 SatStack 版本过旧，可能存在漏洞或不兼容。"
    },
    "SatStackDescriptorNotImported": {
      "title": "账户未经完整节点扫描",
      "description": "请配置您的完整节点以扫描与此设备相关联的账户。您的完整节点必须先扫描此账户的区块链，然后才能将其添加到您的资产组合中。"
    },
    "SwapGenericAPIError": {
      "title": "出错了",
      "description": "兑换交易没有通过。请再试一次或联系客服。"
    },
    "TimeoutError": {
      "title": "抱歉，服务器响应超时",
      "description": "请再次尝试。"
    },
    "TimeoutTagged": {
      "title": "抱歉，服务器响应超时 ({{tag}})",
      "description": "出现超时。"
    },
    "TransportError": {
      "title": "出错了。请重新连接您的设备",
      "description": "{{message}}"
    },
    "TransportRaceCondition": {
      "title": "出错了。请重新连接您的设备",
      "description": "{{message}}"
    },
    "TransportStatusError": {
      "title": "出错了。请重新连接您的设备",
      "description": "{{message}}"
    },
    "DeviceShouldStayInApp": {
      "title": "请打开 {{appName}} 应用程序",
      "description": "在我们查找您的账户时，请保持 {{appName}} 应用程序处于打开状态"
    },
    "UnexpectedBootloader": {
      "title": "对不起，您的设备不能处于 Bootloader 启动装载模式",
      "description": "请重新启动您的设备，而不要在图标出现时触摸按钮。如果问题仍然存在，请联系 Ledger 客服。"
    },
    "UserRefusedAllowManager": {
      "title": "Manager（管理器）在设备上被拒绝"
    },
    "UserRefusedFirmwareUpdate": {
      "title": "设备上的更新已取消",
      "description": "您设备上的所有应用程序已经卸载。请保持设备更新，从而享受安全性和功能性提升带来的好处。"
    },
    "UserRefusedOnDevice": {
      "title": "操作被拒绝",
      "description": "用户在设备上拒绝了该操作"
    },
    "TransactionRefusedOnDevice": {
      "title": "操作在设备上被拒绝",
      "description": "请重试，如有疑问，请联系 Ledger 客服。"
    },
    "UserRefusedAddress": {
      "title": "接收地址被拒",
      "description": "请重试，如有疑问，请联系 Ledger 客服。"
    },
    "UpdateYourApp": {
      "title": "需要更新应用程序",
      "description": "在 Manager（管理器）中卸载并重新安装 {{managerAppName}} 应用程序"
    },
    "DeviceOnDashboardExpected": {
      "title": "返回功能面板",
      "description": "请返回设备上的功能面板"
    },
    "WebsocketConnectionError": {
      "title": "抱歉，请重试 (连接错误)",
      "description": null
    },
    "WebsocketConnectionFailed": {
      "title": "抱歉，请重试 (连接已关闭)",
      "description": null
    },
    "WrongDeviceForAccount": {
      "title": "出错了",
      "description": "请检查您的硬件钱包是否设置了与所选账户关联的恢复短语或密码短语。"
    },
    "DeviceAppVerifyNotSupported": {
      "title": "需要更新应用程序",
      "description": "在 Manager（管理器）中卸载并重新安装 {{managerAppName}} 应用程序"
    },
    "InvalidAddress": {
      "title": "该{{currencyName}} 地址无效"
    },
    "InvalidAddressBecauseAlreadyDelegated": {
      "title": "您的账户已委托给此验证者"
    },
    "InvalidAddressBecauseDestinationIsAlsoSource": {
      "title": "接收地址与发送地址相同"
    },
    "CantOpenDevice": {
      "title": "抱歉，连接失败",
      "description": "检测到设备但连接失败。请重试，如果问题仍然存在，请联系 Ledger 客服。"
    },
    "ETHAddressNonEIP": {
      "title": "无法自动验证：请仔细核对该地址。",
      "description": null
    },
    "EthAppNftNotSupported": {
      "title": "操作不可用于此设备",
      "description": "发送 NFT 功能仅可用于 Nano X。请访问我们的客服平台，以了解如何使用 Nano S 来发送 NFT。"
    },
    "CantScanQRCode": {
      "title": "无法扫描此二维码：此地址不支持自动验证"
    },
    "FeeNotLoaded": {
      "title": "无法加载费率。请手动设置费用"
    },
    "FeeRequired": {
      "title": "需要费用"
    },
    "GasLessThanEstimate": {
      "title": "这可能太低。请增加"
    },
    "UnknownMCU": {
      "title": "未知 MCU 版本",
      "description": "请联系 Ledger 客服"
    },
    "MCUNotGenuineToDashboard": {
      "title": "访问功能面板以更新",
      "description": "",
      "list": {
        "1": "断开连接并重新连接 USB 数据线，而不按下任何按钮。",
        "2": "同时按下两个按钮三次来显示功能面板。",
        "3": "打开管理器并点击更新固件。"
      }
    },
    "UnavailableTezosOriginatedAccountReceive": {
      "title": "无法在子账户中接收",
      "description": "如果想要接收资金，请使用主账户"
    },
    "UnavailableTezosOriginatedAccountSend": {
      "title": "尚无法从子账户发送",
      "description": "由于近期 Babylon 更新而引入的变化，此功能将在稍后阶段被添加。"
    },
    "RecommendUndelegation": {
      "title": "请在清空账户之前将其解除委托"
    },
    "RecommendSubAccountsToEmpty": {
      "title": "请先清空所有子账户"
    },
    "NotSupportedLegacyAddress": {
      "title": "不再支持这种传统地址格式"
    },
    "BtcUnmatchedApp": {
      "title": "这是错误的应用程序",
      "description": "在您的设备上打开 “{{managerAppName}}” 应用程序"
    },
    "DeviceNameInvalid": {
      "title": "请选择一个不带 “{{invalidCharacters}}” 的设备名"
    },
    "LedgerAPIErrorWithMessage": {
      "title": "{{message}}",
      "description": "请重试或联系 Ledger 客服"
    },
    "ManagerAppRelyOnBTC": {
      "title": "需要安装比特币和以太坊应用程序",
      "description": "请先安装最新版本的比特币和以太坊应用程序。"
    },
    "UserRefusedDeviceNameChange": {
      "title": "设备端取消了重命名",
      "description": "再次尝试并在设备上允许重命名"
    },
    "SyncError": {
      "title": "同步错误",
      "description": "某些账户无法被同步。"
    },
    "TronNoFrozenForBandwidth": {
      "title": "没有可解冻的资产",
      "description": "您没有与带宽相关联的资产可解冻"
    },
    "TronNoFrozenForEnergy": {
      "title": "没有可解冻的资产",
      "description": "您没有与能量相关联的资产可解冻"
    },
    "TronUnfreezeNotExpired": {
      "title": "暂时无法解冻",
      "description": "上次冻结操作后，需要等待 3 天"
    },
    "TronVoteRequired": {
      "title": "最少需要 1 张选票"
    },
    "TronInvalidVoteCount": {
      "title": "选票格式不正确",
      "description": "仅可使用整数投票"
    },
    "TronRewardNotAvailable": {
      "title": "奖励尚不能申领。",
      "description": "两次申领需间隔 24 小时。"
    },
    "TronNoReward": {
      "title": "没有可申领的奖励"
    },
    "TronInvalidFreezeAmount": {
      "title": "要冻结的数额不可小于 1"
    },
    "TronSendTrc20ToNewAccountForbidden": {
      "title": "发送 TRC20 到新账户并不会将其激活",
      "description": "在向其发送 TRC20 之前，必须首先激活接收方账户。无论发送 TRX 还是 TRC10 都可激活该账户。"
    },
    "TronUnexpectedFees": {
      "title": "可能会收取额外费用"
    },
    "TronNotEnoughTronPower": {
      "title": "可用票数不足"
    },
    "TronTransactionExpired": {
      "title": "交易已过期",
      "description": "必须在 30 秒内予以签署。请重试。"
    },
    "TronNotEnoughEnergy": {
      "title": "没有足够能量发送该代币"
    },
    "PairingFailed": {
      "title": "配对不成功",
      "description": "请重试，如有疑问，请联系 Ledger 客服。"
    },
    "GenuineCheckFailed": {
      "title": "真伪查验失败",
      "description": "出错了。请重试。如有疑问，请联系 Ledger 客服。"
    },
    "EthAppPleaseEnableContractData": {
      "title": "请在 Ethereum 以太坊应用程序 settings 设置中启用 contract data 合约数据"
    },
    "InvalidXRPTag": {
      "title": "无效的 XRP 目的地标签"
    },
    "NotEnoughBalanceToDelegate": {
      "title": "余额不足，无法委托"
    },
    "NotEnoughDelegationBalance": {
      "title": "余额不足，无法委托"
    },
    "NotEnoughBalanceInParentAccount": {
      "title": "主账户余额不足"
    },
    "quantityNeedsToBePositive": {
      "title": "数量需至少为 1"
    },
    "NotEnoughSpendableBalance": {
      "title": "余额不能少于 {{minimumAmount}}"
    },
    "WrongAppForCurrency": {
      "title": "请打开 {{expected}} 应用程序"
    },
    "FeeTooHigh": {
      "title": "网络费用超过数额的10%"
    },
<<<<<<< HEAD
    "StellarWrongMemoFormat": {
      "title": "Memo 格式错误"
    },
    "SourceHasMultiSign": {
      "title": "请禁用多重签名以发送 {{currencyName}}"
    },
    "StellarMemoRecommended": {
      "title": "发送到该接收方时，或许需要添加 memo（目的地标签）"
    },
    "SwapExchangeRateAmountTooLow": {
      "title": "数额必须至少为 {{minAmountFromFormatted}}"
=======
    "SourceHasMultiSign" : {
      "title" : "请禁用多重签名以发送 {{currencyName}}"
    },
    "SwapExchangeRateAmountTooLow" : {
      "title" : "数额必须至少为 {{minAmountFromFormatted}}"
>>>>>>> ae290e27
    },
    "SwapExchangeRateAmountTooHigh": {
      "title": "数额必须低于 {{maxAmountFromFormatted}}"
    },
    "PolkadotElectionClosed": {
      "title": "必须关闭验证者选举"
    },
    "PolkadotNotValidator": {
      "title": "已选的某些地址并非验证者"
    },
    "PolkadotLowBondedBalance": {
      "title": "如果小于 1 DOT，所有绑定的资产都将被解绑"
    },
    "PolkadotNoUnlockedBalance": {
      "title": "您没有已解绑的资产"
    },
    "PolkadotNoNominations": {
      "title": "您没有提名"
    },
    "PolkadotAllFundsWarning": {
      "title": "确保您留有足够的余额，以便缴纳未来的交易费"
    },
    "PolkadotDoMaxSendInstead": {
      "title": "余额不能少于 {{minimumBalance}}发送最大值以清空账户。"
    },
    "PolkadotBondMinimumAmount": {
      "title": "您必须至少绑定 {{minimumBondAmount}}。"
    },
    "PolkadotBondMinimumAmountWarning": {
      "title": "您的已绑定余额不能少于 {{minimumBondBalance}}。"
    },
    "PolkadotMaxUnbonding": {
      "title": "您已超过了解绑限额"
    },
    "PolkadotValidatorsRequired": {
      "title": "您必须至少选择一个验证者"
    },
    "ServiceStatusWarning": {
      "title": "{{message}}",
      "description": ""
    },
    "TaprootNotActivated": {
      "title": "在激活主网之前，发送到 taproot 地址不安全"
    },
    "SolanaAccountNotFunded": {
      "title": "账户没有资金"
    },
    "SolanaMemoIsTooLong": {
      "title": "Memo 标签太长。最大长度为 {{maxLength}}"
    },
    "SolanaAddressOfEd25519": {
      "title": "地址关闭 ed25519 曲线"
    },
    "SolanaUseAllAmountStakeWarning": {
      "title": "确保您有足够的余额剩余，用作未来的交易费"
    },
    "SolanaTxSimulationFailedWhilePendingOp": {
      "title": "您之前的交易尚未处理。请稍等片刻后检查交易记录，然后重试。"
    },
    "SolanaTxConfirmationTimeout": {
      "title": "您的交易可能已失败。请稍候片刻并在重试之前查看交易记录。"
    },
<<<<<<< HEAD
    "NotEnoughNftOwned": {
      "title": "您已超过可用代币的数量"
=======
    "NotEnoughNftOwned" : {
      "title" : "您已超过可用代币的数量"
    },
    "CardanoMinAmountError" : {
      "title" : "最小可发送数额为 {{amount}} ADA"
    },
    "CardanoNotEnoughFunds" : {
      "title" : "请确保您的资金足够支付费用"
    },
    "StellarWrongMemoFormat" : {
      "title" : "Memo 格式错误"
    },
    "StellarMemoRecommended" : {
      "title" : "发送到该接收方时，或许需要添加 memo（目的地标签）"
    },
    "StellarAssetNotAccepted" : {
      "title" : "此接收人还没有 {{assetCode}} 的信任额度"
    },
    "StellarAssetRequired" : {
      "title" : "应在添加信任额度之前先选择 Stellar（恒星）资产"
    },
    "StellarAssetNotFound" : {
      "title" : "找不到所选的 Stellar（恒星）资产"
    },
    "StellarNotEnoughNativeBalance" : {
      "title" : "抱歉，资金不足",
      "description" : "请确保账户内的资金足够支付交易费用"
    },
    "StellarFeeSmallerThanRecommended" : {
      "title" : "所选费用低于建议费用"
    },
    "StellarFeeSmallerThanBase" : {
      "title" : "最低交易费用为 0.00001 XLM"
    },
    "StellarNotEnoughNativeBalanceToAddTrustline" : {
      "title" : "抱歉，资金不足",
      "description" : "请确保账户内的资金多于新的信任额度"
    },
    "StellarMuxedAccountNotExist" : {
      "title" : "Stellar（恒星）账户不存在"
    },
    "StellarSourceHasMultiSign" : {
      "title" : "要进行 Stellar（恒星）交易，请禁用多重签名"
>>>>>>> ae290e27
    }
  },
  "cryptoOrg": {
    "account": {
      "subHeader": {
        "cardTitle": "由 Crypto.org 提供支持",
        "moreInfo": "更多信息",
        "drawerTitle": "Crypto.org 集成",
        "title": "Crypto.org (CRO) 代币现在可以在 Ledger Live 上使用",
        "description": "您现在可以开始管理您的 Crypto.org (CRO) 代币，并通过 Ledger Live 保护它们。",
        "description2": "Crypto.org (CRO) 代币是 Crypto.org 链的原生币种，用于所有交易、质押和许多即将到来的功能。",
        "website": "每个钱包里的加密货币"
      }
    },
    "memo": "Memo",
    "memoPlaceholder": "可选",
    "memoWarningText": "当使用 Memo 标签时，请仔细核对接收方的信息。"
  },
<<<<<<< HEAD
  "hedera": {
    "name": "hedera",
    "createHederaAccountHelp": {
      "text": "要了解如何创建 Hedera 账户，",
      "link": "请参考此支持文章"
    },
    "currentAddress": {
      "messageIfVirtual": "无法在 Ledger 设备上确认您的 {{name}} 地址。使用需自担风险。"
=======
  "hedera" : {
    "name" : "hedera",
    "createHederaAccountHelp" : {
      "text" : "要了解如何创建 Hedera 账户，",
      "link" : "请参考此支持文章"
    },
    "currentAddress" : {
      "messageIfVirtual" : "无法在 Ledger 设备上确认您的 {{name}} 地址。使用需自担风险。"
    },
    "send" : {
      "memo" : {
        "label" : "Memo（可选）",
        "characterCount" : "{{memoLength}} / {{memoMaxLength}}"
      }
    }
  },
  "drawers" : {
    "selectCurrency" : {
      "title" : "选择资产"
    },
    "selectAccount" : {
      "title" : "选择账户"
>>>>>>> ae290e27
    }
  }
}<|MERGE_RESOLUTION|>--- conflicted
+++ resolved
@@ -1334,24 +1334,6 @@
       }
     }
   },
-<<<<<<< HEAD
-  "tokensList": {
-    "title": "代币",
-    "cta": "添加代币",
-    "placeholder": "要添加代币，只需将其发送到您的 {{currencyName}} 地址。",
-    "link": "了解更多",
-    "seeTokens": "显示代币 ({{tokenCount}})",
-    "hideTokens": "隐藏代币 ({{tokenCount}})",
-    "countTooltip": "1 枚代币",
-    "countTooltip_plural": "{{count}} 枚代币",
-    "algorand": {
-      "title": "ASA (资产)",
-      "cta": "添加 ASA",
-      "placeholder": "您可以向您的 {{currencyName}} 账户添加资产。",
-      "link": "资产 (ASA) 如何运作？",
-      "seeTokens": "显示 ASA ({{tokenCount}})",
-      "hideTokens": "隐藏 ASA ({{tokenCount}})"
-=======
   "tokensList" : {
     "title" : "代币",
     "cta" : "添加代币",
@@ -1376,7 +1358,6 @@
       "link" : "详细了解 Stellar（恒星）资产",
       "seeTokens" : "显示资产 ({{tokenCount}})",
       "hideTokens" : "隐藏资产 ({{tokenCount}})"
->>>>>>> ae290e27
     }
   },
   "subAccounts": {
@@ -2025,16 +2006,6 @@
       }
     }
   },
-<<<<<<< HEAD
-  "tron": {
-    "voting": {
-      "emptyState": {
-        "description": "您现在可以通过冻结资产和投票来赚取奖励。",
-        "info": "如何投票",
-        "votesDesc": "将您的选票投给一个或多个代表，从而开始赚取权益质押奖励。",
-        "vote": "将票投出",
-        "voteExisting": "管理选票"
-=======
   "cardano" : {
     "account" : {
       "subHeader" : {
@@ -2050,7 +2021,6 @@
         "votesDesc" : "将您的选票投给一个或多个代表，从而开始赚取权益质押奖励。",
         "vote" : "将票投出",
         "voteExisting" : "管理选票"
->>>>>>> ae290e27
       },
       "manageTP": "管理资产",
       "warnEarnRewards": "您至少需要 {{amount}} 才能开始赚取奖励",
@@ -2631,14 +2601,6 @@
       }
     }
   },
-<<<<<<< HEAD
-  "solana": {
-    "common": {
-      "broadcastError": "您的交易可能已失败。请稍候片刻并在重试之前查看交易记录。",
-      "viewDetails": "查看详情",
-      "connectDevice": {
-        "title": "设备"
-=======
   "stellar" : {
     "addAsset" : {
       "title" : "添加资产",
@@ -2670,7 +2632,6 @@
       "viewDetails" : "查看详情",
       "connectDevice" : {
         "title" : "设备"
->>>>>>> ae290e27
       },
       "confirmation": {
         "title": "确认"
@@ -3832,9 +3793,6 @@
         "MEMO_HASH": "Memo Hash 标签哈希",
         "MEMO_RETURN": "Memo 返回"
       },
-<<<<<<< HEAD
-      "memoWarningText": "当使用 Memo 标签时，请仔细核对接收方的类型。"
-=======
       "memoWarningText" : "当使用 Memo 标签时，请仔细核对接收方的类型。",
       "fee" : "费用",
       "feeInfoText" : "在 Stellar（恒星）网络上进行交易的最低交易费用为 0.00001 XLM",
@@ -3849,7 +3807,6 @@
       },
       "assetCode" : "资产代码",
       "assetIssuer" : "资产发行者"
->>>>>>> ae290e27
     },
     "cosmos": {
       "memo": "Memo",
@@ -4402,25 +4359,11 @@
     "FeeTooHigh": {
       "title": "网络费用超过数额的10%"
     },
-<<<<<<< HEAD
-    "StellarWrongMemoFormat": {
-      "title": "Memo 格式错误"
-    },
-    "SourceHasMultiSign": {
-      "title": "请禁用多重签名以发送 {{currencyName}}"
-    },
-    "StellarMemoRecommended": {
-      "title": "发送到该接收方时，或许需要添加 memo（目的地标签）"
-    },
-    "SwapExchangeRateAmountTooLow": {
-      "title": "数额必须至少为 {{minAmountFromFormatted}}"
-=======
     "SourceHasMultiSign" : {
       "title" : "请禁用多重签名以发送 {{currencyName}}"
     },
     "SwapExchangeRateAmountTooLow" : {
       "title" : "数额必须至少为 {{minAmountFromFormatted}}"
->>>>>>> ae290e27
     },
     "SwapExchangeRateAmountTooHigh": {
       "title": "数额必须低于 {{maxAmountFromFormatted}}"
@@ -4483,10 +4426,6 @@
     "SolanaTxConfirmationTimeout": {
       "title": "您的交易可能已失败。请稍候片刻并在重试之前查看交易记录。"
     },
-<<<<<<< HEAD
-    "NotEnoughNftOwned": {
-      "title": "您已超过可用代币的数量"
-=======
     "NotEnoughNftOwned" : {
       "title" : "您已超过可用代币的数量"
     },
@@ -4530,7 +4469,6 @@
     },
     "StellarSourceHasMultiSign" : {
       "title" : "要进行 Stellar（恒星）交易，请禁用多重签名"
->>>>>>> ae290e27
     }
   },
   "cryptoOrg": {
@@ -4549,16 +4487,6 @@
     "memoPlaceholder": "可选",
     "memoWarningText": "当使用 Memo 标签时，请仔细核对接收方的信息。"
   },
-<<<<<<< HEAD
-  "hedera": {
-    "name": "hedera",
-    "createHederaAccountHelp": {
-      "text": "要了解如何创建 Hedera 账户，",
-      "link": "请参考此支持文章"
-    },
-    "currentAddress": {
-      "messageIfVirtual": "无法在 Ledger 设备上确认您的 {{name}} 地址。使用需自担风险。"
-=======
   "hedera" : {
     "name" : "hedera",
     "createHederaAccountHelp" : {
@@ -4581,7 +4509,6 @@
     },
     "selectAccount" : {
       "title" : "选择账户"
->>>>>>> ae290e27
     }
   }
 }