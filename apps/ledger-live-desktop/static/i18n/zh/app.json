{
  "calendar" : {
    "today" : "今天",
    "tomorrow" : "明天",
    "yesterday" : "昨天",
    "transactionDate" : "交易日期"
  },
  "platform" : {
    "flows" : {
      "requestAccount" : {
        "title" : "选择账户"
      },
      "broadcast" : {
        "toast" : {
          "title" : "交易已发送！",
          "text" : "点击这里查看操作详情"
        }
      }
    },
    "app" : {
      "informations" : {
        "title" : "信息",
        "website" : "网站"
      }
    },
    "catalog" : {
      "title" : "发现",
      "branch" : {
        "soon" : "敬请期待",
        "experimental" : "实验性的",
        "debug" : "除错"
      },
      "banner" : {
        "title" : "探索我们的 Live 应用目录",
        "description" : "我们正努力使您能够访问 DeFi, NFT 以及更广的世界，就在 Ledger Live 里面，安全地，进行访问。"
      },
      "twitterBanner" : {
        "description" : "告诉我们下一个您想要在 Ledger Live 上看到的带有哈希标签的服务",
        "tweetText" : "下一个 Ledger 应用应该是..."
      },
      "pollCTA" : {
        "title" : "调查",
        "description" : "您想要在 Ledger Live 中看到哪种服务？",
        "button" : "让我们来投票吧！"
      },
      "developerCTA" : {
        "title" : "面向开发者",
        "description" : "您所需要的将您的应用程序整合到 Ledger Live 的全部信息。",
        "button" : "前往门户页面"
      }
    },
    "disclaimer" : {
      "title" : "外部应用",
      "description" : "您将被转到一个不由 Ledger 操作的应用程序。",
      "legalAdvice" : "这个应用程序不由 Ledger 操作。Ledger 不对此类应用程序的服务质量或造成的任何资金损失负责。\n\n一定要确保仔细核实您的设备上显示的信息。",
      "checkbox" : "不要再提醒我。",
      "CTA" : "继续"
    }
  },
  "common" : {
    "never" : "从不",
    "apply" : "应用",
    "done" : "完成",
    "confirm" : "确认",
    "reject" : "拒绝",
    "cancel" : "取消",
    "getSupport" : "获取支持",
    "delete" : "从资产组合中删除账户",
    "launch" : "启动",
    "continue" : "继续",
    "previous" : "上一步",
    "learnMore" : "了解更多",
    "help" : "帮助",
    "needHelp" : "需要帮助？",
    "areYouSure" : "是否确定?",
    "selectAccount" : "选择账户",
    "selectAccountNoOption" : "不存在与 \"{{accountName}}\" 匹配的账户",
    "selectCurrency" : "选择加密资产",
    "selectCurrencyNoOption" : "不存在加密资产 {{currencyName}}",
    "selectCurrencyEmptyOption" : "没有加密货币资产",
    "selectValidatorNoOption" : "不存在与 \"{{accountName}}\" 匹配的验证者",
    "selectNoResults" : "未找到与 \"{{query}} \" 匹配的结果",
    "sortBy" : "排序方式",
    "save" : "保存",
    "lock" : "锁定",
    "showMore" : "显示更多",
    "back" : "返回",
    "reset" : "重置",
    "retry" : "重试",
    "range" : "范围",
    "stop" : "停止",
    "updateNow" : "立即更新",
    "close" : "关闭",
    "eastern" : "东方",
    "western" : "西方",
    "reverify" : "重新验证",
    "verify" : "验证",
    "verifyMyAddress" : "验证我的地址",
    "copy" : "复制",
    "copied" : "已复制",
    "addressCopied" : "地址已复制",
    "addressCopiedSuspicious" : "复制的地址和剪贴板中的地址不匹配。",
    "experimentalFeature" : "实验性功能",
    "information" : "信息",
    "search" : "搜索中...",
    "searchWithoutEllipsis" : "搜索",
    "manage" : "管理",
    "lockScreen" : {
      "title" : "欢迎回来",
      "subTitle" : null,
      "description" : "请输入您的密码后继续操作",
      "inputPlaceholder" : "输入您的密码",
      "lostPassword" : "我忘记了密码"
    },
    "sync" : {
      "syncing" : "正在同步...",
      "upToDate" : "已同步",
      "outdated" : "已暂停",
      "needsMigration" : "点击更新账户",
      "error" : "同步错误",
      "refresh" : "刷新",
      "devTools" : "开发工具"
    },
    "exchange" : "兑换",
    "info" : "信息",
    "connectDevice" : "连接您的设备"
  },
  "devices" : {
    "nanoS" : "Nano S",
    "nanoSP" : "Nano S Plus",
    "nanoX" : "Nano X",
    "blue" : "Blue"
  },
  "operation" : {
    "type" : {
      "IN" : "已接收",
      "OUT" : "已发送",
      "NFT_IN" : "已收到的 NFT",
      "NFT_OUT" : "已发送的 NFT",
      "CREATE" : "已创建",
      "REVEAL" : "已显示",
      "DELEGATE" : "已委托",
      "REDELEGATE" : "已重新委托",
      "UNDELEGATE" : "已解除委托",
      "SUPPLY" : "已存入",
      "REDEEM" : "已提取",
      "APPROVE" : "已批准",
      "VOTE" : "已投票",
      "FREEZE" : "已冻结",
      "UNFREEZE" : "已解冻",
      "REWARD" : "已申领的奖励",
      "FEES" : "费用",
      "OPT_IN" : "选择加入",
      "OPT_OUT" : "选择退出",
      "CLOSE_ACCOUNT" : "关闭账户",
      "BOND" : "绑定",
      "UNBOND" : "解绑",
      "REWARD_PAYOUT" : "奖励",
      "SLASH" : "Slash 削减惩罚",
      "WITHDRAW_UNBONDED" : "提取",
      "NOMINATE" : "提名",
      "CHILL" : "清除提名",
      "SET_CONTROLLER" : "设置控制器"
    }
  },
  "byteSize" : {
    "bytes" : "{{size}} 字节",
    "kbUnit" : "{{size}} KB",
    "mbUnit" : "{{size}} MB"
  },
  "time" : {
    "minute" : "分钟",
    "minute_plural" : "分钟",
    "hour" : "小时",
    "hour_plural" : "小时",
    "range" : {
      "day" : "1 天",
      "week" : "1 周",
      "month" : "1 月",
      "year" : "1 年",
      "all" : "全部"
    }
  },
  "fees" : {
    "advanced" : "高级",
    "custom" : "自定义",
    "fast" : "快",
    "high" : "高",
    "low" : "低",
    "slow" : "慢",
    "standard" : "标准",
    "medium" : "中",
    "feesAmount" : "费用额度"
  },
  "sidebar" : {
    "card" : "卡",
    "learn" : "学习",
    "menu" : "菜单",
    "stars" : "已标星账户",
    "accounts" : "账户",
    "manager" : "管理器",
    "exchange" : "买入 / 卖出",
    "swap" : "互换",
    "lend" : "借出",
    "catalog" : "发现",
    "market" : "市场"
  },
  "stars" : {
    "placeholder" : "星标账户以在此显示。",
    "tooltip" : "星标账户"
  },
  "bridge" : {
    "modalTitle" : "打开设备桥接",
    "openHeader" : "通过 WebSocket 曝露您的设备账户",
    "openDescription" : "打开桥接使您的所有账户曝露给第三方应用程序。",
    "openedHeader" : "{{appName}} 已打开桥接",
    "openedDescription" : "您现在可以通过 WebSocket 在第三方网页应用程序上访问您的 {{appName}} 账户。",
    "completeHeader" : "桥接会话已完成",
    "completeDescription" : "Websocket 桥接现已关闭。",
    "openButton" : "打开",
    "disconnectButton" : "断开连接"
  },
  "swap2" : {
    "title" : "互换",
    "tabs" : {
      "exchange" : "兑换",
      "history" : "历史记录",
      "kyc" : "KYC（了解您的客户）"
    },
    "form" : {
      "changeCTA" : "更改",
      "ratesDrawer" : {
        "title" : "费率",
        "quote" : "报价",
        "receive" : "接收"
      },
      "details" : {
        "label" : {
          "provider" : "提供方",
          "rate" : "费率",
          "fees" : "网络费用",
          "target" : "目标账户"
        },
        "tooltip" : {
          "provider" : "lorem ipsum",
          "rate" : "lorem ipsum",
          "fees" : "lorem ipsum"
        },
        "noAccount" : "创建一个账户以接收 {{name}}",
        "noAccountCTA" : "添加账户"
      },
      "from" : {
        "title" : "从",
        "max" : "最大值",
        "accountPlaceholder" : "选择来源",
        "currencyDisabledTooltip" : "这种货币还不能用于互换"
      },
      "to" : {
        "title" : "到"
      },
      "notAvailable" : {
        "title" : "互换在您所在的地区尚不可用",
        "content" : "请多一点耐心，<br/>我们将很快推出这一功能"
      },
      "providers" : {
        "kyc" : {
          "required" : "您需要完成您的 KYC（了解您的客户）",
          "complete" : "完成 KYC",
          "update" : "刷新 KYC",
          "rejected" : "KYC 被拒绝，重新开始验证",
          "rejectedContactProviderSupport" : "KYC 被拒绝，请联系 {{providerName}} 客服",
          "updateRequired" : "完成或更新您的 KYC（了解您的客户）",
          "status" : {
            "pending" : "KYC 待处理",
            "approved" : "KYC 已批准",
            "closed" : "KYC 被拒绝",
            "upgradeRequired" : "KYC（了解您的客户）不足"
          }
        },
        "login" : {
          "required" : "您需要登录此供应方",
          "complete" : "登录"
        },
        "mfa" : {
          "required" : "您需要在此供应方处设置多重身份验证",
          "complete" : "设置多重身份验证"
        },
        "withdrawalsBlockedError" : {
          "message" : "您的提取请求已被 {{providerName}} 阻止。\n\n请联系对方客服了解更多信息。"
        }
      }
    },
    "history" : {
      "disclaimer" : "您的互换桌面交易没有与 Ledger Live 手机应用程序同步",
      "empty" : {
        "title" : "您之前的互换会显示在这里",
        "description" : "要么您还未进行过任何互换，亦或 Ledger Live 在此期间被重置了。"
      },
      "export" : "导出操作",
      "exporting" : "正在导出……"
    },
    "kyc" : {
      "updateRequired" : "在您更新应用程序之前，我们无法完成 KYC 程序",
      "wyre" : {
        "disclaimer" : "您的信息由 LEDGER 代表收集并传输给 WYRE 用于 KYC 目的。如需更多信息，请查阅我们的",
        "policy" : "隐私政策",
        "title" : "核实您的身份",
        "subtitle" : "请输入您的信息以使用 Wyre 互换。",
        "cta" : "继续",
        "pending" : {
          "cta" : "继续",
          "title" : "您的信息已提交审批",
          "subtitle" : "通常需要几分钟时间来完成审阅",
          "link" : "了解关于 KYC 的更多信息",
          "info" : "身份验证：已提交"
        },
        "closed" : {
          "cta" : "重置 KYC",
          "title" : "KYC 申请被拒绝",
          "subtitle" : "Wyre 拒绝了您为 KYC 目的提供的数据",
          "link" : "了解关于 KYC 的更多信息"
        },
        "form" : {
          "firstName" : "名字",
          "lastName" : "姓氏",
          "street1" : "街道地址第 1 行",
          "street2" : "街道地址第 2 行",
          "city" : "城市",
          "state" : "州/省/直辖市/自治区",
          "country" : "国家/地区",
          "postalCode" : "邮政编码",
          "dateOfBirth" : "出生日期",
          "firstNamePlaceholder" : "输入您的名字",
          "lastNamePlaceholder" : "输入您的姓氏",
          "street1Placeholder" : "例如：枫树街 13 号",
          "street2Placeholder" : "例如：枫树街 13 号",
          "cityPlaceholder" : "例如：圣何塞",
          "postalCodePlaceholder" : "输入您的 5 位数邮政编码",
          "dateOfBirthPlaceholder" : "月/日/年",
          "firstNameError" : "输入您的名字以继续",
          "lastNameError" : "输入您的姓氏以继续",
          "street1Error" : "输入您的地址",
          "cityError" : "输入您在美国居住的城市",
          "postalCodeError" : "输入一个有效的美国邮政编码",
          "dateOfBirthError" : "输入您的出生日期",
          "dateOfBirthValidationError" : "输入一个有效的出生日期"
        }
      }
    },
    "exchangeDrawer" : {
      "title" : "确认您的交易",
      "completed" : {
        "title" : "交易播送成功",
        "description" : "您的互换操作已经发送到网络上确认。请等待您的交易被确认，并等待供应方处理和发送您的 {{targetCurrency}}。",
        "disclaimer" : "记下您的互换 ID 号码，以防您需要来自 <0><0> {{provider}}</0> 支持</0> 的协助。",
        "seeDetails" : "查看详情"
      }
    }
  },
  "swap" : {
    "title" : "互换",
    "titleCrypto" : "互换 {{currency}}",
    "whatIsSwap" : "什么是互换（ Swap）？",
    "decentralizedSwapAvailable" : "进行某些交易时，您可以考虑使用去中心化互换。探索 <0>ParaSwap</0> 和 <1>1inch</1>。",
    "paraswap" : {
      "cta" : " 一探究竟",
      "description" : "寻找 Paraswap？它已被移动到 Discover（发现）选项卡。"
    },
    "tabs" : {
      "exchange" : "兑换",
      "history" : "历史记录"
    },
    "history" : {
      "disclaimer" : "您的互换桌面交易没有与 Ledger Live 手机应用程序同步",
      "empty" : {
        "title" : "您之前的互换会显示在这里",
        "description" : "要么您还未进行过任何互换，亦或 Ledger Live 在此期间被重置了。"
      }
    },
    "landing" : {
      "title" : "互换您的资产",
      "continue" : "继续",
      "sorry" : "服务暂时不可用，或在您的国家不可用"
    },
    "missingApp" : {
      "title" : "请在您的设备上安装 {{appName}} 应用程序",
      "subtitle" : "前往 Manager（管理器）并安装 {{appName}} 应用程序以互换资产",
      "cta" : "前往管理器"
    },
    "outdatedApp" : {
      "title" : "请在您的设备上更新 {{appName}} 应用程序",
      "subtitle" : "前往管理器并更新 {{appName}} 应用程序以互换资产。",
      "cta" : "前往管理器"
    },
    "providers" : {
      "title" : "选择一个供应方来互换加密货币",
      "learnMore" : "什么是互换（Swap）？",
      "kycRequired" : "所需的 KYC",
      "cta" : "继续",
      "kyc" : {
        "notAvailable" : "{{provider}} 在您的位置不可用",
        "status" : {
          "required" : "所需的 KYC",
          "pending" : "KYC 待处理",
          "approved" : "KYC 已批准！",
          "closed" : "KYC 被拒绝"
        }
      }
    },
    "ip" : {
      "title" : "欢迎使用互换（Swap）",
      "subtitle" : "直接从您的 Ledger 设备上交换加密货币资产。",
      "disclaimer" : "继续即表示您同意您的位置数据将共享给第三方服务提供商，以使他们遵守其 AML/KYC （反洗钱/了解您的用户）程序。"
    },
    "kyc" : {
      "updateRequired" : "在您更新应用程序之前，我们无法完成 KYC 程序",
      "wyre" : {
        "disclaimer" : "您的信息由 LEDGER 代表收集并传输给 WYRE 用于 KYC 目的。如需更多信息，请查阅我们的",
        "policy" : "隐私政策",
        "title" : "核实您的身份",
        "subtitle" : "请输入您的信息以使用 Wyre 互换。",
        "pending" : {
          "cta" : "继续",
          "title" : "尚待批准",
          "subtitle" : "您的信息已提交给 Wyre 审批。",
          "link" : "了解关于 KYC 的更多信息"
        },
        "closed" : {
          "cta" : "重置 KYC",
          "title" : "KYC 申请被拒绝",
          "subtitle" : "Wyre 拒绝了您为 KYC 目的提供的数据",
          "link" : "了解关于 KYC 的更多信息"
        },
        "form" : {
          "firstName" : "名字",
          "lastName" : "姓氏",
          "street1" : "街道地址第 1 行",
          "street2" : "街道地址第 2 行",
          "city" : "城市",
          "state" : "州/省/直辖市/自治区",
          "country" : "国家/地区",
          "postalCode" : "邮政编码",
          "dateOfBirth" : "出生日期",
          "firstNamePlaceholder" : "输入您的名字",
          "lastNamePlaceholder" : "输入您的姓氏",
          "street1Placeholder" : "例如：枫树街 13 号",
          "street2Placeholder" : "例如：枫树街 13 号",
          "cityPlaceholder" : "例如：圣何塞",
          "postalCodePlaceholder" : "输入您的 5 位数邮政编码",
          "dateOfBirthPlaceholder" : "月/日/年",
          "firstNameError" : "输入您的名字以继续",
          "lastNameError" : "输入您的姓氏以继续",
          "street1Error" : "输入您的地址",
          "cityError" : "输入您在美国居住的城市",
          "postalCodeError" : "输入一个有效的美国邮政编码",
          "dateOfBirthError" : "输入您的出生日期",
          "dateOfBirthValidationError" : "输入一个有效的出生日期"
        }
      }
    },
    "form" : {
      "resetKYC" : "重置您的 KYC 并更新 Live 以便与 Wyre 进行互换",
      "resetKYCCTA" : "重置 KYC",
      "amount" : "数额",
      "from" : {
        "title" : "从",
        "account" : "账户",
        "amount" : "发送数额",
        "currency" : "加密资产"
      },
      "to" : {
        "title" : "到",
        "account" : "账户",
        "amount" : "待收数额",
        "currency" : "加密资产",
        "addAccountCTA" : "添加新账户"
      },
      "tradeMethod" : {
        "title" : "费率",
        "float" : "浮动汇率",
        "floatUnavailable" : "这对货币不支持浮动汇率",
        "fixed" : "固定汇率",
        "fixedUnavailable" : "这对货币不支持固定汇率",
        "floatDesc" : "您的数额会根据市场条件而变动。",
        "fixedDesc" : "即使市场条件发生变化，您的数额也会保持不变。每60秒更新一次。",
        "by" : "提供方"
      },
      "exchange" : "兑换",
      "helpCTA" : "什么是互换（Swap）？",
      "bubble" : "我们使用固定汇率，这是您将收到的确切数额。",
      "noAccounts" : "您没有存有余额的 {{currencyName}} 账户",
      "noApp" : "未安装 {{currencyName}} 应用程序。",
      "outdatedApp" : "{{currencyName}} 应用有可用的更新",
      "loadingRates" : "正在加载汇率..."
    },
    "unauthorizedRatesModal" : {
      "title" : "Ledger Live 需要更新",
      "subtitle" : "请将 Ledger Live 更新到最新版本，并重新验证您的身份，以便与 Wyre 进行互换",
      "cta" : "重置验证"
    },
    "resetThirdPartyDataModal" : {
      "title" : "删除您的本地第三方数据",
      "subtitle" : "删除您的本地第三方数据。您可能需要重新提交了解您的客户 (KYC) 信息并/或重新登录，从而访问我们的合作伙伴提供的服务。",
      "cta" : "确认"
    },
    "modal" : {
      "title" : "互换",
      "steps" : {
        "summary" : {
          "title" : "概要",
          "from" : "从",
          "to" : "到",
          "toExchange" : "发送数额",
          "toReceive" : "待收数额",
          "terms" : "条款和条件",
          "disclaimer" : {
            "description" : "点击\"确认\"后，就意味着我认可并接受此服务完全由 <0>{{provider}}</0> 治理",
            "acceptedDescription" : "此服务完全由 <0>{{provider}}</0> 治理"
          },
          "details" : {
            "provider" : "提供方",
            "tradeMethod" : {
              "title" : "类型",
              "float" : "浮动汇率",
              "fixed" : "固定汇率"
            },
            "address" : "地址"
          }
        },
        "device" : {
          "title" : "设备"
        },
        "dependencies" : {
          "title" : "检查应用"
        },
        "finished" : {
          "title" : "待处理",
          "subtitle" : "互换播送成功 ",
          "swap" : "您的互换代码：",
          "seeDetails" : "查看详情",
          "disclaimer" : "记下您的互换 ID 号码，以防您需要来自 <0><0> {{provider}}</0> 支持</0> 的协助。",
          "description" : "您的互换操作已经发送到网络上确认。最多一个小时后，您就可以收到您的 {{targetCurrency}}。"
        }
      }
    },
    "operationDetailsModal" : {
      "title" : "互换",
      "provider" : "提供方",
      "txid" : "互换代码",
      "status" : "状态",
      "statusTooltips" : {
        "expired" : "请使用您的互换代码联系互换服务提供方以了解更多详情。",
        "refunded" : "请使用您的互换代码联系互换服务提供方以了解更多详情。",
        "pending" : "请稍候片刻，互换提供方正在处理该交易。",
        "onhold" : "请使用您的互换代码联系互换服务提供方以解决这一情况。",
        "finished" : "您的互换已成功完成"
      },
      "date" : "日期",
      "from" : "从",
      "fromAddress" : "初始地址",
      "fromAddress_plural" : "初始地址",
      "to" : "到",
      "toProvider" : "提供方地址",
      "initialAmount" : "初始额",
      "creditedAmount" : "贷记额"
    }
  },
  "lottieDebugger" : {
    "buttonTitle" : "测试"
  },
  "fullNode" : {
    "status" : "状态",
    "connect" : "连接",
    "disconnect" : "断开连接",
    "checkNodeSettings" : "验证节点设置",
    "edit" : "编辑",
    "modal" : {
      "title" : "连接比特币完整节点",
      "disconnectTitle" : "断开连接完整节点",
      "steps" : {
        "landing" : {
          "header" : "启动您的全部节点。不要信任，验证。",
          "description" : "一个比特币的完整节点验证所有交易和区块，使您能够在为比特币网络做出贡献的同时无需信任地使用比特币。",
          "list" : {
            "item1" : "在拥有足够资源的设备上设置 Bitcoin Core（比特币核心）。",
            "item2" : "等待您的节点完全同步。",
            "item3" : "注意您的节点的 RPC 凭据、IP 地址和端口号。"
          },
          "disclaimer" : "运行一个完整节点需要一台拥有足够资源的计算机和一个不受数据限制的宽带连接。"
        },
        "node" : {
          "title" : "Node（节点）",
          "connectionSteps" : {
            "notConnected" : {
              "header" : "输入您的节点参数",
              "disclaimer" : "您的全部节点必须在连接 Ledger Live 之前被完全同步。",
              "fields" : {
                "nodeHost" : {
                  "title" : "主机",
                  "tooltip" : "如果节点在此计算机上运行，则应保持默认值，或者替换节点 IP 地址和端口号。"
                },
                "rpcCredentials" : {
                  "title" : "RPC 凭据",
                  "tooltip" : "请输入您的节点 RPC 用户名和密码，可在 bitcoin.conf 文件里找到。",
                  "usernamePlaceholder" : "用户名",
                  "passwordPlaceholder" : "密码"
                },
                "tls" : {
                  "title" : "使用 TLS",
                  "tooltip" : "启用传输层安全性，例如，在使用托管节点解决方案时。"
                }
              }
            },
            "connecting" : {
              "header" : "正在测试节点连接",
              "description" : "请稍等，我们正在检查您的完整节点是否有响应。"
            },
            "success" : {
              "header" : "完整节点连接成功",
              "description" : "您现在可以配置您的完整节点来扫描您在区块链上的账户。"
            },
            "failure" : {
              "header" : "Could not reach full node（无法访问全节点）",
              "description" : "请确保您的节点完全同步并验证其连接设置。"
            }
          }
        },
        "device" : {
          "title" : "设备",
          "connectionSteps" : {
            "pending" : {
              "header" : "正在从设备获取账户",
              "description" : "请稍候，正在将待扫描的账户添加到节点配置文件中。"
            },
            "success" : {
              "header" : "账户已添加至节点配置",
              "description" : "配置文件已保存到用户数据文件夹。 它允许 Ledger SatStack 连接到您的完整节点，并允许其扫描您在区块链上的账户。",
              "cta" : "查看用户数据"
            }
          }
        },
        "accounts" : {
          "title" : "Account（账户）",
          "existing" : "待扫描的现有账户",
          "toScan" : "待扫描的账户",
          "toScanDescription" : "每个地址类别中待扫描的账户",
          "toScanTooltip" : "仅当您有10个以上 BTC 账户时才会增加。初始扫描速度会更慢。 "
        },
        "satstack" : {
          "title" : "SatStack",
          "connectionSteps" : {
            "notConnected" : {
              "header" : "下载并运行 Ledger SatStack",
              "description" : "Ledger SatStack 是一个小型应用程序，允许 Ledger Live 与您的全节点通话。请在您继续之前下载并运行它。",
              "disclaimer" : "必须运行 SatStack 后，Ledger Live 才能连接到您的完整节点。考虑将其设置为在您计算机启动时自动启动。",
              "cta" : "下载 SatStack"
            },
            "satstack-disconnected" : {
              "header" : "Could not reach SatStack（无法访问 SatStack）",
              "description" : "请验证 SatStack 正在此计算机上运行。"
            },
            "satstack-outdated" : {
              "header" : "请升级 SatStack",
              "description" : "您正在使用的 SatStack 版本过旧，可能存在漏洞或不兼容。"
            },
            "node-disconnected" : {
              "header" : "Could not reach full node（无法访问全节点）",
              "description" : "请验证您节点的可访问性，且您输入了正确的连接设置。"
            },
            "invalid-chain" : {
              "header" : "无效链标题",
              "description" : "tooltip 工具提示的无效链描述"
            },
            "initializing" : {
              "header" : "Loading（加载中）",
              "description" : ""
            },
            "ready" : {
              "header" : "Ready（准备就绪）",
              "description" : "完整节点已完全同步。您的比特币账户余额现在是正确的。"
            },
            "syncing" : {
              "header" : "正在进行节点同步……",
              "description" : "最近的交易可能尚不可见，因此比特币账户余额可能不正确。如果可能，请连续运行您的节点以使其保持同步。"
            },
            "scanning" : {
              "header" : "Account scan in progress...（正在进行账户扫描...）",
              "description" : "您可以在完成账户扫描后添加您的账户。任何之前通过 Ledger 浏览器添加的比特币账户都被删除。"
            }
          }
        },
        "disconnect" : {
          "cta" : "断开连接",
          "description" : "您确定吗？断开完整节点将会移除所有比特币账户。您可以使用 Ledger 浏览器再次添加您的账户。"
        }
      }
    }
  },
  "account" : {
    "subHeader" : {
      "moreInfo" : "更多信息",
      "cardTitle" : "由 {{team}} 提供支持",
      "drawer" : {
        "title" : "{{family}} 集成",
        "subTitle" : "{{family}} 集成已由 {{team}} 团队完成",
        "description" : "Ledger Live 是一个开源平台。",
        "description2" : "全球各地的开发者都可以与我们的 Ledger Live 相集成",
        "description3" : "此集成由 {{team}} 与 Ledger 协作实施。"
      }
    },
    "lastOperations" : "近期操作",
    "contractAddress" : "合约：",
    "openInExplorer" : "在浏览器中打开",
    "emptyState" : {
      "title" : "还没有加密资产？",
      "desc" : "确保已安装 <1><0>{{managerAppName}}</0></1> 应用程序并开始接收",
      "descToken" : "确保已安装 <1><0>{{managerAppName}}</0></1> 应用程序并开始接收 <3><0>{{ticker}}</0></3> and <5><0>{{tokenList}}</0> 代币</5>",
      "buttons" : {
        "receiveFunds" : "接收",
        "buy" : "买入"
      }
    },
    "settings" : {
      "title" : "编辑账户",
      "advancedLogs" : "高级",
      "advancedTips" : "您的 xpub 是隐私敏感的数据。请谨慎使用，特别是在向第三方披露时。",
      "accountName" : {
        "title" : "账户名",
        "desc" : "账户描述"
      },
      "unit" : {
        "title" : "单位",
        "desc" : "选择要使用的单位"
      }
    },
    "availableBalance" : "可用余额",
    "frozenAssets" : "冻结资产",
    "bandwidth" : "带宽",
    "energy" : "能量",
    "stake" : "权益质押",
    "delegatedAssets" : "已委托资产",
    "undelegating" : "正在解除委托",
    "availableBalanceTooltip" : "该数额可自由支配。",
    "frozenAssetsTooltip" : "冻结资产被用于 Tron 投票过程。这表示了您的投票总数。",
    "bandwidthTooltip" : "冻结资产以获得带宽",
    "energyTooltip" : "冻结资产以获得能量",
    "delegatedTooltip" : "委托资产用于投票流程。这代表您的总得票数。",
    "undelegatingTooltip" : "取消委托的资产在 {{timelockInDays}} 天锁定期后才能使用。"
  },
  "exchange" : {
    "chooseProvider" : "从 {{providerCount}} 个供应商中选择",
    "chooseProviders" : "从 {{providerCount}} 个供应商中选择",
    "title" : "买卖加密货币",
    "reset" : "重置流程",
    "verifyAddress" : "请确认显示的地址与您设备上显示的地址完全匹配",
    "buy" : {
      "header" : "通过我们的合作伙伴买入加密货币",
      "title" : "选择一个供应方来买入加密货币",
      "buyFrom" : "从任何地方买入",
      "cryptoSupported" : "支持的加密货币",
      "payWith" : "用卡或 SEPA 支付",
      "tab" : "买入",
      "coinify" : {
        "header" : "使用 {{provider}} 买入加密",
        "title" : "使用 <0>{{provider}}</0>买入加密货币",
        "selectCrypto" : "选择加密资产",
        "selectAccount" : "选择一个账户",
        "continue" : "继续",
        "addAccount" : "添加账户"
      }
    },
    "sell" : {
      "header" : "通过我们的合作伙伴卖出加密货币",
      "title" : "使用 <0>{{provider}}</0>卖出加密货币",
      "tab" : "卖出",
      "selectCrypto" : "选择加密资产",
      "selectAccount" : "选择一个账户",
      "continue" : "继续"
    }
  },
  "lend" : {
    "title" : "借出加密货币",
    "tabs" : {
      "dashboard" : "功能面板",
      "opened" : "已开放的贷款",
      "closed" : "已关闭的贷款",
      "history" : "历史记录"
    },
    "assets" : "要借出的资产",
    "active" : "已批准的账户",
    "lendAsset" : "借出",
    "account" : {
      "amountSupplied" : "已存金额",
      "amountSuppliedTooltip" : "向网络贷出的数额",
      "currencyAPY" : "货币的年收益率 APY",
      "currencyAPYTooltip" : "连续复合存款年度回报率",
      "accruedInterests" : "应计利息",
      "accruedInterestsTooltip" : "贷出资产产生的利息",
      "interestEarned" : "已赚取利息",
      "interestEarnedTooltip" : "提取后您赚取的利息",
      "openLoans" : "开放借贷",
      "closedLoans" : "已关闭的贷款",
      "amountRedeemed" : "已提取数额",
      "date" : "日期",
      "info" : "您可以直接从您的 {{currency}} 账户借出资产并赚取利息。",
      "howCompoundWorks" : "Compound 贷款如何运作？",
      "lend" : "存入 {{currency}}"
    },
    "emptyState" : {
      "active" : {
        "title" : "放款中",
        "description" : "您可以从您的以太坊账户直接贷出资产并赚取利息。",
        "cta" : "Compound 贷款如何运作？"
      },
      "closed" : {
        "title" : "您已关闭的贷款将出现在这里",
        "description" : "您还没有进行过任何借贷。",
        "cta" : "存款"
      },
      "opened" : {
        "title" : "您已开放的借贷将出现在这里",
        "description" : "您还没有进行过任何借贷。",
        "cta" : "存款"
      },
      "history" : {
        "title" : "历史记录",
        "description" : "查看您所有贷款交易的历史记录。",
        "cta" : "存款"
      }
    },
    "headers" : {
      "active" : {
        "accounts" : "账户",
        "amountSupplied" : "开放借贷",
        "amountSuppliedTooltip" : "网络中的已存数额",
        "accruedInterests" : "利息余额",
        "accruedInterestsTooltip" : "借贷赚取的利息",
        "status" : "账户状态",
        "actions" : "操作"
      },
      "status" : {
        "enablingTooltip" : "您的交易正在播送",
        "toSupplyTooltip" : "您现在可以供应您的资产"
      },
      "types" : {
        "enabling" : "正在启用",
        "inactive" : "不活跃",
        "supplying" : "正在供应",
        "earning" : "收益"
      },
      "closed" : {
        "assetLended" : "资产",
        "amountRedeemed" : "提领金额",
        "interestsEarned" : "已赚取利息",
        "date" : "日期"
      },
      "opened" : {
        "assetLended" : "资产",
        "amount" : "数额",
        "accruedInterest" : "应计利息",
        "date" : "日期"
      },
      "rates" : {
        "allAssets" : "资产",
        "totalBalance" : "资产余额",
        "totalBalanceTooltip" : "可用借出数额",
        "currentAPY" : "存款年收益率 APY",
        "currentAPYTooltip" : "从连续复利存款赚取的年回报率",
        "actions" : "操作"
      }
    },
    "manage" : {
      "cta" : "管理借出",
      "title" : "管理贷款",
      "enable" : {
        "approve" : "批准",
        "manageLimit" : "管理限额",
        "viewDetails" : "查看详情",
        "info" : "您已在此账户上批准了 <0>{{amount}}</0> 。您可以根据一定费用来减少该数额。",
        "infoNoLimit" : "该账户完全获得您的批准。您可以根据一定费用来减少贷出金额。",
        "approvedWithLimit" : "您已在此账户上批准了 <0>{{value}}</0> 。",
        "enabling" : "账户批准一经确认，您便可存入资产。",
        "notEnabled" : "账户需要获得您的批准才能贷出资产。",
        "notEnoughApproved" : "您必须提高您账户批准贷出的限额。"
      },
      "supply" : {
        "title" : "存款",
        "description" : "输入要贷出给协议的资产数额。"
      },
      "withdraw" : {
        "title" : "提取",
        "description" : "将资产从协议中提取到您的Ledger账户。"
      }
    },
    "enable" : {
      "title" : "批准账户",
      "steps" : {
        "selectAccount" : {
          "title" : "选择账户",
          "selectLabel" : "出借账户",
          "cta" : "批准",
          "alreadyEnabled" : "此账户已被批准"
        },
        "amount" : {
          "title" : "数额",
          "summary" : "我获准 <0>{{contractName}}</0> 智能合约访问我账户 <0>{{accountName}}</0> 上的 <0>{{amount}}</0> 数额",
          "limit" : "已限额 {{amount}}",
          "noLimit" : "无限额 {{assetName}}",
          "contractName" : "Compound 复利 {{currencyName}}",
          "advanced" : "高级",
          "amountLabel" : "要批准的额度",
          "amountLabelTooltip" : "该额度限制了智能合约的可用数额。"
        },
        "connectDevice" : {
          "title" : "设备"
        },
        "confirmation" : {
          "title" : "确认",
          "success" : {
            "title" : "操作已成功发送",
            "text" : "批准已经发送到网络确认。一旦确认，您将能够发放贷款。",
            "done" : "关闭",
            "info" : "交易可能需要一些时间才能在浏览器中显示和确认。"
          },
          "broadcastError" : "您的交易可能已失败。请稍候片刻并在重试之前查看交易记录。"
        }
      }
    },
    "withdraw" : {
      "title" : "提取资产",
      "steps" : {
        "amount" : {
          "title" : "数额",
          "advanced" : "高级",
          "amountToWithdraw" : "要提取的金额",
          "withdrawAll" : "提取最大额度",
          "placeholder" : "提取最大额度",
          "maxWithdrawble" : "最大可提取数额为"
        },
        "connectDevice" : {
          "title" : "设备"
        },
        "confirmation" : {
          "title" : "确认",
          "success" : {
            "title" : "提款已成功发送",
            "text" : "提取一经网络确认，您的资产就会处于可用状态。",
            "done" : "关闭",
            "cta" : "查看详情"
          },
          "broadcastError" : "您的交易可能已失败。请稍候片刻并在重试之前查看交易记录。",
          "tooltip" : {
            "amountWithdrawn" : "提取的金额在 {{ tokenName }} 中显示。 {{ tokenName }} 是您在借出资产后赚取的 ERC20 代币。"
          }
        }
      }
    },
    "info" : {
      "terms" : {
        "title" : "借出加密货币",
        "subtitle" : "按照 Compound 复利协议借出资产",
        "description" : "Compound 复利协议允许您在以太坊网络上贷出或借入资产。您可以直接通过您的 Ledger 账户贷出资产并赚取利息。",
        "switchLabel" : "<1>我已阅读并同意</1> <0>使用条款</0><1>。</1>"
      },
      "steps" : {
        "title" : "步骤 <0>{{step}} 之 {{total}}</0>",
        "1" : {
          "subtitle" : "批准账户以允许协议",
          "subtitle2" : "处理未来贷款。",
          "description" : "您需要授权 Compound 复利智能合约将一定数额的资产转移到该协议中。批准一个账户授予该协议处理未来贷款的权限。"
        },
        "2" : {
          "subtitle" : "供应资产以赚取利息",
          "description" : "一旦账户获得批准，您可以选择想要贷出的资产数额，并向该协议发出一个交易。交易一经确认，立即累计利息。"
        },
        "3" : {
          "subtitle" : "随时提取资产",
          "description" : "您可以直接通过您的 Ledger 账户，部分或全部的，随时提取您的资产以及所赚取的利息。"
        }
      }
    },
    "supply" : {
      "title" : "存入资产",
      "steps" : {
        "amount" : {
          "title" : "数额",
          "amountToSupply" : "待存数额",
          "maxSupply" : "最大可借出数额为"
        },
        "device" : {
          "title" : "设备"
        },
        "confirmation" : {
          "title" : "确认",
          "success" : {
            "title" : "存款已成功发送",
            "text" : "存款一经网络确认，您就可以开始赚取利息。",
            "done" : "关闭",
            "cta" : "查看详情",
            "info" : "交易可能需要一些时间才能在浏览器中显示和确认。"
          }
        }
      }
    },
    "noEthAccount" : {
      "title" : "请先创建 ETH 账户",
      "description" : "<0>{{ asset }}({{ ticker }})</0> 是以太坊 ERC-20 代币。要借出 {{ ticker }}，安装 Ethereum 以太坊应用程序并创建一个以太坊账号",
      "cta" : "添加账户"
    },
    "emptyAccountDeposit" : {
      "title" : "您没有 {{ asset }} 账户。",
      "description" : "为了能存入资金并贷出加密资产，您需要一个 {{ asset }} 账户。请通过您的以太坊地址接收资金。",
      "ctaBuy" : "买入 {{ asset }}",
      "ctaReceive" : "接收 {{ asset }}"
    }
  },
  "accounts" : {
    "title" : "Account（账户）",
    "noResultFound" : "未找到账户。",
    "order" : {
      "name|asc" : "名称 A-Z",
      "name|desc" : "名称 Z-A",
      "balance|asc" : "最低余额",
      "balance|desc" : "最高余额"
    },
    "range" : {
      "day" : "天",
      "week" : "周",
      "month" : "月",
      "year" : "年",
      "all" : "全部"
    },
    "optionsMenu" : {
      "title" : "选项",
      "exportOperations" : "导出操作历史记录。",
      "exportToMobile" : "导出至移动版"
    },
    "contextMenu" : {
      "star" : "星标",
      "receive" : "接收",
      "send" : "发送",
      "swap" : "互换",
      "buy" : "买入",
      "sell" : "卖出",
      "edit" : "编辑账户",
      "hideToken" : "隐藏代币"
    }
  },
  "help" : {
    "title" : "帮助和支持",
    "gettingStarted" : {
      "title" : "快速入门",
      "desc" : "从这里开始"
    },
    "status" : {
      "title" : "Ledger 状态",
      "desc" : "检查我们的系统状态"
    },
    "helpCenter" : {
      "title" : "Ledger 客服",
      "desc" : "获得帮助"
    },
    "ledgerAcademy" : {
      "title" : "Ledger 学院",
      "desc" : "学习加密货币"
    },
    "facebook" : {
      "title" : "Facebook（脸书）",
      "desc" : "为我们的页面点赞"
    },
    "twitter" : {
      "title" : "Twitter（推特）",
      "desc" : "关注我们"
    },
    "github" : {
      "title" : "GitHub",
      "desc" : "查看我们的代码"
    }
  },
  "blacklistToken" : {
    "title" : "隐藏代币",
    "desc" : "此操作将隐藏全部 <1><0>{{tokenName}}</0></1> 账户，您可以使用 <3>设置</3> 再次显示这些账户。",
    "hideCTA" : "隐藏代币"
  },
  "hideNftCollection" : {
    "title" : "隐藏 NFT 藏品",
    "desc" : "此操作将隐藏 <1><0>{{collectionName}}</0></1> 中的全部藏品，您可以使用 <3>设置</3> 再次显示这些藏品。",
    "hideCTA" : "隐藏 NFT 藏品"
  },
  "banners" : {
    "cleanCache" : {
      "title" : "修改实验性设置需要清除缓存",
      "cta" : "清除缓存"
    },
    "migrate" : "Ledger Live 账户可更新",
    "genericTerminatedCrypto" : "不再支持 {{coinName}}",
    "valentine" : {
      "title" : "情人节",
      "description" : "作为我们爱情的证明，Ledger 正在减少 Ledger Live 上买入和卖出的手续费"
    },
    "ledgerAcademy" : {
      "title" : "Ledger 学院",
      "description" : "一切您所需要知道的关于区块链、安全性、加密货币和您的 Ledger 设备的内容",
      "cta" : "开始学习"
    },
    "stakeCosmos" : {
      "title" : "使用 COSMOS 质押",
      "description" : "通过账户页面委托您的 ATOM 币，并在今天赚取奖励",
      "cta" : "立即质押 Cosmos"
    },
    "buyCrypto" : {
      "title" : "购买加密货币",
      "description" : "通过我们的合作伙伴购买加密资产并在您的 Ledger 账户直接接收这些资产",
      "cta" : "立即买入"
    },
    "familyPack" : {
      "title" : "家庭装",
      "description" : "让您的家人和朋友以优惠的价格购买 3 个 Nano S 来进入加密货币领域",
      "cta" : "购买家庭装"
    },
    "polkaStake" : {
      "title" : "POLKADOT 波卡质押",
      "description" : "您现在可以在 Ledger Live 上直接对您的 DOT 进行权益质押、安保和管理"
    },
    "sell" : {
      "title" : "卖出加密货币",
      "description" : "借助我们的合作伙伴，直接在 Ledger Live 上卖出比特币"
    },
    "stakeAlgorand" : {
      "title" : "用 ALGORAND 进行权益质押",
      "description" : "用您的 ALGO 多赚点。只需往您的账户中添加资金，当天即可赚取权益质押奖励。"
    },
    "swap" : {
      "title" : "互换加密货币",
      "description" : "通过 Ledger Live 及我们的合作伙伴，在加密货币之间进行交易。"
    },
    "lending" : {
      "title" : "借出加密货币",
      "description" : "向 Compound 复合协议借出 stablecoins 稳定币，当天即可赚取利息"
    },
    "blackfriday" : {
      "title" : "黑色星期五 ",
      "description" : "使用促销代码 BLACKFRIDAY20 可享受 40% 的 Ledger 硬件钱包优惠"
    }
  },
  "signmessage" : {
    "title" : "签署消息",
    "steps" : {
      "summary" : {
        "title" : "概要"
      },
      "sign" : {
        "title" : "设备"
      }
    }
  },
  "walletconnect" : {
    "titleAccount" : "Wallet Connect（钱包连接）",
    "disconnect" : "断开连接",
    "disconnected" : "已断开连接",
    "connected" : "已连接",
    "connecting" : "正在连接...",
    "invalidAccount" : "无效的账户 ID",
    "steps" : {
      "paste" : {
        "title" : "粘贴链接",
        "label" : "Wallet Connect（钱包连接）地址",
        "placeholder" : "粘贴 Wallet Connect（钱包连接）链接"
      },
      "confirm" : {
        "title" : "连接",
        "details" : "想要通过您的钱包连接到以下账户：",
        "deeplinkDetails" : "想要连接到 Ledger Live。选择您的账户：",
        "noAccount" : "您没有任何兼容的账户。请添加一个兼容账户以使用 Wallet Connect 钱包连接。",
        "alreadyConnected" : "您正试图连接到一个 dApp 去中心化应用，然而您已经连接了另一个。在用新的 dApp 重新连接 Live 之前，请断开已连接的 dApp。"
      }
    },
    "connectedscreen" : {
      "info" : "您现在可以在您的网络浏览器上访问 {{name}} dApp 去中心化应用。",
      "warning" : "通过 dApp（去中心化应用）分享接收地址并不安全。在分享地址以接收资金时，要一直使用 Ledger Live。",
      "disconnected" : "在 dApp、WalletConnect 和 Ledger Live 之间出现了连接问题。请稍候片刻或重新发起连接"
    }
  },
  "dashboard" : {
    "title" : "Portfolio（投资组合）",
    "emptyAccountTile" : {
      "desc" : "添加账户以管理其他加密货币资产",
      "createAccount" : "添加账户"
    },
    "recentActivity" : "近期操作",
    "totalBalance" : "总余额",
    "transactionsPendingConfirmation" : "有些交易尚未确认。这些交易将反映在您的余额中，并在确认后可用。"
  },
  "currentAddress" : {
    "title" : "当前地址",
    "for" : "<1><0>{{name}}</0></1> 的地址。",
    "messageIfUnverified" : "请验证该共享地址与您设备上的地址完全匹配",
    "messageIfSkipped" : "未在您的 Ledger 设备上确认您的 {{name}} 地址。请验证以确保安全性。",
    "showQrCode" : "显示二维码",
    "taprootWarning" : "确保发送方支持 taproot"
  },
  "emptyState" : {
    "dashboard" : {
      "title" : "在您的设备上安装应用程序",
      "desc" : "前往管理器在您的设备上安装应用。一旦您设备上有应用程序，您就可以添加账户。",
      "buttons" : {
        "installApp" : "前往 Manager（管理器）",
        "help" : "帮助"
      }
    },
    "accounts" : {
      "title" : "添加账户以开始",
      "desc" : "添加账户来开始管理您的加密资产。您必须在您的设备上安装您的加密资产的应用程序。",
      "buttons" : {
        "addAccount" : "添加账户",
        "installApp" : "前往 Manager（管理器）安装应用程序",
        "help" : "帮助"
      }
    }
  },
  "genuinecheck" : {
    "deviceInBootloader" : "设备处于 Bootloader 启动装载模式。点击 <1>Continue</1>（继续）进行更新。"
  },
  "learn" : {
    "title" : "学习",
    "noConnection" : "无连接",
    "noConnectionDesc" : "您似乎无法访问互联网。请检查您的连接并重试。",
    "sectionShows" : "显示",
    "sectionVideo" : "视频",
    "sectionPodcast" : "播客",
    "sectionArticles" : "文章"
  },
  "market" : {
    "title" : "Market（市场）",
    "currency" : "货币",
    "rangeLabel" : "时间",
    "goBack" : "返回",
    "filters" : {
      "title" : "筛选",
      "show" : "显示",
      "all" : "全部",
      "isLedgerCompatible" : "与 Ledger Live 兼容",
      "isFavorite" : "星标资产",
      "applyFilters" : "使用筛选",
      "clearAll" : "清除所有"
    },
    "marketList" : {
      "crypto" : "加密货币",
      "price" : "价格",
      "change" : "更改",
      "marketCap" : "市值",
      "last7d" : "最近 7 天"
    },
    "detailsPage" : {
      "priceStatistics" : "价格统计",
      "tradingVolume" : "交易量",
      "24hLowHight" : "24小时低点 / 24小时高点",
      "7dLowHigh" : "7天低点 / 7天高点",
      "allTimeHigh" : "有史以来最高",
      "allTimeLow" : "有史以来最低",
      "marketCapRank" : "市值排名",
      "marketCapDominance" : "市值主导",
      "supply" : "供应",
      "circulatingSupply" : "流通供应量",
      "totalSupply" : "总供应量",
      "maxSupply" : "最大供应量",
      "assetNotSupportedOnLedgerLive" : "Ledger Live 尚不支持此资产。",
      "supportedCoinsAndTokens" : "支持的币种与代币"
    },
    "range" : {
      "1H_label" : "1 小时",
      "1D_label" : "1 天",
      "1W_label" : "1 周",
      "1M_label" : "1 月",
      "1Y_label" : "1 年",
      "1h" : "1 小时",
      "24h" : "24 小时",
      "7d" : "7 天",
      "30d" : "30 天",
      "1y" : "1 年",
      "1H_selectorLabel" : "最近 1 小时",
      "1D_selectorLabel" : "最近 24 小时",
      "1W_selectorLabel" : "上周",
      "1M_selectorLabel" : "上个月",
      "1Y_selectorLabel" : "去年"
    },
    "warnings" : {
      "connectionError" : "连接错误",
      "ledgerUnableToRetrieveData" : "Ledger Live 无法检索数据。",
      "checkInternetAndReload" : "请检查您的互联网连接并重新加载该页面。",
      "reload" : "重新加载",
      "noCryptosFound" : "未找到币",
      "noSearchResultsFor" : "对不起，我们没有找到任何币， <0>{{search}}</0> 。请用另一个关键词重新进行搜索。",
      "noSearchResults" : "对不起，我们没有找到任何搜索结果。",
      "retrySearchKeyword" : "请用另一个关键词重新进行搜索。",
      "retrySearchParams" : "请用其他参数重新进行搜索。",
      "trackFavAssets" : "追踪您最喜爱的",
      "clickOnStarIcon" : "点击资产旁边的星形图标将自动把它们添加到您的收藏夹。",
      "browseAssets" : "浏览资产"
    }
  },
  "NFT" : {
    "viewer" : {
      "actions" : {
        "send" : "发送",
        "open" : "在 {{viewer}} 中打开"
      },
      "attributes" : {
        "properties" : "属性",
        "description" : "描述",
        "tokenAddress" : "代币地址",
        "tokenId" : "代币 ID",
        "quantity" : "数量",
        "floorPrice" : "底价"
      }
    },
    "collections" : {
      "title" : "NFT（非同质化代币）藏品集",
      "receiveCTA" : "接收 NFT",
      "galleryCTA" : "查看馆藏",
      "seeMore" : "查看更多藏品",
      "seeAll" : "查看所有藏品",
      "seeLess" : "显示更少",
      "placeholder" : "要添加 NFT，只需将其发送到您的 {{currency}} 地址。"
    },
    "gallery" : {
      "title" : "所有 NFT",
      "collection" : {
        "header" : {
          "sendCTA" : "发送",
          "contract" : "合约：{{contract}}"
        },
        "operationList" : {
          "header" : "近期操作",
          "OUT" : "已发送",
          "IN" : "已接收"
        }
      },
      "tokensList" : {
        "item" : {
          "tokenId" : "ID: {{tokenId}}"
        }
      }
    }
  },
  "tokensList" : {
    "title" : "代币",
    "cta" : "添加代币",
    "placeholder" : "要添加代币，只需将其发送到您的 {{currencyName}} 地址。",
    "link" : "了解更多",
    "seeTokens" : "显示代币 ({{tokenCount}})",
    "hideTokens" : "隐藏代币 ({{tokenCount}})",
    "countTooltip" : "1 枚代币",
    "countTooltip_plural" : "{{count}} 枚代币",
    "algorand" : {
      "title" : "ASA (资产)",
      "cta" : "添加 ASA",
      "placeholder" : "您可以向您的 {{currencyName}} 账户添加资产。",
      "link" : "资产 (ASA) 如何运作？",
      "seeTokens" : "显示 ASA ({{tokenCount}})",
      "hideTokens" : "隐藏 ASA ({{tokenCount}})"
    },
    "stellar" : {
      "title" : "多种资产",
      "cta" : "添加资产",
      "placeholder" : "您可以向您的 {{currencyName}} 账户添加资产。",
      "link" : "详细了解 Stellar（恒星）资产",
      "seeTokens" : "显示资产 ({{tokenCount}})",
      "hideTokens" : "隐藏资产 ({{tokenCount}})"
    }
  },
  "subAccounts" : {
    "title" : "子账户",
    "seeSubAccounts" : "显示子账户 ({{tokenCount}})",
    "hideSubAccounts" : "隐藏子账户 ({{tokenCount}})",
    "countTooltip" : "1 个子账户",
    "countTooltip_plural" : "{{count}} 个子账户"
  },
  "migrateAccounts" : {
    "overview" : {
      "title" : "Ledger Live 账户更新",
      "successTitle" : "账户已成功更新",
      "successDescPlu" : "您的 {{assets}} 账户现在已更新并已准备好可供使用",
      "successDesc" : "您的 {{assets}} 账户现在已更新并已准备好可供使用",
      "mobileTitle" : "导出账户至移动版",
      "mobileDesc" : "点击下面的按钮将您已更新的账户导出至 Ledger Live 手机应用程序。",
      "mobileCTA" : "导出至移动版",
      "description" : "为运行 Ledger Live 中的新功能，需要更新您的账户。",
      "currency" : "1 个 {{currency}} 账户需要更新：",
      "currency_plural" : "{{count}} 个 {{currency}} 账户需要更新：",
      "footer" : "您需要您的 Ledger 设备来完成更新",
      "pendingDevices" : "1 个账户无法更新。请连接与以下的账户相关联的设备",
      "pendingDevices_plural" : "{{totalMigratableAccounts}} 个账户无法更新。请连接与以下账户相关联的设备",
      "doItLaterBtn" : "以后再做"
    },
    "progress" : {
      "finished" : {
        "title" : "{{currencyName}} 更新完成",
        "description" : ""
      },
      "scanning" : {
        "title" : "{{currencyName}} 正在更新......",
        "description" : "请等待您的账户完成更新"
      },
      "finished-empty" : {
        "title" : "{{currencyName}} 更新未完成",
        "description" : "没有要更新的 {{currencyName}} 账户"
      }
    },
    "cta" : {
      "startUpdate" : "开始更新",
      "nextCurrency" : "继续 {{currency}} 更新"
    }
  },
  "addAccounts" : {
    "title" : "添加账户",
    "breadcrumb" : {
      "informations" : "加密资产",
      "connectDevice" : "设备",
      "import" : "Account（账户）",
      "finish" : "确认"
    },
    "fullNodeReadyInfo" : "将使用您的比特币完整节点来添加账户。",
    "fullNodeConfigure" : "配置节点",
    "tokensTip" : "{{token}} ({{ticker}}) 是一个 {{tokenType}} 代币。您可以直接在 {{currency}} 账户上接收代币。",
    "accountToImportSubtitle_plural" : "添加现有账户",
    "selectAll" : "全选 ({{count}})",
    "unselectAll" : "取消全选 ({{count}})",
    "noAccountToImport" : "没有要添加的现有 {{currencyName}} 账户",
    "success" : "已成功添加账户",
    "success_plural" : "已成功添加账户",
    "successDescription" : "添加其他账户或返回至资产组合",
    "successDescription_plural" : "添加其他账户或返回至资产组合",
    "createNewAccount" : {
      "noOperationOnLastAccount" : "在您在 <1><0>{{accountName}}</0></1> 账户上收到资产前，无法添加新账户",
      "noAccountToCreate" : "未找到待创建的 <1><0>{{currencyName}}</0></1> 账户",
      "showAllAddressTypes" : "显示所有地址类型",
      "showAllAddressTypesTooltip" : "只有当您需要在其他地址格式上接收 {{family}} 时，才更改地址类型。"
    },
    "supportLinks" : {
      "segwit_or_native_segwit" : "Segwit 或 Native Segwit 地址格式？"
    },
    "cta" : {
      "addMore" : "添加更多",
      "add" : "添加账户",
      "add_plural" : "添加账户",
      "addAccountName" : "添加 {{currencyName}} 账户",
      "receive" : "接收"
    },
    "sections" : {
      "importable" : {
        "title" : "添加现有账户"
      },
      "creatable" : {
        "title" : "添加新账户"
      },
      "imported" : {
        "title" : "账户已位于 ({{count}}) 资产组合中"
      },
      "migrate" : {
        "title" : "待更新账户"
      }
    }
  },
  "operationDetails" : {
    "whatIsThis" : "这是什么操作？",
    "title" : "操作详情",
    "type" : "类型",
    "amount" : "数额",
    "account" : "账户",
    "date" : "日期",
    "currentValue" : "当前值",
    "status" : "状态",
    "confirmed" : "已确认",
    "failed" : "已失败",
    "notConfirmed" : "未确认",
    "fees" : "费用",
    "noFees" : "无费用",
    "from" : "从",
    "to" : "到",
    "identifier" : "交易 ID",
    "viewOperation" : "在浏览器中查看",
    "showMore" : "显示更多 {{recipients}}",
    "showLess" : "显示更少",
    "tokenOperations" : "代币操作",
    "subAccountOperations" : "子账户操作",
    "tokenTooltip" : "此操作与下列代币操作相关",
    "subAccountTooltip" : "此操作与下列子账户操作相关",
    "internalOperations" : "内部操作",
    "internalOpTooltip" : "此操作存在内部操作",
    "details" : "{{ currency }} 详情",
    "multipleAddresses" : "为什么有多个地址？",
    "nft" : {
      "name" : "代币名称",
      "contract" : "代币合约",
      "id" : "代币（NFT）ID",
      "quantity" : "数量"
    },
    "extra" : {
      "frozenAmount" : "已冻结数额",
      "unfreezeAmount" : "解冻数额",
      "votes" : "票数 ({{number}})",
      "votesAddress" : "<0>{{votes}}</0> 到 <2>{{name}}</2>",
      "validators" : "验证者",
      "redelegated" : "已重新委托",
      "redelegatedFrom" : "已重新委托自",
      "redelegatedTo" : "已重新委托至",
      "redelegatedAmount" : "已重新委托数额",
      "undelegated" : "已解除委托",
      "undelegatedFrom" : "已解除对后者的委托",
      "undelegatedAmount" : "已解除委托的数额",
      "rewardFrom" : "奖励来自",
      "memo" : "Memo",
      "assetId" : "资产 ID",
      "rewards" : "已赚取的奖励",
      "autoClaimedRewards" : "自动领取的奖励",
      "bondedAmount" : "已绑定数额",
      "unbondedAmount" : "已解绑数额",
      "withdrawUnbondedAmount" : "已提取数额",
      "palletMethod" : "方法",
      "transferAmount" : "转移数额",
      "validatorsCount" : "验证者 ({{number}})"
    }
  },
  "operationList" : {
    "noMoreOperations" : "这是全部"
  },
  "DeviceAction" : {
    "allowAppPermission" : "在您的设备上打开 {{wording}} 应用程序",
    "allowAppPermissionSubtitleToken" : "管理您的 {{token}} 代币",
    "allowManagerPermission" : "允许 {{wording}} 在您的设备上运行",
    "loading" : "正在加载……",
    "connectAndUnlockDevice" : "连接并解锁您的设备",
    "unlockDevice" : "解锁您的设备",
    "unlockDeviceAfterFirmwareUpdate" : "等待固件更新并使用您的 PIN 识别密码解锁您的设备",
    "quitApp" : "在您的设备上退出该应用程序",
    "appNotInstalledTitle" : "缺少所需的应用程序",
    "appNotInstalledTitle_plural" : "缺少所需的应用程序",
    "appNotInstalled" : "需要 {{appName}} 应用程序来完成此操作。请前往管理器并在您的设备上安装它",
    "appNotInstalled_plural" : "需要 {{appName}} 应用程序来完成此操作。请前往管理器并在您的设备上安装它",
    "openManager" : "打开 Manager（管理器）",
    "openOnboarding" : "设置设备",
    "outdated" : "应用程序版本过期",
    "outdatedDesc" : "您设备上的 {{appName}} 应用程序有可用的重要更新。请前往管理器对其进行更新。",
    "installApp" : "{{appName}} 应用程序安装",
    "installAppDescription" : "请耐心等待，直至安装完成",
    "listApps" : "正在检查应用程序依存关系",
    "listAppsDescription" : "请等待，正在确认您是否安装了所有必需的应用程序",
    "swap" : {
      "notice" : "发送之前请在您的设备上验证互换详情。地址会被安全地交换因此您不必对其进行验证。",
      "confirm" : "确认互换交易",
      "amountSent" : "发送数额",
      "amountReceived" : "待收数额",
      "amountReceivedFloat" : "服务费之前收到的数额",
      "fees" : "费用",
      "provider" : "提供方",
      "payoutNetworkFees" : "支出费用",
      "payoutNetworkFeesTooltip" : "该数额不会在您的设备上显示",
      "acceptTerms" : "By validating this transaction, I accept\n<0>{{provider}}'s terms of use</0>"
    },
    "swap2" : {
      "amountSent" : "发送数额",
      "amountReceived" : "待收数额",
      "provider" : "提供方",
      "fees" : "网络费用",
      "sourceAccount" : "源账户",
      "targetAccount" : "目标账户"
    },
    "sell" : {
      "notice" : "发送之前请验证卖出详情。地址会被安全地交换因此您不必对其进行验证。",
      "confirm" : "确认卖出交易"
    },
    "fund" : {
      "notice" : "发送资金之前，请先在您的设备上核实资金详情。地址会安全交换，因此您无需进行核实。",
      "confirm" : "确认资金交易"
    }
  },
  "manager" : {
    "tabs" : {
      "appCatalog" : "应用程序目录",
      "appCatalogSearch" : "在目录中搜索应用程序……",
      "appsOnDevice" : "已安装的应用程序",
      "appOnDeviceSearch" : "搜索已安装的应用程序……"
    },
    "disconnected" : {
      "title" : "似乎您设备上有一个开启的应用",
      "subtitle" : "重新打开 Manager（管理器）将退出您设备上的应用程序",
      "ctaReopen" : "重新打开 Manager（管理器）",
      "ctaPortfolio" : "返回 Portfolio（资产组合）"
    },
    "deviceStorage" : {
      "freeSpace" : "<0>{{space}}</0> 免费",
      "noFreeSpace" : "存储空间不足",
      "installed" : "应用程序",
      "capacity" : "容量",
      "used" : "已用",
      "firmwareAvailable" : "固件版本过期：",
      "firmwareUpToDate" : "固件为最新版本：",
      "genuine" : "设备是正版的",
      "incomplete" : "部分应用程序没有被识别。请卸载并重新安装。"
    },
    "applist" : {
      "placeholder" : "根据筛选结果，未找到任何匹配内容",
      "placeholderNoAppsInstalled" : "设备未安装相关应用程序",
      "placeholderGoToCatalog" : "前往应用目录安装应用",
      "noResultsFound" : "搜索无结果",
      "noResultsDesc" : "请检查拼写后重试。",
      "filter" : {
        "title" : "显示",
        "all" : "全部",
        "supported" : "Live 支持",
        "installed" : "已安装",
        "not_installed" : "未安装"
      },
      "sort" : {
        "title" : "排序",
        "name_asc" : "名称 A-Z",
        "name_desc" : "名称 Z-A",
        "marketcap_desc" : "市值"
      },
      "installSuccess" : {
        "title" : "应用程序已成功安装，现在您可以添加您的 {{app}} 账户",
        "title_plural" : "应用程序已成功安装，现在您可以添加您的账户",
        "manageAccount" : "管理我的账户"
      },
      "updatable" : {
        "title" : "可用更新",
        "title_plural" : "可用更新",
        "progressTitle" : "{{number}} 个应用程序更新",
        "progressTitle_plural" : "{{number}} 个应用程序更新",
        "progressWarning" : "更新期间，请勿退出 Manager（管理器）。",
        "progress" : "正在更新全部……"
      },
      "item" : {
        "version" : "版本 {{version}}",
        "installing" : "正在安装……",
        "uninstalling" : "正在卸载……",
        "updating" : "正在更新……",
        "scheduled" : "排队",
        "update" : "可用更新",
        "updateAll" : "全部更新",
        "updateAllOutOfMemory" : "储存空间不足。请卸载一些应用程序",
        "install" : "安装",
        "installed" : "已安装",
        "updated" : "已更新",
        "uninstall" : "卸载",
        "notEnoughSpace" : "储存空间不足",
        "supported" : "Ledger Live 支持",
        "not_supported" : "需要第三方钱包",
        "addAccount" : "添加账户",
        "addAccountTooltip" : "添加 {{appName}} 账户",
        "addAccountWarn" : "请等待处理完成",
        "learnMore" : "了解更多",
        "learnMoreTooltip" : "了解关于 {{appName}} 的更多信息...",
        "removeTooltip" : "卸载 {{appName}}",
        "useAppForToken" : "需要管理 {{tokenType}} 代币？",
        "tokenAppDisclaimer" : "如需管理 {{tokenName}} {{tokenType}} 代币，<1>请安装 {{appName}} 应用程序</1> 并验证您确实拥有 <1>{{tokenType}} 版本</1>，然后将其发送至 <3>您的 {{appName}} 账户</3>。",
        "tokenAppDisclaimerInstalled" : "如需管理 <1>{{tokenName}} {{tokenType}} 代币</1>，请验证您确实拥有 <1>{{tokenType}} 版本</1>，然后将其发送至 <3>您的 {{appName}} 账户</3>。",
        "goToAccounts" : "前往账户",
        "intallParentApp" : "安装 {{appName}} 应用程序",
        "plugin" : "前往应用程序",
        "swap" : "互换",
        "tool" : "了解更多",
        "app" : "了解更多"
      },
      "uninstall" : {
        "title" : "卸载全部",
        "subtitle" : "卸载全部应用程序？",
        "description" : "请勿担心，卸载应用程序并不会影响您的加密资产。您可以通过应用程序目录，重新安装应用程序。"
      }
    },
    "apps" : {
      "dependencyInstall" : {
        "title" : "需要安装 {{dependency}} 应用程序",
        "description" : "同样需要安装 {{dependency}} 应用程序，因为 {{app}} 应用程序需要用到该程序。",
        "confirm" : "安装应用程序"
      },
      "dependencyUninstall" : {
        "title" : " 卸载 {{app}} 及其相关应用程序？",
        "showAll" : "显示待卸载的应用程序",
        "description" : "您安装的某些应用程序与{{app}}应用程序有关。这些应用程序也将卸载。",
        "confirm" : "卸载 {{app}} 以及其他应用程序"
      }
    },
    "firmware" : {
      "updateLater" : "取消",
      "seedReady" : "我有自己的恢复短语",
      "dontHaveSeed" : "没有您的恢复短语？ ",
      "followTheGuide" : "请按照我们的更新指南的步骤操作",
      "removeApps" : "更新前卸载所有应用程序",
      "update" : "固件更新",
      "updateBtn" : "更新固件",
      "banner" : {
        "warning" : "可将固件更新到 {{latestFirmware}} 版本",
        "cta" : "前往管理器",
        "old" : {
          "warning" : "设备固件版本太旧而无法更新。请联系 Ledger 客服以获取替代版本。",
          "cta" : "联系客服"
        },
        "cta2" : "更新固件"
      },
      "latest" : "固件版本 {{version}} 可用",
      "contactSupport" : "联系客服",
      "deprecated" : "设备固件版本太旧而无法更新。请联系 Ledger 客服以获取替代版本。",
      "prepareSeed" : "预防起见，请确保将您的 24 词恢复短语写在所提供的恢复表中。",
      "disclaimerTitle" : "您即将安装 <1>固件版本 {{version}}</1>。",
      "downloadingUpdateDesc" : "请等待更新安装程序下载"
    },
    "modal" : {
      "steps" : {
        "downloadingUpdate" : "正在下载更新",
        "updateMCU" : "固件更新",
        "updating" : "固件更新",
        "reset" : "准备设备",
        "osu" : "正在安装 OSU ……",
        "flash-mcu" : "MCU 更新中……",
        "flash-bootloader" : "正在更新 Bootloader 启动装载程序……",
        "firmware" : "正在更新固件……",
        "flash" : "正在准备您的设备……"
      },
      "confirmIdentifier" : "验证标识符",
      "confirmIdentifierText" : "请确认您设备上的标识符和下方的标识符一致。如果需要，请确认并输入您的 PIN 识别密码。",
      "identifier" : "标识符",
      "preparation" : "准备工作",
      "newFirmware" : "新固件 {{version}}",
      "confirmUpdate" : "请在您的设备上确认更新",
      "mcuTitle" : "完成更新",
      "mcuFirst" : "从您的设备上断开 USB 数据线连接",
      "mcuSecond" : "按下左键，长按住的同时重新连接 USB 数据线直到屏幕出现 <1><0>{{repairProcessing}}</0></1>",
      "mcuPin" : "请等待更新完成",
      "mcuSecondNanoX" : "长按左键，直到 <1><0>{{bootloaderOption}}</0></1> 显示出来。同时按下两个按钮来确认并重新连接您的设备。",
      "mcuBlueFirst" : "持续按住设备侧面按钮10秒来关闭设备。松开按钮。",
      "mcuBlueSecond" : "持续按住设备侧面按钮至少5秒直至设备显示 Boot Options（启动选项）。轻击 Bootloader Mode（启动装载模式）。",
      "successTitle" : "固件已更新",
      "successTextApps" : "请在设备上重新安装应用程序",
      "successTextNoApps" : "您现在可以在您的设备上安装应用程序",
      "sucessCTAApps" : "重新安装应用程序",
      "SuccessCTANoApps" : "安装应用程序",
      "cancelReinstallCTA" : "安装更新",
      "resetSteps" : {
        "first" : "1. 重置您的设备",
        "connect" : "通过 USB 数据线，连接 {{deviceName}} 到您的计算机。",
        "turnOn" : "按设备上的按钮以启动设备。",
        "falsePin" : "输入三次错误的 PIN 识别密码以重置设备。",
        "turnOff" : "持续按住设备侧面按钮，直至 {{action}} 显示。",
        "confirmTurnOff" : "点击 {{action}} 确认。",
        "second" : "2. 在 {{mode}} 模式下启动",
        "boot" : "持续按住设备侧面按钮，直至 {{option}} 显示",
        "recoveryMode" : "轻击 {{mode}} 模式。等候片刻直至功能面板出现。",
        "third" : "3. 卸载所有应用",
        "openLive" : "在 Ledger Live 中打开 Manager（管理器）。",
        "uninstall" : "点击 {{deviceName}} 上当前安装的所有应用程序的灰色回收站图标。这将为固件安装程序释放空间。",
        "disclaimer" : "注：该操作不会对您的资金造成影响，用以访问您区块链中加密资产的私钥，依旧会安全保存在您的恢复表中。"
      }
    }
  },
  "claimReward" : {
    "title" : "申领奖励",
    "steps" : {
      "rewards" : {
        "title" : "奖励",
        "description" : "恭喜！您通过为验证者投票赚取了 <1>{{amount}}</1>。",
        "info" : "每 24 小时可申领一次奖励。"
      },
      "connectDevice" : {
        "title" : "设备"
      },
      "confirmation" : {
        "title" : "确认",
        "success" : {
          "title" : "已申领奖励",
          "text" : "您的奖励已经添加进您的可用余额中。",
          "cta" : "查看详情",
          "done" : "完成"
        },
        "broadcastError" : "您的交易可能已失败。请稍候片刻并在重试之前查看交易记录。"
      }
    }
  },
  "freeze" : {
    "title" : "冻结资产",
    "steps" : {
      "amount" : {
        "title" : "数额",
        "resourceInfo" : "带宽或能量？",
        "bandwidthDescription" : "交易时使用带宽点模式，则无需支付 TRX 波场区块链的网络服务费用。选择这种模式，能够提高您的日均免费交易量。",
        "energyDescription" : "如果要执行智能合约，则需要使用能量点模式。如果您没有运作任何的智能合约，则无需以能量点的模式获得奖励。",
        "amountLabel" : "要冻结的数额",
        "available" : "可用：{{amountAvailable}}",
        "info" : "3 天内不能发送已冻结的资产。"
      },
      "connectDevice" : {
        "title" : "设备"
      },
      "confirmation" : {
        "tooltip" : {
          "title" : "交易正待验证",
          "desc" : "您必须等待一分钟才能够投票"
        },
        "title" : "确认",
        "success" : {
          "title" : "",
          "textNRG" : "冻结一经网络确认，您就能够开始赚取能量点。您稍后便可为超级代表投票来同样赚取奖励。",
          "text" : "冻结一经网络确认，您就可以开始赚取带宽点。您稍后便可为超级代表投票来同样赚取奖励。",
          "votePending" : "{{time}} 内投票",
          "vote" : "投票",
          "later" : "以后再投"
        },
        "broadcastError" : "您的交易可能已失败。请稍候片刻并在重试之前查看交易记录。"
      }
    }
  },
  "unfreeze" : {
    "title" : "解冻资产",
    "steps" : {
      "amount" : {
        "title" : "解冻",
        "info" : "解冻会减少您的 {{resource}} 并会取消您的投票。"
      },
      "connectDevice" : {
        "title" : "设备"
      },
      "confirmation" : {
        "title" : "确认",
        "success" : {
          "title" : "",
          "text" : "您的资产已成功解冻。您的 {{resource}} 点数将会减少，且您的投票将被取消。",
          "continue" : "继续"
        },
        "broadcastError" : "您的交易可能已失败。请稍候片刻并在重试之前查看交易记录。"
      }
    }
  },
  "vote" : {
    "title" : "将票投出",
    "titleExisting" : "管理选票",
    "steps" : {
      "castVotes" : {
        "max" : "最大值",
        "title" : "投票",
        "search" : "按名称或地址搜索……",
        "totalVotes" : "总票数：{{total}}",
        "selected" : "选取数：{{total}}",
        "maxSelected" : "最大选取数：{{total}}",
        "allVotesAreUsed" : "全部资产都已分配",
        "maxUsed" : "资产不足",
        "validators" : "验证者 ({{total}})",
        "votes" : "可用资产：{{total}}",
        "noResults" : "未找到 \"<0>{{search}}</0>\" 验证者。"
      },
      "connectDevice" : {
        "title" : "设备"
      },
      "confirmation" : {
        "title" : "确认",
        "success" : {
          "title" : "您的选票已成功投出。",
          "text" : "",
          "cta" : "查看详情"
        },
        "broadcastError" : "您的交易可能已失败。请稍候片刻并在重试之前查看交易记录。"
      }
    }
  },
  "buy" : {
    "title" : "买入",
    "titleCrypto" : "买入 {{currency}}",
    "buyCTA" : "买入 {{currencyTicker}}",
    "withoutDevice" : "在不使用我的设备的情况下继续",
    "connectWithoutDevice" : "为了保证最佳安全性，最好使用您的设备操作。",
    "skipConnect" : "在不使用我的设备的情况下继续"
  },
  "sell" : {
    "title" : "卖出",
    "titleCrypto" : "卖出 {{currency}}"
  },
  "receive" : {
    "title" : "接收",
    "successTitle" : "地址已安全共享",
    "steps" : {
      "chooseAccount" : {
        "title" : "账户",
        "label" : "信贷账户",
        "parentAccount" : "1. 选择 {{currencyName}} 账户",
        "token" : "2. 选择代币",
        "verifyTokenType" : "请验证 <0>{{token}}</0> 是 <0>{{tokenType}}</0> 代币。发送到 {{currency}} 账户的任何其他类型的加密资产都可能被丢失。",
        "warningTokenType" : "请只发送 <0>{{ticker}}</0> 或 <0>{{tokenType}}</0> 代币到 {{currency}} 账户。发送其他加密资产可能会导致资金的永久损失"
      },
      "connectDevice" : {
        "title" : "设备",
        "withoutDevice" : "设备不在身边？"
      },
      "receiveFunds" : {
        "title" : "接收"
      },
      "warning" : {
        "tezos" : {
          "text" : "已委托账户收到的数额会被添加到总的质押数额中。若要避免此情况则请选择另一个账户。"
        }
      }
    }
  },
  "send" : {
    "title" : "发送",
    "titleNft" : "发送 NFT",
    "totalSpent" : "总借额",
    "steps" : {
      "recipient" : {
        "title" : "接收方",
        "nftRecipient" : "待发送的 NFT"
      },
      "amount" : {
        "title" : "数额",
        "banner" : "最大可支出数额为",
        "fees" : "费用",
        "standard" : "标准",
        "advanced" : "高级",
        "nftQuantity" : "数量"
      },
      "summary" : {
        "title" : "概要"
      },
      "device" : {
        "title" : "设备"
      },
      "details" : {
        "utxoLag" : "由于该账户持有大量硬币，本次交易可能需要花费较长时间来验证和签署。",
        "subaccountsWarning" : "您需要向此账户充值 {{ currency }} 才能发送此账户的代币",
        "from" : "从",
        "to" : "到",
        "selectAccountDebit" : "要借记的账户",
        "recipientAddress" : "接收方地址",
        "amount" : "数额",
        "fees" : "网络费用",
        "useMax" : "发送最大值",
        "rippleTag" : "标签",
        "rippleTagPlaceholder" : "可选",
        "ethereumGasLimit" : "Gas 限值",
        "ethereumGasPrice" : "Gas 价格",
        "unitPerByte" : "{{unit}} 每字节",
        "nft" : "NFT",
        "nftQuantity" : "数量"
      },
      "verification" : {
        "streaming" : {
          "accurate" : "加载中…… ({{percentage}})",
          "inaccurate" : "正在加载……"
        }
      },
      "confirmation" : {
        "title" : "确认",
        "success" : {
          "title" : "交易已发送",
          "text" : "该交易一经区块链确认，就会更新您的账户余额。",
          "cta" : "查看详情"
        },
        "pending" : {
          "title" : "正在播送交易……"
        },
        "broadcastError" : "您的交易可能已失败。请稍候片刻并在重试之前查看交易记录。"
      },
      "warning" : {
        "tezos" : {
          "text" : "发送的数额会从您的委托账户中扣除。"
        }
      }
    },
    "footer" : {
      "estimatedFees" : "网络费用"
    }
  },
  "sign" : {
    "title" : "签署交易"
  },
  "releaseNotes" : {
    "title" : "版本说明",
    "version" : "Ledger Live {{versionNb}}"
  },
  "systemLanguageAvailable" : {
    "title" : "更改您应用的语言？",
    "description" : {
      "newSupport" : "好消息！经过我们团队的不懈努力，Ledger Live 现已支持{{language}}。",
      "advice" : "您可以随时在设置中改回您的语言。"
    },
    "switchButton" : "切换至{{language}}",
    "no" : "我不愿意"
  },
  "distribution" : {
    "asset" : "资产",
    "price" : "价格",
    "distribution" : "配置",
    "amount" : "数额",
    "value" : "价值",
    "showAll" : "显示全部",
    "showLess" : "显示更少",
    "header" : "资产配置 ({{count}})"
  },
<<<<<<< HEAD
  "accountDistribution" : {
    "account" : "账户",
    "distribution" : "配置",
    "amount" : "数额",
    "value" : "价值",
    "header" : "账户配置 ({{count}})"
  },
  "cardano" : {
    "account" : {
      "stakingRewardsBanner" : {
        "cardTitle" : "总余额不包括权益质押奖励"
=======
  "cardano": {
    "account": {
      "stakingRewardsBanner": {
        "cardTitle": "总余额不包括权益质押奖励"
>>>>>>> c86db991
      }
    }
  },
  "tron" : {
    "voting" : {
      "emptyState" : {
        "description" : "您现在可以通过冻结资产和投票来赚取奖励。",
        "info" : "如何投票",
        "votesDesc" : "将您的选票投给一个或多个代表，从而开始赚取权益质押奖励。",
        "vote" : "将票投出",
        "voteExisting" : "管理选票"
      },
      "manageTP" : "管理资产",
      "warnEarnRewards" : "您至少需要 {{amount}} 才能开始赚取奖励",
      "claimRewards" : "申领奖励",
      "nextRewardsDate" : "可申请的奖励 {{date}}",
      "claimAvailableRewards" : "申领 {{amount}}",
      "header" : "选票",
      "percentageTP" : "% 选票投出",
      "noRewards" : "没有奖励可用",
      "remainingVotes" : {
        "title" : "您还剩余 {{amount}} 张选票",
        "description" : "投出您的剩余选票来赚取更多奖励。",
        "button" : "立即投票"
      },
      "flow" : {
        "steps" : {
          "starter" : {
            "description" : "冻结 TRX 波场币以赚取奖励，您的资产依然会绝对安全并处于您的掌控之中。",
            "bullet" : {
              "delegate" : "委托出去的资产依旧为您所有。",
              "access" : "3 天后您可以解冻您的资产。",
              "ledger" : "使用您的 Ledger 设备安全冻结资产并投票。"
            },
            "help" : "如何投票",
            "termsAndPrivacy" : "将您的投票权委托出去并不能保证从您的超级代表处获得任何奖励。"
          }
        }
      }
    },
<<<<<<< HEAD
    "manage" : {
      "title" : "管理资产",
      "freeze" : {
        "title" : "冻结",
        "description" : "冻结 TRX 以赚取带宽或能量。您也可以为超级代表投票。"
=======
    "undelegation": {
      "header": "解除委托",
      "headerTooltip": "21 天时间锁后可用",
      "inactiveTooltip": "已解除委托的数额不会生成奖励。",
      "flow": {
        "title": "解除资产委托",
        "steps": {
          "amount": {
            "title": "数额",
            "subtitle": "需要 <0> 21 天</0> 完成解除委托流程。",
            "warning": "奖励将被立即兑现。而解除委托的数额将在<0> 21 天时间锁</0>后，返还至可用余额。",
            "fields": {
              "validator": "验证者",
              "amount": "要解除委托的数额"
            }
          }
        }
      }
    },
    "manage": {
      "title": "管理资产",
      "freeze": {
        "title": "冻结",
        "description": "冻结 TRX 以赚取带宽或能量。您也可以为超级代表投票。"
>>>>>>> c86db991
      },
      "unfreeze" : {
        "title" : "解冻",
        "description" : "解冻 TRX 波场币令其返还至您的可用余额。您将无法继续赚取奖励。"
      },
      "vote" : {
        "title" : "投票",
        "description" : "为超级代表投票以赚取奖励。",
        "steps" : {
          "vote" : {
            "title" : "将票投出",
            "description" : "为一个或多个超级代表投票，从而开始赚取奖励。",
            "footer" : {
              "doNotShowAgain" : "不再显示",
              "next" : "将票投出"
            },
            "info" : {
              "message" : "SR 超级代表或候选人？",
              "superRepresentative" : {
                "title" : "超级代表 (SR)",
                "description" : "超级代表在 TRON 波场区块链社区的治理中发挥着重要作用，能够确保基本功能的运作，例如确保区块生成和记账。"
              },
              "candidates" : {
                "title" : "候选人",
                "description" : "由整个代币持有者社区推选出的 127 名个人。每 6 个小时更新一次投票。"
              }
            }
          }
        }
      }
    }
  },
  "bitcoin" : {
    "inputSelected" : "已选择",
    "toSpend" : "要支出的硬币",
    "toReturn" : "要返还的零钱",
    "modalTitle" : "硬币控制",
    "coincontrol" : "硬币控制",
    "advanced" : "高级选项",
    "ctaDisabled" : "该账户没有 UTXO（未使用的交易输出）",
    "whatIs" : "什么是 coin selection （硬币选择）算法？",
    "rbf" : "允许交易可被替换 (Replace-By-Fee)。",
    "strategy" : "硬币选择策略",
    "selected" : "该策略所选币",
    "amount" : "发送数额：",
    "replaceable" : "可替换",
    "cannotSelect" : {
      "unconfirmed" : "您不能从未确认的、可替换的交易中选币。",
      "pending" : "不能选择待处理交易中的币（除了您的零钱输出）。",
      "last" : "你需要至少选中一种"
    },
    "pending" : "待定",
    "pickingStrategy" : "UTXO 选择策略",
    "pickingStrategyLabels" : {
      "DEEP_OUTPUTS_FIRST" : "旧币优先（先入先出）",
      "OPTIMIZE_SIZE" : "令费用最小化（优化大小）",
      "MERGE_OUTPUTS" : "令未来费用最小化（合并硬币）"
    }
  },
  "cosmos" : {
    "delegation" : {
      "emptyState" : {
        "description" : "您可以通过委托资产赚取 ATOM 奖励。",
        "info" : "委托机制如何运作",
        "delegation" : "赚取奖励"
      },
      "commission" : "佣金",
      "totalStake" : "质押总额",
      "claimRewards" : "申领奖励",
      "header" : "委托",
      "noRewards" : "没有奖励可用",
      "delegate" : "添加",
      "undelegate" : "解除委托",
      "redelegate" : "重新委托",
      "redelegateDisabledTooltip" : "您可以再次重新委托 <0>{{days}}</0>",
      "redelegateMaxDisabledTooltip" : "每次重新委托的验证者不能多于 <0>7</0> 个",
      "undelegateDisabledTooltip" : "每次取消委托的验证者不能多于 <0>7</0> 个",
      "reward" : "申领奖励",
      "currentDelegation" : "已委托：<0>{{amount}}</0>",
      "estYield" : "预估收益",
      "activeTooltip" : "已委托的数额会生成奖励",
      "inactiveTooltip" : "已解除委托的数额不会生成奖励。",
      "minSafeWarning" : "资金不足",
      "flow" : {
        "title" : "委托",
        "steps" : {
          "starter" : {
            "description" : "您可以将 ATOM 资产委托给验证者，从而赚取奖励。",
            "bullet" : ["您保有对已委托资产的所有权", "使用您的 Ledger 设备进行委托", "资产将在解除委托 21 天后可用"],
            "warning" : {
              "description" : "请明智地选择验证者：如果验证者表现不当，您可能会不可挽回地损失部分已委托资产。"
            }
          },
          "amount" : {
            "title" : "数额"
          },
          "validator" : {
            "title" : "验证者"
          },
          "connectDevice" : {
            "title" : "设备"
          },
          "confirmation" : {
            "title" : "确认",
            "success" : {
              "title" : "您的资产已经成功委托。",
              "text" : "该交易一经区块链确认，就会更新您的账户余额。",
              "cta" : "查看详情"
            },
            "broadcastError" : "您的交易可能已失败。请稍候片刻并在重试之前查看交易记录。"
          }
        }
      }
    },
    "claimRewards" : {
      "flow" : {
        "title" : "申领奖励",
        "steps" : {
          "claimRewards" : {
            "title" : "奖励",
            "compound" : "复利",
            "claim" : "兑现",
            "compoundOrClaim" : "复利或兑现",
            "compoundDescription" : "奖励将被添加至已委托的数额",
            "claimDescription" : "奖励将被添加至可用余额",
            "compoundInfo" : "您已赚取了<0>{{amount}}</0>。点击 Continue（继续）后，它们将被即刻申领并被自动委托给同一个验证者。",
            "claimInfo" : "您已从下方的验证者赚取了 <0>{{amount}}</0>。点击 Continue（继续）后，它们将被即刻申领并被自动添加到可用余额。",
            "selectLabel" : "选择委托"
          },
          "connectDevice" : {
            "title" : "设备"
          },
          "confirmation" : {
            "title" : "确认",
            "label" : "确认",
            "success" : {
              "title" : "奖励已成功兑现",
              "titleCompound" : "奖励已成功复利",
              "text" : "您的奖励已经添加进您的可用余额中。",
              "textCompound" : "你的奖励 <0>{{amount}}</0> 被自动委托给 <0>{{validator}} </0>",
              "cta" : "查看详情"
            },
            "pending" : {
              "title" : "正在播送交易……"
            },
            "broadcastError" : "您的交易可能已失败。请稍候片刻并在重试之前查看交易记录。"
          }
        }
      }
    },
    "redelegation" : {
      "flow" : {
        "title" : "重新委托资产",
        "steps" : {
          "starter" : {
            "title" : "重新委托",
            "description" : "使用重新委托功能来轻松地更换验证者。不过，如果想再次更换验证者，则需要等待，因为重新委托会触发 21 天的时间锁。",
            "warning" : "请明智地选择验证者：如果验证者表现不当，您可能会不可挽回地损失部分已委托资产。您最多可以有<0> 7 个待定重新委托</0>。",
            "howDelegationWorks" : "委托机制如何运作？"
          },
          "validators" : {
            "title" : "验证者",
            "currentDelegation" : "当前委托",
            "newDelegation" : "新的委托",
            "chooseValidator" : "选择一个验证者",
            "warning" : "更换验证器后，您需要等待 <0> 21 天</0> 才能再次更换。",
            "amountLabel" : "要重新委托的数额"
          },
          "device" : {
            "title" : "设备"
          },
          "confirmation" : {
            "title" : "确认",
            "success" : {
              "title" : "您的资产已成功重新委托",
              "text" : "一旦区块链确认该交易，就会更新重新委托信息",
              "cta" : "查看详情"
            },
            "broadcastError" : "您的交易可能已失败。请稍候片刻并在重试之前查看交易记录。"
          }
        }
      }
    },
    "undelegation" : {
      "header" : "解除委托",
      "headerTooltip" : "21 天时间锁后可用",
      "inactiveTooltip" : "已解除委托的数额不会生成奖励。",
      "flow" : {
        "title" : "解除资产委托",
        "steps" : {
          "amount" : {
            "title" : "数额",
            "subtitle" : "需要 <0> 21 天</0> 完成解除委托流程。",
            "warning" : "奖励将被立即兑现。而解除委托的数额将在<0> 21 天时间锁</0>后，返还至可用余额。",
            "fields" : {
              "validator" : "验证者",
              "amount" : "要解除委托的数额"
            }
          },
          "device" : {
            "title" : "设备"
          },
          "confirmation" : {
            "title" : "确认",
            "success" : {
              "title" : "您的资产已成功解除委托",
              "description" : "<0>{{amount}}</0>已从<0>{{validator}}</0>解除委托",
              "cta" : "查看详情"
            },
            "broadcastError" : "您的交易可能已失败。请稍候片刻并在重试之前查看交易记录。"
          }
        }
      }
    }
  },
  "algorand" : {
    "operationHasRewards" : "赚取的奖励",
    "operationEarnedRewards" : "您赚取了<0>{{amount}}</0>奖励。",
    "operationDetailsAmountBreakDown" : "{{initialAmount}} (<0>+{{reward}}</0>已赚取奖励)",
    "optIn" : {
      "flow" : {
        "title" : "添加 ASA (资产)",
        "steps" : {
          "assets" : {
            "title" : "ASA (资产)",
            "info" : "添加一个资产需要发送一个含最低费用的交易。这将出现在您的交易历史记录中",
            "selectLabel" : "选择一个 ASA (资产)",
            "disabledTooltip" : "您的 Algorand 账户已经有这种 ASA (资产)"
          },
          "connectDevice" : {
            "title" : "设备"
          },
          "confirmation" : {
            "title" : "确认",
            "success" : {
              "title" : "已成功添加 {{token}} 资产",
              "text" : "您现在可以通过您的 Algorand 账户接收和发送 <0>{{token}}</0> 资产。",
              "cta" : "查看详情"
            },
            "broadcastError" : "您的交易可能已失败。请稍候片刻并在重试之前查看交易记录。"
          }
        }
      }
    },
<<<<<<< HEAD
    "claimRewards" : {
      "header" : "奖励",
      "tooltip" : "Algorand 奖励会定期发放，每完成一笔交易会自动为您申领奖励。",
      "cta" : "申领奖励",
      "rewardsDisabledTooltip" : "您没有任何奖励。每完成一笔交易，Algorand 会自动为您申领奖励。接收 ALGO 来开始赚取奖励。",
      "flow" : {
        "title" : "申领奖励",
        "steps" : {
          "starter" : {
            "description" : "通过持有 Algorand 控制您的资产来轻松接收 Algorand 奖励。",
            "bullet" : {
              "delegate" : "想要接收奖励，至少要有 1 ALGO 的余额。",
              "access" : "通过增加账户的余额来增加奖励。",
              "ledger" : "通过该账户进行一笔交易，从而申领奖励。"
            },
            "learnMore" : "Algorand 奖励机制如何运作？",
            "button" : {
              "cta" : "接收 Algo"
            }
          },
          "info" : {
            "title" : "奖励",
            "description" : "恭喜！您已赚取了 {{amount}}。点击 Continue（继续）以申领您的奖励。",
            "info" : "您将根据提示向您的账户发出空白交易。通过这种操作，能够以最低的交易费将目前奖励添加到您的余额中。"
          },
          "connectDevice" : {
            "title" : "设备"
          },
          "confirmation" : {
            "title" : "确认",
            "success" : {
              "title" : "已成功申请奖励！",
              "text" : "奖励已经添加到您的可用余额中",
              "cta" : "查看详情"
            },
            "broadcastError" : "您的交易可能已失败。请稍候片刻并在重试之前查看交易记录。"
          }
        }
      }
    }
  },
  "osmosis" : {
    "account" : {
      "subHeader" : {
        "cardTitle" : "由 Figment 提供支持",
        "moreInfo" : "更多信息",
        "drawerTitle" : "由 Figment 提供支持",
        "title" : "Ledger Live 现已支持 OSMO 代币",
        "description" : "您现在可以通过 Ledger Live 管理并保护您的 OSMO 代币。",
        "description2" : "OSMO 代币是 Osmosis 链的原生代币，可用于交易、权益质押以及即将推出的许多功能。",
        "website" : "由 Figment 提供支持"
      }
    },
    "memo" : "Memo",
    "memoPlaceholder" : "可选",
    "memoWarningText" : "当使用 Memo 标签时，请与接收人仔细核对信息",
    "delegation" : {
      "emptyState" : {
        "description" : "您可以通过委托资产赚取 OSMO 奖励。",
        "info" : "委托机制如何运作",
        "delegation" : "赚取奖励"
      },
      "commission" : "佣金",
      "totalStake" : "质押总额",
      "claimRewards" : "申领奖励",
      "header" : "委托",
      "noRewards" : "没有奖励可用",
      "delegate" : "添加",
      "undelegate" : "解除委托",
      "redelegate" : "重新委托",
      "redelegateDisabledTooltip" : "您可以再次重新委托 <0>{{days}}</0>",
      "redelegateMaxDisabledTooltip" : "每次重新委托的验证者不能多于 <0>7</0> 个",
      "undelegateDisabledTooltip" : "每次取消委托的验证者不能多于 <0>7</0> 个",
      "reward" : "申领奖励",
      "currentDelegation" : "已委托：<0>{{amount}}</0>",
      "estYield" : "预估收益",
      "activeTooltip" : "已委托的数额会生成奖励",
      "inactiveTooltip" : "已解除委托的数额不会生成奖励。",
      "minSafeWarning" : "资金不足",
      "flow" : {
        "title" : "委托",
        "steps" : {
          "starter" : {
            "description" : "您可以通过将 OSMO 资产委托给验证者来赚取奖励。",
            "bullet" : ["您保有对已委托资产的所有权", "使用您的 Ledger 设备进行委托", "资产将在取消委托 14 天后可用"],
            "warning" : {
              "description" : "请明智地选择验证者：如果验证者表现不当，您可能会不可挽回地损失部分已委托资产。"
            }
          },
          "amount" : {
            "title" : "数额"
          },
          "validator" : {
            "title" : "验证者"
          },
          "connectDevice" : {
            "title" : "设备"
          },
          "confirmation" : {
            "title" : "确认",
            "success" : {
              "title" : "您的资产已经成功委托。",
              "text" : "该交易一经区块链确认，就会更新您的账户余额。",
              "cta" : "查看详情"
            },
            "broadcastError" : "您的交易可能已失败。请稍候片刻并在重试之前查看交易记录。"
          }
        }
      }
    },
    "claimRewards" : {
      "flow" : {
        "title" : "申领奖励",
        "steps" : {
          "claimRewards" : {
            "title" : "奖励",
            "compound" : "Compound",
            "claim" : "兑现",
            "compoundOrClaim" : "复利或兑现",
            "compoundDescription" : "奖励将被添加至已委托的数额",
            "claimDescription" : "奖励将被添加至可用余额",
            "compoundInfo" : "您已赚取了<0>{{amount}}</0>。点击 Continue（继续）后，它们将被即刻申领并被自动委托给同一个验证者。",
            "claimInfo" : "您已从下方的验证者赚取了 <0>{{amount}}</0>。点击 Continue（继续）后，它们将被即刻申领并被自动添加到可用余额。",
            "selectLabel" : "选择委托"
=======
    "claimRewards": {
      "flow": {
        "title": "申领奖励",
        "steps": {
          "claimRewards": {
            "title": "奖励",
            "compound": "Compound",
            "claim": "兑现",
            "compoundOrClaim": "复利或兑现",
            "compoundDescription": "奖励将被添加至已委托的数额",
            "claimDescription": "奖励将被添加至可用余额",
            "compoundInfo": "您已赚取了<0>{{amount}}</0>。点击 Continue（继续）后，它们将被即刻申领并被自动委托给同一个验证者。",
            "claimInfo": "您已从下方的验证者赚取了 <0>{{amount}}</0>。点击 Continue（继续）后，它们将被即刻申领并被自动添加到可用余额。",
            "selectLabel": "选择委托"
>>>>>>> c86db991
          },
          "connectDevice" : {
            "title" : "设备"
          },
          "confirmation" : {
            "title" : "确认",
            "label" : "确认",
            "success" : {
              "title" : "奖励已成功兑现",
              "titleCompound" : "奖励已成功复利",
              "text" : "您的奖励已经添加进您的可用余额中。",
              "textCompound" : "你的奖励 <0>{{amount}}</0> 被自动委托给 <0>{{validator}} </0>",
              "cta" : "查看详情"
            },
            "pending" : {
              "title" : "正在播送交易……"
            },
            "broadcastError" : "您的交易可能已失败。请稍候片刻并在重试之前查看交易记录。"
          }
        }
      }
    },
    "redelegation" : {
      "flow" : {
        "title" : "重新委托资产",
        "steps" : {
          "starter" : {
            "title" : "重新委托",
            "description" : "利用重新委托，轻松从一个验证者更改为另一验证者。但如果再次改变主意，那么需要等待一段时间，因为重新委托会触发 14 天的锁定期。",
            "warning" : "请明智地选择验证者：如果验证者表现不当，您可能会不可挽回地损失部分已委托资产。您最多可以有<0> 7 个待定重新委托</0>。",
            "howDelegationWorks" : "委托机制如何运作？"
          },
          "validators" : {
            "title" : "验证者",
            "currentDelegation" : "当前委托",
            "newDelegation" : "新的委托",
            "chooseValidator" : "选择一个验证者",
            "warning" : "如果再次改变主意，那么必须等待 <0>14 天</0>才能从新验证者重新委托。",
            "amountLabel" : "要重新委托的数额"
          },
          "device" : {
            "title" : "设备"
          },
          "confirmation" : {
            "title" : "确认",
            "success" : {
              "title" : "您的资产已成功重新委托",
              "text" : "一旦区块链确认该交易，就会更新重新委托信息",
              "cta" : "查看详情"
            },
            "broadcastError" : "您的交易可能已失败。请稍候片刻并在重试之前查看交易记录。"
          }
        }
      }
    },
    "undelegation" : {
      "header" : "解除委托",
      "headerTooltip" : "14 天锁定期后可用",
      "inactiveTooltip" : "已解除委托的数额不会生成奖励。",
      "flow" : {
        "title" : "解除资产委托",
        "steps" : {
          "amount" : {
            "title" : "数额",
            "subtitle" : "取消委托过程需要 <0>14 天</0>才能完成。",
            "warning" : "奖励将立即兑现。取消委托的数额在 <0>14 天锁定期</0>后才会返还至可用余额。",
            "fields" : {
              "validator" : "验证者",
              "amount" : "要解除委托的数额"
            }
          },
<<<<<<< HEAD
          "device" : {
            "title" : "设备"
=======
          "osmosis": {
            "account": {
              "subHeader": {
                "cardTitle": "由 Figment 提供支持",
                "moreInfo": "更多信息",
                "drawerTitle": "由 Figment 提供支持",
                "title": "Ledger Live 现已支持 OSMO 代币",
                "description": "您现在可以通过 Ledger Live 管理并保护您的 OSMO 代币。",
                "description2": "OSMO 代币是 Osmosis 链的原生代币，可用于交易、权益质押以及即将推出的许多功能。",
                "website": "由 Figment 提供支持"
              }
            },
            "memo": "Memo",
            "memoPlaceholder": "可选",
            "memoWarningText": "当使用 Memo 标签时，请与接收人仔细核对信息",
            "delegation": {
              "emptyState": {
                "description": "您可以通过委托资产赚取 OSMO 奖励。",
                "info": "委托机制如何运作",
                "delegation": "赚取奖励"
              },
              "commission": "佣金",
              "totalStake": "质押总额",
              "claimRewards": "申领奖励",
              "header": "委托",
              "noRewards": "没有奖励可用",
              "delegate": "添加",
              "undelegate": "解除委托",
              "redelegate": "重新委托",
              "redelegateDisabledTooltip": "您可以再次重新委托 <0>{{days}}</0>",
              "redelegateMaxDisabledTooltip": "每次重新委托的验证者不能多于 <0>7</0> 个",
              "undelegateDisabledTooltip": "每次取消委托的验证者不能多于 <0>7</0> 个",
              "reward": "申领奖励",
              "currentDelegation": "已委托：<0>{{amount}}</0>",
              "estYield": "预估收益",
              "activeTooltip": "已委托的数额会生成奖励",
              "inactiveTooltip": "已解除委托的数额不会生成奖励。",
              "minSafeWarning": "资金不足",
              "flow": {
                "title": "委托",
                "steps": {
                  "starter": {
                    "description": "您可以通过将 OSMO 资产委托给验证者来赚取奖励。",
                    "bullet": [
                      "您保有对已委托资产的所有权",
                      "使用您的 Ledger 设备进行委托",
                      "资产将在取消委托 14 天后可用"
                    ],
                    "warning": {
                      "description": "请明智地选择验证者：如果验证者表现不当，您可能会不可挽回地损失部分已委托资产。"
                    }
                  },
                  "amount": {
                    "title": "数额"
                  },
                  "validator": {
                    "title": "验证者"
                  },
                  "connectDevice": {
                    "title": "设备"
                  },
                  "confirmation": {
                    "title": "确认",
                    "success": {
                      "title": "您的资产已经成功委托。",
                      "text": "该交易一经区块链确认，就会更新您的账户余额。",
                      "cta": "查看详情"
                    },
                    "broadcastError": "您的交易可能已失败。请稍候片刻并在重试之前查看交易记录。"
                  }
                }
              }
            },
            "claimRewards": {
              "flow": {
                "title": "申领奖励",
                "steps": {
                  "claimRewards": {
                    "title": "奖励",
                    "compound": "Compound",
                    "claim": "兑现",
                    "compoundOrClaim": "复利或兑现",
                    "compoundDescription": "奖励将被添加至已委托的数额",
                    "claimDescription": "奖励将被添加至可用余额",
                    "compoundInfo": "您已赚取了<0>{{amount}}</0>。点击 Continue（继续）后，它们将被即刻申领并被自动委托给同一个验证者。",
                    "claimInfo": "您已从下方的验证者赚取了 <0>{{amount}}</0>。点击 Continue（继续）后，它们将被即刻申领并被自动添加到可用余额。",
                    "selectLabel": "选择委托"
                  },
                  "connectDevice": {
                    "title": "设备"
                  },
                  "confirmation": {
                    "title": "确认",
                    "label": "确认",
                    "success": {
                      "title": "奖励已成功兑现",
                      "titleCompound": "奖励已成功复利",
                      "text": "您的奖励已经添加进您的可用余额中。",
                      "textCompound": "你的奖励 <0>{{amount}}</0> 被自动委托给 <0>{{validator}} </0>",
                      "cta": "查看详情"
                    },
                    "pending": {
                      "title": "正在播送交易……"
                    },
                    "broadcastError": "您的交易可能已失败。请稍候片刻并在重试之前查看交易记录。"
                  }
                }
              }
            },
            "redelegation": {
              "flow": {
                "title": "重新委托资产",
                "steps": {
                  "starter": {
                    "title": "重新委托",
                    "description": "利用重新委托，轻松从一个验证者更改为另一验证者。但如果再次改变主意，那么需要等待一段时间，因为重新委托会触发 14 天的锁定期。",
                    "warning": "请明智地选择验证者：如果验证者表现不当，您可能会不可挽回地损失部分已委托资产。您最多可以有<0> 7 个待定重新委托</0>。",
                    "howDelegationWorks": "委托机制如何运作？"
                  },
                  "validators": {
                    "title": "验证者",
                    "currentDelegation": "当前委托",
                    "newDelegation": "新的委托",
                    "chooseValidator": "选择一个验证者",
                    "warning": "如果再次改变主意，那么必须等待 <0>14 天</0>才能从新验证者重新委托。",
                    "amountLabel": "要重新委托的数额"
                  },
                  "device": {
                    "title": "设备"
                  },
                  "confirmation": {
                    "title": "确认",
                    "success": {
                      "title": "您的资产已成功重新委托",
                      "text": "一旦区块链确认该交易，就会更新重新委托信息",
                      "cta": "查看详情"
                    },
                    "broadcastError": "您的交易可能已失败。请稍候片刻并在重试之前查看交易记录。"
                  }
                }
              }
            },
            "undelegation": {
              "header": "解除委托",
              "headerTooltip": "14 天锁定期后可用",
              "inactiveTooltip": "已解除委托的数额不会生成奖励。",
              "flow": {
                "title": "解除资产委托",
                "steps": {
                  "amount": {
                    "title": "数额",
                    "subtitle": "取消委托过程需要 <0>14 天</0>才能完成。",
                    "warning": "奖励将立即兑现。取消委托的数额在 <0>14 天锁定期</0>后才会返还至可用余额。",
                    "fields": {
                      "validator": "验证者",
                      "amount": "要解除委托的数额"
                    }
                  },
                  "device": {
                    "title": "设备"
                  },
                  "confirmation": {
                    "title": "确认",
                    "success": {
                      "title": "您的资产已成功解除委托",
                      "description": "<0>{{amount}}</0>已从<0>{{validator}}</0>解除委托",
                      "cta": "查看详情"
                    },
                    "broadcastError": "您的交易可能已失败。请稍候片刻并在重试之前查看交易记录。"
                  }
                }
              }
            }
          },
          "device": {
            "title": "设备"
>>>>>>> c86db991
          },
          "confirmation" : {
            "title" : "确认",
            "success" : {
              "title" : "您的资产已成功解除委托",
              "description" : "<0>{{amount}}</0>已从<0>{{validator}}</0>解除委托",
              "cta" : "查看详情"
            },
            "broadcastError" : "您的交易可能已失败。请稍候片刻并在重试之前查看交易记录。"
          }
        }
      }
    }
  },
  "polkadot" : {
    "lockedBalance" : "已绑定",
    "lockedTooltip" : "必须将资产绑定到提名的验证者才能赚取奖励。",
    "unlockingBalance" : "正在解绑",
    "unlockingTooltip" : "正在解绑的资产会有 28 天的锁定期，然后才可提取。",
    "unlockedBalance" : "已解绑",
    "unlockedTooltip" : "现在可使用提取操作转移已解绑的资产。",
    "networkFees" : "网络费用由 Polkadot 波卡共识协议自动设定，您无法在自己的设备上查看它们。",
    "bondedBalanceBelowMinimum" : "您的绑定余额低于当前最小值{{minimumBondBalance}}。你的提名有可能被删除。",
    "nomination" : {
      "emptyState" : {
        "description" : "您可以通过绑定资产并随后提名您的（某个或多个）验证者来赚取奖励。",
        "info" : "提名机制如何运作"
      },
      "header" : "提名名单",
      "nominate" : "提名",
      "setController" : "更改控制器",
      "chill" : "清除提名",
      "totalStake" : "质押总额",
      "amount" : "已绑定数额",
      "commission" : "佣金",
      "active" : "活跃",
      "activeTooltip" : "该验证者已当选，并正在为您绑定的资产收集奖励。",
      "inactive" : "不活跃",
      "inactiveTooltip" : "该验证者已当选，但是并没有为您绑定的资产收集奖励。",
      "waiting" : "落选",
      "waitingTooltip" : "该验证者落选，因此无法收集奖励。",
      "notValidator" : "并非验证者",
      "notValidatorTooltip" : "该地址不再是一个验证者",
      "elected" : "当选",
      "nominatorsCount" : "{{nominatorsCount}} 个提名者",
      "nominatorsTooltip" : "在 {{count}} 位提名者的提名下，该验证者目前当选。",
      "oversubscribed" : "超额订购 ({{nominatorsCount}})",
      "oversubscribedTooltip" : "只有绑定数额最高的顶层 {{maxNominatorRewardedPerValidator}} 提名者才可赚取奖励",
      "hasPendingBondOperation" : "绑定操作仍在等待确认",
      "electionOpen" : "正在推选新的验证者。因此，最多 15 分钟后方可进行权益质押操作。",
      "electionOpenTooltip" : "在推选验证者期间，该操作被禁用。",
      "externalControllerTooltip" : "此账户由另一个账户控制。",
      "externalControllerUnsupported" : "<0>这个存储账户由一个单独的账户控制，其地址为 <0>{{controllerAddress}}</0> 。</0><1>要通过 Ledger Live 质押，您必须将此存储账户设为它自己的控制器。</1>",
      "externalStashTooltip" : "该账户控制着另一个账户。",
      "externalStashUnsupported" : "<0>此账户为另一个单独的存储账户的控制器，其地址为 <0>{{stashAddress}}</0> 。</0><1>要通过 Ledger Live 质押，您必须将您的存储账户设为它自己的控制器。</1>",
      "showInactiveNominations" : "显示所有提名 ({{count}})",
      "hideInactiveNominations" : "仅显示活跃状态的提名",
      "noActiveNominations" : "没有活跃状态的提名。",
      "showAllUnlockings" : "显示所有正在解绑的数额 ({{count}})",
      "hideAllUnlockings" : "隐藏正在解绑的数额"
    },
    "unlockings" : {
      "header" : "正在解绑",
      "headerTooltip" : "在 28 天的解绑期后可用",
      "withdrawUnbonded" : "提取 ({{amount}})",
      "withdrawTooltip" : "已解绑的数额将被贷记到您的可用余额。",
      "noUnlockedWarning" : "尚无可提取的已解绑余额。",
      "rebond" : "重新绑定",
      "unbonded" : "已解绑"
    },
    "manage" : {
      "title" : "管理资产",
      "bond" : {
        "title" : "绑定",
        "description" : "要赚取奖励，首先要绑定一定数额。其次，必须提名您的 (某个或多个) 验证者。"
      },
      "unbond" : {
        "title" : "解绑",
        "description" : "要让绑定的数额重新可用，首先需要将其解绑。经过 28 天的解绑期后即可将其提取。"
      },
      "withdrawUnbonded" : {
        "title" : "提取",
        "description" : "要将已解绑的数额返还到可用余额中，需要您手动进行提取操作。"
      },
      "nominate" : {
        "title" : "提名",
        "description" : "最多可选择 16 个验证者。确保您的提名对象处于活跃状态，以便赚取奖励。"
      },
      "chill" : {
        "title" : "清除提名",
        "description" : "删除所有的提名对象。您将停止赚取奖励。而您绑定的数额依旧会处于绑定状态。"
      }
    },
    "nominate" : {
      "title" : "提名",
      "steps" : {
        "validators" : {
          "title" : "验证者",
          "notValidatorsRemoved" : "您提名的 {{count}} 个地址已经不再是验证者。它们将从您的提名交易中自动删除。",
          "maybeChill" : "转而清除提名"
        },
        "connectDevice" : {
          "title" : "设备"
        },
        "confirmation" : {
          "title" : "确认",
          "label" : "确认",
          "success" : {
            "title" : "您已成功提名验证者。",
            "text" : "当您的资产被绑定至您的 (某个或多个) 当选验证者时，您便将开始赚取奖励。",
            "cta" : "查看详情"
          },
          "pending" : {
            "title" : "正在播送交易……"
          },
          "broadcastError" : "您的交易可能已失败。请稍候片刻并在重试之前查看交易记录。"
        }
      }
    },
    "bond" : {
      "title" : "绑定资产",
      "rewardDestination" : {
        "label" : "奖励目的地",
        "stash" : "可用余额",
        "stashDescription" : "奖励被记入您的可用余额。",
        "staked" : "已绑定余额",
        "stakedDescription" : "奖励被记入您的已绑定余额，以便赚取复利。",
        "optionTitle" : "备注",
        "optionDescription" : "一旦设定，在此绑定周期内的期权就固定不变。如需更改，请参阅以下文章"
      },
      "steps" : {
        "starter" : {
          "description" : "您可通过绑定资产并提名验证者来赚取奖励。",
          "bullet" : ["您保有对已绑定资产的所有权", "使用您的 Ledger 设备进行提名", "经过 28 天的解绑期后，资产将会再次可用"],
          "help" : "提名机制如何运作",
          "warning" : "请明智地选择验证者：如果验证者表现不当，您可能会不可挽回地损失部分已绑定资产。"
        },
        "amount" : {
          "title" : "数额",
          "amountLabel" : "要绑定的数额",
          "availableLabel" : "可用",
          "maxLabel" : "最大值",
          "info" : "已绑定的资产可随时被解绑，不过需要 28 天的解绑期。",
          "learnMore" : "了解更多"
        },
        "connectDevice" : {
          "title" : "设备"
        },
        "confirmation" : {
          "tooltip" : {
            "title" : "交易正待确认",
            "desc" : "您必须稍候片刻才能提名"
          },
          "title" : "确认",
          "success" : {
            "title" : "资产已成功绑定",
            "text" : "一旦网络确认该交易，您就可以提名验证者。",
            "textNominate" : "一旦网络确认您的交易，您就可以提名验证者。",
            "nominate" : "提名",
            "later" : "稍后提名"
          },
          "pending" : {
            "title" : "正在绑定您的资产……"
          },
          "broadcastError" : "您的交易可能已失败。请稍候片刻并在重试之前查看交易记录。"
        }
      }
    },
    "rebond" : {
      "title" : "重新绑定资产",
      "steps" : {
        "amount" : {
          "title" : "数额",
          "amountLabel" : "要重新绑定的数额",
          "availableLabel" : "正在解绑",
          "maxLabel" : "最大值",
          "info" : "重新绑定的资产会立刻添加到已绑定数额中。",
          "learnMore" : "了解更多"
        },
        "connectDevice" : {
          "title" : "设备"
        },
        "confirmation" : {
          "title" : "确认",
          "label" : "确认",
          "success" : {
            "title" : "资产已重新绑定成功",
            "text" : "一旦网络确认该交易，就会更新您的账户余额。",
            "cta" : "查看详情"
          },
          "pending" : {
            "title" : "正在重新绑定您的资产……"
          },
          "broadcastError" : "您的交易可能已失败。请稍候片刻并在重试之前查看交易记录。"
        }
      }
    },
    "unbond" : {
      "title" : "解绑资产",
      "steps" : {
        "amount" : {
          "title" : "数额",
          "amountLabel" : "要解绑的数额",
          "availableLabel" : "已绑定",
          "maxLabel" : "最大值",
          "info" : "经过 28 天的解绑期后即可提取已解绑的资产。",
          "learnMore" : "了解更多"
        },
        "connectDevice" : {
          "title" : "设备"
        },
        "confirmation" : {
          "title" : "确认",
          "label" : "确认",
          "success" : {
            "title" : "已成功发送解绑交易",
            "text" : "28 天后即可提取已解绑的资产。",
            "cta" : "查看详情"
          },
          "pending" : {
            "title" : "正在解绑您的资产……"
          },
          "broadcastError" : "您的交易可能已失败。请稍候片刻并在重试之前查看交易记录。"
        }
      }
    },
    "simpleOperation" : {
      "modes" : {
        "withdrawUnbonded" : {
          "title" : "提取",
          "description" : "经过 28 天的解绑期后即可提取已解绑的资产。",
          "info" : "您此后即可将已解绑的资产提取到您的可用余额。"
        },
        "chill" : {
          "title" : "清除提名",
          "description" : "清空所有提名并停止赚取奖励。",
          "info" : "已绑定的资产将会保持绑定状态。若您将其解绑，那么它们将在 28 天后可用。"
        },
        "setController" : {
          "title" : "更改控制器",
          "description" : "将此 Ledger 账户设为它自己的控制器",
          "info" : "Ledger Live 不支持在独立的存储和控制器账户上进行操作。"
        }
      },
      "steps" : {
        "info" : {
          "title" : "信息"
        },
        "connectDevice" : {
          "title" : "设备"
        },
        "confirmation" : {
          "title" : "确认",
          "label" : "确认",
          "success" : {
            "title" : "已成功发送交易",
            "text" : "很快就能在历史记录中查看您的操作。",
            "cta" : "查看详情"
          },
          "pending" : {
            "title" : "正在播送交易……"
          },
          "broadcastError" : "您的交易可能已失败。请稍候片刻并在重试之前查看交易记录。"
        }
      }
    }
  },
  "stellar" : {
    "addAsset" : {
      "title" : "添加资产",
      "steps" : {
        "assets" : {
          "title" : "资产",
          "info" : "添加资产需要以最低费用发送一笔交易。这笔交易将出现在您的交易记录中",
          "selectLabel" : "选择一种资产",
          "disabledTooltip" : "您的 Stellar（恒星）账户中已经有此资产"
        },
        "connectDevice" : {
          "title" : "设备"
        },
        "confirmation" : {
          "title" : "确认",
          "success" : {
            "title" : "已成功添加 {{token}} 资产",
            "text" : "您现在可以在 Stellar（恒星）账户上接收和发送 <0>{{token}}</0> 资产了。",
            "cta" : "查看详情"
          },
          "broadcastError" : "您的交易可能已失败。请稍候片刻并在重试之前查看交易记录。"
        }
      }
    }
  },
  "solana" : {
    "common" : {
      "broadcastError" : "您的交易可能已失败。请稍候片刻并在重试之前查看交易记录。",
      "viewDetails" : "查看详情",
      "connectDevice" : {
        "title" : "设备"
      },
      "confirmation" : {
        "title" : "确认"
      }
    },
    "delegation" : {
      "totalStake" : "质押总额",
      "commission" : "佣金",
      "delegate" : "添加",
      "listHeader" : "委托",
      "availableBalance" : "可提取",
      "active" : "活跃",
      "activeTooltip" : "活跃的数额产生奖励",
      "inactiveTooltip" : "未激活的数额不产生奖励",
      "delegatedInfoTooltip" : "委托至验证者的总数额。",
      "withdrawableInfoTooltip" : "可从委托提取的总数额。",
      "withdrawableTitle" : "可提取",
      "statusUpdateNotice" : "交易确认后，委托状态将更新。",
      "ledgerByFigmentTC" : "Figment 在 Ledger 的条款与条件",
      "emptyState" : {
        "description" : "您可以通过委托资产赚取 SOL 奖励。",
        "info" : "委托机制如何运作",
        "delegation" : "赚取奖励"
      },
      "earnRewards" : {
        "description" : "您可以将 SOL 资产委托给验证者，从而赚取奖励。",
        "bullet" : {
          "0" : "您保有对已委托资产的所有权",
          "1" : "使用您的 Ledger 设备进行委托",
          "2" : "资产将在解除委托后可用"
        },
        "warning" : "请明智地选择验证者：如果验证者表现不当，您可能会不可挽回地损失部分已委托资产。"
      },
      "flow" : {
        "title" : "委托",
        "steps" : {
          "validator" : {
            "title" : "验证者"
          },
          "amount" : {
            "title" : "数额"
          },
          "confirmation" : {
            "success" : {
              "title" : "您的资产已经成功委托。"
            }
          }
        }
      },
      "withdraw" : {
        "flow" : {
          "title" : "提取",
          "steps" : {
            "amount" : {
              "title" : "数额"
            },
            "confirmation" : {
              "success" : {
                "title" : "您的资产已成功提取。",
                "text" : "该交易一经确认，就会更新您的账户余额。"
              }
            }
          }
        }
      },
      "activate" : {
        "flow" : {
          "title" : "激活",
          "steps" : {
            "confirmation" : {
              "success" : {
                "title" : "您的委托已成功激活。"
              }
            }
          }
        }
      },
      "reactivate" : {
        "flow" : {
          "title" : "重新激活",
          "steps" : {
            "confirmation" : {
              "success" : {
                "title" : "您的委托已成功重新激活。"
              }
            }
          }
        }
      },
      "deactivate" : {
        "flow" : {
          "title" : "停用",
          "steps" : {
            "confirmation" : {
              "success" : {
                "title" : "您的委托已成功停用。"
              }
            }
          }
        }
      }
    }
  },
  "delegation" : {
    "title" : "赚取奖励",
    "header" : "委托",
    "validator" : "验证者",
    "yield" : "预估收益",
    "address" : "地址",
    "transactionID" : "交易 ID",
    "value" : "价值",
    "amount" : "数额",
    "delegated" : "已委托",
    "completionDate" : "完成日期",
    "rewards" : "奖励",
    "duration" : "持续时间",
    "durationJustStarted" : "刚刚开始",
    "durationDays" : "{{count}} 天",
    "durationDays_plural" : "{{count}} 天",
    "howItWorks" : "委托机制如何运作",
    "delegationEarn" : "您现在可以将您的账户委托出去，以赚取 {{name}} 权益质押奖励。",
    "earnRewards" : "赚取奖励",
    "overdelegated" : "过度委托",
    "status" : "状态",
    "flow" : {
      "steps" : {
        "starter" : {
          "title" : "赚取权益质押奖励",
          "description" : "将您的 Tezos 账户委托给第三方验证者，以便赚取权益质押奖励，您的资产依然会绝对安全并处于您的掌控之中",
          "bullet" : {
            "delegate" : "委托出去的账户依旧为您所有。",
            "access" : "您可以随时访问您的资产。",
            "ledger" : "使用您的 Ledger 设备安全地进行委托。"
          },
          "button" : {
            "cta" : "委托以便赚取奖励"
          }
        },
        "account" : {
          "title" : "委托账户",
          "label" : "账户",
          "toDelegate" : "要委托的账户"
        },
        "summary" : {
          "title" : "委托账户",
          "label" : "概要",
          "toDelegate" : "要委托的账户",
          "toUndelegate" : "要解除委托的账户",
          "validator" : "验证者",
          "select" : "选择",
          "yield" : "预估收益 {{amount}}",
          "randomly" : "随机选择的验证者",
          "termsAndPrivacy" : "将您的投票权委托出去并不能保证从您的验证者获得任何奖励。"
        },
        "validator" : {
          "title" : "选择验证者",
          "description" : "您可以通过对比预估奖励率来选择验证者",
          "customValidator" : "自定义验证者",
          "providedBy" : "收益率由 <1><0>{{name}}</0></1> 提供"
        },
        "custom" : {
          "title" : "自定义验证者",
          "text" : "请输入您账户想要委托的自定义验证者的地址。",
          "button" : "使用验证者"
        },
        "undelegate" : {
          "title" : "解除账户委托"
        },
        "confirmation" : {
          "title" : "确认",
          "label" : "确认",
          "success" : {
            "title" : "委托已发送",
            "titleUndelegated" : "结束委托",
            "text" : "委托交易已经成功播送。取决于该验证者的情况，您在约 40 天后应可赚取第一笔奖励。",
            "textUndelegated" : "操作一经确认，您的账户就会结束委托。您随时可以再次委托您的账户。"
          },
          "broadcastError" : "您的交易可能已失败。请稍候片刻并在重试之前查看交易记录。"
        }
      }
    },
    "contextMenu" : {
      "topUp" : "接收更多",
      "redelegate" : "更换验证者",
      "stopDelegation" : "结束委托"
    }
  },
  "asset" : {
    "notice" : "所有 {{currency}} 账户的概览"
  },
  "carousel" : {
    "hidden" : {
      "close" : "确认",
      "undo" : "再次显示",
      "disclaimer" : "此横幅在有新公告之前不会再显示"
    }
  },
  "settings" : {
    "title" : "设置",
    "discreet" : "切换隐藏模式",
    "helpButton" : "帮助",
    "tabs" : {
      "display" : "一般条款",
      "currencies" : "加密资产",
      "help" : "帮助",
      "about" : "简介",
      "experimental" : "实验性功能",
      "accounts" : "Account（账户）",
      "developer" : "开发者"
    },
    "export" : {
      "accounts" : {
        "title" : "导出账户",
        "desc" : "在 Ledger Live 手机应用中添加您的账户。您的账户将仅与区块链同步，而不会在手机应用和桌面应用之间同步。",
        "button" : "导出"
      },
      "operations" : {
        "title" : "操作历史记录",
        "desc" : "在您的计算机上保存账户操作的 CSV 文件。"
      },
      "modal" : {
        "button" : "完成",
        "title" : "扫描以导出至移动设备",
        "listTitle" : "在 Ledger Live 手机应用上：",
        "step1" : "点击<highlight>账户</highlight>中的 <highlight><icon>+</icon></highlight> 按钮",
        "step2" : "点击 <highlight>导入桌面账户</highlight>",
        "step3" : "扫描<highlight>Live 二维码</highlight>直到装载至 100%"
      }
    },
    "display" : {
      "language" : "显示语言",
      "languageDesc" : "设置 Ledger Live 显示的语言。",
      "theme" : "主题",
      "themeDesc" : "选择主题。",
      "counterValue" : "首选货币",
      "counterValueDesc" : "选择在余额和操作旁显示的币种。",
      "region" : "地区",
      "regionDesc" : "选择您所在的地区来更新日期、时间和货币的格式。",
      "stock" : "区域性市场指标",
      "stockDesc" : "选择西方以蓝色来显示市场增长；或选择东方以红色来显示市场增长。",
      "carouselVisibility" : "轮播可见性",
      "carouselVisibilityDesc" : "启用资产组合的轮播可见"
    },
    "developer" : {
      "toast" : {
        "title" : "您现在是一名开发者了 !",
        "text" : "欢迎来到 wonderland"
      },
      "debugApps" : "允许调试应用程序",
      "debugAppsDesc" : "显示并允许打开调试标记的平台应用程序。",
      "experimentalApps" : "允许实验性应用程序",
      "experimentalAppsDesc" : "显示并允许打开实验性标记的平台应用程序。",
      "catalogServer" : "设置目录供应方",
      "catalogServerDesc" : "在多个平台应用源之间切换",
      "enablePlatformDevTools" : "启用平台开发工具",
      "enablePlatformDevToolsDesc" : "启用打开平台应用程序开发工具的窗口",
      "addLocalApp" : "添加一个本地应用程序",
      "addLocalAppDesc" : "浏览本地文件并使用本地清单添加本地应用程序",
      "addLocalAppButton" : "浏览",
      "runLocalAppDeleteButton" : "删除",
      "runLocalAppOpenButton" : "打开",
      "enableLearnStagingUrl" : "学习页面的模拟环境 URL 网页地址",
      "enableLearnStagingUrlDesc" : "启用学习页面的模拟环境 URL 网址。"
    },
    "currencies" : {
      "selectPlaceholder" : "选择加密资产",
      "desc" : "选择一种加密资产以编辑其设置。",
      "placeholder" : "没有此资产的设置",
      "confirmationsNb" : "确认数量",
      "confirmationsNbDesc" : "设置要标记为已确认的交易的网络确认数量。"
    },
    "profile" : {
      "password" : "密码锁",
      "passwordDesc" : "设置密码以确保您电脑上的 Ledger Live 数据安全，包括账户名称、余额、交易和公共地址。",
      "passwordAutoLock" : "自动锁定",
      "passwordAutoLockDesc" : "不活跃状态下，自动锁定 Ledger Live。",
      "changePassword" : "更改密码",
      "softResetTitle" : "清除缓存",
      "softResetDesc" : "清除 Ledger Live 缓存，以强制与区块链重新同步。",
      "softReset" : "清除",
      "resetThirdPartyData" : "重置第三方数据",
      "resetThirdPartyDataDesc" : "擦除您用于访问第三方交易服务提供方的所有本地第三方数据。",
      "hardResetTitle" : "重置 Ledger Live",
      "hardResetDesc" : "清除您电脑上存储的所有 Ledger Live 数据，包括您的账户信息、交易历史记录和设置选项。",
      "hardReset" : "重置",
      "analytics" : "数据分析",
      "analyticsDesc" : "启用数据分析可以帮助 Ledger 改善用户体验。这包括点击量、页面访问量、重定向量、操作情况（发送、接受、锁定等）、页尾滚动量、安装（卸载）量、应用程序版本统计、账户数量、加密资产和操作情况、会话时长、Ledger 设备类别和固件等。",
      "reportErrors" : "漏洞报告",
      "reportErrorsDesc" : "自动发送报告来帮助 Ledger 改进其产品。",
      "launchOnboarding" : "设备设置",
      "launchOnboardingDesc" : "设置新设备或还原现有设备。保留账户和设置信息。"
    },
    "help" : {
      "version" : "版本",
      "releaseNotesBtn" : "详情",
      "termsBtn" : "阅读",
      "faq" : "Ledger 客服",
      "faqDesc" : "如果遇到问题，使用硬件钱包通过 Ledger Live 获取帮助。",
      "terms" : "使用条款",
      "termsDesc" : "使用 Ledger Live 即表示您已接受我们的使用条款。",
      "privacy" : "隐私政策",
      "privacyDesc" : "请参阅我们的隐私政策来了解我们收集哪些个人数据、收集原因以及使用方式。"
    },
    "experimental" : {
      "disclaimer" : "这些是我们以“按现状”为基准提供的实验性功能，以供我们的专业爱好者社区测试。这些功能随时可能会更改、中断或删除。启用这些功能，意味着您同意自行承担使用过程中的风险。",
      "features" : {
        "apiTrongridProxy" : {
          "title" : "使用 TronGrid.io",
          "description" : "直接使用 trongrid 而不使用 Ledger 代理"
        },
        "experimentalCurrencies" : {
          "title" : "实验性集成",
          "description" : "使用可用的实验性加密资产集成。"
        },
        "experimentalLanguages" : {
          "title" : "翻译测试",
          "description" : "将未发布的语言添加到常规设置选项卡的语言列表中。"
        },
        "managerDevMode" : {
          "title" : "开发者模式",
          "description" : "在管理器中显示开发者和测试网应用程序。"
        },
        "scanForInvalidPaths" : {
          "title" : "扩展的账户搜索",
          "description" : "扫描有错误派生路径的账户。请将可能找到的资产发送到一个常规账户。"
        },
        "experimentalExplorers" : {
          "title" : "实验性浏览器 API 应用程序界面",
          "description" : "试用即将面世的新版 Ledger 区块链浏览器更改此设置可能会影响账户余额和同步以及发送功能。\n(<0></0>)"
        },
        "keychainObservableRange" : {
          "title" : "自定义间隔限制",
          "description" : "自定义所有账户的间隔限制将此值增加到高于其默认值（20），可以扫描更多未使用的货币公共地址。仅限高级用户，这可能会在恢复你的账户时破坏兼容性。"
        },
        "forceProvider" : {
          "title" : "管理器提供方",
          "description" : "在管理器中更改应用程序提供方可能会导致无法在您的 Ledger 设备上安装或卸载应用程序。"
        },
        "testAnimations" : {
          "title" : "测试 Lottie 动画",
          "description" : "测试 Ledger Live 中使用的所有动画"
        }
      }
    },
    "hardResetModal" : {
      "title" : "重置 Ledger Live",
      "desc" : "重置 Ledger Live，从而清除您电脑上所有的设置信息和账户信息。然后您可以选择密码并将账户重新添加到您的 Ledger 设备上。用以访问您加密资产的私钥会安全保存在您的 Ledger 设备上，并通过您的恢复短语加以备份。",
      "warning" : "重置 Ledger Live 将删除您所有账户的互换交易历史。"
    },
    "softResetModal" : {
      "title" : "清除缓存",
      "desc" : "清除缓存会强制网络重新同步。您的设置和账户信息会被保留。用于访问您加密资产的密钥仍安全存储在您的 Ledger 设备和恢复短语列表上。"
    },
    "resetFallbackModal" : {
      "title" : "需要用户操作",
      "part1" : "无法删除缓存文件夹。请手动删除文件夹：",
      "part2" : "点击 Open（打开）文件夹按钮， ",
      "part3" : "应用程序将关闭",
      "part4" : "，并手动删除 \"sqlite\" 文件夹。",
      "part5" : "然后您可以正常重启应用程序。"
    },
    "removeAccountModal" : {
      "title" : "移除账号",
      "desc" : "该操作不会影响您的加密资产。可随时再次添加现有账户。",
      "delete" : "从资产组合中删除",
      "warning" : "删除该账户将清除您与之相关的互换交易历史。"
    },
    "openUserDataDirectory" : {
      "title" : "查看用户数据",
      "desc" : "查看电脑上存储的用户数据，包括您的账户信息、缓存数据和设置参数。",
      "btn" : "查看"
    },
    "repairDevice" : {
      "title" : "修复您的 Ledger 设备",
      "descSettings" : "如果 Ledger 设备在固件更新时发生卡顿，可用此来还原您的设备。",
      "desc" : "对于 Ledger Nano S 用户来说，请选择设备上显示的状态。对于 Nano X 和 Blue 用户来说，请前往帮助中心寻求帮助。",
      "button" : "修复"
    },
    "exportLogs" : {
      "title" : "保存日志",
      "desc" : "出于排除故障目的所需，可能需要保存 Ledger Live 日志。",
      "btn" : "保存"
    },
    "accounts" : {
      "hideEmptyTokens" : {
        "title" : "隐藏空的代币账户",
        "desc" : "在账户页面，隐藏代币账户并将余额显示为零。"
      },
      "tokenBlacklist" : {
        "title" : "隐藏代币列表",
        "desc" : "您可以通过前往主账户，以右键点击相关代币并选择“隐藏代币”的方式来隐藏代币。",
        "count" : "{{count}} 枚代币",
        "count_plural" : "{{count}} 枚代币"
      },
      "hiddenNftCollections" : {
        "title" : "隐藏的 NFT 藏品",
        "desc" : "您可以通过右键单击藏品集名称并选择 \"隐藏 NFT 藏品集\" 来隐藏 NFT 收藏品。",
        "count" : "{{count}} 个藏品集",
        "count_plural" : "{{count}} 个藏品集"
      },
      "fullNode" : {
        "title" : "连接比特币完整节点",
        "desc" : "设置您的比特币完整节点，无需使用 Ledger 的浏览器即可进行同步和发送交易。"
      }
    }
  },
  "password" : {
    "inputFields" : {
      "newPassword" : {
        "label" : "新建密码"
      },
      "confirmPassword" : {
        "label" : "确认密码"
      },
      "currentPassword" : {
        "label" : "当前密码"
      }
    },
    "changePassword" : {
      "title" : "密码锁",
      "subTitle" : "更改您的密码"
    },
    "setPassword" : {
      "title" : "密码锁",
      "subTitle" : "设置密码",
      "desc" : "妥善保管您的密码。如果丢失密码，则意味着需要重置 Ledger Live 并重新加载账户。"
    },
    "disablePassword" : {
      "title" : "禁用密码锁",
      "desc" : "Ledger Live 数据将以未加密的方式保存在您的电脑上。这包括账户名称、交易数据和公共地址等。"
    }
  },
  "update" : {
    "downloadInProgress" : "正在下载更新...",
    "downloadProgress" : "已完成 {{progress}}%",
    "checking" : "正在检查更新...",
    "checkSuccess" : "更新安装已就绪",
    "quitAndInstall" : "立即安装",
    "updateAvailable" : "Ledger Live 有新版本 {{version}} 可更新",
    "error" : "更新时出错。请重新下载",
    "reDownload" : "重新下载",
    "nightlyWarning" : "此版本不能自动更新。请手动安装最新版本",
    "downloadNow" : "下载更新"
  },
  "crash" : {
    "title" : "出错了",
    "description" : "请查阅我们的支持文章以找到可能的解决方案。如果问题仍然存在，请使用下面的按钮保存日志并提供给 Ledger 客服。",
    "troubleshooting" : "点击此处查看相关解决方案",
    "logs" : "保存日志",
    "dataFolder" : "查看用户数据"
  },
  "exportOperationsModal" : {
    "title" : "操作历史记录",
    "desc" : "选择要保存操作历史记录的账户",
    "descSuccess" : "包含用户操作历史记录的 CSV 文件已经成功保存在所选文件夹中",
    "titleSuccess" : "已成功保存历史操作记录",
    "cta" : "保存",
    "ctaSuccess" : "完成",
    "noAccounts" : "没有可导出的账户",
    "selectedAccounts" : "要包括的账户",
    "selectedAccounts_plural" : "要包括的账户 ({{count}})",
    "disclaimer" : "导出的对值仅供参考之用。请勿将其用于会计、税务、监管或法律目的，因为相关数据由 Ledger 的服务提供方 Kaiko 通过估算方法得出，只是对交易和导出时的资产价格进行的估算。"
  },
  "language" : {
    "system" : "使用系统语言",
    "switcher" : {
      "en" : "English",
      "fr" : "法国",
      "ru" : "Русский",
      "es" : "Español",
      "zh" : "中文（简体）",
      "de" : "Deutsch"
    }
  },
  "theme" : {
    "system" : "选择系统主题",
    "light" : "亮色",
    "dusk" : "暗蓝",
    "dark" : "深黑"
  },
  "toastOverlay" : {
    "toastType" : {
      "announcement" : "新闻",
      "operation" : "操作",
      "achievement" : "成就已解锁"
    },
    "groupedToast" : {
      "text" : "您有 {{count}} 个未读通知",
      "cta" : "查看详情"
    }
  },
  "informationCenter" : {
    "tooltip" : "信息中心",
    "ongoingIncidentsTooltip" : "有 {{count}} 个正在发生的事件",
    "ongoingIncidentsTooltip_plural" : "有 {{count}} 个正在发生的事件",
    "tabs" : {
      "announcements" : "新闻",
      "announcementsUnseen" : "新闻 ({{unseenCount}})",
      "serviceStatus" : "状态",
      "serviceStatusIncidentsOngoing" : "状态 ({{incidentCount}})"
    },
    "serviceStatus" : {
      "statusOk" : {
        "title" : "Ledger Live 已启动并正在运行",
        "description" : "遇到问题？请前往我们的<0>帮助页面</0>"
      },
      "statusNotOk" : {
        "title" : "Ledger Live 正遇到问题",
        "learnMore" : "了解更多"
      }
    },
    "announcement" : {
      "emptyState" : {
        "title" : "目前没有新闻",
        "desc" : "您将在这里找到所有与 Ledger 和 Ledger Live 有关的新闻"
      }
    }
  },
  "onboarding" : {
    "drawers" : {
      "pinHelp" : {
        "title" : "妥善保管您的识别码",
        "intro" : "在设置环节，您选择一个识别码",
        "rules" : {
          "1" : "<0>总是</0>亲自选择识别码。",
          "2" : "<0>总是</0>避开他人的视线输入识别码。",
          "3" : "如有需要，您可以更改自己的 PIN 识别码。",
          "4" : "连续三次输入错误的 PIN 识别码会导致设备重置。",
          "5" : "<0>切勿</0>使用过于简单的识别码，例如 0000，123456，或 55555555。",
          "6" : "<0>切勿</0>将您的识别密码告诉他人。即使是 Ledger 的相关人员也不能除外。",
          "7" : "<0>切勿</0>使用非您本人亲自选择的识别码。",
          "8" : "<0>切勿</0>将您的识别码保存在电脑或手机上。"
        }
      },
      "recoverySeed" : {
        "title1" : "恢复短语的作用是什么？",
        "paragraph1" : "您的恢复短语就像是一把独一无二的主密钥。您的 Ledger 设备使用它来为您所拥有的每一种加密资产计算私钥。",
        "paragraph2" : "为了恢复对您加密资产的访问，任何钱包都能通过您的恢复短语算出同样的私钥。",
        "link" : "有关恢复短语的更多详情",
        "title2" : "如果我的 Nano 无法使用了该怎么办？",
        "paragraph3" : "不要担心并遵循以下步骤：",
        "points" : {
          "1" : "获得一个新的硬件钱包。",
          "2" : "在 Ledger 应用程序中选择 “Restore recovery phrase on a new device” (在新设备上还原恢复短语)",
          "3" : "在您的新设备上输入您的恢复短语从而恢复对您加密资产的访问。"
        }
      },
      "whereToHide" : {
        "title" : "我应该将恢复短语保存在哪里？",
        "points" : {
          "1" : "<0>切勿</0>将它输入到电脑、智能手机或任何其他设备上。不要对其拍照。",
          "2" : "<0>切勿</0>将您的 24 个助记词告诉任何人。",
          "3" : "<0>总是</0>将其存放在安全的地方，不被人看到。",
          "4" : "Ledger 从来不会要求您提供恢复短语。",
          "5" : "如果任何个人或应用程序要求您提供恢复短语，请将其视为骗局！"
        }
      }
    },
    "modals" : {
      "recoverySeedWarning" : {
        "contactSupportCTA" : "联系客服",
        "continueCTA" : "继续",
        "title" : "请检查包装盒内容",
        "description" : "如果您的{{device}}带有识别码或恢复短语，那么它使用起来并不安全，您应该联系Ledger 客服。",
        "alert" : "仅使用您的设备在设置时显示的恢复短语"
      }
    },
    "alerts" : {
      "beCareful" : {
        "title" : "请注意",
        "descr" : "确保按照该应用程序指示的每一步进行操作。",
        "gotIt" : "知道了"
      },
      "useLedgerSeeds" : {
        "title" : "我们只推荐您使用 Ledger 恢复短语",
        "descr" : "Ledger 无法保证外部其他方的恢复短语的安全性。如果您的恢复短语不是 Ledger 生成的，我们建议您将您的 Nano 设为新设备。",
        "gotIt" : "知道了"
      }
    },
    "screens" : {
      "welcome" : {
        "title" : "欢迎使用 Ledger",
        "description" : "通过您的电脑来安全管理您的加密资产。",
        "cta" : "开始",
        "noDevice" : "没有设备？<0>购买 Ledger Nano X</0>",
        "languageWarning" : {
          "title" : "以{{language}}开始",
          "desc" : "为了让大家更好地使用 Ledger，我们正在推出其他语言版本。需要注意的是，Ledger 其他功能目前只有英语版可用。",
          "cta" : "知道了"
        }
      },
      "selectDevice" : {
        "title" : "您使用的是哪款设备？"
      },
      "selectUseCase" : {
        "greetings" : "您好！",
        "hasNoRecovery" : "首次使用您的 {{deviceName}} ？",
        "hasRecovery" : "已经有了恢复短语？",
        "separator" : "或者",
        "switchDevice" : "切换设备",
        "options" : {
          "1" : {
            "heading" : "首次使用",
            "title" : "设置一个新的 {{deviceName}}",
            "description" : "让我们开始设置您的设备吧！"
          },
          "2" : {
            "heading" : "连接设备",
            "title" : "请连接您的{{deviceName}}",
            "description" : "设备已经设置好了？将其连接到应用程序！"
          },
          "3" : {
            "heading" : "还原设备",
            "title" : "在新设备上还原您的恢复短语",
            "description" : "使用现有的恢复短语在新的 {{deviceName}} 上恢复您的私钥！"
          }
        }
      },
      "tutorial" : {
        "steps" : {
          "getStarted" : "开始",
          "pinCode" : "PIN 识别码",
          "recoveryPhrase" : "恢复短语",
          "hideRecoveryPhrase" : "隐藏恢复短语",
          "pairNano" : "连接 Nano"
        },
        "screens" : {
          "importYourRecoveryPhrase" : {
            "title" : "通过恢复短语进行还原",
            "paragraph1" : "使用恢复短语还原您的 Nano，从而还原、更换或备份您的 Ledger 硬件钱包。",
            "paragraph2" : "Nano 将会还原您的私钥，从而令您能够访问并管理自己的加密资产。",
            "buttons" : {
              "next" : "好的，我一切就绪！",
              "prev" : "上一步",
              "help" : "需要帮助"
            }
          },
          "howToGetStarted" : {
            "title" : "最佳的开始方式：",
            "rules" : {
              "1" : "抽出 30 分钟来做计划。",
              "2" : "拿支笔来书写记录。",
              "3" : "选择一个安全又安静的地方独处。"
            },
            "buttons" : {
              "next" : "好的，我一切就绪！",
              "prev" : "上一步"
            }
          },
          "deviceHowTo" : {
            "turnOn" : {
              "title" : "启动 Nano",
              "descr" : "使用 USB 数据线，将您的设备连接到您的电脑上。"
            },
            "browse" : {
              "title" : "浏览",
              "descr" : "阅读屏幕上的说明，了解如何使用您的设备。"
            },
            "select" : {
              "title" : "选择 “Set up as new device” (设置为新设备)",
              "descr" : "同时按下两个按钮以激活该选项。"
            },
            "follow" : {
              "title" : "按指示操作",
              "descr" : "返回此处以按照 PIN 识别码的说明操作。"
            },
            "buttons" : {
              "next" : "下一步",
              "prev" : "上一步",
              "help" : "需要帮助"
            }
          },
          "deviceHowTo2" : {
            "turnOn" : {
              "title" : "启动 Nano",
              "descr" : "使用 USB 数据线，将您的设备连接到您的电脑上。"
            },
            "browse" : {
              "title" : "浏览",
              "descr" : "阅读屏幕上的说明，了解如何使用您的设备。"
            },
            "select" : {
              "title" : "选择 \"Enter your recovery phrase\"（输入您的恢复短语）",
              "descr" : "同时按下两个按钮以激活该选项。"
            },
            "follow" : {
              "title" : "按指示操作",
              "descr" : "返回此处以按照 PIN 识别码的说明操作。"
            },
            "buttons" : {
              "next" : "下一步",
              "prev" : "上一步",
              "help" : "需要帮助"
            }
          },
          "pinCode" : {
            "title" : "PIN code（识别码）",
            "paragraph" : "您的 PIN 识别码是第一层安全保护措施。它能从物理层面保证您安全地访问自己的私钥和 Nano。您的 PIN 识别码的长度必须为 4 至 8 位数。",
            "disclaimer" : "我明白我必须亲自选择自己的 PIN 识别码并将其隐秘保管。",
            "buttons" : {
              "next" : "设置 PIN 识别码",
              "prev" : "上一步",
              "help" : "需要帮助"
            }
          },
          "quizSuccess" : {
            "title" : "已经是位高手！",
            "paragraph" : "您已准备好安全的管理您的加密资产了。\n\n只剩下最后一小步！",
            "buttons" : {
              "next" : "下一步",
              "prev" : "上一步",
              "help" : "需要帮助"
            }
          },
          "quizFailure" : {
            "title" : "距成为高手仅一步之遥……",
            "paragraph" : "别担心，Ledger 会全程为您的操作提供指导。很快，您就会对自己加密资产的安全性感到格外舒心。\n\n只剩下最后一小步！",
            "buttons" : {
              "next" : "下一步",
              "prev" : "上一步"
            }
          },
          "pinCodeHowTo" : {
            "setUp" : {
              "title" : "选择识别码",
              "descr" : "按左边或右边的按钮来更改数字。同时按两个按钮验证数字。选择 <0></0> ，确认您的识别码。选择 <1></1> ，删除一个数字。"
            },
            "confirm" : {
              "title" : "确认 PIN 识别码",
              "descr" : "再次输入您的 PIN 识别码以确认。"
            },
            "buttons" : {
              "next" : "下一步",
              "prev" : "上一步",
              "help" : "需要帮助"
            }
          },
          "existingRecoveryPhrase" : {
            "title" : "输入您的恢复短语",
            "paragraph1" : "您的恢复短语是您在首次设置钱包时备份下来的那份秘密单词列表。",
            "paragraph2" : "Ledger 不会保存您恢复短语的副本。",
            "disclaimer" : "我明白：如果我丢失了自己的恢复短语，那么一旦我的 Nano 无法使用，也就意味着我将无法访问自己的加密资产。",
            "buttons" : {
              "next" : "输入恢复短语",
              "prev" : "上一步",
              "help" : "需要帮助"
            },
            "warning" : {
              "title" : "请勿使用非您本人生成的恢复短语。",
              "desc" : "您的 Ledger 硬件钱包的 PIN 识别码和恢复短语应该由您本人单独完成初始化操作。如果您收到的设备含有一个已经存在的种子词或一个已经初始化的 PIN 识别码，那么请勿使用该产品，并请联系我们的客服。",
              "supportLink" : "联系客服"
            }
          },
          "useRecoverySheet" : {
            "takeYourRecoverySheet" : {
              "title" : "取出您的恢复表",
              "descr" : "取出一张空白的恢复表，该表和 Nano 装在一起。如果您拿到的恢复表已经被填写过，请联系 Ledger 客服。"
            },
            "writeDownWords" : {
              "title" : "写下 24 个助记词",
              "descr" : "在恢复表的位置 1 写下 Nano 上显示的 Word #1 第一个词。然后在您的 Nano 设备上按右键显示 Word #2 第二个词，并将其写在位置 2。\n\n重复该操作，确保按正确的顺序和拼写将所有的助记词写下来。按 Nano 上的左键，核对以防出错。"
            },
            "buttons" : {
              "next" : "下一步",
              "prev" : "上一步",
              "help" : "需要帮助"
            }
          },
          "newRecoveryPhrase" : {
            "title" : "恢复短语",
            "paragraph1" : "您的恢复短语（recovery phrase）是备份您私人密钥的一个 24 words (二十四个助记词) 组成的秘密列表。",
            "paragraph2" : "Nano 为您生成一个独有的恢复短语。Ledger 不会保存其副本。",
            "disclaimer" : "我明白：如果我丢失了自己的恢复短语，那么一旦我的 Nano 无法使用，也就意味着我将无法访问自己的加密资产。",
            "buttons" : {
              "next" : "恢复短语",
              "prev" : "上一步",
              "help" : "需要帮助"
            }
          },
          "recoveryHowTo" : {
            "grabRecovery" : {
              "title" : "拿出您的恢复短语"
            },
            "selectLength" : {
              "title" : "选择恢复短语的长度",
              "descr" : "您的恢复短语可以有 12、18 或 24 words（个助记词）。您必须输入所有的词才能访问您的加密资产。"
            },
            "enterWord" : {
              "title" : "输入 Word #1 第一个词……",
              "descr" : "使用左侧或右侧按钮，输入第一个词的首字母。同时按两个按钮验证每个字母。"
            },
            "validateWord" : {
              "title" : "确认 Word #1 第一个词……",
              "descr" : "从提示中选中 Word #1 第一个词。同时按下两个按钮予以确认。"
            },
            "andNext" : {
              "title" : "重复操作以确认所有单词！"
            },
            "buttons" : {
              "next" : "下一步",
              "prev" : "上一步",
              "help" : "需要帮助"
            }
          },
          "recoveryHowTo3" : {
            "reEnterWord" : {
              "title" : "确认您的恢复短语",
              "descr" : "按右边按钮，让光标滚动并移到 Word #1 第一个词上。核对后同时按下两个按钮进行确认。"
            },
            "repeat" : {
              "title" : "重复操作以确认所有单词！"
            },
            "buttons" : {
              "next" : "下一步",
              "prev" : "上一步",
              "help" : "需要帮助"
            }
          },
          "genuineCheck" : {
            "success" : {
              "title" : "很好！",
              "desc" : "您的 Ledger {{deviceName}} 是正版的，可以和 Ledger Live 配合使用"
            },
            "buttons" : {
              "next" : "继续",
              "prev" : "上一步",
              "help" : "需要帮助"
            }
          },
          "hideRecoveryPhrase" : {
            "title" : "保管好您的恢复短语",
            "paragraph" : "如果您的 Nano 无法使用，恢复短语是您访问自己资产的最后机会。因此，您必须将它存放在安全的地方。",
            "keepItOffline" : "仅可在硬件钱包上输入这些词，不要在电脑或智能手机上输入。",
            "neverShowToAnyone" : "永远不要将您的 24 words (二十四个助记词) 告诉别人，Ledger 也不例外。",
            "buttons" : {
              "next" : "好的，我完成了！",
              "prev" : "上一步",
              "help" : "需要帮助",
              "learn" : "了解如何保管您的恢复短语"
            }
          },
          "pairMyNano" : {
            "title" : "检验真伪",
            "paragraph" : "我们将会验证您的 Nano 是否是正版的。验证过程会很快、很简单！",
            "buttons" : {
              "next" : "检验我的 Nano",
              "prev" : "上一步",
              "help" : "需要帮助"
            }
          }
        }
      }
    },
    "pedagogy" : {
      "heading" : "基础知识",
      "screens" : {
        "accessYourCoins" : {
          "title" : "访问您的加密资产",
          "description" : "您的加密资产存放在区块链中。您需要使用私钥来访问并管理它们。"
        },
        "ownYourPrivateKey" : {
          "title" : "保管好您的私钥",
          "description" : "您的私钥就存放在您的 Nano 中。它必须为您所独有，这样您才能掌控自己的金钱。"
        },
        "stayOffline" : {
          "title" : "保持离线状态",
          "description" : "您的 Nano 就像是一个“冷存储”钱包。也就是说，它永远不会把您的私钥曝露在线上，即便是在使用我们的应用程序时。"
        },
        "validateTransactions" : {
          "title" : "验证交易",
          "description" : "Ledger Live 在确保您的安全性的同时，允许您买入、卖出、管理、交易并赚取加密货币。您将使用您的 Nano 对每一笔交易进行验证。"
        },
        "setUpNanoWallet" : {
          "title" : "让我们设置您的 Nano 吧！",
          "description" : "首先要设置 Nano 的安全性。",
          "CTA" : "动手吧！"
        }
      }
    },
    "quizz" : {
      "heading" : "小测验",
      "title" : "游戏开始！",
      "descr" : "回答 3 个简单问题，消除您对硬币钱包的常见误解。",
      "buttons" : {
        "start" : "接受测验",
        "next" : "下一题",
        "finish" : "完成测验"
      },
      "questions" : {
        "1" : {
          "text" : "身为 Ledger 用户，我的加密资产存放在：",
          "answers" : {
            "1" : "我的 Nano 上",
            "2" : "区块链上"
          },
          "results" : {
            "success" : {
              "title" : "恭喜！",
              "text" : "您的加密资产一直都存放在区块链中。您的硬件钱包只是持有能够让您访问个人加密资产的私钥。"
            },
            "fail" : {
              "title" : "不正确！",
              "text" : "您的加密资产一直都存放在区块链中。您的硬件钱包只是持有能够让您访问个人加密资产的私钥。"
            }
          }
        },
        "2" : {
          "text" : "如果我的恢复短语不再安全或不再为我私人所有……",
          "answers" : {
            "1" : "没有问题，Ledger可以向我发送一份副本",
            "2" : "我的加密资产不再安全，我需要将其转移到安全的地方"
          },
          "results" : {
            "success" : {
              "title" : "恭喜！",
              "text" : "任何知道您恢复短语的人都能盗取您的加密资产。\n如果您将其丢失，必须尽快将您的加密资产转移到安全的地方。"
            },
            "fail" : {
              "title" : "不正确！",
              "text" : "任何知道您恢复短语的人都能盗取您的加密资产。\n如果您将其丢失，必须尽快将您的加密资产转移到安全的地方。"
            }
          }
        },
        "3" : {
          "text" : "当我将我的 Nano 连接到 Ledger 应用程序上，我的私钥是……",
          "answers" : {
            "1" : "依旧处于离线状态",
            "2" : "已短暂连接到网络"
          },
          "results" : {
            "success" : {
              "title" : "恭喜！",
              "text" : "您私钥会一直在您的硬件钱包中保持离线状态。即便将硬件钱包连接到 Ledger 应用程序上，Ledger 应用程序也无法获取您的私钥。您必须在您的设备上手动授权每一笔交易。"
            },
            "fail" : {
              "title" : "不正确！",
              "text" : "您私钥会一直在您的硬件钱包中保持离线状态。即便将硬件钱包连接到 Ledger 应用程序上，Ledger 应用程序也无法获取您的私钥。您必须在您的设备上手动授权每一笔交易。"
            }
          }
        }
      }
    }
  },
  "connectTroubleshooting" : {
    "desc" : "无法连接设备？",
    "cta" : "解决这个问题",
    "solution" : "解决方案 #{{number}}",
    "applesInstructions" : "苹果公司的说明",
    "nextSolution" : "下一个解决方案",
    "previousSolution" : "上一个解决方案",
    "followSteps" : "遵循以下步骤",
    "supportArticle" : "支持文章",
    "connecting" : "正在连接...",
    "connected" : "已连接！",
    "backToPortfolio" : "返回 Portfolio（资产组合）",
    "steps" : {
      "entry" : {
        "title" : "USB 连接的故障排除",
        "desc" : "连接到您的设备似乎有问题。不要担心，您可以逐一尝试不同的解决方案，直到您的设备连接上为止！",
        "cta" : "让我们来解决这个问题！",
        "back" : "返回"
      },
      "1" : {
        "windows" : {
          "title" : "以管理员身份运行 Ledger Live",
          "bullets" : {
            "0" : "推出 Ledger Live。",
            "1" : "右键点击 Ledger Live 应用程序",
            "2" : "选择 \"以管理员身份运行\"。",
            "3" : "连接并解锁您的设备，查看其是否被检测到。"
          }
        },
        "linux" : {
          "title" : "更新 Linux 上的 udev 规则",
          "desc" : "点击下面的按钮来添加 udev 规则。连接并解锁您的设备，查看其是否被检测到。",
          "cta" : "设置规则",
          "bullets" : {
            "0" : "在终端输入以下命令，自动添加规则并重新加载 udev。",
            "1" : "连接并解锁您的设备，查看其是否被检测到。"
          }
        }
      },
      "2" : {
        "usbPort" : {
          "title" : "尝试不同的 USB 端口",
          "bullets" : {
            "0" : "更换您在电脑上使用的 USB 端口。",
            "1" : "移除任何 USB 集线器。",
            "2" : "连接并解锁您的设备，查看其是否被检测到。"
          }
        },
        "usbCable" : {
          "title" : "更换 USB 线",
          "bullets" : {
            "0" : "如有可能，请使用原版 USB 线。",
            "1" : "尝试不同的 USB 线，确保它支持数据传输。",
            "2" : "连接并解锁您的设备，查看其是否被检测到。"
          }
        },
        "restart" : {
          "title" : "重启电脑",
          "bullets" : {
            "0" : "重新启动计算机。",
            "1" : "启动 Ledger Live。",
            "2" : "连接并解锁您的设备，查看其是否被检测到。"
          }
        },
        "antiVirus" : {
          "title" : "关闭杀毒软件和 VPN",
          "bullets" : {
            "0" : "关闭任何杀毒软件、防火墙和 VPN 软件。",
            "1" : "连接并解锁您的设备，查看其是否被检测到。",
            "2" : "如果有用的话，在您的杀毒软件中，将 Ledger Live 加入白名单。"
          }
        },
        "anotherComputer" : {
          "title" : "换另一台电脑重新尝试。",
          "bullets" : {
            "0" : "在另一台电脑上前往 <0>{{link}}</0> ，下载并安装 Ledger Live。",
            "1" : "连接并解锁您的设备，查看其是否被检测到。"
          }
        }
      },
      "3" : {
        "windows" : {
          "title" : "更新 USB 设备的驱动程序",
          "bullets" : {
            "0" : "访问 <0>{{link}}</0>",
            "1" : "按照说明更新 USB 设备的驱动程序。",
            "2" : "连接并解锁您的设备，查看其是否被检测到。"
          }
        },
        "mac" : {
          "0" : {
            "title" : "启用全磁盘访问权限",
            "bullets" : {
              "0" : "打开“系统偏好设置”。",
              "1" : "前往”安全性与隐私“。",
              "2" : "在 \"隐私 \"选项卡中，进入左栏的 \"全磁盘访问\"。",
              "3" : "添加 \"Ledger Live\"。",
              "4" : "连接并解锁您的设备，查看其是否被检测到。"
            }
          },
          "1" : {
            "title" : "重置 NVRAM",
            "link" : "苹果公司的说明",
            "bullets" : {
              "0" : "如果您的 Mac 使用英特尔处理器，请按照 <0>{{link}}</0> 重置 NVRAM。",
              "1" : "连接并解锁您的设备，查看其是否被检测到。"
            }
          }
        }
      },
      "4" : {
        "deviceSelection" : {
          "title" : "您使用的是哪种设备？",
          "desc" : "如果您使用的是 Nano S，可以尝试修复设备的固件。如果您使用的是 Nano X 和 Blue，请联系 Ledger 客服。"
        },
        "notFixed" : {
          "title" : " 依旧没有解决 USB 连接问题？",
          "desc" : "如果您已经尝试过了所有可能的解决方案，请联系 Ledger 客服。否则，请根据指示尝试还未使用过的解决方案。",
          "back" : "返回 Portfolio（资产组合）",
          "cta" : "联系客服"
        },
        "repair" : {
          "title" : "修复您的 Nano S",
          "desc" : "您设备上显示的消息是什么？",
          "mcuOutdated" : "MCU 固件已过时",
          "mcuNotGenuine" : "MCU 固件不是正版",
          "repairInstructions" : "请按设备修复说明操作",
          "updateInstructions" : "请遵照设备更新指示",
          "somethingElse" : "其他"
        }
      }
    }
  },
  "SignMessageConfirm" : {
    "stringHash" : "Message Hash 消息哈希字符串",
    "domainHash" : "Domain Hash 域名哈希字符串",
    "messageHash" : "Message Hash 消息哈希字符串",
    "message" : "消息"
  },
  "TransactionConfirm" : {
    "title" : "请在您的设备上确认操作从而完成交易",
    "warning" : "每次都要核对您设备上显示的地址与 {{recipientWording}} 所提供的完全一致",
    "secureContract" : "发送之前请核实您设备上显示的存款详情。合约地址被安全的提供，因此无需再次验证。",
    "verifyData" : "总是验证您设备上的操作细节。",
    "warningWording" : {
    },
    "titleWording" : {
      "send" : "请在您的设备上确认并完成操作",
      "claimReward" : "请在您的设备上确认并完成操作",
      "freeze" : "请在您的设备上确认并完成操作",
      "unfreeze" : "请在您的设备上确认并完成操作",
      "vote" : "请在您的设备上确认并完成操作",
      "delegate" : "请在您的设备上确认并完成操作",
      "undelegate" : "请在您的设备上确认并完成操作",
      "redelegate" : "请在您的设备上确认并完成操作",
      "claimRewardCompound" : "请在您的设备上确认并完成操作",
      "nominate" : "请在您的设备上确认并完成操作",
      "chill" : "请在您的设备上确认并完成操作",
      "bond" : "请在您的设备上确认并完成操作",
      "unbond" : "请在您的设备上确认并完成操作",
      "rebond" : "请在您的设备上确认并完成操作",
      "withdrawUnbonded" : "请在您的设备上确认并完成操作",
      "setController" : "请在您的设备上确认并完成操作"
    },
    "recipientWording" : {
      "send" : "接收方",
      "delegate" : "验证者",
      "redelegate" : "验证者",
      "undelegate" : "验证者",
      "claimReward" : "奖励接收方",
      "claimRewardCompound" : "将接收奖励的验证者",
      "optIn" : "接收方",
      "nominate" : "验证者",
      "erc721" : {
        "transfer" : "接收方"
      },
      "erc1155" : {
        "transfer" : "接收方"
      }
    },
    "votes" : "票数 ({{count}})"
  },
  "RecipientField" : {
    "placeholder" : "输入 {{currencyName}} 地址"
  },
  "Terms" : {
    "title" : "使用条款",
    "description" : "请花一些时间查阅我们的服务条款和隐私政策",
    "termsLabel" : "服务条款",
    "privacyLabel" : "隐私政策",
    "switchLabel" : "我已阅读并接受服务条款和隐私政策",
    "cta" : "进入 Ledger 应用程序"
  },
  "updatedTerms" : {
    "title" : "使用条款更新",
    "body" : {
      "intro" : "您好！我们更新了 Ledger Live 使用条款，目的是让它们更清晰，并反映 Ledger Live 新推出的服务和功能。主要更新集中在：",
      "bulletPoints" : ["明确哪些服务可用以及它们如何工作", "解释服务费用的运作方式", "改进我们的通知流程，确保您正确了解我们的使用条款的任何新更改"],
      "agreement" : "点击“继续”即表示您同意您已阅读并接受以下使用条款。"
    },
    "link" : "使用条款",
    "cta" : "继续"
  },
  "families" : {
    "cardano" : {
      "memoPlaceholder" : "可选",
      "memo" : "Memo"
    },
    "stellar" : {
      "memo" : "Memo",
      "memoType" : {
        "MEMO_TEXT" : "Memo 文本",
        "NO_MEMO" : "无 Memo 标签",
        "MEMO_ID" : "Memo ID",
        "MEMO_HASH" : "Memo Hash 标签哈希",
        "MEMO_RETURN" : "Memo 返回"
      },
      "memoWarningText" : "当使用 Memo 标签时，请仔细核对接收方的类型。",
      "fee" : "费用",
      "feeInfoText" : "在 Stellar（恒星）网络上进行交易的最低交易费用为 0.00001 XLM",
      "suggested" : "建议",
      "recommendedFee" : "建议费用",
      "recommenndedFeeInfo" : "您仍可以低于建议的费用提交此交易，但交易可能无法完成",
      "networkCongestion" : "网络拥塞",
      "networkCongestionLevel" : {
        "LOW" : "低",
        "MEDIUM" : "中",
        "HIGH" : "高"
      },
      "assetCode" : "资产代码",
      "assetIssuer" : "资产发行者"
    },
    "cosmos" : {
      "memo" : "Memo",
      "memoPlaceholder" : "可选",
      "memoWarningText" : "当使用 Memo 标签时，请仔细核对接收方的信息。"
    },
    "solana" : {
      "memo" : "Memo",
      "memoPlaceholder" : "可选"
    }
  },
  "errors" : {
    "NoSuchAppOnProvider" : {
      "title" : "无法为您的特定配置找到 {{appName}} 应用程序。",
      "description" : "尝试从管理器重新安装应用程序"
    },
    "countervaluesUnavailable" : {
      "title" : "我们目前无法为此资产提供对价"
    },
    "generic" : {
      "title" : "{{message}}",
      "description" : "出错了。请重试或联系 Ledger 客服。"
    },
    "AccountAwaitingSendPendingOperations" : {
      "title" : "此账户有一个待处理的操作",
      "description" : "请等待操作完成。"
    },
    "AccountNameRequired" : {
      "title" : "需要一个账户名",
      "description" : "请输入账户名称"
    },
    "AccountNeedResync" : {
      "title" : "请重试",
      "description" : "账户已过期。需要同步"
    },
    "AccountNotSupported" : {
      "title" : "不支持该账户。",
      "description" : "请重试或联系客服 ({{reason}})"
    },
    "AlgorandASANotOptInInRecipient" : {
      "title" : "收币人账户没有选择加入所选的 ASA。"
    },
    "AmountRequired" : {
      "title" : "所需数额"
    },
    "NoAccessToCamera" : {
      "title" : "请确保您的系统安装有摄像头，该摄像头没有被其他应用程序占用且允许 Ledger Live 使用。",
      "description" : ""
    },
    "ClaimRewardsFeesWarning" : {
      "title" : "奖励少于领取奖金的估算费用。",
      "description" : ""
    },
    "CompoundLowerAllowanceOfActiveAccountError" : {
      "title" : "您不能在有活动存款时减少已批准的金额。"
    },
    "CosmosBroadcastCodeInternal" : {
      "title" : "出了点问题 (Error #1)",
      "description" : "请联系 Ledger 客服"
    },
    "CosmosBroadcastCodeTxDecode" : {
      "title" : "出了点问题 (Error #2)",
      "description" : "请联系 Ledger 客服"
    },
    "CosmosBroadcastCodeInvalidSequence" : {
      "title" : "无效序列",
      "description" : "请重试操作"
    },
    "CosmosBroadcastCodeUnauthorized" : {
      "title" : "未经授权的签名",
      "description" : "此账户无权签署此交易。"
    },
    "CosmosBroadcastCodeInsufficientFunds" : {
      "title" : "资金不足",
      "description" : "确保使用的账户有足够的资金并再次尝试"
    },
    "CosmosBroadcastCodeUnknownRequest" : {
      "title" : "出了点问题 (Error #6)",
      "description" : "请联系 Ledger 客服"
    },
    "CosmosBroadcastCodeInvalidAddress" : {
      "title" : "地址无效",
      "description" : "请核对地址并再次尝试"
    },
    "CosmosBroadcastCodeInvalidPubKey" : {
      "title" : "出了点问题 (Error #8)",
      "description" : "请联系 Ledger 客服"
    },
    "CosmosBroadcastCodeUnknownAddress" : {
      "title" : "未知地址",
      "description" : "请核对地址并再次尝试"
    },
    "CosmosBroadcastCodeInsufficientCoins" : {
      "title" : "硬币不足",
      "description" : "确保使用的账户有足够的资金并再次尝试"
    },
    "CosmosBroadcastCodeInvalidCoins" : {
      "title" : "出了点问题 (Error #11)",
      "description" : "请联系 Ledger 客服"
    },
    "CosmosBroadcastCodeOutOfGas" : {
      "title" : "出了点问题 (Error #12)",
      "description" : "请联系 Ledger 客服"
    },
    "CosmosBroadcastCodeMemoTooLarge" : {
      "title" : "Memo 字段过长",
      "description" : "请缩减 Memo 文本大小并再次尝试。"
    },
    "CosmosBroadcastCodeInsufficientFee" : {
      "title" : "出了点问题 (Error #14)",
      "description" : "请联系 Ledger 客服"
    },
    "CosmosBroadcastCodeTooManySignatures" : {
      "title" : "出了点问题 (Error #15)",
      "description" : "请联系 Ledger 客服"
    },
    "CosmosBroadcastCodeGasOverflow" : {
      "title" : "出了点问题 (Error #16)",
      "description" : "请联系 Ledger 客服"
    },
    "CosmosBroadcastCodeNoSignatures" : {
      "title" : "出了点问题 (Error #17)",
      "description" : "请联系 Ledger 客服"
    },
    "CosmosDelegateAllFundsWarning" : {
      "title" : "确保您有足够的剩余余额以用作未来的交易费"
    },
    "CurrencyNotSupported" : {
      "title" : "不支持 {{currencyName}}",
      "description" : "尚不支持该加密资产。请联系 Ledger 客服。"
    },
    "DeviceNotGenuine" : {
      "title" : "可能不是正版",
      "description" : "向 Ledger 客服寻求帮助"
    },
    "DeviceGenuineSocketEarlyClose" : {
      "title" : "抱歉，请重试 (genuine-close)",
      "description" : null
    },
    "DeviceInOSUExpected" : {
      "title" : "抱歉，更新失败",
      "description" : "请重试或联系 Ledger 客服。"
    },
    "DeviceHalted" : {
      "title" : "请重启您的 Ledger 设备并重试",
      "description" : "发生意外错误。请重试。"
    },
    "DeviceNotOnboarded" : {
      "title" : "您的设备尚未准备好使用",
      "description" : "在使用 Ledger Live 之前设置您的设备。"
    },
    "DeviceSocketFail" : {
      "title" : "请重启您的 Ledger 设备并重试",
      "description" : "发生意外错误。请再次尝试。({{message}})"
    },
    "DeviceSocketNoBulkStatus" : {
      "title" : "连接失败",
      "description" : "请再次尝试。"
    },
    "DisconnectedDevice" : {
      "title" : "抱歉，您的设备似乎已断开连接",
      "description" : "请重新连接并重试。"
    },
    "DisconnectedDeviceDuringOperation" : {
      "title" : "抱歉，您的设备似乎已断开连接",
      "description" : "请重新连接并重试。"
    },
    "EnpointConfig" : {
      "title" : "端点无效",
      "description" : "请提供有效端点"
    },
    "FeeEstimationFailed" : {
      "title" : "抱歉，费用估算失败",
      "description" : "尝试设置自定义费用（状态：{{status}}）"
    },
    "FirmwareOrAppUpdateRequired" : {
      "title" : "固件或应用程序需更新",
      "description" : "请使用管理器卸载所有的应用程序，且在重新安装应用程序之前检查是否有可用的固件更新。"
    },
    "LatestFirmwareVersionRequired" : {
      "title" : "更新 Nano 的固件",
      "description" : "请更新您的设备固件到最新版本以访问此功能"
    },
    "FirmwareNotRecognized" : {
      "title" : "无法识别设备固件",
      "description" : "请联系 Ledger 客服"
    },
    "HardResetFail" : {
      "title" : "抱歉，无法重置",
      "description" : "请重试，如果问题仍然存在则请联系 Ledger 客服。"
    },
    "LatestMCUInstalledError" : {
      "title" : "对不起，没有可更新的内容",
      "description" : "如果设备无法使用，请联系 Ledger 客服。"
    },
    "LedgerAPI4xx" : {
      "title" : "{{message}}",
      "description" : "请检查您的连接后重试，或联系 Ledger 客服。"
    },
    "LedgerAPI5xx" : {
      "title" : "抱歉，请重试。",
      "description" : "服务器无法处理您的请求。请稍后再试或联系 Ledger 客服。{{message}}"
    },
    "LedgerAPINotAvailable" : {
      "title" : "抱歉，{{currencyName}} 服务不可用",
      "description" : "请重试或联系 Ledger 客服。"
    },
    "ManagerAppAlreadyInstalled" : {
      "title" : "对不起，该应用程序已安装",
      "description" : "请检查您的设备上已经安装了哪些应用程序。"
    },
    "ManagerAppDepInstallRequired" : {
      "title" : "需要安装 {{dependency}} 应用程序",
      "description" : "如果已经安装 {{dependency}} 应用程序，请重新安装最新版本"
    },
    "ManagerAppDepUninstallRequired" : {
      "title" : "抱歉，需要安装此应用程序",
      "description" : "您必须首先卸载所有需要 {{appName}} 应用程序的应用"
    },
    "ManagerDeviceLocked" : {
      "title" : "您的设备已经锁定",
      "description" : "请解锁"
    },
    "ManagerFirmwareNotEnoughSpace" : {
      "title" : "请卸载您设备上的所有应用程序",
      "description" : "访问您加密资产的私钥将会在您的设备上安全储存，而您则必须将其备份到您的恢复表中。"
    },
    "ManagerNotEnoughSpace" : {
      "title" : "抱歉，剩余存储空间不足",
      "description" : "请卸载一些应用程序以释放空间。访问您加密资产的私钥将会在您的设备上安全储存。"
    },
    "ManagerQuitPage" : {
      "install" : {
        "title" : "完成应用程序的安装进程？",
        "description" : "退出 Manager（管理器）将会终止应用程序的安装。请完成列队中应用程序的安装。",
        "stay" : "完成安装"
      },
      "uninstall" : {
        "title" : "完成应用程序的卸载进程？",
        "description" : "退出 Manager（管理器）会终止应用程序的卸载进程。",
        "stay" : "完成卸载"
      },
      "update" : {
        "title" : "完成应用程序的更新进程？",
        "description" : "退出 Manager（管理器）会终止应用程序的更新进程。",
        "stay" : "完成更新"
      },
      "quit" : "退出管理器"
    },
    "ManagerUninstallBTCDep" : {
      "title" : "抱歉，需要安装此应用程序",
      "description" : "最后卸载比特币或以太坊应用程序"
    },
    "NetworkDown" : {
      "title" : "抱歉，网络连接似乎已断开",
      "description" : "请检查您的网络连接。"
    },
    "NoAddressesFound" : {
      "title" : "抱歉，没有找到账户",
      "description" : "地址计算出错，请重试或联系 Ledger 客服"
    },
    "NotEnoughBalance" : {
      "title" : "抱歉，资金不足",
      "description" : "请确保该账户资金充足。"
    },
    "NotEnoughBalanceBecauseDestinationNotCreated" : {
      "title" : "接收地址未激活。发送至少 {{minimalAmount}} 来将其激活"
    },
    "NotEnoughGas" : {
      "title" : "父账户余额不足以支付网络费用"
    },
    "PasswordsDontMatch" : {
      "title" : "密码不匹配",
      "description" : "请重试"
    },
    "PasswordIncorrect" : {
      "title" : "输入的密码不正确",
      "description" : "请重试"
    },
    "QuantityNeedsToBePositive" : {
      "title" : "数量需大于 0"
    },
    "RPCHostRequired" : {
      "title" : "需要输入主机。"
    },
    "RPCHostInvalid" : {
      "title" : "输入有效的主机。"
    },
    "RPCUserRequired" : {
      "title" : "需要输入 RPC 用户名"
    },
    "RPCPassRequired" : {
      "title" : "需要输入 RPC 密码"
    },
    "SatStackAccessDown" : {
      "title" : "Could not reach full node（无法访问全节点）",
      "description" : "请确认 SatStack 和您的节点正在运行。如果问题仍然存在，请在设置选项中检查完整节点设置。"
    },
    "SatStackStillSyncing" : {
      "title" : "Node sync in progress...（正在进行节点同步...）",
      "description" : "节点正在同步，请耐心等待。由于您的比特币账户余额或许不正确，无法发送。"
    },
    "SatStackVersionTooOld" : {
      "title" : "请升级 SatStack",
      "description" : "您正在使用的 SatStack 版本过旧，可能存在漏洞或不兼容。"
    },
    "SatStackDescriptorNotImported" : {
      "title" : "账户未经完整节点扫描",
      "description" : "请配置您的完整节点以扫描与此设备相关联的账户。您的完整节点必须先扫描此账户的区块链，然后才能将其添加到您的资产组合中。"
    },
    "SwapGenericAPIError" : {
      "title" : "出错了",
      "description" : "兑换交易没有通过。请再试一次或联系客服。"
    },
    "TimeoutError" : {
      "title" : "抱歉，服务器响应超时",
      "description" : "请再次尝试。"
    },
    "TimeoutTagged" : {
      "title" : "抱歉，服务器响应超时 ({{tag}})",
      "description" : "出现超时。"
    },
    "TransportError" : {
      "title" : "出错了。请重新连接您的设备",
      "description" : "{{message}}"
    },
    "TransportRaceCondition" : {
      "title" : "出错了。请重新连接您的设备",
      "description" : "{{message}}"
    },
    "TransportStatusError" : {
      "title" : "出错了。请重新连接您的设备",
      "description" : "{{message}}"
    },
    "DeviceShouldStayInApp" : {
      "title" : "请打开 {{appName}} 应用程序",
      "description" : "在我们查找您的账户时，请保持 {{appName}} 应用程序处于打开状态"
    },
    "UnexpectedBootloader" : {
      "title" : "对不起，您的设备不能处于 Bootloader 启动装载模式",
      "description" : "请重新启动您的设备，而不要在图标出现时触摸按钮。如果问题仍然存在，请联系 Ledger 客服。"
    },
    "UserRefusedAllowManager" : {
      "title" : "Manager（管理器）在设备上被拒绝"
    },
    "UserRefusedFirmwareUpdate" : {
      "title" : "设备上的更新已取消",
      "description" : "您设备上的所有应用程序已经卸载。请保持设备更新，从而享受安全性和功能性提升带来的好处。"
    },
    "UserRefusedOnDevice" : {
      "title" : "操作被拒绝",
      "description" : "用户在设备上拒绝了该操作"
    },
    "TransactionRefusedOnDevice" : {
      "title" : "操作在设备上被拒绝",
      "description" : "请重试，如有疑问，请联系 Ledger 客服。"
    },
    "UserRefusedAddress" : {
      "title" : "接收地址被拒",
      "description" : "请重试，如有疑问，请联系 Ledger 客服。"
    },
    "UpdateYourApp" : {
      "title" : "需要更新应用程序",
      "description" : "在 Manager（管理器）中卸载并重新安装 {{managerAppName}} 应用程序"
    },
    "DeviceOnDashboardExpected" : {
      "title" : "返回功能面板",
      "description" : "请返回设备上的功能面板"
    },
    "WebsocketConnectionError" : {
      "title" : "抱歉，请重试 (连接错误)",
      "description" : null
    },
    "WebsocketConnectionFailed" : {
      "title" : "抱歉，请重试 (连接已关闭)",
      "description" : null
    },
    "WrongDeviceForAccount" : {
      "title" : "出错了",
      "description" : "请检查您的硬件钱包是否设置了与所选账户关联的恢复短语或密码短语。"
    },
    "DeviceAppVerifyNotSupported" : {
      "title" : "需要更新应用程序",
      "description" : "在 Manager（管理器）中卸载并重新安装 {{managerAppName}} 应用程序"
    },
    "InvalidAddress" : {
      "title" : "该{{currencyName}} 地址无效"
    },
    "InvalidAddressBecauseAlreadyDelegated" : {
      "title" : "您的账户已委托给此验证者"
    },
    "InvalidAddressBecauseDestinationIsAlsoSource" : {
      "title" : "接收地址与发送地址相同"
    },
    "CantOpenDevice" : {
      "title" : "抱歉，连接失败",
      "description" : "检测到设备但连接失败。请重试，如果问题仍然存在，请联系 Ledger 客服。"
    },
    "ETHAddressNonEIP" : {
      "title" : "无法自动验证：请仔细核对该地址。",
      "description" : null
    },
    "EthAppNftNotSupported" : {
      "title" : "操作不可用于此设备",
      "description" : "发送 NFT 功能仅可用于 Nano X。请访问我们的客服平台，以了解如何使用 Nano S 来发送 NFT。"
    },
    "CantScanQRCode" : {
      "title" : "无法扫描此二维码：此地址不支持自动验证"
    },
    "FeeNotLoaded" : {
      "title" : "无法加载费率。请手动设置费用"
    },
    "FeeRequired" : {
      "title" : "需要费用"
    },
    "GasLessThanEstimate" : {
      "title" : "这可能太低。请增加"
    },
    "UnknownMCU" : {
      "title" : "未知 MCU 版本",
      "description" : "请联系 Ledger 客服"
    },
    "MCUNotGenuineToDashboard" : {
      "title" : "访问功能面板以更新",
      "description" : "",
      "list" : {
        "1" : "断开连接并重新连接 USB 数据线，而不按下任何按钮。",
        "2" : "同时按下两个按钮三次来显示功能面板。",
        "3" : "打开管理器并点击更新固件。"
      }
    },
    "UnavailableTezosOriginatedAccountReceive" : {
      "title" : "无法在子账户中接收",
      "description" : "如果想要接收资金，请使用主账户"
    },
    "UnavailableTezosOriginatedAccountSend" : {
      "title" : "尚无法从子账户发送",
      "description" : "由于近期 Babylon 更新而引入的变化，此功能将在稍后阶段被添加。"
    },
    "RecommendUndelegation" : {
      "title" : "请在清空账户之前将其解除委托"
    },
    "RecommendSubAccountsToEmpty" : {
      "title" : "请先清空所有子账户"
    },
    "NotSupportedLegacyAddress" : {
      "title" : "不再支持这种传统地址格式"
    },
    "BtcUnmatchedApp" : {
      "title" : "这是错误的应用程序",
      "description" : "在您的设备上打开 “{{managerAppName}}” 应用程序"
    },
    "DeviceNameInvalid" : {
      "title" : "请选择一个不带 “{{invalidCharacters}}” 的设备名"
    },
    "LedgerAPIErrorWithMessage" : {
      "title" : "{{message}}",
      "description" : "请重试或联系 Ledger 客服"
    },
    "ManagerAppRelyOnBTC" : {
      "title" : "需要安装比特币和以太坊应用程序",
      "description" : "请先安装最新版本的比特币和以太坊应用程序。"
    },
    "UserRefusedDeviceNameChange" : {
      "title" : "设备端取消了重命名",
      "description" : "再次尝试并在设备上允许重命名"
    },
    "SyncError" : {
      "title" : "同步错误",
      "description" : "某些账户无法被同步。"
    },
    "TronNoFrozenForBandwidth" : {
      "title" : "没有可解冻的资产",
      "description" : "您没有与带宽相关联的资产可解冻"
    },
    "TronNoFrozenForEnergy" : {
      "title" : "没有可解冻的资产",
      "description" : "您没有与能量相关联的资产可解冻"
    },
    "TronUnfreezeNotExpired" : {
      "title" : "暂时无法解冻",
      "description" : "上次冻结操作后，需要等待 3 天"
    },
    "TronVoteRequired" : {
      "title" : "最少需要 1 张选票"
    },
    "TronInvalidVoteCount" : {
      "title" : "选票格式不正确",
      "description" : "仅可使用整数投票"
    },
    "TronRewardNotAvailable" : {
      "title" : "奖励尚不能申领。",
      "description" : "两次申领需间隔 24 小时。"
    },
    "TronNoReward" : {
      "title" : "没有可申领的奖励"
    },
    "TronInvalidFreezeAmount" : {
      "title" : "要冻结的数额不可小于 1"
    },
    "TronSendTrc20ToNewAccountForbidden" : {
      "title" : "发送 TRC20 到新账户并不会将其激活",
      "description" : "在向其发送 TRC20 之前，必须首先激活接收方账户。无论发送 TRX 还是 TRC10 都可激活该账户。"
    },
    "TronUnexpectedFees" : {
      "title" : "可能会收取额外费用"
    },
    "TronNotEnoughTronPower" : {
      "title" : "可用票数不足"
    },
    "TronTransactionExpired" : {
      "title" : "交易已过期",
      "description" : "必须在 30 秒内予以签署。请重试。"
    },
    "TronNotEnoughEnergy" : {
      "title" : "没有足够能量发送该代币"
    },
    "PairingFailed" : {
      "title" : "配对不成功",
      "description" : "请重试，如有疑问，请联系 Ledger 客服。"
    },
    "GenuineCheckFailed" : {
      "title" : "真伪查验失败",
      "description" : "出错了。请重试。如有疑问，请联系 Ledger 客服。"
    },
    "EthAppPleaseEnableContractData" : {
      "title" : "请在 Ethereum 以太坊应用程序 settings 设置中启用 contract data 合约数据"
    },
    "InvalidXRPTag" : {
      "title" : "无效的 XRP 目的地标签"
    },
    "NotEnoughBalanceToDelegate" : {
      "title" : "余额不足，无法委托"
    },
    "NotEnoughDelegationBalance" : {
      "title" : "余额不足，无法委托"
    },
    "NotEnoughBalanceInParentAccount" : {
      "title" : "主账户余额不足"
    },
    "quantityNeedsToBePositive" : {
      "title" : "数量需至少为 1"
    },
    "NotEnoughSpendableBalance" : {
      "title" : "余额不能少于 {{minimumAmount}}"
    },
    "WrongAppForCurrency" : {
      "title" : "请打开 {{expected}} 应用程序"
    },
    "FeeTooHigh" : {
      "title" : "网络费用超过数额的10%"
    },
    "SourceHasMultiSign" : {
      "title" : "请禁用多重签名以发送 {{currencyName}}"
    },
    "SwapExchangeRateAmountTooLow" : {
      "title" : "数额必须至少为 {{minAmountFromFormatted}}"
    },
    "SwapExchangeRateAmountTooHigh" : {
      "title" : "数额必须低于 {{maxAmountFromFormatted}}"
    },
    "PolkadotElectionClosed" : {
      "title" : "必须关闭验证者选举"
    },
    "PolkadotNotValidator" : {
      "title" : "已选的某些地址并非验证者"
    },
    "PolkadotLowBondedBalance" : {
      "title" : "如果小于 1 DOT，所有绑定的资产都将被解绑"
    },
    "PolkadotNoUnlockedBalance" : {
      "title" : "您没有已解绑的资产"
    },
    "PolkadotNoNominations" : {
      "title" : "您没有提名"
    },
    "PolkadotAllFundsWarning" : {
      "title" : "确保您留有足够的余额，以便缴纳未来的交易费"
    },
    "PolkadotDoMaxSendInstead" : {
      "title" : "余额不能少于 {{minimumBalance}}发送最大值以清空账户。"
    },
    "PolkadotBondMinimumAmount" : {
      "title" : "您必须至少绑定 {{minimumBondAmount}}。"
    },
    "PolkadotBondMinimumAmountWarning" : {
      "title" : "您的已绑定余额不能少于 {{minimumBondBalance}}。"
    },
    "PolkadotMaxUnbonding" : {
      "title" : "您已超过了解绑限额"
    },
    "PolkadotValidatorsRequired" : {
      "title" : "您必须至少选择一个验证者"
    },
    "ServiceStatusWarning" : {
      "title" : "{{message}}",
      "description" : ""
    },
    "TaprootNotActivated" : {
      "title" : "在激活主网之前，发送到 taproot 地址不安全"
    },
    "SolanaAccountNotFunded" : {
      "title" : "账户没有资金"
    },
    "SolanaMemoIsTooLong" : {
      "title" : "Memo 标签太长。最大长度为 {{maxLength}}"
    },
    "SolanaAddressOfEd25519" : {
      "title" : "地址关闭 ed25519 曲线"
    },
    "SolanaUseAllAmountStakeWarning" : {
      "title" : "确保您有足够的余额剩余，用作未来的交易费"
    },
    "SolanaTxSimulationFailedWhilePendingOp" : {
      "title" : "您之前的交易尚未处理。请稍等片刻后检查交易记录，然后重试。"
    },
    "SolanaTxConfirmationTimeout" : {
      "title" : "您的交易可能已失败。请稍候片刻并在重试之前查看交易记录。"
    },
    "NotEnoughNftOwned" : {
      "title" : "您已超过可用代币的数量"
    },
    "CardanoMinAmountError" : {
      "title" : "最小可发送数额为 {{amount}} ADA"
    },
    "CardanoNotEnoughFunds" : {
      "title" : "请确保您的资金足够支付费用"
    },
    "StellarWrongMemoFormat" : {
      "title" : "Memo 格式错误"
    },
    "StellarMemoRecommended" : {
      "title" : "发送到该接收方时，或许需要添加 memo（目的地标签）"
    },
    "StellarAssetNotAccepted" : {
      "title" : "此接收人还没有 {{assetCode}} 的信任额度"
    },
    "StellarAssetRequired" : {
      "title" : "应在添加信任额度之前先选择 Stellar（恒星）资产"
    },
    "StellarAssetNotFound" : {
      "title" : "找不到所选的 Stellar（恒星）资产"
    },
    "StellarNotEnoughNativeBalance" : {
      "title" : "抱歉，资金不足",
      "description" : "请确保账户内的资金足够支付交易费用"
    },
    "StellarFeeSmallerThanRecommended" : {
      "title" : "所选费用低于建议费用"
    },
    "StellarFeeSmallerThanBase" : {
      "title" : "最低交易费用为 0.00001 XLM"
    },
    "StellarNotEnoughNativeBalanceToAddTrustline" : {
      "title" : "抱歉，资金不足",
      "description" : "请确保账户内的资金多于新的信任额度"
    },
    "StellarMuxedAccountNotExist" : {
      "title" : "Stellar（恒星）账户不存在"
    },
    "StellarSourceHasMultiSign" : {
      "title" : "要进行 Stellar（恒星）交易，请禁用多重签名"
    }
  },
  "cryptoOrg" : {
    "memo" : "Memo",
    "memoPlaceholder" : "可选",
    "memoWarningText" : "当使用 Memo 标签时，请仔细核对接收方的信息。"
  },
  "hedera" : {
    "name" : "hedera",
    "createHederaAccountHelp" : {
      "text" : "要了解如何创建 Hedera 账户，",
      "link" : "请参考此支持文章"
    },
    "currentAddress" : {
      "messageIfVirtual" : "无法在 Ledger 设备上确认您的 {{name}} 地址。使用需自担风险。"
    },
    "send" : {
      "memo" : {
        "label" : "Memo（可选）",
        "characterCount" : "{{memoLength}} / {{memoMaxLength}}"
      }
    }
  },
  "drawers" : {
    "selectCurrency" : {
      "title" : "选择资产"
    },
    "selectAccount" : {
      "title" : "选择账户"
    }
  }
}<|MERGE_RESOLUTION|>--- conflicted
+++ resolved
@@ -1,2065 +1,2245 @@
 {
-  "calendar" : {
-    "today" : "今天",
-    "tomorrow" : "明天",
-    "yesterday" : "昨天",
-    "transactionDate" : "交易日期"
-  },
-  "platform" : {
-    "flows" : {
-      "requestAccount" : {
-        "title" : "选择账户"
-      },
-      "broadcast" : {
-        "toast" : {
-          "title" : "交易已发送！",
-          "text" : "点击这里查看操作详情"
-        }
-      }
-    },
-    "app" : {
-      "informations" : {
-        "title" : "信息",
-        "website" : "网站"
-      }
-    },
-    "catalog" : {
-      "title" : "发现",
-      "branch" : {
-        "soon" : "敬请期待",
-        "experimental" : "实验性的",
-        "debug" : "除错"
-      },
-      "banner" : {
-        "title" : "探索我们的 Live 应用目录",
-        "description" : "我们正努力使您能够访问 DeFi, NFT 以及更广的世界，就在 Ledger Live 里面，安全地，进行访问。"
-      },
-      "twitterBanner" : {
-        "description" : "告诉我们下一个您想要在 Ledger Live 上看到的带有哈希标签的服务",
-        "tweetText" : "下一个 Ledger 应用应该是..."
-      },
-      "pollCTA" : {
-        "title" : "调查",
-        "description" : "您想要在 Ledger Live 中看到哪种服务？",
-        "button" : "让我们来投票吧！"
-      },
-      "developerCTA" : {
-        "title" : "面向开发者",
-        "description" : "您所需要的将您的应用程序整合到 Ledger Live 的全部信息。",
-        "button" : "前往门户页面"
-      }
-    },
-    "disclaimer" : {
-      "title" : "外部应用",
-      "description" : "您将被转到一个不由 Ledger 操作的应用程序。",
-      "legalAdvice" : "这个应用程序不由 Ledger 操作。Ledger 不对此类应用程序的服务质量或造成的任何资金损失负责。\n\n一定要确保仔细核实您的设备上显示的信息。",
-      "checkbox" : "不要再提醒我。",
-      "CTA" : "继续"
-    }
-  },
-  "common" : {
-    "never" : "从不",
-    "apply" : "应用",
-    "done" : "完成",
-    "confirm" : "确认",
-    "reject" : "拒绝",
-    "cancel" : "取消",
-    "getSupport" : "获取支持",
-    "delete" : "从资产组合中删除账户",
-    "launch" : "启动",
-    "continue" : "继续",
-    "previous" : "上一步",
-    "learnMore" : "了解更多",
-    "help" : "帮助",
-    "needHelp" : "需要帮助？",
-    "areYouSure" : "是否确定?",
-    "selectAccount" : "选择账户",
-    "selectAccountNoOption" : "不存在与 \"{{accountName}}\" 匹配的账户",
-    "selectCurrency" : "选择加密资产",
-    "selectCurrencyNoOption" : "不存在加密资产 {{currencyName}}",
-    "selectCurrencyEmptyOption" : "没有加密货币资产",
-    "selectValidatorNoOption" : "不存在与 \"{{accountName}}\" 匹配的验证者",
-    "selectNoResults" : "未找到与 \"{{query}} \" 匹配的结果",
-    "sortBy" : "排序方式",
-    "save" : "保存",
-    "lock" : "锁定",
-    "showMore" : "显示更多",
-    "back" : "返回",
-    "reset" : "重置",
-    "retry" : "重试",
-    "range" : "范围",
-    "stop" : "停止",
-    "updateNow" : "立即更新",
-    "close" : "关闭",
-    "eastern" : "东方",
-    "western" : "西方",
-    "reverify" : "重新验证",
-    "verify" : "验证",
-    "verifyMyAddress" : "验证我的地址",
-    "copy" : "复制",
-    "copied" : "已复制",
-    "addressCopied" : "地址已复制",
-    "addressCopiedSuspicious" : "复制的地址和剪贴板中的地址不匹配。",
-    "experimentalFeature" : "实验性功能",
-    "information" : "信息",
-    "search" : "搜索中...",
-    "searchWithoutEllipsis" : "搜索",
-    "manage" : "管理",
-    "lockScreen" : {
-      "title" : "欢迎回来",
-      "subTitle" : null,
-      "description" : "请输入您的密码后继续操作",
-      "inputPlaceholder" : "输入您的密码",
-      "lostPassword" : "我忘记了密码"
-    },
-    "sync" : {
-      "syncing" : "正在同步...",
-      "upToDate" : "已同步",
-      "outdated" : "已暂停",
-      "needsMigration" : "点击更新账户",
-      "error" : "同步错误",
-      "refresh" : "刷新",
-      "devTools" : "开发工具"
-    },
-    "exchange" : "兑换",
-    "info" : "信息",
-    "connectDevice" : "连接您的设备"
-  },
-  "devices" : {
-    "nanoS" : "Nano S",
-    "nanoSP" : "Nano S Plus",
-    "nanoX" : "Nano X",
-    "blue" : "Blue"
-  },
-  "operation" : {
-    "type" : {
-      "IN" : "已接收",
-      "OUT" : "已发送",
-      "NFT_IN" : "已收到的 NFT",
-      "NFT_OUT" : "已发送的 NFT",
-      "CREATE" : "已创建",
-      "REVEAL" : "已显示",
-      "DELEGATE" : "已委托",
-      "REDELEGATE" : "已重新委托",
-      "UNDELEGATE" : "已解除委托",
-      "SUPPLY" : "已存入",
-      "REDEEM" : "已提取",
-      "APPROVE" : "已批准",
-      "VOTE" : "已投票",
-      "FREEZE" : "已冻结",
-      "UNFREEZE" : "已解冻",
-      "REWARD" : "已申领的奖励",
-      "FEES" : "费用",
-      "OPT_IN" : "选择加入",
-      "OPT_OUT" : "选择退出",
-      "CLOSE_ACCOUNT" : "关闭账户",
-      "BOND" : "绑定",
-      "UNBOND" : "解绑",
-      "REWARD_PAYOUT" : "奖励",
-      "SLASH" : "Slash 削减惩罚",
-      "WITHDRAW_UNBONDED" : "提取",
-      "NOMINATE" : "提名",
-      "CHILL" : "清除提名",
-      "SET_CONTROLLER" : "设置控制器"
-    }
-  },
-  "byteSize" : {
-    "bytes" : "{{size}} 字节",
-    "kbUnit" : "{{size}} KB",
-    "mbUnit" : "{{size}} MB"
-  },
-  "time" : {
-    "minute" : "分钟",
-    "minute_plural" : "分钟",
-    "hour" : "小时",
-    "hour_plural" : "小时",
-    "range" : {
-      "day" : "1 天",
-      "week" : "1 周",
-      "month" : "1 月",
-      "year" : "1 年",
-      "all" : "全部"
-    }
-  },
-  "fees" : {
-    "advanced" : "高级",
-    "custom" : "自定义",
-    "fast" : "快",
-    "high" : "高",
-    "low" : "低",
-    "slow" : "慢",
-    "standard" : "标准",
-    "medium" : "中",
-    "feesAmount" : "费用额度"
-  },
-  "sidebar" : {
-    "card" : "卡",
-    "learn" : "学习",
-    "menu" : "菜单",
-    "stars" : "已标星账户",
-    "accounts" : "账户",
-    "manager" : "管理器",
-    "exchange" : "买入 / 卖出",
-    "swap" : "互换",
-    "lend" : "借出",
-    "catalog" : "发现",
-    "market" : "市场"
-  },
-  "stars" : {
-    "placeholder" : "星标账户以在此显示。",
-    "tooltip" : "星标账户"
-  },
-  "bridge" : {
-    "modalTitle" : "打开设备桥接",
-    "openHeader" : "通过 WebSocket 曝露您的设备账户",
-    "openDescription" : "打开桥接使您的所有账户曝露给第三方应用程序。",
-    "openedHeader" : "{{appName}} 已打开桥接",
-    "openedDescription" : "您现在可以通过 WebSocket 在第三方网页应用程序上访问您的 {{appName}} 账户。",
-    "completeHeader" : "桥接会话已完成",
-    "completeDescription" : "Websocket 桥接现已关闭。",
-    "openButton" : "打开",
-    "disconnectButton" : "断开连接"
-  },
-  "swap2" : {
-    "title" : "互换",
-    "tabs" : {
-      "exchange" : "兑换",
-      "history" : "历史记录",
-      "kyc" : "KYC（了解您的客户）"
-    },
-    "form" : {
-      "changeCTA" : "更改",
-      "ratesDrawer" : {
-        "title" : "费率",
-        "quote" : "报价",
-        "receive" : "接收"
-      },
-      "details" : {
-        "label" : {
-          "provider" : "提供方",
-          "rate" : "费率",
-          "fees" : "网络费用",
-          "target" : "目标账户"
-        },
-        "tooltip" : {
-          "provider" : "lorem ipsum",
-          "rate" : "lorem ipsum",
-          "fees" : "lorem ipsum"
-        },
-        "noAccount" : "创建一个账户以接收 {{name}}",
-        "noAccountCTA" : "添加账户"
-      },
-      "from" : {
-        "title" : "从",
-        "max" : "最大值",
-        "accountPlaceholder" : "选择来源",
-        "currencyDisabledTooltip" : "这种货币还不能用于互换"
-      },
-      "to" : {
-        "title" : "到"
-      },
-      "notAvailable" : {
-        "title" : "互换在您所在的地区尚不可用",
-        "content" : "请多一点耐心，<br/>我们将很快推出这一功能"
-      },
-      "providers" : {
-        "kyc" : {
-          "required" : "您需要完成您的 KYC（了解您的客户）",
-          "complete" : "完成 KYC",
-          "update" : "刷新 KYC",
-          "rejected" : "KYC 被拒绝，重新开始验证",
-          "rejectedContactProviderSupport" : "KYC 被拒绝，请联系 {{providerName}} 客服",
-          "updateRequired" : "完成或更新您的 KYC（了解您的客户）",
-          "status" : {
-            "pending" : "KYC 待处理",
-            "approved" : "KYC 已批准",
-            "closed" : "KYC 被拒绝",
-            "upgradeRequired" : "KYC（了解您的客户）不足"
+  "calendar": {
+    "today": "今天",
+    "tomorrow": "明天",
+    "yesterday": "昨天",
+    "transactionDate": "交易日期"
+  },
+  "platform": {
+    "flows": {
+      "requestAccount": {
+        "title": "选择账户"
+      },
+      "broadcast": {
+        "toast": {
+          "title": "交易已发送！",
+          "text": "点击这里查看操作详情"
+        }
+      }
+    },
+    "app": {
+      "informations": {
+        "title": "信息",
+        "website": "网站"
+      }
+    },
+    "catalog": {
+      "title": "发现",
+      "branch": {
+        "soon": "敬请期待",
+        "experimental": "实验性的",
+        "debug": "除错"
+      },
+      "banner": {
+        "title": "探索我们的 Live 应用目录",
+        "description": "我们正努力使您能够访问 DeFi, NFT 以及更广的世界，就在 Ledger Live 里面，安全地，进行访问。"
+      },
+      "twitterBanner": {
+        "description": "告诉我们下一个您想要在 Ledger Live 上看到的带有哈希标签的服务",
+        "tweetText": "下一个 Ledger 应用应该是..."
+      },
+      "pollCTA": {
+        "title": "调查",
+        "description": "您想要在 Ledger Live 中看到哪种服务？",
+        "button": "让我们来投票吧！"
+      },
+      "developerCTA": {
+        "title": "面向开发者",
+        "description": "您所需要的将您的应用程序整合到 Ledger Live 的全部信息。",
+        "button": "前往门户页面"
+      }
+    },
+    "disclaimer": {
+      "title": "外部应用",
+      "description": "您将被转到一个不由 Ledger 操作的应用程序。",
+      "legalAdvice": "这个应用程序不由 Ledger 操作。Ledger 不对此类应用程序的服务质量或造成的任何资金损失负责。\n\n一定要确保仔细核实您的设备上显示的信息。",
+      "checkbox": "不要再提醒我。",
+      "CTA": "继续"
+    }
+  },
+  "common": {
+    "never": "从不",
+    "apply": "应用",
+    "done": "完成",
+    "confirm": "确认",
+    "reject": "拒绝",
+    "cancel": "取消",
+    "getSupport": "获取支持",
+    "delete": "从资产组合中删除账户",
+    "launch": "启动",
+    "continue": "继续",
+    "previous": "上一步",
+    "learnMore": "了解更多",
+    "help": "帮助",
+    "needHelp": "需要帮助？",
+    "areYouSure": "是否确定?",
+    "selectAccount": "选择账户",
+    "selectAccountNoOption": "不存在与 \"{{accountName}}\" 匹配的账户",
+    "selectCurrency": "选择加密资产",
+    "selectCurrencyNoOption": "不存在加密资产 {{currencyName}}",
+    "selectCurrencyEmptyOption": "没有加密货币资产",
+    "selectValidatorNoOption": "不存在与 \"{{accountName}}\" 匹配的验证者",
+    "selectNoResults": "未找到与 \"{{query}} \" 匹配的结果",
+    "sortBy": "排序方式",
+    "save": "保存",
+    "lock": "锁定",
+    "showMore": "显示更多",
+    "back": "返回",
+    "reset": "重置",
+    "retry": "重试",
+    "range": "范围",
+    "stop": "停止",
+    "updateNow": "立即更新",
+    "close": "关闭",
+    "eastern": "东方",
+    "western": "西方",
+    "reverify": "重新验证",
+    "verify": "验证",
+    "verifyMyAddress": "验证我的地址",
+    "copy": "复制",
+    "copied": "已复制",
+    "addressCopied": "地址已复制",
+    "addressCopiedSuspicious": "复制的地址和剪贴板中的地址不匹配。",
+    "experimentalFeature": "实验性功能",
+    "information": "信息",
+    "search": "搜索中...",
+    "searchWithoutEllipsis": "搜索",
+    "manage": "管理",
+    "lockScreen": {
+      "title": "欢迎回来",
+      "subTitle": null,
+      "description": "请输入您的密码后继续操作",
+      "inputPlaceholder": "输入您的密码",
+      "lostPassword": "我忘记了密码"
+    },
+    "sync": {
+      "syncing": "正在同步...",
+      "upToDate": "已同步",
+      "outdated": "已暂停",
+      "needsMigration": "点击更新账户",
+      "error": "同步错误",
+      "refresh": "刷新",
+      "devTools": "开发工具"
+    },
+    "exchange": "兑换",
+    "info": "信息",
+    "connectDevice": "连接您的设备"
+  },
+  "devices": {
+    "nanoS": "Nano S",
+    "nanoSP": "Nano S Plus",
+    "nanoX": "Nano X",
+    "blue": "Blue"
+  },
+  "operation": {
+    "type": {
+      "IN": "已接收",
+      "OUT": "已发送",
+      "NFT_IN": "已收到的 NFT",
+      "NFT_OUT": "已发送的 NFT",
+      "CREATE": "已创建",
+      "REVEAL": "已显示",
+      "DELEGATE": "已委托",
+      "REDELEGATE": "已重新委托",
+      "UNDELEGATE": "已解除委托",
+      "SUPPLY": "已存入",
+      "REDEEM": "已提取",
+      "APPROVE": "已批准",
+      "VOTE": "已投票",
+      "FREEZE": "已冻结",
+      "UNFREEZE": "已解冻",
+      "REWARD": "已申领的奖励",
+      "FEES": "费用",
+      "OPT_IN": "选择加入",
+      "OPT_OUT": "选择退出",
+      "CLOSE_ACCOUNT": "关闭账户",
+      "BOND": "绑定",
+      "UNBOND": "解绑",
+      "REWARD_PAYOUT": "奖励",
+      "SLASH": "Slash 削减惩罚",
+      "WITHDRAW_UNBONDED": "提取",
+      "NOMINATE": "提名",
+      "CHILL": "清除提名",
+      "SET_CONTROLLER": "设置控制器"
+    }
+  },
+  "byteSize": {
+    "bytes": "{{size}} 字节",
+    "kbUnit": "{{size}} KB",
+    "mbUnit": "{{size}} MB"
+  },
+  "time": {
+    "minute": "分钟",
+    "minute_plural": "分钟",
+    "hour": "小时",
+    "hour_plural": "小时",
+    "range": {
+      "day": "1 天",
+      "week": "1 周",
+      "month": "1 月",
+      "year": "1 年",
+      "all": "全部"
+    }
+  },
+  "fees": {
+    "advanced": "高级",
+    "custom": "自定义",
+    "fast": "快",
+    "high": "高",
+    "low": "低",
+    "slow": "慢",
+    "standard": "标准",
+    "medium": "中",
+    "feesAmount": "费用额度"
+  },
+  "sidebar": {
+    "card": "卡",
+    "learn": "学习",
+    "menu": "菜单",
+    "stars": "已标星账户",
+    "accounts": "账户",
+    "manager": "管理器",
+    "exchange": "买入 / 卖出",
+    "swap": "互换",
+    "lend": "借出",
+    "catalog": "发现",
+    "market": "市场"
+  },
+  "stars": {
+    "placeholder": "星标账户以在此显示。",
+    "tooltip": "星标账户"
+  },
+  "bridge": {
+    "modalTitle": "打开设备桥接",
+    "openHeader": "通过 WebSocket 曝露您的设备账户",
+    "openDescription": "打开桥接使您的所有账户曝露给第三方应用程序。",
+    "openedHeader": "{{appName}} 已打开桥接",
+    "openedDescription": "您现在可以通过 WebSocket 在第三方网页应用程序上访问您的 {{appName}} 账户。",
+    "completeHeader": "桥接会话已完成",
+    "completeDescription": "Websocket 桥接现已关闭。",
+    "openButton": "打开",
+    "disconnectButton": "断开连接"
+  },
+  "swap2": {
+    "title": "互换",
+    "tabs": {
+      "exchange": "兑换",
+      "history": "历史记录",
+      "kyc": "KYC（了解您的客户）"
+    },
+    "form": {
+      "changeCTA": "更改",
+      "ratesDrawer": {
+        "title": "费率",
+        "quote": "报价",
+        "receive": "接收"
+      },
+      "details": {
+        "label": {
+          "provider": "提供方",
+          "rate": "费率",
+          "fees": "网络费用",
+          "target": "目标账户"
+        },
+        "tooltip": {
+          "provider": "lorem ipsum",
+          "rate": "lorem ipsum",
+          "fees": "lorem ipsum"
+        },
+        "noAccount": "创建一个账户以接收 {{name}}",
+        "noAccountCTA": "添加账户"
+      },
+      "from": {
+        "title": "从",
+        "max": "最大值",
+        "accountPlaceholder": "选择来源",
+        "currencyDisabledTooltip": "这种货币还不能用于互换"
+      },
+      "to": {
+        "title": "到"
+      },
+      "notAvailable": {
+        "title": "互换在您所在的地区尚不可用",
+        "content": "请多一点耐心，<br/>我们将很快推出这一功能"
+      },
+      "providers": {
+        "kyc": {
+          "required": "您需要完成您的 KYC（了解您的客户）",
+          "complete": "完成 KYC",
+          "update": "刷新 KYC",
+          "rejected": "KYC 被拒绝，重新开始验证",
+          "rejectedContactProviderSupport": "KYC 被拒绝，请联系 {{providerName}} 客服",
+          "updateRequired": "完成或更新您的 KYC（了解您的客户）",
+          "status": {
+            "pending": "KYC 待处理",
+            "approved": "KYC 已批准",
+            "closed": "KYC 被拒绝",
+            "upgradeRequired": "KYC（了解您的客户）不足"
           }
         },
-        "login" : {
-          "required" : "您需要登录此供应方",
-          "complete" : "登录"
-        },
-        "mfa" : {
-          "required" : "您需要在此供应方处设置多重身份验证",
-          "complete" : "设置多重身份验证"
-        },
-        "withdrawalsBlockedError" : {
-          "message" : "您的提取请求已被 {{providerName}} 阻止。\n\n请联系对方客服了解更多信息。"
-        }
-      }
-    },
-    "history" : {
-      "disclaimer" : "您的互换桌面交易没有与 Ledger Live 手机应用程序同步",
-      "empty" : {
-        "title" : "您之前的互换会显示在这里",
-        "description" : "要么您还未进行过任何互换，亦或 Ledger Live 在此期间被重置了。"
-      },
-      "export" : "导出操作",
-      "exporting" : "正在导出……"
-    },
-    "kyc" : {
-      "updateRequired" : "在您更新应用程序之前，我们无法完成 KYC 程序",
-      "wyre" : {
-        "disclaimer" : "您的信息由 LEDGER 代表收集并传输给 WYRE 用于 KYC 目的。如需更多信息，请查阅我们的",
-        "policy" : "隐私政策",
-        "title" : "核实您的身份",
-        "subtitle" : "请输入您的信息以使用 Wyre 互换。",
-        "cta" : "继续",
-        "pending" : {
-          "cta" : "继续",
-          "title" : "您的信息已提交审批",
-          "subtitle" : "通常需要几分钟时间来完成审阅",
-          "link" : "了解关于 KYC 的更多信息",
-          "info" : "身份验证：已提交"
-        },
-        "closed" : {
-          "cta" : "重置 KYC",
-          "title" : "KYC 申请被拒绝",
-          "subtitle" : "Wyre 拒绝了您为 KYC 目的提供的数据",
-          "link" : "了解关于 KYC 的更多信息"
-        },
-        "form" : {
-          "firstName" : "名字",
-          "lastName" : "姓氏",
-          "street1" : "街道地址第 1 行",
-          "street2" : "街道地址第 2 行",
-          "city" : "城市",
-          "state" : "州/省/直辖市/自治区",
-          "country" : "国家/地区",
-          "postalCode" : "邮政编码",
-          "dateOfBirth" : "出生日期",
-          "firstNamePlaceholder" : "输入您的名字",
-          "lastNamePlaceholder" : "输入您的姓氏",
-          "street1Placeholder" : "例如：枫树街 13 号",
-          "street2Placeholder" : "例如：枫树街 13 号",
-          "cityPlaceholder" : "例如：圣何塞",
-          "postalCodePlaceholder" : "输入您的 5 位数邮政编码",
-          "dateOfBirthPlaceholder" : "月/日/年",
-          "firstNameError" : "输入您的名字以继续",
-          "lastNameError" : "输入您的姓氏以继续",
-          "street1Error" : "输入您的地址",
-          "cityError" : "输入您在美国居住的城市",
-          "postalCodeError" : "输入一个有效的美国邮政编码",
-          "dateOfBirthError" : "输入您的出生日期",
-          "dateOfBirthValidationError" : "输入一个有效的出生日期"
-        }
-      }
-    },
-    "exchangeDrawer" : {
-      "title" : "确认您的交易",
-      "completed" : {
-        "title" : "交易播送成功",
-        "description" : "您的互换操作已经发送到网络上确认。请等待您的交易被确认，并等待供应方处理和发送您的 {{targetCurrency}}。",
-        "disclaimer" : "记下您的互换 ID 号码，以防您需要来自 <0><0> {{provider}}</0> 支持</0> 的协助。",
-        "seeDetails" : "查看详情"
-      }
-    }
-  },
-  "swap" : {
-    "title" : "互换",
-    "titleCrypto" : "互换 {{currency}}",
-    "whatIsSwap" : "什么是互换（ Swap）？",
-    "decentralizedSwapAvailable" : "进行某些交易时，您可以考虑使用去中心化互换。探索 <0>ParaSwap</0> 和 <1>1inch</1>。",
-    "paraswap" : {
-      "cta" : " 一探究竟",
-      "description" : "寻找 Paraswap？它已被移动到 Discover（发现）选项卡。"
-    },
-    "tabs" : {
-      "exchange" : "兑换",
-      "history" : "历史记录"
-    },
-    "history" : {
-      "disclaimer" : "您的互换桌面交易没有与 Ledger Live 手机应用程序同步",
-      "empty" : {
-        "title" : "您之前的互换会显示在这里",
-        "description" : "要么您还未进行过任何互换，亦或 Ledger Live 在此期间被重置了。"
-      }
-    },
-    "landing" : {
-      "title" : "互换您的资产",
-      "continue" : "继续",
-      "sorry" : "服务暂时不可用，或在您的国家不可用"
-    },
-    "missingApp" : {
-      "title" : "请在您的设备上安装 {{appName}} 应用程序",
-      "subtitle" : "前往 Manager（管理器）并安装 {{appName}} 应用程序以互换资产",
-      "cta" : "前往管理器"
-    },
-    "outdatedApp" : {
-      "title" : "请在您的设备上更新 {{appName}} 应用程序",
-      "subtitle" : "前往管理器并更新 {{appName}} 应用程序以互换资产。",
-      "cta" : "前往管理器"
-    },
-    "providers" : {
-      "title" : "选择一个供应方来互换加密货币",
-      "learnMore" : "什么是互换（Swap）？",
-      "kycRequired" : "所需的 KYC",
-      "cta" : "继续",
-      "kyc" : {
-        "notAvailable" : "{{provider}} 在您的位置不可用",
-        "status" : {
-          "required" : "所需的 KYC",
-          "pending" : "KYC 待处理",
-          "approved" : "KYC 已批准！",
-          "closed" : "KYC 被拒绝"
-        }
-      }
-    },
-    "ip" : {
-      "title" : "欢迎使用互换（Swap）",
-      "subtitle" : "直接从您的 Ledger 设备上交换加密货币资产。",
-      "disclaimer" : "继续即表示您同意您的位置数据将共享给第三方服务提供商，以使他们遵守其 AML/KYC （反洗钱/了解您的用户）程序。"
-    },
-    "kyc" : {
-      "updateRequired" : "在您更新应用程序之前，我们无法完成 KYC 程序",
-      "wyre" : {
-        "disclaimer" : "您的信息由 LEDGER 代表收集并传输给 WYRE 用于 KYC 目的。如需更多信息，请查阅我们的",
-        "policy" : "隐私政策",
-        "title" : "核实您的身份",
-        "subtitle" : "请输入您的信息以使用 Wyre 互换。",
-        "pending" : {
-          "cta" : "继续",
-          "title" : "尚待批准",
-          "subtitle" : "您的信息已提交给 Wyre 审批。",
-          "link" : "了解关于 KYC 的更多信息"
-        },
-        "closed" : {
-          "cta" : "重置 KYC",
-          "title" : "KYC 申请被拒绝",
-          "subtitle" : "Wyre 拒绝了您为 KYC 目的提供的数据",
-          "link" : "了解关于 KYC 的更多信息"
-        },
-        "form" : {
-          "firstName" : "名字",
-          "lastName" : "姓氏",
-          "street1" : "街道地址第 1 行",
-          "street2" : "街道地址第 2 行",
-          "city" : "城市",
-          "state" : "州/省/直辖市/自治区",
-          "country" : "国家/地区",
-          "postalCode" : "邮政编码",
-          "dateOfBirth" : "出生日期",
-          "firstNamePlaceholder" : "输入您的名字",
-          "lastNamePlaceholder" : "输入您的姓氏",
-          "street1Placeholder" : "例如：枫树街 13 号",
-          "street2Placeholder" : "例如：枫树街 13 号",
-          "cityPlaceholder" : "例如：圣何塞",
-          "postalCodePlaceholder" : "输入您的 5 位数邮政编码",
-          "dateOfBirthPlaceholder" : "月/日/年",
-          "firstNameError" : "输入您的名字以继续",
-          "lastNameError" : "输入您的姓氏以继续",
-          "street1Error" : "输入您的地址",
-          "cityError" : "输入您在美国居住的城市",
-          "postalCodeError" : "输入一个有效的美国邮政编码",
-          "dateOfBirthError" : "输入您的出生日期",
-          "dateOfBirthValidationError" : "输入一个有效的出生日期"
-        }
-      }
-    },
-    "form" : {
-      "resetKYC" : "重置您的 KYC 并更新 Live 以便与 Wyre 进行互换",
-      "resetKYCCTA" : "重置 KYC",
-      "amount" : "数额",
-      "from" : {
-        "title" : "从",
-        "account" : "账户",
-        "amount" : "发送数额",
-        "currency" : "加密资产"
-      },
-      "to" : {
-        "title" : "到",
-        "account" : "账户",
-        "amount" : "待收数额",
-        "currency" : "加密资产",
-        "addAccountCTA" : "添加新账户"
-      },
-      "tradeMethod" : {
-        "title" : "费率",
-        "float" : "浮动汇率",
-        "floatUnavailable" : "这对货币不支持浮动汇率",
-        "fixed" : "固定汇率",
-        "fixedUnavailable" : "这对货币不支持固定汇率",
-        "floatDesc" : "您的数额会根据市场条件而变动。",
-        "fixedDesc" : "即使市场条件发生变化，您的数额也会保持不变。每60秒更新一次。",
-        "by" : "提供方"
-      },
-      "exchange" : "兑换",
-      "helpCTA" : "什么是互换（Swap）？",
-      "bubble" : "我们使用固定汇率，这是您将收到的确切数额。",
-      "noAccounts" : "您没有存有余额的 {{currencyName}} 账户",
-      "noApp" : "未安装 {{currencyName}} 应用程序。",
-      "outdatedApp" : "{{currencyName}} 应用有可用的更新",
-      "loadingRates" : "正在加载汇率..."
-    },
-    "unauthorizedRatesModal" : {
-      "title" : "Ledger Live 需要更新",
-      "subtitle" : "请将 Ledger Live 更新到最新版本，并重新验证您的身份，以便与 Wyre 进行互换",
-      "cta" : "重置验证"
-    },
-    "resetThirdPartyDataModal" : {
-      "title" : "删除您的本地第三方数据",
-      "subtitle" : "删除您的本地第三方数据。您可能需要重新提交了解您的客户 (KYC) 信息并/或重新登录，从而访问我们的合作伙伴提供的服务。",
-      "cta" : "确认"
-    },
-    "modal" : {
-      "title" : "互换",
-      "steps" : {
-        "summary" : {
-          "title" : "概要",
-          "from" : "从",
-          "to" : "到",
-          "toExchange" : "发送数额",
-          "toReceive" : "待收数额",
-          "terms" : "条款和条件",
-          "disclaimer" : {
-            "description" : "点击\"确认\"后，就意味着我认可并接受此服务完全由 <0>{{provider}}</0> 治理",
-            "acceptedDescription" : "此服务完全由 <0>{{provider}}</0> 治理"
-          },
-          "details" : {
-            "provider" : "提供方",
-            "tradeMethod" : {
-              "title" : "类型",
-              "float" : "浮动汇率",
-              "fixed" : "固定汇率"
-            },
-            "address" : "地址"
+        "login": {
+          "required": "您需要登录此供应方",
+          "complete": "登录"
+        },
+        "mfa": {
+          "required": "您需要在此供应方处设置多重身份验证",
+          "complete": "设置多重身份验证"
+        },
+        "withdrawalsBlockedError": {
+          "message": "您的提取请求已被 {{providerName}} 阻止。\n\n请联系对方客服了解更多信息。"
+        }
+      }
+    },
+    "history": {
+      "disclaimer": "您的互换桌面交易没有与 Ledger Live 手机应用程序同步",
+      "empty": {
+        "title": "您之前的互换会显示在这里",
+        "description": "要么您还未进行过任何互换，亦或 Ledger Live 在此期间被重置了。"
+      },
+      "export": "导出操作",
+      "exporting": "正在导出……"
+    },
+    "kyc": {
+      "updateRequired": "在您更新应用程序之前，我们无法完成 KYC 程序",
+      "wyre": {
+        "disclaimer": "您的信息由 LEDGER 代表收集并传输给 WYRE 用于 KYC 目的。如需更多信息，请查阅我们的",
+        "policy": "隐私政策",
+        "title": "核实您的身份",
+        "subtitle": "请输入您的信息以使用 Wyre 互换。",
+        "cta": "继续",
+        "pending": {
+          "cta": "继续",
+          "title": "您的信息已提交审批",
+          "subtitle": "通常需要几分钟时间来完成审阅",
+          "link": "了解关于 KYC 的更多信息",
+          "info": "身份验证：已提交"
+        },
+        "closed": {
+          "cta": "重置 KYC",
+          "title": "KYC 申请被拒绝",
+          "subtitle": "Wyre 拒绝了您为 KYC 目的提供的数据",
+          "link": "了解关于 KYC 的更多信息"
+        },
+        "form": {
+          "firstName": "名字",
+          "lastName": "姓氏",
+          "street1": "街道地址第 1 行",
+          "street2": "街道地址第 2 行",
+          "city": "城市",
+          "state": "州/省/直辖市/自治区",
+          "country": "国家/地区",
+          "postalCode": "邮政编码",
+          "dateOfBirth": "出生日期",
+          "firstNamePlaceholder": "输入您的名字",
+          "lastNamePlaceholder": "输入您的姓氏",
+          "street1Placeholder": "例如：枫树街 13 号",
+          "street2Placeholder": "例如：枫树街 13 号",
+          "cityPlaceholder": "例如：圣何塞",
+          "postalCodePlaceholder": "输入您的 5 位数邮政编码",
+          "dateOfBirthPlaceholder": "月/日/年",
+          "firstNameError": "输入您的名字以继续",
+          "lastNameError": "输入您的姓氏以继续",
+          "street1Error": "输入您的地址",
+          "cityError": "输入您在美国居住的城市",
+          "postalCodeError": "输入一个有效的美国邮政编码",
+          "dateOfBirthError": "输入您的出生日期",
+          "dateOfBirthValidationError": "输入一个有效的出生日期"
+        }
+      }
+    },
+    "exchangeDrawer": {
+      "title": "确认您的交易",
+      "completed": {
+        "title": "交易播送成功",
+        "description": "您的互换操作已经发送到网络上确认。请等待您的交易被确认，并等待供应方处理和发送您的 {{targetCurrency}}。",
+        "disclaimer": "记下您的互换 ID 号码，以防您需要来自 <0><0> {{provider}}</0> 支持</0> 的协助。",
+        "seeDetails": "查看详情"
+      }
+    }
+  },
+  "swap": {
+    "title": "互换",
+    "titleCrypto": "互换 {{currency}}",
+    "whatIsSwap": "什么是互换（ Swap）？",
+    "decentralizedSwapAvailable": "进行某些交易时，您可以考虑使用去中心化互换。探索 <0>ParaSwap</0> 和 <1>1inch</1>。",
+    "paraswap": {
+      "cta": " 一探究竟",
+      "description": "寻找 Paraswap？它已被移动到 Discover（发现）选项卡。"
+    },
+    "tabs": {
+      "exchange": "兑换",
+      "history": "历史记录"
+    },
+    "history": {
+      "disclaimer": "您的互换桌面交易没有与 Ledger Live 手机应用程序同步",
+      "empty": {
+        "title": "您之前的互换会显示在这里",
+        "description": "要么您还未进行过任何互换，亦或 Ledger Live 在此期间被重置了。"
+      }
+    },
+    "landing": {
+      "title": "互换您的资产",
+      "continue": "继续",
+      "sorry": "服务暂时不可用，或在您的国家不可用"
+    },
+    "missingApp": {
+      "title": "请在您的设备上安装 {{appName}} 应用程序",
+      "subtitle": "前往 Manager（管理器）并安装 {{appName}} 应用程序以互换资产",
+      "cta": "前往管理器"
+    },
+    "outdatedApp": {
+      "title": "请在您的设备上更新 {{appName}} 应用程序",
+      "subtitle": "前往管理器并更新 {{appName}} 应用程序以互换资产。",
+      "cta": "前往管理器"
+    },
+    "providers": {
+      "title": "选择一个供应方来互换加密货币",
+      "learnMore": "什么是互换（Swap）？",
+      "kycRequired": "所需的 KYC",
+      "cta": "继续",
+      "kyc": {
+        "notAvailable": "{{provider}} 在您的位置不可用",
+        "status": {
+          "required": "所需的 KYC",
+          "pending": "KYC 待处理",
+          "approved": "KYC 已批准！",
+          "closed": "KYC 被拒绝"
+        }
+      }
+    },
+    "ip": {
+      "title": "欢迎使用互换（Swap）",
+      "subtitle": "直接从您的 Ledger 设备上交换加密货币资产。",
+      "disclaimer": "继续即表示您同意您的位置数据将共享给第三方服务提供商，以使他们遵守其 AML/KYC （反洗钱/了解您的用户）程序。"
+    },
+    "kyc": {
+      "updateRequired": "在您更新应用程序之前，我们无法完成 KYC 程序",
+      "wyre": {
+        "disclaimer": "您的信息由 LEDGER 代表收集并传输给 WYRE 用于 KYC 目的。如需更多信息，请查阅我们的",
+        "policy": "隐私政策",
+        "title": "核实您的身份",
+        "subtitle": "请输入您的信息以使用 Wyre 互换。",
+        "pending": {
+          "cta": "继续",
+          "title": "尚待批准",
+          "subtitle": "您的信息已提交给 Wyre 审批。",
+          "link": "了解关于 KYC 的更多信息"
+        },
+        "closed": {
+          "cta": "重置 KYC",
+          "title": "KYC 申请被拒绝",
+          "subtitle": "Wyre 拒绝了您为 KYC 目的提供的数据",
+          "link": "了解关于 KYC 的更多信息"
+        },
+        "form": {
+          "firstName": "名字",
+          "lastName": "姓氏",
+          "street1": "街道地址第 1 行",
+          "street2": "街道地址第 2 行",
+          "city": "城市",
+          "state": "州/省/直辖市/自治区",
+          "country": "国家/地区",
+          "postalCode": "邮政编码",
+          "dateOfBirth": "出生日期",
+          "firstNamePlaceholder": "输入您的名字",
+          "lastNamePlaceholder": "输入您的姓氏",
+          "street1Placeholder": "例如：枫树街 13 号",
+          "street2Placeholder": "例如：枫树街 13 号",
+          "cityPlaceholder": "例如：圣何塞",
+          "postalCodePlaceholder": "输入您的 5 位数邮政编码",
+          "dateOfBirthPlaceholder": "月/日/年",
+          "firstNameError": "输入您的名字以继续",
+          "lastNameError": "输入您的姓氏以继续",
+          "street1Error": "输入您的地址",
+          "cityError": "输入您在美国居住的城市",
+          "postalCodeError": "输入一个有效的美国邮政编码",
+          "dateOfBirthError": "输入您的出生日期",
+          "dateOfBirthValidationError": "输入一个有效的出生日期"
+        }
+      }
+    },
+    "form": {
+      "resetKYC": "重置您的 KYC 并更新 Live 以便与 Wyre 进行互换",
+      "resetKYCCTA": "重置 KYC",
+      "amount": "数额",
+      "from": {
+        "title": "从",
+        "account": "账户",
+        "amount": "发送数额",
+        "currency": "加密资产"
+      },
+      "to": {
+        "title": "到",
+        "account": "账户",
+        "amount": "待收数额",
+        "currency": "加密资产",
+        "addAccountCTA": "添加新账户"
+      },
+      "tradeMethod": {
+        "title": "费率",
+        "float": "浮动汇率",
+        "floatUnavailable": "这对货币不支持浮动汇率",
+        "fixed": "固定汇率",
+        "fixedUnavailable": "这对货币不支持固定汇率",
+        "floatDesc": "您的数额会根据市场条件而变动。",
+        "fixedDesc": "即使市场条件发生变化，您的数额也会保持不变。每60秒更新一次。",
+        "by": "提供方"
+      },
+      "exchange": "兑换",
+      "helpCTA": "什么是互换（Swap）？",
+      "bubble": "我们使用固定汇率，这是您将收到的确切数额。",
+      "noAccounts": "您没有存有余额的 {{currencyName}} 账户",
+      "noApp": "未安装 {{currencyName}} 应用程序。",
+      "outdatedApp": "{{currencyName}} 应用有可用的更新",
+      "loadingRates": "正在加载汇率..."
+    },
+    "unauthorizedRatesModal": {
+      "title": "Ledger Live 需要更新",
+      "subtitle": "请将 Ledger Live 更新到最新版本，并重新验证您的身份，以便与 Wyre 进行互换",
+      "cta": "重置验证"
+    },
+    "resetThirdPartyDataModal": {
+      "title": "删除您的本地第三方数据",
+      "subtitle": "删除您的本地第三方数据。您可能需要重新提交了解您的客户 (KYC) 信息并/或重新登录，从而访问我们的合作伙伴提供的服务。",
+      "cta": "确认"
+    },
+    "modal": {
+      "title": "互换",
+      "steps": {
+        "summary": {
+          "title": "概要",
+          "from": "从",
+          "to": "到",
+          "toExchange": "发送数额",
+          "toReceive": "待收数额",
+          "terms": "条款和条件",
+          "disclaimer": {
+            "description": "点击\"确认\"后，就意味着我认可并接受此服务完全由 <0>{{provider}}</0> 治理",
+            "acceptedDescription": "此服务完全由 <0>{{provider}}</0> 治理"
+          },
+          "details": {
+            "provider": "提供方",
+            "tradeMethod": {
+              "title": "类型",
+              "float": "浮动汇率",
+              "fixed": "固定汇率"
+            },
+            "address": "地址"
           }
         },
-        "device" : {
-          "title" : "设备"
-        },
-        "dependencies" : {
-          "title" : "检查应用"
-        },
-        "finished" : {
-          "title" : "待处理",
-          "subtitle" : "互换播送成功 ",
-          "swap" : "您的互换代码：",
-          "seeDetails" : "查看详情",
-          "disclaimer" : "记下您的互换 ID 号码，以防您需要来自 <0><0> {{provider}}</0> 支持</0> 的协助。",
-          "description" : "您的互换操作已经发送到网络上确认。最多一个小时后，您就可以收到您的 {{targetCurrency}}。"
-        }
-      }
-    },
-    "operationDetailsModal" : {
-      "title" : "互换",
-      "provider" : "提供方",
-      "txid" : "互换代码",
-      "status" : "状态",
-      "statusTooltips" : {
-        "expired" : "请使用您的互换代码联系互换服务提供方以了解更多详情。",
-        "refunded" : "请使用您的互换代码联系互换服务提供方以了解更多详情。",
-        "pending" : "请稍候片刻，互换提供方正在处理该交易。",
-        "onhold" : "请使用您的互换代码联系互换服务提供方以解决这一情况。",
-        "finished" : "您的互换已成功完成"
-      },
-      "date" : "日期",
-      "from" : "从",
-      "fromAddress" : "初始地址",
-      "fromAddress_plural" : "初始地址",
-      "to" : "到",
-      "toProvider" : "提供方地址",
-      "initialAmount" : "初始额",
-      "creditedAmount" : "贷记额"
-    }
-  },
-  "lottieDebugger" : {
-    "buttonTitle" : "测试"
-  },
-  "fullNode" : {
-    "status" : "状态",
-    "connect" : "连接",
-    "disconnect" : "断开连接",
-    "checkNodeSettings" : "验证节点设置",
-    "edit" : "编辑",
-    "modal" : {
-      "title" : "连接比特币完整节点",
-      "disconnectTitle" : "断开连接完整节点",
-      "steps" : {
-        "landing" : {
-          "header" : "启动您的全部节点。不要信任，验证。",
-          "description" : "一个比特币的完整节点验证所有交易和区块，使您能够在为比特币网络做出贡献的同时无需信任地使用比特币。",
-          "list" : {
-            "item1" : "在拥有足够资源的设备上设置 Bitcoin Core（比特币核心）。",
-            "item2" : "等待您的节点完全同步。",
-            "item3" : "注意您的节点的 RPC 凭据、IP 地址和端口号。"
-          },
-          "disclaimer" : "运行一个完整节点需要一台拥有足够资源的计算机和一个不受数据限制的宽带连接。"
-        },
-        "node" : {
-          "title" : "Node（节点）",
-          "connectionSteps" : {
-            "notConnected" : {
-              "header" : "输入您的节点参数",
-              "disclaimer" : "您的全部节点必须在连接 Ledger Live 之前被完全同步。",
-              "fields" : {
-                "nodeHost" : {
-                  "title" : "主机",
-                  "tooltip" : "如果节点在此计算机上运行，则应保持默认值，或者替换节点 IP 地址和端口号。"
+        "device": {
+          "title": "设备"
+        },
+        "dependencies": {
+          "title": "检查应用"
+        },
+        "finished": {
+          "title": "待处理",
+          "subtitle": "互换播送成功 ",
+          "swap": "您的互换代码：",
+          "seeDetails": "查看详情",
+          "disclaimer": "记下您的互换 ID 号码，以防您需要来自 <0><0> {{provider}}</0> 支持</0> 的协助。",
+          "description": "您的互换操作已经发送到网络上确认。最多一个小时后，您就可以收到您的 {{targetCurrency}}。"
+        }
+      }
+    },
+    "operationDetailsModal": {
+      "title": "互换",
+      "provider": "提供方",
+      "txid": "互换代码",
+      "status": "状态",
+      "statusTooltips": {
+        "expired": "请使用您的互换代码联系互换服务提供方以了解更多详情。",
+        "refunded": "请使用您的互换代码联系互换服务提供方以了解更多详情。",
+        "pending": "请稍候片刻，互换提供方正在处理该交易。",
+        "onhold": "请使用您的互换代码联系互换服务提供方以解决这一情况。",
+        "finished": "您的互换已成功完成"
+      },
+      "date": "日期",
+      "from": "从",
+      "fromAddress": "初始地址",
+      "fromAddress_plural": "初始地址",
+      "to": "到",
+      "toProvider": "提供方地址",
+      "initialAmount": "初始额",
+      "creditedAmount": "贷记额"
+    }
+  },
+  "lottieDebugger": {
+    "buttonTitle": "测试"
+  },
+  "fullNode": {
+    "status": "状态",
+    "connect": "连接",
+    "disconnect": "断开连接",
+    "checkNodeSettings": "验证节点设置",
+    "edit": "编辑",
+    "modal": {
+      "title": "连接比特币完整节点",
+      "disconnectTitle": "断开连接完整节点",
+      "steps": {
+        "landing": {
+          "header": "启动您的全部节点。不要信任，验证。",
+          "description": "一个比特币的完整节点验证所有交易和区块，使您能够在为比特币网络做出贡献的同时无需信任地使用比特币。",
+          "list": {
+            "item1": "在拥有足够资源的设备上设置 Bitcoin Core（比特币核心）。",
+            "item2": "等待您的节点完全同步。",
+            "item3": "注意您的节点的 RPC 凭据、IP 地址和端口号。"
+          },
+          "disclaimer": "运行一个完整节点需要一台拥有足够资源的计算机和一个不受数据限制的宽带连接。"
+        },
+        "node": {
+          "title": "Node（节点）",
+          "connectionSteps": {
+            "notConnected": {
+              "header": "输入您的节点参数",
+              "disclaimer": "您的全部节点必须在连接 Ledger Live 之前被完全同步。",
+              "fields": {
+                "nodeHost": {
+                  "title": "主机",
+                  "tooltip": "如果节点在此计算机上运行，则应保持默认值，或者替换节点 IP 地址和端口号。"
                 },
-                "rpcCredentials" : {
-                  "title" : "RPC 凭据",
-                  "tooltip" : "请输入您的节点 RPC 用户名和密码，可在 bitcoin.conf 文件里找到。",
-                  "usernamePlaceholder" : "用户名",
-                  "passwordPlaceholder" : "密码"
+                "rpcCredentials": {
+                  "title": "RPC 凭据",
+                  "tooltip": "请输入您的节点 RPC 用户名和密码，可在 bitcoin.conf 文件里找到。",
+                  "usernamePlaceholder": "用户名",
+                  "passwordPlaceholder": "密码"
                 },
-                "tls" : {
-                  "title" : "使用 TLS",
-                  "tooltip" : "启用传输层安全性，例如，在使用托管节点解决方案时。"
+                "tls": {
+                  "title": "使用 TLS",
+                  "tooltip": "启用传输层安全性，例如，在使用托管节点解决方案时。"
                 }
               }
             },
-            "connecting" : {
-              "header" : "正在测试节点连接",
-              "description" : "请稍等，我们正在检查您的完整节点是否有响应。"
-            },
-            "success" : {
-              "header" : "完整节点连接成功",
-              "description" : "您现在可以配置您的完整节点来扫描您在区块链上的账户。"
-            },
-            "failure" : {
-              "header" : "Could not reach full node（无法访问全节点）",
-              "description" : "请确保您的节点完全同步并验证其连接设置。"
+            "connecting": {
+              "header": "正在测试节点连接",
+              "description": "请稍等，我们正在检查您的完整节点是否有响应。"
+            },
+            "success": {
+              "header": "完整节点连接成功",
+              "description": "您现在可以配置您的完整节点来扫描您在区块链上的账户。"
+            },
+            "failure": {
+              "header": "Could not reach full node（无法访问全节点）",
+              "description": "请确保您的节点完全同步并验证其连接设置。"
             }
           }
         },
-        "device" : {
-          "title" : "设备",
-          "connectionSteps" : {
-            "pending" : {
-              "header" : "正在从设备获取账户",
-              "description" : "请稍候，正在将待扫描的账户添加到节点配置文件中。"
-            },
-            "success" : {
-              "header" : "账户已添加至节点配置",
-              "description" : "配置文件已保存到用户数据文件夹。 它允许 Ledger SatStack 连接到您的完整节点，并允许其扫描您在区块链上的账户。",
-              "cta" : "查看用户数据"
+        "device": {
+          "title": "设备",
+          "connectionSteps": {
+            "pending": {
+              "header": "正在从设备获取账户",
+              "description": "请稍候，正在将待扫描的账户添加到节点配置文件中。"
+            },
+            "success": {
+              "header": "账户已添加至节点配置",
+              "description": "配置文件已保存到用户数据文件夹。 它允许 Ledger SatStack 连接到您的完整节点，并允许其扫描您在区块链上的账户。",
+              "cta": "查看用户数据"
             }
           }
         },
-        "accounts" : {
-          "title" : "Account（账户）",
-          "existing" : "待扫描的现有账户",
-          "toScan" : "待扫描的账户",
-          "toScanDescription" : "每个地址类别中待扫描的账户",
-          "toScanTooltip" : "仅当您有10个以上 BTC 账户时才会增加。初始扫描速度会更慢。 "
-        },
-        "satstack" : {
-          "title" : "SatStack",
-          "connectionSteps" : {
-            "notConnected" : {
-              "header" : "下载并运行 Ledger SatStack",
-              "description" : "Ledger SatStack 是一个小型应用程序，允许 Ledger Live 与您的全节点通话。请在您继续之前下载并运行它。",
-              "disclaimer" : "必须运行 SatStack 后，Ledger Live 才能连接到您的完整节点。考虑将其设置为在您计算机启动时自动启动。",
-              "cta" : "下载 SatStack"
-            },
-            "satstack-disconnected" : {
-              "header" : "Could not reach SatStack（无法访问 SatStack）",
-              "description" : "请验证 SatStack 正在此计算机上运行。"
-            },
-            "satstack-outdated" : {
-              "header" : "请升级 SatStack",
-              "description" : "您正在使用的 SatStack 版本过旧，可能存在漏洞或不兼容。"
-            },
-            "node-disconnected" : {
-              "header" : "Could not reach full node（无法访问全节点）",
-              "description" : "请验证您节点的可访问性，且您输入了正确的连接设置。"
-            },
-            "invalid-chain" : {
-              "header" : "无效链标题",
-              "description" : "tooltip 工具提示的无效链描述"
-            },
-            "initializing" : {
-              "header" : "Loading（加载中）",
-              "description" : ""
-            },
-            "ready" : {
-              "header" : "Ready（准备就绪）",
-              "description" : "完整节点已完全同步。您的比特币账户余额现在是正确的。"
-            },
-            "syncing" : {
-              "header" : "正在进行节点同步……",
-              "description" : "最近的交易可能尚不可见，因此比特币账户余额可能不正确。如果可能，请连续运行您的节点以使其保持同步。"
-            },
-            "scanning" : {
-              "header" : "Account scan in progress...（正在进行账户扫描...）",
-              "description" : "您可以在完成账户扫描后添加您的账户。任何之前通过 Ledger 浏览器添加的比特币账户都被删除。"
+        "accounts": {
+          "title": "Account（账户）",
+          "existing": "待扫描的现有账户",
+          "toScan": "待扫描的账户",
+          "toScanDescription": "每个地址类别中待扫描的账户",
+          "toScanTooltip": "仅当您有10个以上 BTC 账户时才会增加。初始扫描速度会更慢。 "
+        },
+        "satstack": {
+          "title": "SatStack",
+          "connectionSteps": {
+            "notConnected": {
+              "header": "下载并运行 Ledger SatStack",
+              "description": "Ledger SatStack 是一个小型应用程序，允许 Ledger Live 与您的全节点通话。请在您继续之前下载并运行它。",
+              "disclaimer": "必须运行 SatStack 后，Ledger Live 才能连接到您的完整节点。考虑将其设置为在您计算机启动时自动启动。",
+              "cta": "下载 SatStack"
+            },
+            "satstack-disconnected": {
+              "header": "Could not reach SatStack（无法访问 SatStack）",
+              "description": "请验证 SatStack 正在此计算机上运行。"
+            },
+            "satstack-outdated": {
+              "header": "请升级 SatStack",
+              "description": "您正在使用的 SatStack 版本过旧，可能存在漏洞或不兼容。"
+            },
+            "node-disconnected": {
+              "header": "Could not reach full node（无法访问全节点）",
+              "description": "请验证您节点的可访问性，且您输入了正确的连接设置。"
+            },
+            "invalid-chain": {
+              "header": "无效链标题",
+              "description": "tooltip 工具提示的无效链描述"
+            },
+            "initializing": {
+              "header": "Loading（加载中）",
+              "description": ""
+            },
+            "ready": {
+              "header": "Ready（准备就绪）",
+              "description": "完整节点已完全同步。您的比特币账户余额现在是正确的。"
+            },
+            "syncing": {
+              "header": "正在进行节点同步……",
+              "description": "最近的交易可能尚不可见，因此比特币账户余额可能不正确。如果可能，请连续运行您的节点以使其保持同步。"
+            },
+            "scanning": {
+              "header": "Account scan in progress...（正在进行账户扫描...）",
+              "description": "您可以在完成账户扫描后添加您的账户。任何之前通过 Ledger 浏览器添加的比特币账户都被删除。"
             }
           }
         },
-        "disconnect" : {
-          "cta" : "断开连接",
-          "description" : "您确定吗？断开完整节点将会移除所有比特币账户。您可以使用 Ledger 浏览器再次添加您的账户。"
-        }
-      }
-    }
-  },
-  "account" : {
-    "subHeader" : {
-      "moreInfo" : "更多信息",
-      "cardTitle" : "由 {{team}} 提供支持",
-      "drawer" : {
-        "title" : "{{family}} 集成",
-        "subTitle" : "{{family}} 集成已由 {{team}} 团队完成",
-        "description" : "Ledger Live 是一个开源平台。",
-        "description2" : "全球各地的开发者都可以与我们的 Ledger Live 相集成",
-        "description3" : "此集成由 {{team}} 与 Ledger 协作实施。"
-      }
-    },
-    "lastOperations" : "近期操作",
-    "contractAddress" : "合约：",
-    "openInExplorer" : "在浏览器中打开",
-    "emptyState" : {
-      "title" : "还没有加密资产？",
-      "desc" : "确保已安装 <1><0>{{managerAppName}}</0></1> 应用程序并开始接收",
-      "descToken" : "确保已安装 <1><0>{{managerAppName}}</0></1> 应用程序并开始接收 <3><0>{{ticker}}</0></3> and <5><0>{{tokenList}}</0> 代币</5>",
-      "buttons" : {
-        "receiveFunds" : "接收",
-        "buy" : "买入"
-      }
-    },
-    "settings" : {
-      "title" : "编辑账户",
-      "advancedLogs" : "高级",
-      "advancedTips" : "您的 xpub 是隐私敏感的数据。请谨慎使用，特别是在向第三方披露时。",
-      "accountName" : {
-        "title" : "账户名",
-        "desc" : "账户描述"
-      },
-      "unit" : {
-        "title" : "单位",
-        "desc" : "选择要使用的单位"
-      }
-    },
-    "availableBalance" : "可用余额",
-    "frozenAssets" : "冻结资产",
-    "bandwidth" : "带宽",
-    "energy" : "能量",
-    "stake" : "权益质押",
-    "delegatedAssets" : "已委托资产",
-    "undelegating" : "正在解除委托",
-    "availableBalanceTooltip" : "该数额可自由支配。",
-    "frozenAssetsTooltip" : "冻结资产被用于 Tron 投票过程。这表示了您的投票总数。",
-    "bandwidthTooltip" : "冻结资产以获得带宽",
-    "energyTooltip" : "冻结资产以获得能量",
-    "delegatedTooltip" : "委托资产用于投票流程。这代表您的总得票数。",
-    "undelegatingTooltip" : "取消委托的资产在 {{timelockInDays}} 天锁定期后才能使用。"
-  },
-  "exchange" : {
-    "chooseProvider" : "从 {{providerCount}} 个供应商中选择",
-    "chooseProviders" : "从 {{providerCount}} 个供应商中选择",
-    "title" : "买卖加密货币",
-    "reset" : "重置流程",
-    "verifyAddress" : "请确认显示的地址与您设备上显示的地址完全匹配",
-    "buy" : {
-      "header" : "通过我们的合作伙伴买入加密货币",
-      "title" : "选择一个供应方来买入加密货币",
-      "buyFrom" : "从任何地方买入",
-      "cryptoSupported" : "支持的加密货币",
-      "payWith" : "用卡或 SEPA 支付",
-      "tab" : "买入",
-      "coinify" : {
-        "header" : "使用 {{provider}} 买入加密",
-        "title" : "使用 <0>{{provider}}</0>买入加密货币",
-        "selectCrypto" : "选择加密资产",
-        "selectAccount" : "选择一个账户",
-        "continue" : "继续",
-        "addAccount" : "添加账户"
-      }
-    },
-    "sell" : {
-      "header" : "通过我们的合作伙伴卖出加密货币",
-      "title" : "使用 <0>{{provider}}</0>卖出加密货币",
-      "tab" : "卖出",
-      "selectCrypto" : "选择加密资产",
-      "selectAccount" : "选择一个账户",
-      "continue" : "继续"
-    }
-  },
-  "lend" : {
-    "title" : "借出加密货币",
-    "tabs" : {
-      "dashboard" : "功能面板",
-      "opened" : "已开放的贷款",
-      "closed" : "已关闭的贷款",
-      "history" : "历史记录"
-    },
-    "assets" : "要借出的资产",
-    "active" : "已批准的账户",
-    "lendAsset" : "借出",
-    "account" : {
-      "amountSupplied" : "已存金额",
-      "amountSuppliedTooltip" : "向网络贷出的数额",
-      "currencyAPY" : "货币的年收益率 APY",
-      "currencyAPYTooltip" : "连续复合存款年度回报率",
-      "accruedInterests" : "应计利息",
-      "accruedInterestsTooltip" : "贷出资产产生的利息",
-      "interestEarned" : "已赚取利息",
-      "interestEarnedTooltip" : "提取后您赚取的利息",
-      "openLoans" : "开放借贷",
-      "closedLoans" : "已关闭的贷款",
-      "amountRedeemed" : "已提取数额",
-      "date" : "日期",
-      "info" : "您可以直接从您的 {{currency}} 账户借出资产并赚取利息。",
-      "howCompoundWorks" : "Compound 贷款如何运作？",
-      "lend" : "存入 {{currency}}"
-    },
-    "emptyState" : {
-      "active" : {
-        "title" : "放款中",
-        "description" : "您可以从您的以太坊账户直接贷出资产并赚取利息。",
-        "cta" : "Compound 贷款如何运作？"
-      },
-      "closed" : {
-        "title" : "您已关闭的贷款将出现在这里",
-        "description" : "您还没有进行过任何借贷。",
-        "cta" : "存款"
-      },
-      "opened" : {
-        "title" : "您已开放的借贷将出现在这里",
-        "description" : "您还没有进行过任何借贷。",
-        "cta" : "存款"
-      },
-      "history" : {
-        "title" : "历史记录",
-        "description" : "查看您所有贷款交易的历史记录。",
-        "cta" : "存款"
-      }
-    },
-    "headers" : {
-      "active" : {
-        "accounts" : "账户",
-        "amountSupplied" : "开放借贷",
-        "amountSuppliedTooltip" : "网络中的已存数额",
-        "accruedInterests" : "利息余额",
-        "accruedInterestsTooltip" : "借贷赚取的利息",
-        "status" : "账户状态",
-        "actions" : "操作"
-      },
-      "status" : {
-        "enablingTooltip" : "您的交易正在播送",
-        "toSupplyTooltip" : "您现在可以供应您的资产"
-      },
-      "types" : {
-        "enabling" : "正在启用",
-        "inactive" : "不活跃",
-        "supplying" : "正在供应",
-        "earning" : "收益"
-      },
-      "closed" : {
-        "assetLended" : "资产",
-        "amountRedeemed" : "提领金额",
-        "interestsEarned" : "已赚取利息",
-        "date" : "日期"
-      },
-      "opened" : {
-        "assetLended" : "资产",
-        "amount" : "数额",
-        "accruedInterest" : "应计利息",
-        "date" : "日期"
-      },
-      "rates" : {
-        "allAssets" : "资产",
-        "totalBalance" : "资产余额",
-        "totalBalanceTooltip" : "可用借出数额",
-        "currentAPY" : "存款年收益率 APY",
-        "currentAPYTooltip" : "从连续复利存款赚取的年回报率",
-        "actions" : "操作"
-      }
-    },
-    "manage" : {
-      "cta" : "管理借出",
-      "title" : "管理贷款",
-      "enable" : {
-        "approve" : "批准",
-        "manageLimit" : "管理限额",
-        "viewDetails" : "查看详情",
-        "info" : "您已在此账户上批准了 <0>{{amount}}</0> 。您可以根据一定费用来减少该数额。",
-        "infoNoLimit" : "该账户完全获得您的批准。您可以根据一定费用来减少贷出金额。",
-        "approvedWithLimit" : "您已在此账户上批准了 <0>{{value}}</0> 。",
-        "enabling" : "账户批准一经确认，您便可存入资产。",
-        "notEnabled" : "账户需要获得您的批准才能贷出资产。",
-        "notEnoughApproved" : "您必须提高您账户批准贷出的限额。"
-      },
-      "supply" : {
-        "title" : "存款",
-        "description" : "输入要贷出给协议的资产数额。"
-      },
-      "withdraw" : {
-        "title" : "提取",
-        "description" : "将资产从协议中提取到您的Ledger账户。"
-      }
-    },
-    "enable" : {
-      "title" : "批准账户",
-      "steps" : {
-        "selectAccount" : {
-          "title" : "选择账户",
-          "selectLabel" : "出借账户",
-          "cta" : "批准",
-          "alreadyEnabled" : "此账户已被批准"
-        },
-        "amount" : {
-          "title" : "数额",
-          "summary" : "我获准 <0>{{contractName}}</0> 智能合约访问我账户 <0>{{accountName}}</0> 上的 <0>{{amount}}</0> 数额",
-          "limit" : "已限额 {{amount}}",
-          "noLimit" : "无限额 {{assetName}}",
-          "contractName" : "Compound 复利 {{currencyName}}",
-          "advanced" : "高级",
-          "amountLabel" : "要批准的额度",
-          "amountLabelTooltip" : "该额度限制了智能合约的可用数额。"
-        },
-        "connectDevice" : {
-          "title" : "设备"
-        },
-        "confirmation" : {
-          "title" : "确认",
-          "success" : {
-            "title" : "操作已成功发送",
-            "text" : "批准已经发送到网络确认。一旦确认，您将能够发放贷款。",
-            "done" : "关闭",
-            "info" : "交易可能需要一些时间才能在浏览器中显示和确认。"
-          },
-          "broadcastError" : "您的交易可能已失败。请稍候片刻并在重试之前查看交易记录。"
-        }
-      }
-    },
-    "withdraw" : {
-      "title" : "提取资产",
-      "steps" : {
-        "amount" : {
-          "title" : "数额",
-          "advanced" : "高级",
-          "amountToWithdraw" : "要提取的金额",
-          "withdrawAll" : "提取最大额度",
-          "placeholder" : "提取最大额度",
-          "maxWithdrawble" : "最大可提取数额为"
-        },
-        "connectDevice" : {
-          "title" : "设备"
-        },
-        "confirmation" : {
-          "title" : "确认",
-          "success" : {
-            "title" : "提款已成功发送",
-            "text" : "提取一经网络确认，您的资产就会处于可用状态。",
-            "done" : "关闭",
-            "cta" : "查看详情"
-          },
-          "broadcastError" : "您的交易可能已失败。请稍候片刻并在重试之前查看交易记录。",
-          "tooltip" : {
-            "amountWithdrawn" : "提取的金额在 {{ tokenName }} 中显示。 {{ tokenName }} 是您在借出资产后赚取的 ERC20 代币。"
+        "disconnect": {
+          "cta": "断开连接",
+          "description": "您确定吗？断开完整节点将会移除所有比特币账户。您可以使用 Ledger 浏览器再次添加您的账户。"
+        }
+      }
+    }
+  },
+  "account": {
+    "lastOperations": "近期操作",
+    "contractAddress": "合约：",
+    "openInExplorer": "在浏览器中打开",
+    "emptyState": {
+      "title": "还没有加密资产？",
+      "desc": "确保已安装 <1><0>{{managerAppName}}</0></1> 应用程序并开始接收",
+      "descToken": "确保已安装 <1><0>{{managerAppName}}</0></1> 应用程序并开始接收 <3><0>{{ticker}}</0></3> and <5><0>{{tokenList}}</0> 代币</5>",
+      "buttons": {
+        "receiveFunds": "接收",
+        "buy": "买入"
+      }
+    },
+    "settings": {
+      "title": "编辑账户",
+      "advancedLogs": "高级",
+      "advancedTips": "您的 xpub 是隐私敏感的数据。请谨慎使用，特别是在向第三方披露时。",
+      "accountName": {
+        "title": "账户名",
+        "desc": "账户描述"
+      },
+      "unit": {
+        "title": "单位",
+        "desc": "选择要使用的单位"
+      }
+    },
+    "availableBalance": "可用余额",
+    "frozenAssets": "冻结资产",
+    "bandwidth": "带宽",
+    "energy": "能量",
+    "stake": "权益质押",
+    "delegatedAssets": "已委托资产",
+    "undelegating": "正在解除委托",
+    "availableBalanceTooltip": "该数额可自由支配。",
+    "frozenAssetsTooltip": "冻结资产被用于 Tron 投票过程。这表示了您的投票总数。",
+    "bandwidthTooltip": "冻结资产以获得带宽",
+    "energyTooltip": "冻结资产以获得能量",
+    "delegatedAssetsTooltip": "已委托资产被用于 Cosmos 投票过程。这表示了您的投票总数。",
+    "undelegatingTooltip": "解除委托的资产会有 21 天的时间锁，之后才可用。"
+  },
+  "exchange": {
+    "chooseProvider": "从 {{providerCount}} 个供应商中选择",
+    "chooseProviders": "从 {{providerCount}} 个供应商中选择",
+    "title": "买卖加密货币",
+    "reset": "重置流程",
+    "verifyAddress": "请确认显示的地址与您设备上显示的地址完全匹配",
+    "buy": {
+      "header": "通过我们的合作伙伴买入加密货币",
+      "title": "选择一个供应方来买入加密货币",
+      "buyFrom": "从任何地方买入",
+      "cryptoSupported": "支持的加密货币",
+      "payWith": "用卡或 SEPA 支付",
+      "tab": "买入",
+      "coinify": {
+        "header": "使用 {{provider}} 买入加密",
+        "title": "使用 <0>{{provider}}</0>买入加密货币",
+        "selectCrypto": "选择加密资产",
+        "selectAccount": "选择一个账户",
+        "continue": "继续",
+        "addAccount": "添加账户"
+      }
+    },
+    "sell": {
+      "header": "通过我们的合作伙伴卖出加密货币",
+      "title": "使用 <0>{{provider}}</0>卖出加密货币",
+      "tab": "卖出",
+      "selectCrypto": "选择加密资产",
+      "selectAccount": "选择一个账户",
+      "continue": "继续"
+    }
+  },
+  "lend": {
+    "title": "借出加密货币",
+    "tabs": {
+      "dashboard": "功能面板",
+      "opened": "已开放的贷款",
+      "closed": "已关闭的贷款",
+      "history": "历史记录"
+    },
+    "assets": "要借出的资产",
+    "active": "已批准的账户",
+    "lendAsset": "借出",
+    "account": {
+      "amountSupplied": "已存金额",
+      "amountSuppliedTooltip": "向网络贷出的数额",
+      "currencyAPY": "货币的年收益率 APY",
+      "currencyAPYTooltip": "连续复合存款年度回报率",
+      "accruedInterests": "应计利息",
+      "accruedInterestsTooltip": "贷出资产产生的利息",
+      "interestEarned": "已赚取利息",
+      "interestEarnedTooltip": "提取后您赚取的利息",
+      "openLoans": "开放借贷",
+      "closedLoans": "已关闭的贷款",
+      "amountRedeemed": "已提取数额",
+      "date": "日期",
+      "info": "您可以直接从您的 {{currency}} 账户借出资产并赚取利息。",
+      "howCompoundWorks": "Compound 贷款如何运作？",
+      "lend": "存入 {{currency}}"
+    },
+    "emptyState": {
+      "active": {
+        "title": "放款中",
+        "description": "您可以从您的以太坊账户直接贷出资产并赚取利息。",
+        "cta": "Compound 贷款如何运作？"
+      },
+      "closed": {
+        "title": "您已关闭的贷款将出现在这里",
+        "description": "您还没有进行过任何借贷。",
+        "cta": "存款"
+      },
+      "opened": {
+        "title": "您已开放的借贷将出现在这里",
+        "description": "您还没有进行过任何借贷。",
+        "cta": "存款"
+      },
+      "history": {
+        "title": "历史记录",
+        "description": "查看您所有贷款交易的历史记录。",
+        "cta": "存款"
+      }
+    },
+    "headers": {
+      "active": {
+        "accounts": "账户",
+        "amountSupplied": "开放借贷",
+        "amountSuppliedTooltip": "网络中的已存数额",
+        "accruedInterests": "利息余额",
+        "accruedInterestsTooltip": "借贷赚取的利息",
+        "status": "账户状态",
+        "actions": "操作"
+      },
+      "status": {
+        "enablingTooltip": "您的交易正在播送",
+        "toSupplyTooltip": "您现在可以供应您的资产"
+      },
+      "types": {
+        "enabling": "正在启用",
+        "inactive": "不活跃",
+        "supplying": "正在供应",
+        "earning": "收益"
+      },
+      "closed": {
+        "assetLended": "资产",
+        "amountRedeemed": "提领金额",
+        "interestsEarned": "已赚取利息",
+        "date": "日期"
+      },
+      "opened": {
+        "assetLended": "资产",
+        "amount": "数额",
+        "accruedInterest": "应计利息",
+        "date": "日期"
+      },
+      "rates": {
+        "allAssets": "资产",
+        "totalBalance": "资产余额",
+        "totalBalanceTooltip": "可用借出数额",
+        "currentAPY": "存款年收益率 APY",
+        "currentAPYTooltip": "从连续复利存款赚取的年回报率",
+        "actions": "操作"
+      }
+    },
+    "manage": {
+      "cta": "管理借出",
+      "title": "管理贷款",
+      "enable": {
+        "approve": "批准",
+        "manageLimit": "管理限额",
+        "viewDetails": "查看详情",
+        "info": "您已在此账户上批准了 <0>{{amount}}</0> 。您可以根据一定费用来减少该数额。",
+        "infoNoLimit": "该账户完全获得您的批准。您可以根据一定费用来减少贷出金额。",
+        "approvedWithLimit": "您已在此账户上批准了 <0>{{value}}</0> 。",
+        "enabling": "账户批准一经确认，您便可存入资产。",
+        "notEnabled": "账户需要获得您的批准才能贷出资产。",
+        "notEnoughApproved": "您必须提高您账户批准贷出的限额。"
+      },
+      "supply": {
+        "title": "存款",
+        "description": "输入要贷出给协议的资产数额。"
+      },
+      "withdraw": {
+        "title": "提取",
+        "description": "将资产从协议中提取到您的Ledger账户。"
+      }
+    },
+    "enable": {
+      "title": "批准账户",
+      "steps": {
+        "selectAccount": {
+          "title": "选择账户",
+          "selectLabel": "出借账户",
+          "cta": "批准",
+          "alreadyEnabled": "此账户已被批准"
+        },
+        "amount": {
+          "title": "数额",
+          "summary": "我获准 <0>{{contractName}}</0> 智能合约访问我账户 <0>{{accountName}}</0> 上的 <0>{{amount}}</0> 数额",
+          "limit": "已限额 {{amount}}",
+          "noLimit": "无限额 {{assetName}}",
+          "contractName": "Compound 复利 {{currencyName}}",
+          "advanced": "高级",
+          "amountLabel": "要批准的额度",
+          "amountLabelTooltip": "该额度限制了智能合约的可用数额。"
+        },
+        "connectDevice": {
+          "title": "设备"
+        },
+        "confirmation": {
+          "title": "确认",
+          "success": {
+            "title": "操作已成功发送",
+            "text": "批准已经发送到网络确认。一旦确认，您将能够发放贷款。",
+            "done": "关闭",
+            "info": "交易可能需要一些时间才能在浏览器中显示和确认。"
+          },
+          "broadcastError": "您的交易可能已失败。请稍候片刻并在重试之前查看交易记录。"
+        }
+      }
+    },
+    "withdraw": {
+      "title": "提取资产",
+      "steps": {
+        "amount": {
+          "title": "数额",
+          "advanced": "高级",
+          "amountToWithdraw": "要提取的金额",
+          "withdrawAll": "提取最大额度",
+          "placeholder": "提取最大额度",
+          "maxWithdrawble": "最大可提取数额为"
+        },
+        "connectDevice": {
+          "title": "设备"
+        },
+        "confirmation": {
+          "title": "确认",
+          "success": {
+            "title": "提款已成功发送",
+            "text": "提取一经网络确认，您的资产就会处于可用状态。",
+            "done": "关闭",
+            "cta": "查看详情"
+          },
+          "broadcastError": "您的交易可能已失败。请稍候片刻并在重试之前查看交易记录。",
+          "tooltip": {
+            "amountWithdrawn": "提取的金额在 {{ tokenName }} 中显示。 {{ tokenName }} 是您在借出资产后赚取的 ERC20 代币。"
           }
         }
       }
     },
-    "info" : {
-      "terms" : {
-        "title" : "借出加密货币",
-        "subtitle" : "按照 Compound 复利协议借出资产",
-        "description" : "Compound 复利协议允许您在以太坊网络上贷出或借入资产。您可以直接通过您的 Ledger 账户贷出资产并赚取利息。",
-        "switchLabel" : "<1>我已阅读并同意</1> <0>使用条款</0><1>。</1>"
-      },
-      "steps" : {
-        "title" : "步骤 <0>{{step}} 之 {{total}}</0>",
-        "1" : {
-          "subtitle" : "批准账户以允许协议",
-          "subtitle2" : "处理未来贷款。",
-          "description" : "您需要授权 Compound 复利智能合约将一定数额的资产转移到该协议中。批准一个账户授予该协议处理未来贷款的权限。"
-        },
-        "2" : {
-          "subtitle" : "供应资产以赚取利息",
-          "description" : "一旦账户获得批准，您可以选择想要贷出的资产数额，并向该协议发出一个交易。交易一经确认，立即累计利息。"
-        },
-        "3" : {
-          "subtitle" : "随时提取资产",
-          "description" : "您可以直接通过您的 Ledger 账户，部分或全部的，随时提取您的资产以及所赚取的利息。"
-        }
-      }
-    },
-    "supply" : {
-      "title" : "存入资产",
-      "steps" : {
-        "amount" : {
-          "title" : "数额",
-          "amountToSupply" : "待存数额",
-          "maxSupply" : "最大可借出数额为"
-        },
-        "device" : {
-          "title" : "设备"
-        },
-        "confirmation" : {
-          "title" : "确认",
-          "success" : {
-            "title" : "存款已成功发送",
-            "text" : "存款一经网络确认，您就可以开始赚取利息。",
-            "done" : "关闭",
-            "cta" : "查看详情",
-            "info" : "交易可能需要一些时间才能在浏览器中显示和确认。"
+    "info": {
+      "terms": {
+        "title": "借出加密货币",
+        "subtitle": "按照 Compound 复利协议借出资产",
+        "description": "Compound 复利协议允许您在以太坊网络上贷出或借入资产。您可以直接通过您的 Ledger 账户贷出资产并赚取利息。",
+        "switchLabel": "<1>我已阅读并同意</1> <0>使用条款</0><1>。</1>"
+      },
+      "steps": {
+        "title": "步骤 <0>{{step}} 之 {{total}}</0>",
+        "1": {
+          "subtitle": "批准账户以允许协议",
+          "subtitle2": "处理未来贷款。",
+          "description": "您需要授权 Compound 复利智能合约将一定数额的资产转移到该协议中。批准一个账户授予该协议处理未来贷款的权限。"
+        },
+        "2": {
+          "subtitle": "供应资产以赚取利息",
+          "description": "一旦账户获得批准，您可以选择想要贷出的资产数额，并向该协议发出一个交易。交易一经确认，立即累计利息。"
+        },
+        "3": {
+          "subtitle": "随时提取资产",
+          "description": "您可以直接通过您的 Ledger 账户，部分或全部的，随时提取您的资产以及所赚取的利息。"
+        }
+      }
+    },
+    "supply": {
+      "title": "存入资产",
+      "steps": {
+        "amount": {
+          "title": "数额",
+          "amountToSupply": "待存数额",
+          "maxSupply": "最大可借出数额为"
+        },
+        "device": {
+          "title": "设备"
+        },
+        "confirmation": {
+          "title": "确认",
+          "success": {
+            "title": "存款已成功发送",
+            "text": "存款一经网络确认，您就可以开始赚取利息。",
+            "done": "关闭",
+            "cta": "查看详情",
+            "info": "交易可能需要一些时间才能在浏览器中显示和确认。"
           }
         }
       }
     },
-    "noEthAccount" : {
-      "title" : "请先创建 ETH 账户",
-      "description" : "<0>{{ asset }}({{ ticker }})</0> 是以太坊 ERC-20 代币。要借出 {{ ticker }}，安装 Ethereum 以太坊应用程序并创建一个以太坊账号",
-      "cta" : "添加账户"
-    },
-    "emptyAccountDeposit" : {
-      "title" : "您没有 {{ asset }} 账户。",
-      "description" : "为了能存入资金并贷出加密资产，您需要一个 {{ asset }} 账户。请通过您的以太坊地址接收资金。",
-      "ctaBuy" : "买入 {{ asset }}",
-      "ctaReceive" : "接收 {{ asset }}"
-    }
-  },
-  "accounts" : {
-    "title" : "Account（账户）",
-    "noResultFound" : "未找到账户。",
-    "order" : {
-      "name|asc" : "名称 A-Z",
-      "name|desc" : "名称 Z-A",
-      "balance|asc" : "最低余额",
-      "balance|desc" : "最高余额"
-    },
-    "range" : {
-      "day" : "天",
-      "week" : "周",
-      "month" : "月",
-      "year" : "年",
-      "all" : "全部"
-    },
-    "optionsMenu" : {
-      "title" : "选项",
-      "exportOperations" : "导出操作历史记录。",
-      "exportToMobile" : "导出至移动版"
-    },
-    "contextMenu" : {
-      "star" : "星标",
-      "receive" : "接收",
-      "send" : "发送",
-      "swap" : "互换",
-      "buy" : "买入",
-      "sell" : "卖出",
-      "edit" : "编辑账户",
-      "hideToken" : "隐藏代币"
-    }
-  },
-  "help" : {
-    "title" : "帮助和支持",
-    "gettingStarted" : {
-      "title" : "快速入门",
-      "desc" : "从这里开始"
-    },
-    "status" : {
-      "title" : "Ledger 状态",
-      "desc" : "检查我们的系统状态"
-    },
-    "helpCenter" : {
-      "title" : "Ledger 客服",
-      "desc" : "获得帮助"
-    },
-    "ledgerAcademy" : {
-      "title" : "Ledger 学院",
-      "desc" : "学习加密货币"
-    },
-    "facebook" : {
-      "title" : "Facebook（脸书）",
-      "desc" : "为我们的页面点赞"
-    },
-    "twitter" : {
-      "title" : "Twitter（推特）",
-      "desc" : "关注我们"
-    },
-    "github" : {
-      "title" : "GitHub",
-      "desc" : "查看我们的代码"
-    }
-  },
-  "blacklistToken" : {
-    "title" : "隐藏代币",
-    "desc" : "此操作将隐藏全部 <1><0>{{tokenName}}</0></1> 账户，您可以使用 <3>设置</3> 再次显示这些账户。",
-    "hideCTA" : "隐藏代币"
-  },
-  "hideNftCollection" : {
-    "title" : "隐藏 NFT 藏品",
-    "desc" : "此操作将隐藏 <1><0>{{collectionName}}</0></1> 中的全部藏品，您可以使用 <3>设置</3> 再次显示这些藏品。",
-    "hideCTA" : "隐藏 NFT 藏品"
-  },
-  "banners" : {
-    "cleanCache" : {
-      "title" : "修改实验性设置需要清除缓存",
-      "cta" : "清除缓存"
-    },
-    "migrate" : "Ledger Live 账户可更新",
-    "genericTerminatedCrypto" : "不再支持 {{coinName}}",
-    "valentine" : {
-      "title" : "情人节",
-      "description" : "作为我们爱情的证明，Ledger 正在减少 Ledger Live 上买入和卖出的手续费"
-    },
-    "ledgerAcademy" : {
-      "title" : "Ledger 学院",
-      "description" : "一切您所需要知道的关于区块链、安全性、加密货币和您的 Ledger 设备的内容",
-      "cta" : "开始学习"
-    },
-    "stakeCosmos" : {
-      "title" : "使用 COSMOS 质押",
-      "description" : "通过账户页面委托您的 ATOM 币，并在今天赚取奖励",
-      "cta" : "立即质押 Cosmos"
-    },
-    "buyCrypto" : {
-      "title" : "购买加密货币",
-      "description" : "通过我们的合作伙伴购买加密资产并在您的 Ledger 账户直接接收这些资产",
-      "cta" : "立即买入"
-    },
-    "familyPack" : {
-      "title" : "家庭装",
-      "description" : "让您的家人和朋友以优惠的价格购买 3 个 Nano S 来进入加密货币领域",
-      "cta" : "购买家庭装"
-    },
-    "polkaStake" : {
-      "title" : "POLKADOT 波卡质押",
-      "description" : "您现在可以在 Ledger Live 上直接对您的 DOT 进行权益质押、安保和管理"
-    },
-    "sell" : {
-      "title" : "卖出加密货币",
-      "description" : "借助我们的合作伙伴，直接在 Ledger Live 上卖出比特币"
-    },
-    "stakeAlgorand" : {
-      "title" : "用 ALGORAND 进行权益质押",
-      "description" : "用您的 ALGO 多赚点。只需往您的账户中添加资金，当天即可赚取权益质押奖励。"
-    },
-    "swap" : {
-      "title" : "互换加密货币",
-      "description" : "通过 Ledger Live 及我们的合作伙伴，在加密货币之间进行交易。"
-    },
-    "lending" : {
-      "title" : "借出加密货币",
-      "description" : "向 Compound 复合协议借出 stablecoins 稳定币，当天即可赚取利息"
-    },
-    "blackfriday" : {
-      "title" : "黑色星期五 ",
-      "description" : "使用促销代码 BLACKFRIDAY20 可享受 40% 的 Ledger 硬件钱包优惠"
-    }
-  },
-  "signmessage" : {
-    "title" : "签署消息",
-    "steps" : {
-      "summary" : {
-        "title" : "概要"
-      },
-      "sign" : {
-        "title" : "设备"
-      }
-    }
-  },
-  "walletconnect" : {
-    "titleAccount" : "Wallet Connect（钱包连接）",
-    "disconnect" : "断开连接",
-    "disconnected" : "已断开连接",
-    "connected" : "已连接",
-    "connecting" : "正在连接...",
-    "invalidAccount" : "无效的账户 ID",
-    "steps" : {
-      "paste" : {
-        "title" : "粘贴链接",
-        "label" : "Wallet Connect（钱包连接）地址",
-        "placeholder" : "粘贴 Wallet Connect（钱包连接）链接"
-      },
-      "confirm" : {
-        "title" : "连接",
-        "details" : "想要通过您的钱包连接到以下账户：",
-        "deeplinkDetails" : "想要连接到 Ledger Live。选择您的账户：",
-        "noAccount" : "您没有任何兼容的账户。请添加一个兼容账户以使用 Wallet Connect 钱包连接。",
-        "alreadyConnected" : "您正试图连接到一个 dApp 去中心化应用，然而您已经连接了另一个。在用新的 dApp 重新连接 Live 之前，请断开已连接的 dApp。"
-      }
-    },
-    "connectedscreen" : {
-      "info" : "您现在可以在您的网络浏览器上访问 {{name}} dApp 去中心化应用。",
-      "warning" : "通过 dApp（去中心化应用）分享接收地址并不安全。在分享地址以接收资金时，要一直使用 Ledger Live。",
-      "disconnected" : "在 dApp、WalletConnect 和 Ledger Live 之间出现了连接问题。请稍候片刻或重新发起连接"
-    }
-  },
-  "dashboard" : {
-    "title" : "Portfolio（投资组合）",
-    "emptyAccountTile" : {
-      "desc" : "添加账户以管理其他加密货币资产",
-      "createAccount" : "添加账户"
-    },
-    "recentActivity" : "近期操作",
-    "totalBalance" : "总余额",
-    "transactionsPendingConfirmation" : "有些交易尚未确认。这些交易将反映在您的余额中，并在确认后可用。"
-  },
-  "currentAddress" : {
-    "title" : "当前地址",
-    "for" : "<1><0>{{name}}</0></1> 的地址。",
-    "messageIfUnverified" : "请验证该共享地址与您设备上的地址完全匹配",
-    "messageIfSkipped" : "未在您的 Ledger 设备上确认您的 {{name}} 地址。请验证以确保安全性。",
-    "showQrCode" : "显示二维码",
-    "taprootWarning" : "确保发送方支持 taproot"
-  },
-  "emptyState" : {
-    "dashboard" : {
-      "title" : "在您的设备上安装应用程序",
-      "desc" : "前往管理器在您的设备上安装应用。一旦您设备上有应用程序，您就可以添加账户。",
-      "buttons" : {
-        "installApp" : "前往 Manager（管理器）",
-        "help" : "帮助"
-      }
-    },
-    "accounts" : {
-      "title" : "添加账户以开始",
-      "desc" : "添加账户来开始管理您的加密资产。您必须在您的设备上安装您的加密资产的应用程序。",
-      "buttons" : {
-        "addAccount" : "添加账户",
-        "installApp" : "前往 Manager（管理器）安装应用程序",
-        "help" : "帮助"
-      }
-    }
-  },
-  "genuinecheck" : {
-    "deviceInBootloader" : "设备处于 Bootloader 启动装载模式。点击 <1>Continue</1>（继续）进行更新。"
-  },
-  "learn" : {
-    "title" : "学习",
-    "noConnection" : "无连接",
-    "noConnectionDesc" : "您似乎无法访问互联网。请检查您的连接并重试。",
-    "sectionShows" : "显示",
-    "sectionVideo" : "视频",
-    "sectionPodcast" : "播客",
-    "sectionArticles" : "文章"
-  },
-  "market" : {
-    "title" : "Market（市场）",
-    "currency" : "货币",
-    "rangeLabel" : "时间",
-    "goBack" : "返回",
-    "filters" : {
-      "title" : "筛选",
-      "show" : "显示",
-      "all" : "全部",
-      "isLedgerCompatible" : "与 Ledger Live 兼容",
-      "isFavorite" : "星标资产",
-      "applyFilters" : "使用筛选",
-      "clearAll" : "清除所有"
-    },
-    "marketList" : {
-      "crypto" : "加密货币",
-      "price" : "价格",
-      "change" : "更改",
-      "marketCap" : "市值",
-      "last7d" : "最近 7 天"
-    },
-    "detailsPage" : {
-      "priceStatistics" : "价格统计",
-      "tradingVolume" : "交易量",
-      "24hLowHight" : "24小时低点 / 24小时高点",
-      "7dLowHigh" : "7天低点 / 7天高点",
-      "allTimeHigh" : "有史以来最高",
-      "allTimeLow" : "有史以来最低",
-      "marketCapRank" : "市值排名",
-      "marketCapDominance" : "市值主导",
-      "supply" : "供应",
-      "circulatingSupply" : "流通供应量",
-      "totalSupply" : "总供应量",
-      "maxSupply" : "最大供应量",
-      "assetNotSupportedOnLedgerLive" : "Ledger Live 尚不支持此资产。",
-      "supportedCoinsAndTokens" : "支持的币种与代币"
-    },
-    "range" : {
-      "1H_label" : "1 小时",
-      "1D_label" : "1 天",
-      "1W_label" : "1 周",
-      "1M_label" : "1 月",
-      "1Y_label" : "1 年",
-      "1h" : "1 小时",
-      "24h" : "24 小时",
-      "7d" : "7 天",
-      "30d" : "30 天",
-      "1y" : "1 年",
-      "1H_selectorLabel" : "最近 1 小时",
-      "1D_selectorLabel" : "最近 24 小时",
-      "1W_selectorLabel" : "上周",
-      "1M_selectorLabel" : "上个月",
-      "1Y_selectorLabel" : "去年"
-    },
-    "warnings" : {
-      "connectionError" : "连接错误",
-      "ledgerUnableToRetrieveData" : "Ledger Live 无法检索数据。",
-      "checkInternetAndReload" : "请检查您的互联网连接并重新加载该页面。",
-      "reload" : "重新加载",
-      "noCryptosFound" : "未找到币",
-      "noSearchResultsFor" : "对不起，我们没有找到任何币， <0>{{search}}</0> 。请用另一个关键词重新进行搜索。",
-      "noSearchResults" : "对不起，我们没有找到任何搜索结果。",
-      "retrySearchKeyword" : "请用另一个关键词重新进行搜索。",
-      "retrySearchParams" : "请用其他参数重新进行搜索。",
-      "trackFavAssets" : "追踪您最喜爱的",
-      "clickOnStarIcon" : "点击资产旁边的星形图标将自动把它们添加到您的收藏夹。",
-      "browseAssets" : "浏览资产"
-    }
-  },
-  "NFT" : {
-    "viewer" : {
-      "actions" : {
-        "send" : "发送",
-        "open" : "在 {{viewer}} 中打开"
-      },
-      "attributes" : {
-        "properties" : "属性",
-        "description" : "描述",
-        "tokenAddress" : "代币地址",
-        "tokenId" : "代币 ID",
-        "quantity" : "数量",
-        "floorPrice" : "底价"
-      }
-    },
-    "collections" : {
-      "title" : "NFT（非同质化代币）藏品集",
-      "receiveCTA" : "接收 NFT",
-      "galleryCTA" : "查看馆藏",
-      "seeMore" : "查看更多藏品",
-      "seeAll" : "查看所有藏品",
-      "seeLess" : "显示更少",
-      "placeholder" : "要添加 NFT，只需将其发送到您的 {{currency}} 地址。"
-    },
-    "gallery" : {
-      "title" : "所有 NFT",
-      "collection" : {
-        "header" : {
-          "sendCTA" : "发送",
-          "contract" : "合约：{{contract}}"
-        },
-        "operationList" : {
-          "header" : "近期操作",
-          "OUT" : "已发送",
-          "IN" : "已接收"
-        }
-      },
-      "tokensList" : {
-        "item" : {
-          "tokenId" : "ID: {{tokenId}}"
-        }
-      }
-    }
-  },
-  "tokensList" : {
-    "title" : "代币",
-    "cta" : "添加代币",
-    "placeholder" : "要添加代币，只需将其发送到您的 {{currencyName}} 地址。",
-    "link" : "了解更多",
-    "seeTokens" : "显示代币 ({{tokenCount}})",
-    "hideTokens" : "隐藏代币 ({{tokenCount}})",
-    "countTooltip" : "1 枚代币",
-    "countTooltip_plural" : "{{count}} 枚代币",
-    "algorand" : {
-      "title" : "ASA (资产)",
-      "cta" : "添加 ASA",
-      "placeholder" : "您可以向您的 {{currencyName}} 账户添加资产。",
-      "link" : "资产 (ASA) 如何运作？",
-      "seeTokens" : "显示 ASA ({{tokenCount}})",
-      "hideTokens" : "隐藏 ASA ({{tokenCount}})"
-    },
-    "stellar" : {
-      "title" : "多种资产",
-      "cta" : "添加资产",
-      "placeholder" : "您可以向您的 {{currencyName}} 账户添加资产。",
-      "link" : "详细了解 Stellar（恒星）资产",
-      "seeTokens" : "显示资产 ({{tokenCount}})",
-      "hideTokens" : "隐藏资产 ({{tokenCount}})"
-    }
-  },
-  "subAccounts" : {
-    "title" : "子账户",
-    "seeSubAccounts" : "显示子账户 ({{tokenCount}})",
-    "hideSubAccounts" : "隐藏子账户 ({{tokenCount}})",
-    "countTooltip" : "1 个子账户",
-    "countTooltip_plural" : "{{count}} 个子账户"
-  },
-  "migrateAccounts" : {
-    "overview" : {
-      "title" : "Ledger Live 账户更新",
-      "successTitle" : "账户已成功更新",
-      "successDescPlu" : "您的 {{assets}} 账户现在已更新并已准备好可供使用",
-      "successDesc" : "您的 {{assets}} 账户现在已更新并已准备好可供使用",
-      "mobileTitle" : "导出账户至移动版",
-      "mobileDesc" : "点击下面的按钮将您已更新的账户导出至 Ledger Live 手机应用程序。",
-      "mobileCTA" : "导出至移动版",
-      "description" : "为运行 Ledger Live 中的新功能，需要更新您的账户。",
-      "currency" : "1 个 {{currency}} 账户需要更新：",
-      "currency_plural" : "{{count}} 个 {{currency}} 账户需要更新：",
-      "footer" : "您需要您的 Ledger 设备来完成更新",
-      "pendingDevices" : "1 个账户无法更新。请连接与以下的账户相关联的设备",
-      "pendingDevices_plural" : "{{totalMigratableAccounts}} 个账户无法更新。请连接与以下账户相关联的设备",
-      "doItLaterBtn" : "以后再做"
-    },
-    "progress" : {
-      "finished" : {
-        "title" : "{{currencyName}} 更新完成",
-        "description" : ""
-      },
-      "scanning" : {
-        "title" : "{{currencyName}} 正在更新......",
-        "description" : "请等待您的账户完成更新"
-      },
-      "finished-empty" : {
-        "title" : "{{currencyName}} 更新未完成",
-        "description" : "没有要更新的 {{currencyName}} 账户"
-      }
-    },
-    "cta" : {
-      "startUpdate" : "开始更新",
-      "nextCurrency" : "继续 {{currency}} 更新"
-    }
-  },
-  "addAccounts" : {
-    "title" : "添加账户",
-    "breadcrumb" : {
-      "informations" : "加密资产",
-      "connectDevice" : "设备",
-      "import" : "Account（账户）",
-      "finish" : "确认"
-    },
-    "fullNodeReadyInfo" : "将使用您的比特币完整节点来添加账户。",
-    "fullNodeConfigure" : "配置节点",
-    "tokensTip" : "{{token}} ({{ticker}}) 是一个 {{tokenType}} 代币。您可以直接在 {{currency}} 账户上接收代币。",
-    "accountToImportSubtitle_plural" : "添加现有账户",
-    "selectAll" : "全选 ({{count}})",
-    "unselectAll" : "取消全选 ({{count}})",
-    "noAccountToImport" : "没有要添加的现有 {{currencyName}} 账户",
-    "success" : "已成功添加账户",
-    "success_plural" : "已成功添加账户",
-    "successDescription" : "添加其他账户或返回至资产组合",
-    "successDescription_plural" : "添加其他账户或返回至资产组合",
-    "createNewAccount" : {
-      "noOperationOnLastAccount" : "在您在 <1><0>{{accountName}}</0></1> 账户上收到资产前，无法添加新账户",
-      "noAccountToCreate" : "未找到待创建的 <1><0>{{currencyName}}</0></1> 账户",
-      "showAllAddressTypes" : "显示所有地址类型",
-      "showAllAddressTypesTooltip" : "只有当您需要在其他地址格式上接收 {{family}} 时，才更改地址类型。"
-    },
-    "supportLinks" : {
-      "segwit_or_native_segwit" : "Segwit 或 Native Segwit 地址格式？"
-    },
-    "cta" : {
-      "addMore" : "添加更多",
-      "add" : "添加账户",
-      "add_plural" : "添加账户",
-      "addAccountName" : "添加 {{currencyName}} 账户",
-      "receive" : "接收"
-    },
-    "sections" : {
-      "importable" : {
-        "title" : "添加现有账户"
-      },
-      "creatable" : {
-        "title" : "添加新账户"
-      },
-      "imported" : {
-        "title" : "账户已位于 ({{count}}) 资产组合中"
-      },
-      "migrate" : {
-        "title" : "待更新账户"
-      }
-    }
-  },
-  "operationDetails" : {
-    "whatIsThis" : "这是什么操作？",
-    "title" : "操作详情",
-    "type" : "类型",
-    "amount" : "数额",
-    "account" : "账户",
-    "date" : "日期",
-    "currentValue" : "当前值",
-    "status" : "状态",
-    "confirmed" : "已确认",
-    "failed" : "已失败",
-    "notConfirmed" : "未确认",
-    "fees" : "费用",
-    "noFees" : "无费用",
-    "from" : "从",
-    "to" : "到",
-    "identifier" : "交易 ID",
-    "viewOperation" : "在浏览器中查看",
-    "showMore" : "显示更多 {{recipients}}",
-    "showLess" : "显示更少",
-    "tokenOperations" : "代币操作",
-    "subAccountOperations" : "子账户操作",
-    "tokenTooltip" : "此操作与下列代币操作相关",
-    "subAccountTooltip" : "此操作与下列子账户操作相关",
-    "internalOperations" : "内部操作",
-    "internalOpTooltip" : "此操作存在内部操作",
-    "details" : "{{ currency }} 详情",
-    "multipleAddresses" : "为什么有多个地址？",
-    "nft" : {
-      "name" : "代币名称",
-      "contract" : "代币合约",
-      "id" : "代币（NFT）ID",
-      "quantity" : "数量"
-    },
-    "extra" : {
-      "frozenAmount" : "已冻结数额",
-      "unfreezeAmount" : "解冻数额",
-      "votes" : "票数 ({{number}})",
-      "votesAddress" : "<0>{{votes}}</0> 到 <2>{{name}}</2>",
-      "validators" : "验证者",
-      "redelegated" : "已重新委托",
-      "redelegatedFrom" : "已重新委托自",
-      "redelegatedTo" : "已重新委托至",
-      "redelegatedAmount" : "已重新委托数额",
-      "undelegated" : "已解除委托",
-      "undelegatedFrom" : "已解除对后者的委托",
-      "undelegatedAmount" : "已解除委托的数额",
-      "rewardFrom" : "奖励来自",
-      "memo" : "Memo",
-      "assetId" : "资产 ID",
-      "rewards" : "已赚取的奖励",
-      "autoClaimedRewards" : "自动领取的奖励",
-      "bondedAmount" : "已绑定数额",
-      "unbondedAmount" : "已解绑数额",
-      "withdrawUnbondedAmount" : "已提取数额",
-      "palletMethod" : "方法",
-      "transferAmount" : "转移数额",
-      "validatorsCount" : "验证者 ({{number}})"
-    }
-  },
-  "operationList" : {
-    "noMoreOperations" : "这是全部"
-  },
-  "DeviceAction" : {
-    "allowAppPermission" : "在您的设备上打开 {{wording}} 应用程序",
-    "allowAppPermissionSubtitleToken" : "管理您的 {{token}} 代币",
-    "allowManagerPermission" : "允许 {{wording}} 在您的设备上运行",
-    "loading" : "正在加载……",
-    "connectAndUnlockDevice" : "连接并解锁您的设备",
-    "unlockDevice" : "解锁您的设备",
-    "unlockDeviceAfterFirmwareUpdate" : "等待固件更新并使用您的 PIN 识别密码解锁您的设备",
-    "quitApp" : "在您的设备上退出该应用程序",
-    "appNotInstalledTitle" : "缺少所需的应用程序",
-    "appNotInstalledTitle_plural" : "缺少所需的应用程序",
-    "appNotInstalled" : "需要 {{appName}} 应用程序来完成此操作。请前往管理器并在您的设备上安装它",
-    "appNotInstalled_plural" : "需要 {{appName}} 应用程序来完成此操作。请前往管理器并在您的设备上安装它",
-    "openManager" : "打开 Manager（管理器）",
-    "openOnboarding" : "设置设备",
-    "outdated" : "应用程序版本过期",
-    "outdatedDesc" : "您设备上的 {{appName}} 应用程序有可用的重要更新。请前往管理器对其进行更新。",
-    "installApp" : "{{appName}} 应用程序安装",
-    "installAppDescription" : "请耐心等待，直至安装完成",
-    "listApps" : "正在检查应用程序依存关系",
-    "listAppsDescription" : "请等待，正在确认您是否安装了所有必需的应用程序",
-    "swap" : {
-      "notice" : "发送之前请在您的设备上验证互换详情。地址会被安全地交换因此您不必对其进行验证。",
-      "confirm" : "确认互换交易",
-      "amountSent" : "发送数额",
-      "amountReceived" : "待收数额",
-      "amountReceivedFloat" : "服务费之前收到的数额",
-      "fees" : "费用",
-      "provider" : "提供方",
-      "payoutNetworkFees" : "支出费用",
-      "payoutNetworkFeesTooltip" : "该数额不会在您的设备上显示",
-      "acceptTerms" : "By validating this transaction, I accept\n<0>{{provider}}'s terms of use</0>"
-    },
-    "swap2" : {
-      "amountSent" : "发送数额",
-      "amountReceived" : "待收数额",
-      "provider" : "提供方",
-      "fees" : "网络费用",
-      "sourceAccount" : "源账户",
-      "targetAccount" : "目标账户"
-    },
-    "sell" : {
-      "notice" : "发送之前请验证卖出详情。地址会被安全地交换因此您不必对其进行验证。",
-      "confirm" : "确认卖出交易"
-    },
-    "fund" : {
-      "notice" : "发送资金之前，请先在您的设备上核实资金详情。地址会安全交换，因此您无需进行核实。",
-      "confirm" : "确认资金交易"
-    }
-  },
-  "manager" : {
-    "tabs" : {
-      "appCatalog" : "应用程序目录",
-      "appCatalogSearch" : "在目录中搜索应用程序……",
-      "appsOnDevice" : "已安装的应用程序",
-      "appOnDeviceSearch" : "搜索已安装的应用程序……"
-    },
-    "disconnected" : {
-      "title" : "似乎您设备上有一个开启的应用",
-      "subtitle" : "重新打开 Manager（管理器）将退出您设备上的应用程序",
-      "ctaReopen" : "重新打开 Manager（管理器）",
-      "ctaPortfolio" : "返回 Portfolio（资产组合）"
-    },
-    "deviceStorage" : {
-      "freeSpace" : "<0>{{space}}</0> 免费",
-      "noFreeSpace" : "存储空间不足",
-      "installed" : "应用程序",
-      "capacity" : "容量",
-      "used" : "已用",
-      "firmwareAvailable" : "固件版本过期：",
-      "firmwareUpToDate" : "固件为最新版本：",
-      "genuine" : "设备是正版的",
-      "incomplete" : "部分应用程序没有被识别。请卸载并重新安装。"
-    },
-    "applist" : {
-      "placeholder" : "根据筛选结果，未找到任何匹配内容",
-      "placeholderNoAppsInstalled" : "设备未安装相关应用程序",
-      "placeholderGoToCatalog" : "前往应用目录安装应用",
-      "noResultsFound" : "搜索无结果",
-      "noResultsDesc" : "请检查拼写后重试。",
-      "filter" : {
-        "title" : "显示",
-        "all" : "全部",
-        "supported" : "Live 支持",
-        "installed" : "已安装",
-        "not_installed" : "未安装"
-      },
-      "sort" : {
-        "title" : "排序",
-        "name_asc" : "名称 A-Z",
-        "name_desc" : "名称 Z-A",
-        "marketcap_desc" : "市值"
-      },
-      "installSuccess" : {
-        "title" : "应用程序已成功安装，现在您可以添加您的 {{app}} 账户",
-        "title_plural" : "应用程序已成功安装，现在您可以添加您的账户",
-        "manageAccount" : "管理我的账户"
-      },
-      "updatable" : {
-        "title" : "可用更新",
-        "title_plural" : "可用更新",
-        "progressTitle" : "{{number}} 个应用程序更新",
-        "progressTitle_plural" : "{{number}} 个应用程序更新",
-        "progressWarning" : "更新期间，请勿退出 Manager（管理器）。",
-        "progress" : "正在更新全部……"
-      },
-      "item" : {
-        "version" : "版本 {{version}}",
-        "installing" : "正在安装……",
-        "uninstalling" : "正在卸载……",
-        "updating" : "正在更新……",
-        "scheduled" : "排队",
-        "update" : "可用更新",
-        "updateAll" : "全部更新",
-        "updateAllOutOfMemory" : "储存空间不足。请卸载一些应用程序",
-        "install" : "安装",
-        "installed" : "已安装",
-        "updated" : "已更新",
-        "uninstall" : "卸载",
-        "notEnoughSpace" : "储存空间不足",
-        "supported" : "Ledger Live 支持",
-        "not_supported" : "需要第三方钱包",
-        "addAccount" : "添加账户",
-        "addAccountTooltip" : "添加 {{appName}} 账户",
-        "addAccountWarn" : "请等待处理完成",
-        "learnMore" : "了解更多",
-        "learnMoreTooltip" : "了解关于 {{appName}} 的更多信息...",
-        "removeTooltip" : "卸载 {{appName}}",
-        "useAppForToken" : "需要管理 {{tokenType}} 代币？",
-        "tokenAppDisclaimer" : "如需管理 {{tokenName}} {{tokenType}} 代币，<1>请安装 {{appName}} 应用程序</1> 并验证您确实拥有 <1>{{tokenType}} 版本</1>，然后将其发送至 <3>您的 {{appName}} 账户</3>。",
-        "tokenAppDisclaimerInstalled" : "如需管理 <1>{{tokenName}} {{tokenType}} 代币</1>，请验证您确实拥有 <1>{{tokenType}} 版本</1>，然后将其发送至 <3>您的 {{appName}} 账户</3>。",
-        "goToAccounts" : "前往账户",
-        "intallParentApp" : "安装 {{appName}} 应用程序",
-        "plugin" : "前往应用程序",
-        "swap" : "互换",
-        "tool" : "了解更多",
-        "app" : "了解更多"
-      },
-      "uninstall" : {
-        "title" : "卸载全部",
-        "subtitle" : "卸载全部应用程序？",
-        "description" : "请勿担心，卸载应用程序并不会影响您的加密资产。您可以通过应用程序目录，重新安装应用程序。"
-      }
-    },
-    "apps" : {
-      "dependencyInstall" : {
-        "title" : "需要安装 {{dependency}} 应用程序",
-        "description" : "同样需要安装 {{dependency}} 应用程序，因为 {{app}} 应用程序需要用到该程序。",
-        "confirm" : "安装应用程序"
-      },
-      "dependencyUninstall" : {
-        "title" : " 卸载 {{app}} 及其相关应用程序？",
-        "showAll" : "显示待卸载的应用程序",
-        "description" : "您安装的某些应用程序与{{app}}应用程序有关。这些应用程序也将卸载。",
-        "confirm" : "卸载 {{app}} 以及其他应用程序"
-      }
-    },
-    "firmware" : {
-      "updateLater" : "取消",
-      "seedReady" : "我有自己的恢复短语",
-      "dontHaveSeed" : "没有您的恢复短语？ ",
-      "followTheGuide" : "请按照我们的更新指南的步骤操作",
-      "removeApps" : "更新前卸载所有应用程序",
-      "update" : "固件更新",
-      "updateBtn" : "更新固件",
-      "banner" : {
-        "warning" : "可将固件更新到 {{latestFirmware}} 版本",
-        "cta" : "前往管理器",
-        "old" : {
-          "warning" : "设备固件版本太旧而无法更新。请联系 Ledger 客服以获取替代版本。",
-          "cta" : "联系客服"
-        },
-        "cta2" : "更新固件"
-      },
-      "latest" : "固件版本 {{version}} 可用",
-      "contactSupport" : "联系客服",
-      "deprecated" : "设备固件版本太旧而无法更新。请联系 Ledger 客服以获取替代版本。",
-      "prepareSeed" : "预防起见，请确保将您的 24 词恢复短语写在所提供的恢复表中。",
-      "disclaimerTitle" : "您即将安装 <1>固件版本 {{version}}</1>。",
-      "downloadingUpdateDesc" : "请等待更新安装程序下载"
-    },
-    "modal" : {
-      "steps" : {
-        "downloadingUpdate" : "正在下载更新",
-        "updateMCU" : "固件更新",
-        "updating" : "固件更新",
-        "reset" : "准备设备",
-        "osu" : "正在安装 OSU ……",
-        "flash-mcu" : "MCU 更新中……",
-        "flash-bootloader" : "正在更新 Bootloader 启动装载程序……",
-        "firmware" : "正在更新固件……",
-        "flash" : "正在准备您的设备……"
-      },
-      "confirmIdentifier" : "验证标识符",
-      "confirmIdentifierText" : "请确认您设备上的标识符和下方的标识符一致。如果需要，请确认并输入您的 PIN 识别密码。",
-      "identifier" : "标识符",
-      "preparation" : "准备工作",
-      "newFirmware" : "新固件 {{version}}",
-      "confirmUpdate" : "请在您的设备上确认更新",
-      "mcuTitle" : "完成更新",
-      "mcuFirst" : "从您的设备上断开 USB 数据线连接",
-      "mcuSecond" : "按下左键，长按住的同时重新连接 USB 数据线直到屏幕出现 <1><0>{{repairProcessing}}</0></1>",
-      "mcuPin" : "请等待更新完成",
-      "mcuSecondNanoX" : "长按左键，直到 <1><0>{{bootloaderOption}}</0></1> 显示出来。同时按下两个按钮来确认并重新连接您的设备。",
-      "mcuBlueFirst" : "持续按住设备侧面按钮10秒来关闭设备。松开按钮。",
-      "mcuBlueSecond" : "持续按住设备侧面按钮至少5秒直至设备显示 Boot Options（启动选项）。轻击 Bootloader Mode（启动装载模式）。",
-      "successTitle" : "固件已更新",
-      "successTextApps" : "请在设备上重新安装应用程序",
-      "successTextNoApps" : "您现在可以在您的设备上安装应用程序",
-      "sucessCTAApps" : "重新安装应用程序",
-      "SuccessCTANoApps" : "安装应用程序",
-      "cancelReinstallCTA" : "安装更新",
-      "resetSteps" : {
-        "first" : "1. 重置您的设备",
-        "connect" : "通过 USB 数据线，连接 {{deviceName}} 到您的计算机。",
-        "turnOn" : "按设备上的按钮以启动设备。",
-        "falsePin" : "输入三次错误的 PIN 识别密码以重置设备。",
-        "turnOff" : "持续按住设备侧面按钮，直至 {{action}} 显示。",
-        "confirmTurnOff" : "点击 {{action}} 确认。",
-        "second" : "2. 在 {{mode}} 模式下启动",
-        "boot" : "持续按住设备侧面按钮，直至 {{option}} 显示",
-        "recoveryMode" : "轻击 {{mode}} 模式。等候片刻直至功能面板出现。",
-        "third" : "3. 卸载所有应用",
-        "openLive" : "在 Ledger Live 中打开 Manager（管理器）。",
-        "uninstall" : "点击 {{deviceName}} 上当前安装的所有应用程序的灰色回收站图标。这将为固件安装程序释放空间。",
-        "disclaimer" : "注：该操作不会对您的资金造成影响，用以访问您区块链中加密资产的私钥，依旧会安全保存在您的恢复表中。"
-      }
-    }
-  },
-  "claimReward" : {
-    "title" : "申领奖励",
-    "steps" : {
-      "rewards" : {
-        "title" : "奖励",
-        "description" : "恭喜！您通过为验证者投票赚取了 <1>{{amount}}</1>。",
-        "info" : "每 24 小时可申领一次奖励。"
-      },
-      "connectDevice" : {
-        "title" : "设备"
-      },
-      "confirmation" : {
-        "title" : "确认",
-        "success" : {
-          "title" : "已申领奖励",
-          "text" : "您的奖励已经添加进您的可用余额中。",
-          "cta" : "查看详情",
-          "done" : "完成"
-        },
-        "broadcastError" : "您的交易可能已失败。请稍候片刻并在重试之前查看交易记录。"
-      }
-    }
-  },
-  "freeze" : {
-    "title" : "冻结资产",
-    "steps" : {
-      "amount" : {
-        "title" : "数额",
-        "resourceInfo" : "带宽或能量？",
-        "bandwidthDescription" : "交易时使用带宽点模式，则无需支付 TRX 波场区块链的网络服务费用。选择这种模式，能够提高您的日均免费交易量。",
-        "energyDescription" : "如果要执行智能合约，则需要使用能量点模式。如果您没有运作任何的智能合约，则无需以能量点的模式获得奖励。",
-        "amountLabel" : "要冻结的数额",
-        "available" : "可用：{{amountAvailable}}",
-        "info" : "3 天内不能发送已冻结的资产。"
-      },
-      "connectDevice" : {
-        "title" : "设备"
-      },
-      "confirmation" : {
-        "tooltip" : {
-          "title" : "交易正待验证",
-          "desc" : "您必须等待一分钟才能够投票"
-        },
-        "title" : "确认",
-        "success" : {
-          "title" : "",
-          "textNRG" : "冻结一经网络确认，您就能够开始赚取能量点。您稍后便可为超级代表投票来同样赚取奖励。",
-          "text" : "冻结一经网络确认，您就可以开始赚取带宽点。您稍后便可为超级代表投票来同样赚取奖励。",
-          "votePending" : "{{time}} 内投票",
-          "vote" : "投票",
-          "later" : "以后再投"
-        },
-        "broadcastError" : "您的交易可能已失败。请稍候片刻并在重试之前查看交易记录。"
-      }
-    }
-  },
-  "unfreeze" : {
-    "title" : "解冻资产",
-    "steps" : {
-      "amount" : {
-        "title" : "解冻",
-        "info" : "解冻会减少您的 {{resource}} 并会取消您的投票。"
-      },
-      "connectDevice" : {
-        "title" : "设备"
-      },
-      "confirmation" : {
-        "title" : "确认",
-        "success" : {
-          "title" : "",
-          "text" : "您的资产已成功解冻。您的 {{resource}} 点数将会减少，且您的投票将被取消。",
-          "continue" : "继续"
-        },
-        "broadcastError" : "您的交易可能已失败。请稍候片刻并在重试之前查看交易记录。"
-      }
-    }
-  },
-  "vote" : {
-    "title" : "将票投出",
-    "titleExisting" : "管理选票",
-    "steps" : {
-      "castVotes" : {
-        "max" : "最大值",
-        "title" : "投票",
-        "search" : "按名称或地址搜索……",
-        "totalVotes" : "总票数：{{total}}",
-        "selected" : "选取数：{{total}}",
-        "maxSelected" : "最大选取数：{{total}}",
-        "allVotesAreUsed" : "全部资产都已分配",
-        "maxUsed" : "资产不足",
-        "validators" : "验证者 ({{total}})",
-        "votes" : "可用资产：{{total}}",
-        "noResults" : "未找到 \"<0>{{search}}</0>\" 验证者。"
-      },
-      "connectDevice" : {
-        "title" : "设备"
-      },
-      "confirmation" : {
-        "title" : "确认",
-        "success" : {
-          "title" : "您的选票已成功投出。",
-          "text" : "",
-          "cta" : "查看详情"
-        },
-        "broadcastError" : "您的交易可能已失败。请稍候片刻并在重试之前查看交易记录。"
-      }
-    }
-  },
-  "buy" : {
-    "title" : "买入",
-    "titleCrypto" : "买入 {{currency}}",
-    "buyCTA" : "买入 {{currencyTicker}}",
-    "withoutDevice" : "在不使用我的设备的情况下继续",
-    "connectWithoutDevice" : "为了保证最佳安全性，最好使用您的设备操作。",
-    "skipConnect" : "在不使用我的设备的情况下继续"
-  },
-  "sell" : {
-    "title" : "卖出",
-    "titleCrypto" : "卖出 {{currency}}"
-  },
-  "receive" : {
-    "title" : "接收",
-    "successTitle" : "地址已安全共享",
-    "steps" : {
-      "chooseAccount" : {
-        "title" : "账户",
-        "label" : "信贷账户",
-        "parentAccount" : "1. 选择 {{currencyName}} 账户",
-        "token" : "2. 选择代币",
-        "verifyTokenType" : "请验证 <0>{{token}}</0> 是 <0>{{tokenType}}</0> 代币。发送到 {{currency}} 账户的任何其他类型的加密资产都可能被丢失。",
-        "warningTokenType" : "请只发送 <0>{{ticker}}</0> 或 <0>{{tokenType}}</0> 代币到 {{currency}} 账户。发送其他加密资产可能会导致资金的永久损失"
-      },
-      "connectDevice" : {
-        "title" : "设备",
-        "withoutDevice" : "设备不在身边？"
-      },
-      "receiveFunds" : {
-        "title" : "接收"
-      },
-      "warning" : {
-        "tezos" : {
-          "text" : "已委托账户收到的数额会被添加到总的质押数额中。若要避免此情况则请选择另一个账户。"
-        }
-      }
-    }
-  },
-  "send" : {
-    "title" : "发送",
-    "titleNft" : "发送 NFT",
-    "totalSpent" : "总借额",
-    "steps" : {
-      "recipient" : {
-        "title" : "接收方",
-        "nftRecipient" : "待发送的 NFT"
-      },
-      "amount" : {
-        "title" : "数额",
-        "banner" : "最大可支出数额为",
-        "fees" : "费用",
-        "standard" : "标准",
-        "advanced" : "高级",
-        "nftQuantity" : "数量"
-      },
-      "summary" : {
-        "title" : "概要"
-      },
-      "device" : {
-        "title" : "设备"
-      },
-      "details" : {
-        "utxoLag" : "由于该账户持有大量硬币，本次交易可能需要花费较长时间来验证和签署。",
-        "subaccountsWarning" : "您需要向此账户充值 {{ currency }} 才能发送此账户的代币",
-        "from" : "从",
-        "to" : "到",
-        "selectAccountDebit" : "要借记的账户",
-        "recipientAddress" : "接收方地址",
-        "amount" : "数额",
-        "fees" : "网络费用",
-        "useMax" : "发送最大值",
-        "rippleTag" : "标签",
-        "rippleTagPlaceholder" : "可选",
-        "ethereumGasLimit" : "Gas 限值",
-        "ethereumGasPrice" : "Gas 价格",
-        "unitPerByte" : "{{unit}} 每字节",
-        "nft" : "NFT",
-        "nftQuantity" : "数量"
-      },
-      "verification" : {
-        "streaming" : {
-          "accurate" : "加载中…… ({{percentage}})",
-          "inaccurate" : "正在加载……"
-        }
-      },
-      "confirmation" : {
-        "title" : "确认",
-        "success" : {
-          "title" : "交易已发送",
-          "text" : "该交易一经区块链确认，就会更新您的账户余额。",
-          "cta" : "查看详情"
-        },
-        "pending" : {
-          "title" : "正在播送交易……"
-        },
-        "broadcastError" : "您的交易可能已失败。请稍候片刻并在重试之前查看交易记录。"
-      },
-      "warning" : {
-        "tezos" : {
-          "text" : "发送的数额会从您的委托账户中扣除。"
-        }
-      }
-    },
-    "footer" : {
-      "estimatedFees" : "网络费用"
-    }
-  },
-  "sign" : {
-    "title" : "签署交易"
-  },
-  "releaseNotes" : {
-    "title" : "版本说明",
-    "version" : "Ledger Live {{versionNb}}"
-  },
-  "systemLanguageAvailable" : {
-    "title" : "更改您应用的语言？",
-    "description" : {
-      "newSupport" : "好消息！经过我们团队的不懈努力，Ledger Live 现已支持{{language}}。",
-      "advice" : "您可以随时在设置中改回您的语言。"
-    },
-    "switchButton" : "切换至{{language}}",
-    "no" : "我不愿意"
-  },
-  "distribution" : {
-    "asset" : "资产",
-    "price" : "价格",
-    "distribution" : "配置",
-    "amount" : "数额",
-    "value" : "价值",
-    "showAll" : "显示全部",
-    "showLess" : "显示更少",
-    "header" : "资产配置 ({{count}})"
-  },
-<<<<<<< HEAD
-  "accountDistribution" : {
-    "account" : "账户",
-    "distribution" : "配置",
-    "amount" : "数额",
-    "value" : "价值",
-    "header" : "账户配置 ({{count}})"
-  },
-  "cardano" : {
-    "account" : {
-      "stakingRewardsBanner" : {
-        "cardTitle" : "总余额不包括权益质押奖励"
-=======
+    "noEthAccount": {
+      "title": "请先创建 ETH 账户",
+      "description": "<0>{{ asset }}({{ ticker }})</0> 是以太坊 ERC-20 代币。要借出 {{ ticker }}，安装 Ethereum 以太坊应用程序并创建一个以太坊账号",
+      "cta": "添加账户"
+    },
+    "emptyAccountDeposit": {
+      "title": "您没有 {{ asset }} 账户。",
+      "description": "为了能存入资金并贷出加密资产，您需要一个 {{ asset }} 账户。请通过您的以太坊地址接收资金。",
+      "ctaBuy": "买入 {{ asset }}",
+      "ctaReceive": "接收 {{ asset }}"
+    }
+  },
+  "accounts": {
+    "title": "Account（账户）",
+    "noResultFound": "未找到账户。",
+    "order": {
+      "name|asc": "名称 A-Z",
+      "name|desc": "名称 Z-A",
+      "balance|asc": "最低余额",
+      "balance|desc": "最高余额"
+    },
+    "range": {
+      "day": "天",
+      "week": "周",
+      "month": "月",
+      "year": "年",
+      "all": "全部"
+    },
+    "optionsMenu": {
+      "title": "选项",
+      "exportOperations": "导出操作历史记录。",
+      "exportToMobile": "导出至移动版"
+    },
+    "contextMenu": {
+      "star": "星标",
+      "receive": "接收",
+      "send": "发送",
+      "swap": "互换",
+      "buy": "买入",
+      "sell": "卖出",
+      "edit": "编辑账户",
+      "hideToken": "隐藏代币"
+    }
+  },
+  "help": {
+    "title": "帮助和支持",
+    "gettingStarted": {
+      "title": "快速入门",
+      "desc": "从这里开始"
+    },
+    "status": {
+      "title": "Ledger 状态",
+      "desc": "检查我们的系统状态"
+    },
+    "helpCenter": {
+      "title": "Ledger 客服",
+      "desc": "获得帮助"
+    },
+    "ledgerAcademy": {
+      "title": "Ledger 学院",
+      "desc": "学习加密货币"
+    },
+    "facebook": {
+      "title": "Facebook（脸书）",
+      "desc": "为我们的页面点赞"
+    },
+    "twitter": {
+      "title": "Twitter（推特）",
+      "desc": "关注我们"
+    },
+    "github": {
+      "title": "GitHub",
+      "desc": "查看我们的代码"
+    }
+  },
+  "blacklistToken": {
+    "title": "隐藏代币",
+    "desc": "此操作将隐藏全部 <1><0>{{tokenName}}</0></1> 账户，您可以使用 <3>设置</3> 再次显示这些账户。",
+    "hideCTA": "隐藏代币"
+  },
+  "hideNftCollection": {
+    "title": "隐藏 NFT 藏品",
+    "desc": "此操作将隐藏 <1><0>{{collectionName}}</0></1> 中的全部藏品，您可以使用 <3>设置</3> 再次显示这些藏品。",
+    "hideCTA": "隐藏 NFT 藏品"
+  },
+  "banners": {
+    "cleanCache": {
+      "title": "修改实验性设置需要清除缓存",
+      "cta": "清除缓存"
+    },
+    "migrate": "Ledger Live 账户可更新",
+    "genericTerminatedCrypto": "不再支持 {{coinName}}",
+    "valentine": {
+      "title": "情人节",
+      "description": "作为我们爱情的证明，Ledger 正在减少 Ledger Live 上买入和卖出的手续费"
+    },
+    "ledgerAcademy": {
+      "title": "Ledger 学院",
+      "description": "一切您所需要知道的关于区块链、安全性、加密货币和您的 Ledger 设备的内容",
+      "cta": "开始学习"
+    },
+    "stakeCosmos": {
+      "title": "使用 COSMOS 质押",
+      "description": "通过账户页面委托您的 ATOM 币，并在今天赚取奖励",
+      "cta": "立即质押 Cosmos"
+    },
+    "buyCrypto": {
+      "title": "购买加密货币",
+      "description": "通过我们的合作伙伴购买加密资产并在您的 Ledger 账户直接接收这些资产",
+      "cta": "立即买入"
+    },
+    "familyPack": {
+      "title": "家庭装",
+      "description": "让您的家人和朋友以优惠的价格购买 3 个 Nano S 来进入加密货币领域",
+      "cta": "购买家庭装"
+    },
+    "polkaStake": {
+      "title": "POLKADOT 波卡质押",
+      "description": "您现在可以在 Ledger Live 上直接对您的 DOT 进行权益质押、安保和管理"
+    },
+    "sell": {
+      "title": "卖出加密货币",
+      "description": "借助我们的合作伙伴，直接在 Ledger Live 上卖出比特币"
+    },
+    "stakeAlgorand": {
+      "title": "用 ALGORAND 进行权益质押",
+      "description": "用您的 ALGO 多赚点。只需往您的账户中添加资金，当天即可赚取权益质押奖励。"
+    },
+    "swap": {
+      "title": "互换加密货币",
+      "description": "通过 Ledger Live 及我们的合作伙伴，在加密货币之间进行交易。"
+    },
+    "lending": {
+      "title": "借出加密货币",
+      "description": "向 Compound 复合协议借出 stablecoins 稳定币，当天即可赚取利息"
+    },
+    "blackfriday": {
+      "title": "黑色星期五 ",
+      "description": "使用促销代码 BLACKFRIDAY20 可享受 40% 的 Ledger 硬件钱包优惠"
+    }
+  },
+  "signmessage": {
+    "title": "签署消息",
+    "steps": {
+      "summary": {
+        "title": "概要"
+      },
+      "sign": {
+        "title": "设备"
+      }
+    }
+  },
+  "walletconnect": {
+    "titleAccount": "Wallet Connect（钱包连接）",
+    "disconnect": "断开连接",
+    "disconnected": "已断开连接",
+    "connected": "已连接",
+    "connecting": "正在连接...",
+    "invalidAccount": "无效的账户 ID",
+    "steps": {
+      "paste": {
+        "title": "粘贴链接",
+        "label": "Wallet Connect（钱包连接）地址",
+        "placeholder": "粘贴 Wallet Connect（钱包连接）链接"
+      },
+      "confirm": {
+        "title": "连接",
+        "details": "想要通过您的钱包连接到以下账户：",
+        "deeplinkDetails": "想要连接到 Ledger Live。选择您的账户：",
+        "noAccount": "您没有任何兼容的账户。请添加一个兼容账户以使用 Wallet Connect 钱包连接。",
+        "alreadyConnected": "您正试图连接到一个 dApp 去中心化应用，然而您已经连接了另一个。在用新的 dApp 重新连接 Live 之前，请断开已连接的 dApp。"
+      }
+    },
+    "connectedscreen": {
+      "info": "您现在可以在您的网络浏览器上访问 {{name}} dApp 去中心化应用。",
+      "warning": "通过 dApp（去中心化应用）分享接收地址并不安全。在分享地址以接收资金时，要一直使用 Ledger Live。",
+      "disconnected": "在 dApp、WalletConnect 和 Ledger Live 之间出现了连接问题。请稍候片刻或重新发起连接"
+    }
+  },
+  "dashboard": {
+    "title": "Portfolio（投资组合）",
+    "emptyAccountTile": {
+      "desc": "添加账户以管理其他加密货币资产",
+      "createAccount": "添加账户"
+    },
+    "recentActivity": "近期操作",
+    "totalBalance": "总余额",
+    "transactionsPendingConfirmation": "有些交易尚未确认。这些交易将反映在您的余额中，并在确认后可用。"
+  },
+  "currentAddress": {
+    "title": "当前地址",
+    "for": "<1><0>{{name}}</0></1> 的地址。",
+    "messageIfUnverified": "请验证该共享地址与您设备上的地址完全匹配",
+    "messageIfSkipped": "未在您的 Ledger 设备上确认您的 {{name}} 地址。请验证以确保安全性。",
+    "showQrCode": "显示二维码",
+    "taprootWarning": "确保发送方支持 taproot"
+  },
+  "emptyState": {
+    "dashboard": {
+      "title": "在您的设备上安装应用程序",
+      "desc": "前往管理器在您的设备上安装应用。一旦您设备上有应用程序，您就可以添加账户。",
+      "buttons": {
+        "installApp": "前往 Manager（管理器）",
+        "help": "帮助"
+      }
+    },
+    "accounts": {
+      "title": "添加账户以开始",
+      "desc": "添加账户来开始管理您的加密资产。您必须在您的设备上安装您的加密资产的应用程序。",
+      "buttons": {
+        "addAccount": "添加账户",
+        "installApp": "前往 Manager（管理器）安装应用程序",
+        "help": "帮助"
+      }
+    }
+  },
+  "genuinecheck": {
+    "deviceInBootloader": "设备处于 Bootloader 启动装载模式。点击 <1>Continue</1>（继续）进行更新。"
+  },
+  "learn": {
+    "title": "学习",
+    "noConnection": "无连接",
+    "noConnectionDesc": "您似乎无法访问互联网。请检查您的连接并重试。",
+    "sectionShows": "显示",
+    "sectionVideo": "视频",
+    "sectionPodcast": "播客",
+    "sectionArticles": "文章"
+  },
+  "market": {
+    "title": "Market（市场）",
+    "currency": "货币",
+    "rangeLabel": "时间",
+    "goBack": "返回",
+    "filters": {
+      "title": "筛选",
+      "show": "显示",
+      "all": "全部",
+      "isLedgerCompatible": "与 Ledger Live 兼容",
+      "isFavorite": "星标资产",
+      "applyFilters": "使用筛选",
+      "clearAll": "清除所有"
+    },
+    "marketList": {
+      "crypto": "加密货币",
+      "price": "价格",
+      "change": "更改",
+      "marketCap": "市值",
+      "last7d": "最近 7 天"
+    },
+    "detailsPage": {
+      "priceStatistics": "价格统计",
+      "tradingVolume": "交易量",
+      "24hLowHight": "24小时低点 / 24小时高点",
+      "7dLowHigh": "7天低点 / 7天高点",
+      "allTimeHigh": "有史以来最高",
+      "allTimeLow": "有史以来最低",
+      "marketCapRank": "市值排名",
+      "marketCapDominance": "市值主导",
+      "supply": "供应",
+      "circulatingSupply": "流通供应量",
+      "totalSupply": "总供应量",
+      "maxSupply": "最大供应量",
+      "assetNotSupportedOnLedgerLive": "Ledger Live 尚不支持此资产。",
+      "supportedCoinsAndTokens": "支持的币种与代币"
+    },
+    "range": {
+      "1H_label": "1 小时",
+      "1D_label": "1 天",
+      "1W_label": "1 周",
+      "1M_label": "1 月",
+      "1Y_label": "1 年",
+      "1h": "1 小时",
+      "24h": "24 小时",
+      "7d": "7 天",
+      "30d": "30 天",
+      "1y": "1 年",
+      "1H_selectorLabel": "最近 1 小时",
+      "1D_selectorLabel": "最近 24 小时",
+      "1W_selectorLabel": "上周",
+      "1M_selectorLabel": "上个月",
+      "1Y_selectorLabel": "去年"
+    },
+    "warnings": {
+      "connectionError": "连接错误",
+      "ledgerUnableToRetrieveData": "Ledger Live 无法检索数据。",
+      "checkInternetAndReload": "请检查您的互联网连接并重新加载该页面。",
+      "reload": "重新加载",
+      "noCryptosFound": "未找到币",
+      "noSearchResultsFor": "对不起，我们没有找到任何币， <0>{{search}}</0> 。请用另一个关键词重新进行搜索。",
+      "noSearchResults": "对不起，我们没有找到任何搜索结果。",
+      "retrySearchKeyword": "请用另一个关键词重新进行搜索。",
+      "retrySearchParams": "请用其他参数重新进行搜索。",
+      "trackFavAssets": "追踪您最喜爱的",
+      "clickOnStarIcon": "点击资产旁边的星形图标将自动把它们添加到您的收藏夹。",
+      "browseAssets": "浏览资产"
+    }
+  },
+  "NFT": {
+    "viewer": {
+      "actions": {
+        "send": "发送",
+        "open": "在 {{viewer}} 中打开"
+      },
+      "attributes": {
+        "properties": "属性",
+        "description": "描述",
+        "tokenAddress": "代币地址",
+        "tokenId": "代币 ID",
+        "quantity": "数量",
+        "floorPrice": "底价"
+      }
+    },
+    "collections": {
+      "title": "NFT（非同质化代币）藏品集",
+      "receiveCTA": "接收 NFT",
+      "galleryCTA": "查看馆藏",
+      "seeMore": "查看更多藏品",
+      "seeAll": "查看所有藏品",
+      "seeLess": "显示更少",
+      "placeholder": "要添加 NFT，只需将其发送到您的 {{currency}} 地址。"
+    },
+    "gallery": {
+      "title": "所有 NFT",
+      "collection": {
+        "header": {
+          "sendCTA": "发送",
+          "contract": "合约：{{contract}}"
+        },
+        "operationList": {
+          "header": "近期操作",
+          "OUT": "已发送",
+          "IN": "已接收"
+        }
+      },
+      "tokensList": {
+        "item": {
+          "tokenId": "ID: {{tokenId}}"
+        }
+      }
+    }
+  },
+  "tokensList": {
+    "title": "代币",
+    "cta": "添加代币",
+    "placeholder": "要添加代币，只需将其发送到您的 {{currencyName}} 地址。",
+    "link": "了解更多",
+    "seeTokens": "显示代币 ({{tokenCount}})",
+    "hideTokens": "隐藏代币 ({{tokenCount}})",
+    "countTooltip": "1 枚代币",
+    "countTooltip_plural": "{{count}} 枚代币",
+    "algorand": {
+      "title": "ASA (资产)",
+      "cta": "添加 ASA",
+      "placeholder": "您可以向您的 {{currencyName}} 账户添加资产。",
+      "link": "资产 (ASA) 如何运作？",
+      "seeTokens": "显示 ASA ({{tokenCount}})",
+      "hideTokens": "隐藏 ASA ({{tokenCount}})"
+    },
+    "stellar": {
+      "title": "多种资产",
+      "cta": "添加资产",
+      "placeholder": "您可以向您的 {{currencyName}} 账户添加资产。",
+      "link": "详细了解 Stellar（恒星）资产",
+      "seeTokens": "显示资产 ({{tokenCount}})",
+      "hideTokens": "隐藏资产 ({{tokenCount}})"
+    }
+  },
+  "subAccounts": {
+    "title": "子账户",
+    "seeSubAccounts": "显示子账户 ({{tokenCount}})",
+    "hideSubAccounts": "隐藏子账户 ({{tokenCount}})",
+    "countTooltip": "1 个子账户",
+    "countTooltip_plural": "{{count}} 个子账户"
+  },
+  "migrateAccounts": {
+    "overview": {
+      "title": "Ledger Live 账户更新",
+      "successTitle": "账户已成功更新",
+      "successDescPlu": "您的 {{assets}} 账户现在已更新并已准备好可供使用",
+      "successDesc": "您的 {{assets}} 账户现在已更新并已准备好可供使用",
+      "mobileTitle": "导出账户至移动版",
+      "mobileDesc": "点击下面的按钮将您已更新的账户导出至 Ledger Live 手机应用程序。",
+      "mobileCTA": "导出至移动版",
+      "description": "为运行 Ledger Live 中的新功能，需要更新您的账户。",
+      "currency": "1 个 {{currency}} 账户需要更新：",
+      "currency_plural": "{{count}} 个 {{currency}} 账户需要更新：",
+      "footer": "您需要您的 Ledger 设备来完成更新",
+      "pendingDevices": "1 个账户无法更新。请连接与以下的账户相关联的设备",
+      "pendingDevices_plural": "{{totalMigratableAccounts}} 个账户无法更新。请连接与以下账户相关联的设备",
+      "doItLaterBtn": "以后再做"
+    },
+    "progress": {
+      "finished": {
+        "title": "{{currencyName}} 更新完成",
+        "description": ""
+      },
+      "scanning": {
+        "title": "{{currencyName}} 正在更新......",
+        "description": "请等待您的账户完成更新"
+      },
+      "finished-empty": {
+        "title": "{{currencyName}} 更新未完成",
+        "description": "没有要更新的 {{currencyName}} 账户"
+      }
+    },
+    "cta": {
+      "startUpdate": "开始更新",
+      "nextCurrency": "继续 {{currency}} 更新"
+    }
+  },
+  "addAccounts": {
+    "title": "添加账户",
+    "breadcrumb": {
+      "informations": "加密资产",
+      "connectDevice": "设备",
+      "import": "Account（账户）",
+      "finish": "确认"
+    },
+    "fullNodeReadyInfo": "将使用您的比特币完整节点来添加账户。",
+    "fullNodeConfigure": "配置节点",
+    "tokensTip": "{{token}} ({{ticker}}) 是一个 {{tokenType}} 代币。您可以直接在 {{currency}} 账户上接收代币。",
+    "accountToImportSubtitle_plural": "添加现有账户",
+    "selectAll": "全选 ({{count}})",
+    "unselectAll": "取消全选 ({{count}})",
+    "noAccountToImport": "没有要添加的现有 {{currencyName}} 账户",
+    "success": "已成功添加账户",
+    "success_plural": "已成功添加账户",
+    "successDescription": "添加其他账户或返回至资产组合",
+    "successDescription_plural": "添加其他账户或返回至资产组合",
+    "createNewAccount": {
+      "noOperationOnLastAccount": "在您在 <1><0>{{accountName}}</0></1> 账户上收到资产前，无法添加新账户",
+      "noAccountToCreate": "未找到待创建的 <1><0>{{currencyName}}</0></1> 账户",
+      "showAllAddressTypes": "显示所有地址类型",
+      "showAllAddressTypesTooltip": "只有当您需要在其他地址格式上接收 {{family}} 时，才更改地址类型。"
+    },
+    "supportLinks": {
+      "segwit_or_native_segwit": "Segwit 或 Native Segwit 地址格式？"
+    },
+    "cta": {
+      "addMore": "添加更多",
+      "add": "添加账户",
+      "add_plural": "添加账户",
+      "addAccountName": "添加 {{currencyName}} 账户",
+      "receive": "接收"
+    },
+    "sections": {
+      "importable": {
+        "title": "添加现有账户"
+      },
+      "creatable": {
+        "title": "添加新账户"
+      },
+      "imported": {
+        "title": "账户已位于 ({{count}}) 资产组合中"
+      },
+      "migrate": {
+        "title": "待更新账户"
+      }
+    }
+  },
+  "operationDetails": {
+    "whatIsThis": "这是什么操作？",
+    "title": "操作详情",
+    "type": "类型",
+    "amount": "数额",
+    "account": "账户",
+    "date": "日期",
+    "currentValue": "当前值",
+    "status": "状态",
+    "confirmed": "已确认",
+    "failed": "已失败",
+    "notConfirmed": "未确认",
+    "fees": "费用",
+    "noFees": "无费用",
+    "from": "从",
+    "to": "到",
+    "identifier": "交易 ID",
+    "viewOperation": "在浏览器中查看",
+    "showMore": "显示更多 {{recipients}}",
+    "showLess": "显示更少",
+    "tokenOperations": "代币操作",
+    "subAccountOperations": "子账户操作",
+    "tokenTooltip": "此操作与下列代币操作相关",
+    "subAccountTooltip": "此操作与下列子账户操作相关",
+    "internalOperations": "内部操作",
+    "internalOpTooltip": "此操作存在内部操作",
+    "details": "{{ currency }} 详情",
+    "multipleAddresses": "为什么有多个地址？",
+    "nft": {
+      "name": "代币名称",
+      "contract": "代币合约",
+      "id": "代币（NFT）ID",
+      "quantity": "数量"
+    },
+    "extra": {
+      "frozenAmount": "已冻结数额",
+      "unfreezeAmount": "解冻数额",
+      "votes": "票数 ({{number}})",
+      "votesAddress": "<0>{{votes}}</0> 到 <2>{{name}}</2>",
+      "validators": "验证者",
+      "redelegated": "已重新委托",
+      "redelegatedFrom": "已重新委托自",
+      "redelegatedTo": "已重新委托至",
+      "redelegatedAmount": "已重新委托数额",
+      "undelegated": "已解除委托",
+      "undelegatedFrom": "已解除对后者的委托",
+      "undelegatedAmount": "已解除委托的数额",
+      "rewardFrom": "奖励来自",
+      "memo": "Memo",
+      "assetId": "资产 ID",
+      "rewards": "已赚取的奖励",
+      "bondedAmount": "已绑定数额",
+      "unbondedAmount": "已解绑数额",
+      "withdrawUnbondedAmount": "已提取数额",
+      "palletMethod": "方法",
+      "transferAmount": "转移数额",
+      "validatorsCount": "验证者 ({{number}})"
+    }
+  },
+  "operationList": {
+    "noMoreOperations": "这是全部"
+  },
+  "DeviceAction": {
+    "allowAppPermission": "在您的设备上打开 {{wording}} 应用程序",
+    "allowAppPermissionSubtitleToken": "管理您的 {{token}} 代币",
+    "allowManagerPermission": "允许 {{wording}} 在您的设备上运行",
+    "loading": "正在加载……",
+    "connectAndUnlockDevice": "连接并解锁您的设备",
+    "unlockDevice": "解锁您的设备",
+    "unlockDeviceAfterFirmwareUpdate": "等待固件更新并使用您的 PIN 识别密码解锁您的设备",
+    "quitApp": "在您的设备上退出该应用程序",
+    "appNotInstalledTitle": "缺少所需的应用程序",
+    "appNotInstalledTitle_plural": "缺少所需的应用程序",
+    "appNotInstalled": "需要 {{appName}} 应用程序来完成此操作。请前往管理器并在您的设备上安装它",
+    "appNotInstalled_plural": "需要 {{appName}} 应用程序来完成此操作。请前往管理器并在您的设备上安装它",
+    "openManager": "打开 Manager（管理器）",
+    "openOnboarding": "设置设备",
+    "outdated": "应用程序版本过期",
+    "outdatedDesc": "您设备上的 {{appName}} 应用程序有可用的重要更新。请前往管理器对其进行更新。",
+    "installApp": "{{appName}} 应用程序安装",
+    "installAppDescription": "请耐心等待，直至安装完成",
+    "listApps": "正在检查应用程序依存关系",
+    "listAppsDescription": "请等待，正在确认您是否安装了所有必需的应用程序",
+    "swap": {
+      "notice": "发送之前请在您的设备上验证互换详情。地址会被安全地交换因此您不必对其进行验证。",
+      "confirm": "确认互换交易",
+      "amountSent": "发送数额",
+      "amountReceived": "待收数额",
+      "amountReceivedFloat": "服务费之前收到的数额",
+      "fees": "费用",
+      "provider": "提供方",
+      "payoutNetworkFees": "支出费用",
+      "payoutNetworkFeesTooltip": "该数额不会在您的设备上显示",
+      "acceptTerms": "By validating this transaction, I accept\n<0>{{provider}}'s terms of use</0>"
+    },
+    "swap2": {
+      "amountSent": "发送数额",
+      "amountReceived": "待收数额",
+      "provider": "提供方",
+      "fees": "网络费用",
+      "sourceAccount": "源账户",
+      "targetAccount": "目标账户"
+    },
+    "sell": {
+      "notice": "发送之前请验证卖出详情。地址会被安全地交换因此您不必对其进行验证。",
+      "confirm": "确认卖出交易"
+    },
+    "fund": {
+      "notice": "发送资金之前，请先在您的设备上核实资金详情。地址会安全交换，因此您无需进行核实。",
+      "confirm": "确认资金交易"
+    }
+  },
+  "manager": {
+    "tabs": {
+      "appCatalog": "应用程序目录",
+      "appCatalogSearch": "在目录中搜索应用程序……",
+      "appsOnDevice": "已安装的应用程序",
+      "appOnDeviceSearch": "搜索已安装的应用程序……"
+    },
+    "disconnected": {
+      "title": "似乎您设备上有一个开启的应用",
+      "subtitle": "重新打开 Manager（管理器）将退出您设备上的应用程序",
+      "ctaReopen": "重新打开 Manager（管理器）",
+      "ctaPortfolio": "返回 Portfolio（资产组合）"
+    },
+    "deviceStorage": {
+      "freeSpace": "<0>{{space}}</0> 免费",
+      "noFreeSpace": "存储空间不足",
+      "installed": "应用程序",
+      "capacity": "容量",
+      "used": "已用",
+      "firmwareAvailable": "固件版本过期：",
+      "firmwareUpToDate": "固件为最新版本：",
+      "genuine": "设备是正版的",
+      "incomplete": "部分应用程序没有被识别。请卸载并重新安装。"
+    },
+    "applist": {
+      "placeholder": "根据筛选结果，未找到任何匹配内容",
+      "placeholderNoAppsInstalled": "设备未安装相关应用程序",
+      "placeholderGoToCatalog": "前往应用目录安装应用",
+      "noResultsFound": "搜索无结果",
+      "noResultsDesc": "请检查拼写后重试。",
+      "filter": {
+        "title": "显示",
+        "all": "全部",
+        "supported": "Live 支持",
+        "installed": "已安装",
+        "not_installed": "未安装"
+      },
+      "sort": {
+        "title": "排序",
+        "name_asc": "名称 A-Z",
+        "name_desc": "名称 Z-A",
+        "marketcap_desc": "市值"
+      },
+      "installSuccess": {
+        "title": "应用程序已成功安装，现在您可以添加您的 {{app}} 账户",
+        "title_plural": "应用程序已成功安装，现在您可以添加您的账户",
+        "manageAccount": "管理我的账户"
+      },
+      "updatable": {
+        "title": "可用更新",
+        "title_plural": "可用更新",
+        "progressTitle": "{{number}} 个应用程序更新",
+        "progressTitle_plural": "{{number}} 个应用程序更新",
+        "progressWarning": "更新期间，请勿退出 Manager（管理器）。",
+        "progress": "正在更新全部……"
+      },
+      "item": {
+        "version": "版本 {{version}}",
+        "installing": "正在安装……",
+        "uninstalling": "正在卸载……",
+        "updating": "正在更新……",
+        "scheduled": "排队",
+        "update": "可用更新",
+        "updateAll": "全部更新",
+        "updateAllOutOfMemory": "储存空间不足。请卸载一些应用程序",
+        "install": "安装",
+        "installed": "已安装",
+        "updated": "已更新",
+        "uninstall": "卸载",
+        "notEnoughSpace": "储存空间不足",
+        "supported": "Ledger Live 支持",
+        "not_supported": "需要第三方钱包",
+        "addAccount": "添加账户",
+        "addAccountTooltip": "添加 {{appName}} 账户",
+        "addAccountWarn": "请等待处理完成",
+        "learnMore": "了解更多",
+        "learnMoreTooltip": "了解关于 {{appName}} 的更多信息...",
+        "removeTooltip": "卸载 {{appName}}",
+        "useAppForToken": "需要管理 {{tokenType}} 代币？",
+        "tokenAppDisclaimer": "如需管理 {{tokenName}} {{tokenType}} 代币，<1>请安装 {{appName}} 应用程序</1> 并验证您确实拥有 <1>{{tokenType}} 版本</1>，然后将其发送至 <3>您的 {{appName}} 账户</3>。",
+        "tokenAppDisclaimerInstalled": "如需管理 <1>{{tokenName}} {{tokenType}} 代币</1>，请验证您确实拥有 <1>{{tokenType}} 版本</1>，然后将其发送至 <3>您的 {{appName}} 账户</3>。",
+        "goToAccounts": "前往账户",
+        "intallParentApp": "安装 {{appName}} 应用程序",
+        "plugin": "前往应用程序",
+        "swap": "互换",
+        "tool": "了解更多",
+        "app": "了解更多"
+      },
+      "uninstall": {
+        "title": "卸载全部",
+        "subtitle": "卸载全部应用程序？",
+        "description": "请勿担心，卸载应用程序并不会影响您的加密资产。您可以通过应用程序目录，重新安装应用程序。"
+      }
+    },
+    "apps": {
+      "dependencyInstall": {
+        "title": "需要安装 {{dependency}} 应用程序",
+        "description": "同样需要安装 {{dependency}} 应用程序，因为 {{app}} 应用程序需要用到该程序。",
+        "confirm": "安装应用程序"
+      },
+      "dependencyUninstall": {
+        "title": " 卸载 {{app}} 及其相关应用程序？",
+        "showAll": "显示待卸载的应用程序",
+        "description": "您安装的某些应用程序与{{app}}应用程序有关。这些应用程序也将卸载。",
+        "confirm": "卸载 {{app}} 以及其他应用程序"
+      }
+    },
+    "firmware": {
+      "updateLater": "取消",
+      "seedReady": "我有自己的恢复短语",
+      "dontHaveSeed": "没有您的恢复短语？ ",
+      "followTheGuide": "请按照我们的更新指南的步骤操作",
+      "removeApps": "更新前卸载所有应用程序",
+      "update": "固件更新",
+      "updateBtn": "更新固件",
+      "banner": {
+        "warning": "可将固件更新到 {{latestFirmware}} 版本",
+        "cta": "前往管理器",
+        "old": {
+          "warning": "设备固件版本太旧而无法更新。请联系 Ledger 客服以获取替代版本。",
+          "cta": "联系客服"
+        },
+        "cta2": "更新固件"
+      },
+      "latest": "固件版本 {{version}} 可用",
+      "contactSupport": "联系客服",
+      "deprecated": "设备固件版本太旧而无法更新。请联系 Ledger 客服以获取替代版本。",
+      "prepareSeed": "预防起见，请确保将您的 24 词恢复短语写在所提供的恢复表中。",
+      "disclaimerTitle": "您即将安装 <1>固件版本 {{version}}</1>。",
+      "downloadingUpdateDesc": "请等待更新安装程序下载"
+    },
+    "modal": {
+      "steps": {
+        "downloadingUpdate": "正在下载更新",
+        "updateMCU": "固件更新",
+        "updating": "固件更新",
+        "reset": "准备设备",
+        "osu": "正在安装 OSU ……",
+        "flash-mcu": "MCU 更新中……",
+        "flash-bootloader": "正在更新 Bootloader 启动装载程序……",
+        "firmware": "正在更新固件……",
+        "flash": "正在准备您的设备……"
+      },
+      "confirmIdentifier": "验证标识符",
+      "confirmIdentifierText": "请确认您设备上的标识符和下方的标识符一致。如果需要，请确认并输入您的 PIN 识别密码。",
+      "identifier": "标识符",
+      "preparation": "准备工作",
+      "newFirmware": "新固件 {{version}}",
+      "confirmUpdate": "请在您的设备上确认更新",
+      "mcuTitle": "完成更新",
+      "mcuFirst": "从您的设备上断开 USB 数据线连接",
+      "mcuSecond": "按下左键，长按住的同时重新连接 USB 数据线直到屏幕出现 <1><0>{{repairProcessing}}</0></1>",
+      "mcuPin": "请等待更新完成",
+      "mcuSecondNanoX": "长按左键，直到 <1><0>{{bootloaderOption}}</0></1> 显示出来。同时按下两个按钮来确认并重新连接您的设备。",
+      "mcuBlueFirst": "持续按住设备侧面按钮10秒来关闭设备。松开按钮。",
+      "mcuBlueSecond": "持续按住设备侧面按钮至少5秒直至设备显示 Boot Options（启动选项）。轻击 Bootloader Mode（启动装载模式）。",
+      "successTitle": "固件已更新",
+      "successTextApps": "请在设备上重新安装应用程序",
+      "successTextNoApps": "您现在可以在您的设备上安装应用程序",
+      "sucessCTAApps": "重新安装应用程序",
+      "SuccessCTANoApps": "安装应用程序",
+      "cancelReinstallCTA": "安装更新",
+      "resetSteps": {
+        "first": "1. 重置您的设备",
+        "connect": "通过 USB 数据线，连接 {{deviceName}} 到您的计算机。",
+        "turnOn": "按设备上的按钮以启动设备。",
+        "falsePin": "输入三次错误的 PIN 识别密码以重置设备。",
+        "turnOff": "持续按住设备侧面按钮，直至 {{action}} 显示。",
+        "confirmTurnOff": "点击 {{action}} 确认。",
+        "second": "2. 在 {{mode}} 模式下启动",
+        "boot": "持续按住设备侧面按钮，直至 {{option}} 显示",
+        "recoveryMode": "轻击 {{mode}} 模式。等候片刻直至功能面板出现。",
+        "third": "3. 卸载所有应用",
+        "openLive": "在 Ledger Live 中打开 Manager（管理器）。",
+        "uninstall": "点击 {{deviceName}} 上当前安装的所有应用程序的灰色回收站图标。这将为固件安装程序释放空间。",
+        "disclaimer": "注：该操作不会对您的资金造成影响，用以访问您区块链中加密资产的私钥，依旧会安全保存在您的恢复表中。"
+      }
+    }
+  },
+  "claimReward": {
+    "title": "申领奖励",
+    "steps": {
+      "rewards": {
+        "title": "奖励",
+        "description": "恭喜！您通过为验证者投票赚取了 <1>{{amount}}</1>。",
+        "info": "每 24 小时可申领一次奖励。"
+      },
+      "connectDevice": {
+        "title": "设备"
+      },
+      "confirmation": {
+        "title": "确认",
+        "success": {
+          "title": "已申领奖励",
+          "text": "您的奖励已经添加进您的可用余额中。",
+          "cta": "查看详情",
+          "done": "完成"
+        },
+        "broadcastError": "您的交易可能已失败。请稍候片刻并在重试之前查看交易记录。"
+      }
+    }
+  },
+  "freeze": {
+    "title": "冻结资产",
+    "steps": {
+      "amount": {
+        "title": "数额",
+        "resourceInfo": "带宽或能量？",
+        "bandwidthDescription": "交易时使用带宽点模式，则无需支付 TRX 波场区块链的网络服务费用。选择这种模式，能够提高您的日均免费交易量。",
+        "energyDescription": "如果要执行智能合约，则需要使用能量点模式。如果您没有运作任何的智能合约，则无需以能量点的模式获得奖励。",
+        "amountLabel": "要冻结的数额",
+        "available": "可用：{{amountAvailable}}",
+        "info": "3 天内不能发送已冻结的资产。"
+      },
+      "connectDevice": {
+        "title": "设备"
+      },
+      "confirmation": {
+        "tooltip": {
+          "title": "交易正待验证",
+          "desc": "您必须等待一分钟才能够投票"
+        },
+        "title": "确认",
+        "success": {
+          "title": "",
+          "textNRG": "冻结一经网络确认，您就能够开始赚取能量点。您稍后便可为超级代表投票来同样赚取奖励。",
+          "text": "冻结一经网络确认，您就可以开始赚取带宽点。您稍后便可为超级代表投票来同样赚取奖励。",
+          "votePending": "{{time}} 内投票",
+          "vote": "投票",
+          "later": "以后再投"
+        },
+        "broadcastError": "您的交易可能已失败。请稍候片刻并在重试之前查看交易记录。"
+      }
+    }
+  },
+  "unfreeze": {
+    "title": "解冻资产",
+    "steps": {
+      "amount": {
+        "title": "解冻",
+        "info": "解冻会减少您的 {{resource}} 并会取消您的投票。"
+      },
+      "connectDevice": {
+        "title": "设备"
+      },
+      "confirmation": {
+        "title": "确认",
+        "success": {
+          "title": "",
+          "text": "您的资产已成功解冻。您的 {{resource}} 点数将会减少，且您的投票将被取消。",
+          "continue": "继续"
+        },
+        "broadcastError": "您的交易可能已失败。请稍候片刻并在重试之前查看交易记录。"
+      }
+    }
+  },
+  "vote": {
+    "title": "将票投出",
+    "titleExisting": "管理选票",
+    "steps": {
+      "castVotes": {
+        "max": "最大值",
+        "title": "投票",
+        "search": "按名称或地址搜索……",
+        "totalVotes": "总票数：{{total}}",
+        "selected": "选取数：{{total}}",
+        "maxSelected": "最大选取数：{{total}}",
+        "allVotesAreUsed": "全部资产都已分配",
+        "maxUsed": "资产不足",
+        "validators": "验证者 ({{total}})",
+        "votes": "可用资产：{{total}}",
+        "noResults": "未找到 \"<0>{{search}}</0>\" 验证者。"
+      },
+      "connectDevice": {
+        "title": "设备"
+      },
+      "confirmation": {
+        "title": "确认",
+        "success": {
+          "title": "您的选票已成功投出。",
+          "text": "",
+          "cta": "查看详情"
+        },
+        "broadcastError": "您的交易可能已失败。请稍候片刻并在重试之前查看交易记录。"
+      }
+    }
+  },
+  "buy": {
+    "title": "买入",
+    "titleCrypto": "买入 {{currency}}",
+    "buyCTA": "买入 {{currencyTicker}}",
+    "withoutDevice": "在不使用我的设备的情况下继续",
+    "connectWithoutDevice": "为了保证最佳安全性，最好使用您的设备操作。",
+    "skipConnect": "在不使用我的设备的情况下继续"
+  },
+  "sell": {
+    "title": "卖出",
+    "titleCrypto": "卖出 {{currency}}"
+  },
+  "receive": {
+    "title": "接收",
+    "successTitle": "地址已安全共享",
+    "steps": {
+      "chooseAccount": {
+        "title": "账户",
+        "label": "信贷账户",
+        "parentAccount": "1. 选择 {{currencyName}} 账户",
+        "token": "2. 选择代币",
+        "verifyTokenType": "请验证 <0>{{token}}</0> 是 <0>{{tokenType}}</0> 代币。发送到 {{currency}} 账户的任何其他类型的加密资产都可能被丢失。",
+        "warningTokenType": "请只发送 <0>{{ticker}}</0> 或 <0>{{tokenType}}</0> 代币到 {{currency}} 账户。发送其他加密资产可能会导致资金的永久损失"
+      },
+      "connectDevice": {
+        "title": "设备",
+        "withoutDevice": "设备不在身边？"
+      },
+      "receiveFunds": {
+        "title": "接收"
+      },
+      "warning": {
+        "tezos": {
+          "text": "已委托账户收到的数额会被添加到总的质押数额中。若要避免此情况则请选择另一个账户。"
+        }
+      }
+    }
+  },
+  "send": {
+    "title": "发送",
+    "titleNft": "发送 NFT",
+    "totalSpent": "总借额",
+    "steps": {
+      "recipient": {
+        "title": "接收方",
+        "nftRecipient": "待发送的 NFT"
+      },
+      "amount": {
+        "title": "数额",
+        "banner": "最大可支出数额为",
+        "fees": "费用",
+        "standard": "标准",
+        "advanced": "高级",
+        "nftQuantity": "数量"
+      },
+      "summary": {
+        "title": "概要"
+      },
+      "device": {
+        "title": "设备"
+      },
+      "details": {
+        "utxoLag": "由于该账户持有大量硬币，本次交易可能需要花费较长时间来验证和签署。",
+        "subaccountsWarning": "您需要向此账户充值 {{ currency }} 才能发送此账户的代币",
+        "from": "从",
+        "to": "到",
+        "selectAccountDebit": "要借记的账户",
+        "recipientAddress": "接收方地址",
+        "amount": "数额",
+        "fees": "网络费用",
+        "useMax": "发送最大值",
+        "rippleTag": "标签",
+        "rippleTagPlaceholder": "可选",
+        "ethereumGasLimit": "Gas 限值",
+        "ethereumGasPrice": "Gas 价格",
+        "unitPerByte": "{{unit}} 每字节",
+        "nft": "NFT",
+        "nftQuantity": "数量"
+      },
+      "verification": {
+        "streaming": {
+          "accurate": "加载中…… ({{percentage}})",
+          "inaccurate": "正在加载……"
+        }
+      },
+      "confirmation": {
+        "title": "确认",
+        "success": {
+          "title": "交易已发送",
+          "text": "该交易一经区块链确认，就会更新您的账户余额。",
+          "cta": "查看详情"
+        },
+        "pending": {
+          "title": "正在播送交易……"
+        },
+        "broadcastError": "您的交易可能已失败。请稍候片刻并在重试之前查看交易记录。"
+      },
+      "warning": {
+        "tezos": {
+          "text": "发送的数额会从您的委托账户中扣除。"
+        }
+      }
+    },
+    "footer": {
+      "estimatedFees": "网络费用"
+    }
+  },
+  "sign": {
+    "title": "签署交易"
+  },
+  "releaseNotes": {
+    "title": "版本说明",
+    "version": "Ledger Live {{versionNb}}"
+  },
+  "systemLanguageAvailable": {
+    "title": "更改您应用的语言？",
+    "description": {
+      "newSupport": "好消息！经过我们团队的不懈努力，Ledger Live 现已支持{{language}}。",
+      "advice": "您可以随时在设置中改回您的语言。"
+    },
+    "switchButton": "切换至{{language}}",
+    "no": "我不愿意"
+  },
+  "distribution": {
+    "asset": "资产",
+    "price": "价格",
+    "distribution": "配置",
+    "amount": "数额",
+    "value": "价值",
+    "showAll": "显示全部",
+    "showLess": "显示更少",
+    "header": "资产配置 ({{count}})"
+  },
+  "accountDistribution": {
+    "account": "账户",
+    "distribution": "配置",
+    "amount": "数额",
+    "value": "价值",
+    "header": "账户配置 ({{count}})"
+  },
+  "elrond": {
+    "account": {
+      "subHeader": {
+        "cardTitle": "由 Elrond 提供支持",
+        "moreInfo": "更多信息",
+        "drawerTitle": "Elrond 集成",
+        "title": "Elrond eGold (EGLD) 代币现已在 Ledger Live 上可用",
+        "description": "您现在可以安全地保护您的 eGold (EGLD) 代币，并通过 Ledger Live 管理它们。",
+        "description2": "Elrond eGold (EGLD) 代币是 Elrond 网络的原生代币，将被用于交易、权益质押、智能合约、治理和验证者奖励等各个方面。",
+        "description3": "我们正在积极与 Elrond 团队合作，以增加更多的功能，如权益质押、原生 ESDT（Elrond 标准数字代币）支持等。",
+        "website": "互联网规模的区块链"
+      }
+    }
+  },
   "cardano": {
     "account": {
-      "stakingRewardsBanner": {
+      "subHeader": {
         "cardTitle": "总余额不包括权益质押奖励"
->>>>>>> c86db991
-      }
-    }
-  },
-  "tron" : {
-    "voting" : {
-      "emptyState" : {
-        "description" : "您现在可以通过冻结资产和投票来赚取奖励。",
-        "info" : "如何投票",
-        "votesDesc" : "将您的选票投给一个或多个代表，从而开始赚取权益质押奖励。",
-        "vote" : "将票投出",
-        "voteExisting" : "管理选票"
-      },
-      "manageTP" : "管理资产",
-      "warnEarnRewards" : "您至少需要 {{amount}} 才能开始赚取奖励",
-      "claimRewards" : "申领奖励",
-      "nextRewardsDate" : "可申请的奖励 {{date}}",
-      "claimAvailableRewards" : "申领 {{amount}}",
-      "header" : "选票",
-      "percentageTP" : "% 选票投出",
-      "noRewards" : "没有奖励可用",
-      "remainingVotes" : {
-        "title" : "您还剩余 {{amount}} 张选票",
-        "description" : "投出您的剩余选票来赚取更多奖励。",
-        "button" : "立即投票"
-      },
-      "flow" : {
-        "steps" : {
-          "starter" : {
-            "description" : "冻结 TRX 波场币以赚取奖励，您的资产依然会绝对安全并处于您的掌控之中。",
-            "bullet" : {
-              "delegate" : "委托出去的资产依旧为您所有。",
-              "access" : "3 天后您可以解冻您的资产。",
-              "ledger" : "使用您的 Ledger 设备安全冻结资产并投票。"
-            },
-            "help" : "如何投票",
-            "termsAndPrivacy" : "将您的投票权委托出去并不能保证从您的超级代表处获得任何奖励。"
+      }
+    }
+  },
+  "tron": {
+    "voting": {
+      "emptyState": {
+        "description": "您现在可以通过冻结资产和投票来赚取奖励。",
+        "info": "如何投票",
+        "votesDesc": "将您的选票投给一个或多个代表，从而开始赚取权益质押奖励。",
+        "vote": "将票投出",
+        "voteExisting": "管理选票"
+      },
+      "manageTP": "管理资产",
+      "warnEarnRewards": "您至少需要 {{amount}} 才能开始赚取奖励",
+      "claimRewards": "申领奖励",
+      "nextRewardsDate": "可申请的奖励 {{date}}",
+      "claimAvailableRewards": "申领 {{amount}}",
+      "header": "选票",
+      "percentageTP": "% 选票投出",
+      "noRewards": "没有奖励可用",
+      "remainingVotes": {
+        "title": "您还剩余 {{amount}} 张选票",
+        "description": "投出您的剩余选票来赚取更多奖励。",
+        "button": "立即投票"
+      },
+      "flow": {
+        "steps": {
+          "starter": {
+            "description": "冻结 TRX 波场币以赚取奖励，您的资产依然会绝对安全并处于您的掌控之中。",
+            "bullet": {
+              "delegate": "委托出去的资产依旧为您所有。",
+              "access": "3 天后您可以解冻您的资产。",
+              "ledger": "使用您的 Ledger 设备安全冻结资产并投票。"
+            },
+            "help": "如何投票",
+            "termsAndPrivacy": "将您的投票权委托出去并不能保证从您的超级代表处获得任何奖励。"
           }
         }
       }
     },
-<<<<<<< HEAD
-    "manage" : {
-      "title" : "管理资产",
-      "freeze" : {
-        "title" : "冻结",
-        "description" : "冻结 TRX 以赚取带宽或能量。您也可以为超级代表投票。"
-=======
+    "manage": {
+      "title": "管理资产",
+      "freeze": {
+        "title": "冻结",
+        "description": "冻结 TRX 以赚取带宽或能量。您也可以为超级代表投票。"
+      },
+      "unfreeze": {
+        "title": "解冻",
+        "description": "解冻 TRX 波场币令其返还至您的可用余额。您将无法继续赚取奖励。"
+      },
+      "vote": {
+        "title": "投票",
+        "description": "为超级代表投票以赚取奖励。",
+        "steps": {
+          "vote": {
+            "title": "将票投出",
+            "description": "为一个或多个超级代表投票，从而开始赚取奖励。",
+            "footer": {
+              "doNotShowAgain": "不再显示",
+              "next": "将票投出"
+            },
+            "info": {
+              "message": "SR 超级代表或候选人？",
+              "superRepresentative": {
+                "title": "超级代表 (SR)",
+                "description": "超级代表在 TRON 波场区块链社区的治理中发挥着重要作用，能够确保基本功能的运作，例如确保区块生成和记账。"
+              },
+              "candidates": {
+                "title": "候选人",
+                "description": "由整个代币持有者社区推选出的 127 名个人。每 6 个小时更新一次投票。"
+              }
+            }
+          }
+        }
+      }
+    }
+  },
+  "bitcoin": {
+    "inputSelected": "已选择",
+    "toSpend": "要支出的硬币",
+    "toReturn": "要返还的零钱",
+    "modalTitle": "硬币控制",
+    "coincontrol": "硬币控制",
+    "advanced": "高级选项",
+    "ctaDisabled": "该账户没有 UTXO（未使用的交易输出）",
+    "whatIs": "什么是 coin selection （硬币选择）算法？",
+    "rbf": "允许交易可被替换 (Replace-By-Fee)。",
+    "strategy": "硬币选择策略",
+    "selected": "该策略所选币",
+    "amount": "发送数额：",
+    "replaceable": "可替换",
+    "cannotSelect": {
+      "unconfirmed": "您不能从未确认的、可替换的交易中选币。",
+      "pending": "不能选择待处理交易中的币（除了您的零钱输出）。",
+      "last": "你需要至少选中一种"
+    },
+    "pending": "待定",
+    "pickingStrategy": "UTXO 选择策略",
+    "pickingStrategyLabels": {
+      "DEEP_OUTPUTS_FIRST": "旧币优先（先入先出）",
+      "OPTIMIZE_SIZE": "令费用最小化（优化大小）",
+      "MERGE_OUTPUTS": "令未来费用最小化（合并硬币）"
+    }
+  },
+  "cosmos": {
+    "delegation": {
+      "emptyState": {
+        "description": "您可以通过委托资产赚取 ATOM 奖励。",
+        "info": "委托机制如何运作",
+        "delegation": "赚取奖励"
+      },
+      "commission": "佣金",
+      "totalStake": "质押总额",
+      "claimRewards": "申领奖励",
+      "header": "委托",
+      "noRewards": "没有奖励可用",
+      "delegate": "添加",
+      "undelegate": "解除委托",
+      "redelegate": "重新委托",
+      "redelegateDisabledTooltip": "您可以再次重新委托 <0>{{days}}</0>",
+      "redelegateMaxDisabledTooltip": "每次重新委托的验证者不能多于 <0>7</0> 个",
+      "undelegateDisabledTooltip": "每次取消委托的验证者不能多于 <0>7</0> 个",
+      "reward": "申领奖励",
+      "currentDelegation": "已委托：<0>{{amount}}</0>",
+      "estYield": "预估收益",
+      "activeTooltip": "已委托的数额会生成奖励",
+      "inactiveTooltip": "已解除委托的数额不会生成奖励。",
+      "minSafeWarning": "资金不足",
+      "flow": {
+        "title": "委托",
+        "steps": {
+          "starter": {
+            "description": "您可以将 ATOM 资产委托给验证者，从而赚取奖励。",
+            "bullet": [
+              "您保有对已委托资产的所有权",
+              "使用您的 Ledger 设备进行委托",
+              "资产将在解除委托 21 天后可用"
+            ],
+            "warning": {
+              "description": "请明智地选择验证者：如果验证者表现不当，您可能会不可挽回地损失部分已委托资产。"
+            }
+          },
+          "amount": {
+            "title": "数额"
+          },
+          "validator": {
+            "title": "验证者"
+          },
+          "connectDevice": {
+            "title": "设备"
+          },
+          "confirmation": {
+            "title": "确认",
+            "success": {
+              "title": "您的资产已经成功委托。",
+              "text": "该交易一经区块链确认，就会更新您的账户余额。",
+              "cta": "查看详情"
+            },
+            "broadcastError": "您的交易可能已失败。请稍候片刻并在重试之前查看交易记录。"
+          }
+        }
+      }
+    },
+    "claimRewards": {
+      "flow": {
+        "title": "申领奖励",
+        "steps": {
+          "claimRewards": {
+            "title": "奖励",
+            "compound": "复利",
+            "claim": "兑现",
+            "compoundOrClaim": "复利或兑现",
+            "compoundDescription": "奖励将被添加至已委托的数额",
+            "claimDescription": "奖励将被添加至可用余额",
+            "compoundInfo": "您已赚取了<0>{{amount}}</0>。点击 Continue（继续）后，它们将被即刻申领并被自动委托给同一个验证者。",
+            "claimInfo": "您已从下方的验证者赚取了 <0>{{amount}}</0>。点击 Continue（继续）后，它们将被即刻申领并被自动添加到可用余额。",
+            "selectLabel": "选择委托"
+          },
+          "connectDevice": {
+            "title": "设备"
+          },
+          "confirmation": {
+            "title": "确认",
+            "label": "确认",
+            "success": {
+              "title": "奖励已成功兑现",
+              "titleCompound": "奖励已成功复利",
+              "text": "您的奖励已经添加进您的可用余额中。",
+              "textCompound": "你的奖励 <0>{{amount}}</0> 被自动委托给 <0>{{validator}} </0>",
+              "cta": "查看详情"
+            },
+            "pending": {
+              "title": "正在播送交易……"
+            },
+            "broadcastError": "您的交易可能已失败。请稍候片刻并在重试之前查看交易记录。"
+          }
+        }
+      }
+    },
+    "redelegation": {
+      "flow": {
+        "title": "重新委托资产",
+        "steps": {
+          "starter": {
+            "title": "重新委托",
+            "description": "使用重新委托功能来轻松地更换验证者。不过，如果想再次更换验证者，则需要等待，因为重新委托会触发 21 天的时间锁。",
+            "warning": "请明智地选择验证者：如果验证者表现不当，您可能会不可挽回地损失部分已委托资产。您最多可以有<0> 7 个待定重新委托</0>。",
+            "howDelegationWorks": "委托机制如何运作？"
+          },
+          "validators": {
+            "title": "验证者",
+            "currentDelegation": "当前委托",
+            "newDelegation": "新的委托",
+            "chooseValidator": "选择一个验证者",
+            "warning": "更换验证器后，您需要等待 <0> 21 天</0> 才能再次更换。",
+            "amountLabel": "要重新委托的数额"
+          },
+          "device": {
+            "title": "设备"
+          },
+          "confirmation": {
+            "title": "确认",
+            "success": {
+              "title": "您的资产已成功重新委托",
+              "text": "一旦区块链确认该交易，就会更新重新委托信息",
+              "cta": "查看详情"
+            },
+            "broadcastError": "您的交易可能已失败。请稍候片刻并在重试之前查看交易记录。"
+          }
+        }
+      }
+    },
     "undelegation": {
       "header": "解除委托",
       "headerTooltip": "21 天时间锁后可用",
@@ -2075,2816 +2255,2258 @@
               "validator": "验证者",
               "amount": "要解除委托的数额"
             }
+          },
+          "device": {
+            "title": "设备"
+          },
+          "confirmation": {
+            "title": "确认",
+            "success": {
+              "title": "您的资产已成功解除委托",
+              "description": "<0>{{amount}}</0>已从<0>{{validator}}</0>解除委托",
+              "cta": "查看详情"
+            },
+            "broadcastError": "您的交易可能已失败。请稍候片刻并在重试之前查看交易记录。"
           }
         }
       }
+    }
+  },
+  "algorand": {
+    "operationHasRewards": "赚取的奖励",
+    "operationEarnedRewards": "您赚取了<0>{{amount}}</0>奖励。",
+    "operationDetailsAmountBreakDown": "{{initialAmount}} (<0>+{{reward}}</0>已赚取奖励)",
+    "optIn": {
+      "flow": {
+        "title": "添加 ASA (资产)",
+        "steps": {
+          "assets": {
+            "title": "ASA (资产)",
+            "info": "添加一个资产需要发送一个含最低费用的交易。这将出现在您的交易历史记录中",
+            "selectLabel": "选择一个 ASA (资产)",
+            "disabledTooltip": "您的 Algorand 账户已经有这种 ASA (资产)"
+          },
+          "connectDevice": {
+            "title": "设备"
+          },
+          "confirmation": {
+            "title": "确认",
+            "success": {
+              "title": "已成功添加 {{token}} 资产",
+              "text": "您现在可以通过您的 Algorand 账户接收和发送 <0>{{token}}</0> 资产。",
+              "cta": "查看详情"
+            },
+            "broadcastError": "您的交易可能已失败。请稍候片刻并在重试之前查看交易记录。"
+          }
+        }
+      }
+    },
+    "claimRewards": {
+      "header": "奖励",
+      "tooltip": "Algorand 奖励会定期发放，每完成一笔交易会自动为您申领奖励。",
+      "cta": "申领奖励",
+      "rewardsDisabledTooltip": "您没有任何奖励。每完成一笔交易，Algorand 会自动为您申领奖励。接收 ALGO 来开始赚取奖励。",
+      "flow": {
+        "title": "申领奖励",
+        "steps": {
+          "starter": {
+            "description": "通过持有 Algorand 控制您的资产来轻松接收 Algorand 奖励。",
+            "bullet": {
+              "delegate": "想要接收奖励，至少要有 1 ALGO 的余额。",
+              "access": "通过增加账户的余额来增加奖励。",
+              "ledger": "通过该账户进行一笔交易，从而申领奖励。"
+            },
+            "learnMore": "Algorand 奖励机制如何运作？",
+            "button": {
+              "cta": "接收 Algo"
+            }
+          },
+          "info": {
+            "title": "奖励",
+            "description": "恭喜！您已赚取了 {{amount}}。点击 Continue（继续）以申领您的奖励。",
+            "info": "您将根据提示向您的账户发出空白交易。通过这种操作，能够以最低的交易费将目前奖励添加到您的余额中。"
+          },
+          "connectDevice": {
+            "title": "设备"
+          },
+          "confirmation": {
+            "title": "确认",
+            "success": {
+              "title": "已成功申请奖励！",
+              "text": "奖励已经添加到您的可用余额中",
+              "cta": "查看详情"
+            },
+            "broadcastError": "您的交易可能已失败。请稍候片刻并在重试之前查看交易记录。"
+          }
+        }
+      }
+    }
+  },
+  "polkadot": {
+    "lockedBalance": "已绑定",
+    "lockedTooltip": "必须将资产绑定到提名的验证者才能赚取奖励。",
+    "unlockingBalance": "正在解绑",
+    "unlockingTooltip": "正在解绑的资产会有 28 天的锁定期，然后才可提取。",
+    "unlockedBalance": "已解绑",
+    "unlockedTooltip": "现在可使用提取操作转移已解绑的资产。",
+    "networkFees": "网络费用由 Polkadot 波卡共识协议自动设定，您无法在自己的设备上查看它们。",
+    "bondedBalanceBelowMinimum": "您的绑定余额低于当前最小值{{minimumBondBalance}}。你的提名有可能被删除。",
+    "nomination": {
+      "emptyState": {
+        "description": "您可以通过绑定资产并随后提名您的（某个或多个）验证者来赚取奖励。",
+        "info": "提名机制如何运作"
+      },
+      "header": "提名名单",
+      "nominate": "提名",
+      "setController": "更改控制器",
+      "chill": "清除提名",
+      "totalStake": "质押总额",
+      "amount": "已绑定数额",
+      "commission": "佣金",
+      "active": "活跃",
+      "activeTooltip": "该验证者已当选，并正在为您绑定的资产收集奖励。",
+      "inactive": "不活跃",
+      "inactiveTooltip": "该验证者已当选，但是并没有为您绑定的资产收集奖励。",
+      "waiting": "落选",
+      "waitingTooltip": "该验证者落选，因此无法收集奖励。",
+      "notValidator": "并非验证者",
+      "notValidatorTooltip": "该地址不再是一个验证者",
+      "elected": "当选",
+      "nominatorsCount": "{{nominatorsCount}} 个提名者",
+      "nominatorsTooltip": "在 {{count}} 位提名者的提名下，该验证者目前当选。",
+      "oversubscribed": "超额订购 ({{nominatorsCount}})",
+      "oversubscribedTooltip": "只有绑定数额最高的顶层 {{maxNominatorRewardedPerValidator}} 提名者才可赚取奖励",
+      "hasPendingBondOperation": "绑定操作仍在等待确认",
+      "electionOpen": "正在推选新的验证者。因此，最多 15 分钟后方可进行权益质押操作。",
+      "electionOpenTooltip": "在推选验证者期间，该操作被禁用。",
+      "externalControllerTooltip": "此账户由另一个账户控制。",
+      "externalControllerUnsupported": "<0>这个存储账户由一个单独的账户控制，其地址为 <0>{{controllerAddress}}</0> 。</0><1>要通过 Ledger Live 质押，您必须将此存储账户设为它自己的控制器。</1>",
+      "externalStashTooltip": "该账户控制着另一个账户。",
+      "externalStashUnsupported": "<0>此账户为另一个单独的存储账户的控制器，其地址为 <0>{{stashAddress}}</0> 。</0><1>要通过 Ledger Live 质押，您必须将您的存储账户设为它自己的控制器。</1>",
+      "showInactiveNominations": "显示所有提名 ({{count}})",
+      "hideInactiveNominations": "仅显示活跃状态的提名",
+      "noActiveNominations": "没有活跃状态的提名。",
+      "showAllUnlockings": "显示所有正在解绑的数额 ({{count}})",
+      "hideAllUnlockings": "隐藏正在解绑的数额"
+    },
+    "unlockings": {
+      "header": "正在解绑",
+      "headerTooltip": "在 28 天的解绑期后可用",
+      "withdrawUnbonded": "提取 ({{amount}})",
+      "withdrawTooltip": "已解绑的数额将被贷记到您的可用余额。",
+      "noUnlockedWarning": "尚无可提取的已解绑余额。",
+      "rebond": "重新绑定",
+      "unbonded": "已解绑"
     },
     "manage": {
       "title": "管理资产",
-      "freeze": {
-        "title": "冻结",
-        "description": "冻结 TRX 以赚取带宽或能量。您也可以为超级代表投票。"
->>>>>>> c86db991
-      },
-      "unfreeze" : {
-        "title" : "解冻",
-        "description" : "解冻 TRX 波场币令其返还至您的可用余额。您将无法继续赚取奖励。"
-      },
-      "vote" : {
-        "title" : "投票",
-        "description" : "为超级代表投票以赚取奖励。",
-        "steps" : {
-          "vote" : {
-            "title" : "将票投出",
-            "description" : "为一个或多个超级代表投票，从而开始赚取奖励。",
-            "footer" : {
-              "doNotShowAgain" : "不再显示",
-              "next" : "将票投出"
-            },
-            "info" : {
-              "message" : "SR 超级代表或候选人？",
-              "superRepresentative" : {
-                "title" : "超级代表 (SR)",
-                "description" : "超级代表在 TRON 波场区块链社区的治理中发挥着重要作用，能够确保基本功能的运作，例如确保区块生成和记账。"
-              },
-              "candidates" : {
-                "title" : "候选人",
-                "description" : "由整个代币持有者社区推选出的 127 名个人。每 6 个小时更新一次投票。"
+      "bond": {
+        "title": "绑定",
+        "description": "要赚取奖励，首先要绑定一定数额。其次，必须提名您的 (某个或多个) 验证者。"
+      },
+      "unbond": {
+        "title": "解绑",
+        "description": "要让绑定的数额重新可用，首先需要将其解绑。经过 28 天的解绑期后即可将其提取。"
+      },
+      "withdrawUnbonded": {
+        "title": "提取",
+        "description": "要将已解绑的数额返还到可用余额中，需要您手动进行提取操作。"
+      },
+      "nominate": {
+        "title": "提名",
+        "description": "最多可选择 16 个验证者。确保您的提名对象处于活跃状态，以便赚取奖励。"
+      },
+      "chill": {
+        "title": "清除提名",
+        "description": "删除所有的提名对象。您将停止赚取奖励。而您绑定的数额依旧会处于绑定状态。"
+      }
+    },
+    "nominate": {
+      "title": "提名",
+      "steps": {
+        "validators": {
+          "title": "验证者",
+          "notValidatorsRemoved": "您提名的 {{count}} 个地址已经不再是验证者。它们将从您的提名交易中自动删除。",
+          "maybeChill": "转而清除提名"
+        },
+        "connectDevice": {
+          "title": "设备"
+        },
+        "confirmation": {
+          "title": "确认",
+          "label": "确认",
+          "success": {
+            "title": "您已成功提名验证者。",
+            "text": "当您的资产被绑定至您的 (某个或多个) 当选验证者时，您便将开始赚取奖励。",
+            "cta": "查看详情"
+          },
+          "pending": {
+            "title": "正在播送交易……"
+          },
+          "broadcastError": "您的交易可能已失败。请稍候片刻并在重试之前查看交易记录。"
+        }
+      }
+    },
+    "bond": {
+      "title": "绑定资产",
+      "rewardDestination": {
+        "label": "奖励目的地",
+        "stash": "可用余额",
+        "stashDescription": "奖励被记入您的可用余额。",
+        "staked": "已绑定余额",
+        "stakedDescription": "奖励被记入您的已绑定余额，以便赚取复利。",
+        "optionTitle": "备注",
+        "optionDescription": "一旦设定，在此绑定周期内的期权就固定不变。如需更改，请参阅以下文章"
+      },
+      "steps": {
+        "starter": {
+          "description": "您可通过绑定资产并提名验证者来赚取奖励。",
+          "bullet": [
+            "您保有对已绑定资产的所有权",
+            "使用您的 Ledger 设备进行提名",
+            "经过 28 天的解绑期后，资产将会再次可用"
+          ],
+          "help": "提名机制如何运作",
+          "warning": "请明智地选择验证者：如果验证者表现不当，您可能会不可挽回地损失部分已绑定资产。"
+        },
+        "amount": {
+          "title": "数额",
+          "amountLabel": "要绑定的数额",
+          "availableLabel": "可用",
+          "maxLabel": "最大值",
+          "info": "已绑定的资产可随时被解绑，不过需要 28 天的解绑期。",
+          "learnMore": "了解更多"
+        },
+        "connectDevice": {
+          "title": "设备"
+        },
+        "confirmation": {
+          "tooltip": {
+            "title": "交易正待确认",
+            "desc": "您必须稍候片刻才能提名"
+          },
+          "title": "确认",
+          "success": {
+            "title": "资产已成功绑定",
+            "text": "一旦网络确认该交易，您就可以提名验证者。",
+            "textNominate": "一旦网络确认您的交易，您就可以提名验证者。",
+            "nominate": "提名",
+            "later": "稍后提名"
+          },
+          "pending": {
+            "title": "正在绑定您的资产……"
+          },
+          "broadcastError": "您的交易可能已失败。请稍候片刻并在重试之前查看交易记录。"
+        }
+      }
+    },
+    "rebond": {
+      "title": "重新绑定资产",
+      "steps": {
+        "amount": {
+          "title": "数额",
+          "amountLabel": "要重新绑定的数额",
+          "availableLabel": "正在解绑",
+          "maxLabel": "最大值",
+          "info": "重新绑定的资产会立刻添加到已绑定数额中。",
+          "learnMore": "了解更多"
+        },
+        "connectDevice": {
+          "title": "设备"
+        },
+        "confirmation": {
+          "title": "确认",
+          "label": "确认",
+          "success": {
+            "title": "资产已重新绑定成功",
+            "text": "一旦网络确认该交易，就会更新您的账户余额。",
+            "cta": "查看详情"
+          },
+          "pending": {
+            "title": "正在重新绑定您的资产……"
+          },
+          "broadcastError": "您的交易可能已失败。请稍候片刻并在重试之前查看交易记录。"
+        }
+      }
+    },
+    "unbond": {
+      "title": "解绑资产",
+      "steps": {
+        "amount": {
+          "title": "数额",
+          "amountLabel": "要解绑的数额",
+          "availableLabel": "已绑定",
+          "maxLabel": "最大值",
+          "info": "经过 28 天的解绑期后即可提取已解绑的资产。",
+          "learnMore": "了解更多"
+        },
+        "connectDevice": {
+          "title": "设备"
+        },
+        "confirmation": {
+          "title": "确认",
+          "label": "确认",
+          "success": {
+            "title": "已成功发送解绑交易",
+            "text": "28 天后即可提取已解绑的资产。",
+            "cta": "查看详情"
+          },
+          "pending": {
+            "title": "正在解绑您的资产……"
+          },
+          "broadcastError": "您的交易可能已失败。请稍候片刻并在重试之前查看交易记录。"
+        }
+      }
+    },
+    "simpleOperation": {
+      "modes": {
+        "withdrawUnbonded": {
+          "title": "提取",
+          "description": "经过 28 天的解绑期后即可提取已解绑的资产。",
+          "info": "您此后即可将已解绑的资产提取到您的可用余额。"
+        },
+        "chill": {
+          "title": "清除提名",
+          "description": "清空所有提名并停止赚取奖励。",
+          "info": "已绑定的资产将会保持绑定状态。若您将其解绑，那么它们将在 28 天后可用。"
+        },
+        "setController": {
+          "title": "更改控制器",
+          "description": "将此 Ledger 账户设为它自己的控制器",
+          "info": "Ledger Live 不支持在独立的存储和控制器账户上进行操作。"
+        }
+      },
+      "steps": {
+        "info": {
+          "title": "信息"
+        },
+        "connectDevice": {
+          "title": "设备"
+        },
+        "confirmation": {
+          "title": "确认",
+          "label": "确认",
+          "success": {
+            "title": "已成功发送交易",
+            "text": "很快就能在历史记录中查看您的操作。",
+            "cta": "查看详情"
+          },
+          "pending": {
+            "title": "正在播送交易……"
+          },
+          "broadcastError": "您的交易可能已失败。请稍候片刻并在重试之前查看交易记录。"
+        }
+      }
+    }
+  },
+  "stellar": {
+    "addAsset": {
+      "title": "添加资产",
+      "steps": {
+        "assets": {
+          "title": "资产",
+          "info": "添加资产需要以最低费用发送一笔交易。这笔交易将出现在您的交易记录中",
+          "selectLabel": "选择一种资产",
+          "disabledTooltip": "您的 Stellar（恒星）账户中已经有此资产"
+        },
+        "connectDevice": {
+          "title": "设备"
+        },
+        "confirmation": {
+          "title": "确认",
+          "success": {
+            "title": "已成功添加 {{token}} 资产",
+            "text": "您现在可以在 Stellar（恒星）账户上接收和发送 <0>{{token}}</0> 资产了。",
+            "cta": "查看详情"
+          },
+          "broadcastError": "您的交易可能已失败。请稍候片刻并在重试之前查看交易记录。"
+        }
+      }
+    }
+  },
+  "solana": {
+    "common": {
+      "broadcastError": "您的交易可能已失败。请稍候片刻并在重试之前查看交易记录。",
+      "viewDetails": "查看详情",
+      "connectDevice": {
+        "title": "设备"
+      },
+      "confirmation": {
+        "title": "确认"
+      }
+    },
+    "delegation": {
+      "totalStake": "质押总额",
+      "commission": "佣金",
+      "delegate": "添加",
+      "listHeader": "委托",
+      "availableBalance": "可提取",
+      "active": "活跃",
+      "activeTooltip": "活跃的数额产生奖励",
+      "inactiveTooltip": "未激活的数额不产生奖励",
+      "delegatedInfoTooltip": "委托至验证者的总数额。",
+      "withdrawableInfoTooltip": "可从委托提取的总数额。",
+      "withdrawableTitle": "可提取",
+      "statusUpdateNotice": "交易确认后，委托状态将更新。",
+      "ledgerByFigmentTC": "Figment 在 Ledger 的条款与条件",
+      "emptyState": {
+        "description": "您可以通过委托资产赚取 SOL 奖励。",
+        "info": "委托机制如何运作",
+        "delegation": "赚取奖励"
+      },
+      "earnRewards": {
+        "description": "您可以将 SOL 资产委托给验证者，从而赚取奖励。",
+        "bullet": {
+          "0": "您保有对已委托资产的所有权",
+          "1": "使用您的 Ledger 设备进行委托",
+          "2": "资产将在解除委托后可用"
+        },
+        "warning": "请明智地选择验证者：如果验证者表现不当，您可能会不可挽回地损失部分已委托资产。"
+      },
+      "flow": {
+        "title": "委托",
+        "steps": {
+          "validator": {
+            "title": "验证者"
+          },
+          "amount": {
+            "title": "数额"
+          },
+          "confirmation": {
+            "success": {
+              "title": "您的资产已经成功委托。"
+            }
+          }
+        }
+      },
+      "withdraw": {
+        "flow": {
+          "title": "提取",
+          "steps": {
+            "amount": {
+              "title": "数额"
+            },
+            "confirmation": {
+              "success": {
+                "title": "您的资产已成功提取。",
+                "text": "该交易一经确认，就会更新您的账户余额。"
               }
             }
           }
         }
-      }
-    }
-  },
-  "bitcoin" : {
-    "inputSelected" : "已选择",
-    "toSpend" : "要支出的硬币",
-    "toReturn" : "要返还的零钱",
-    "modalTitle" : "硬币控制",
-    "coincontrol" : "硬币控制",
-    "advanced" : "高级选项",
-    "ctaDisabled" : "该账户没有 UTXO（未使用的交易输出）",
-    "whatIs" : "什么是 coin selection （硬币选择）算法？",
-    "rbf" : "允许交易可被替换 (Replace-By-Fee)。",
-    "strategy" : "硬币选择策略",
-    "selected" : "该策略所选币",
-    "amount" : "发送数额：",
-    "replaceable" : "可替换",
-    "cannotSelect" : {
-      "unconfirmed" : "您不能从未确认的、可替换的交易中选币。",
-      "pending" : "不能选择待处理交易中的币（除了您的零钱输出）。",
-      "last" : "你需要至少选中一种"
-    },
-    "pending" : "待定",
-    "pickingStrategy" : "UTXO 选择策略",
-    "pickingStrategyLabels" : {
-      "DEEP_OUTPUTS_FIRST" : "旧币优先（先入先出）",
-      "OPTIMIZE_SIZE" : "令费用最小化（优化大小）",
-      "MERGE_OUTPUTS" : "令未来费用最小化（合并硬币）"
-    }
-  },
-  "cosmos" : {
-    "delegation" : {
-      "emptyState" : {
-        "description" : "您可以通过委托资产赚取 ATOM 奖励。",
-        "info" : "委托机制如何运作",
-        "delegation" : "赚取奖励"
-      },
-      "commission" : "佣金",
-      "totalStake" : "质押总额",
-      "claimRewards" : "申领奖励",
-      "header" : "委托",
-      "noRewards" : "没有奖励可用",
-      "delegate" : "添加",
-      "undelegate" : "解除委托",
-      "redelegate" : "重新委托",
-      "redelegateDisabledTooltip" : "您可以再次重新委托 <0>{{days}}</0>",
-      "redelegateMaxDisabledTooltip" : "每次重新委托的验证者不能多于 <0>7</0> 个",
-      "undelegateDisabledTooltip" : "每次取消委托的验证者不能多于 <0>7</0> 个",
-      "reward" : "申领奖励",
-      "currentDelegation" : "已委托：<0>{{amount}}</0>",
-      "estYield" : "预估收益",
-      "activeTooltip" : "已委托的数额会生成奖励",
-      "inactiveTooltip" : "已解除委托的数额不会生成奖励。",
-      "minSafeWarning" : "资金不足",
-      "flow" : {
-        "title" : "委托",
-        "steps" : {
-          "starter" : {
-            "description" : "您可以将 ATOM 资产委托给验证者，从而赚取奖励。",
-            "bullet" : ["您保有对已委托资产的所有权", "使用您的 Ledger 设备进行委托", "资产将在解除委托 21 天后可用"],
-            "warning" : {
-              "description" : "请明智地选择验证者：如果验证者表现不当，您可能会不可挽回地损失部分已委托资产。"
-            }
-          },
-          "amount" : {
-            "title" : "数额"
-          },
-          "validator" : {
-            "title" : "验证者"
-          },
-          "connectDevice" : {
-            "title" : "设备"
-          },
-          "confirmation" : {
-            "title" : "确认",
-            "success" : {
-              "title" : "您的资产已经成功委托。",
-              "text" : "该交易一经区块链确认，就会更新您的账户余额。",
-              "cta" : "查看详情"
-            },
-            "broadcastError" : "您的交易可能已失败。请稍候片刻并在重试之前查看交易记录。"
-          }
-        }
-      }
-    },
-    "claimRewards" : {
-      "flow" : {
-        "title" : "申领奖励",
-        "steps" : {
-          "claimRewards" : {
-            "title" : "奖励",
-            "compound" : "复利",
-            "claim" : "兑现",
-            "compoundOrClaim" : "复利或兑现",
-            "compoundDescription" : "奖励将被添加至已委托的数额",
-            "claimDescription" : "奖励将被添加至可用余额",
-            "compoundInfo" : "您已赚取了<0>{{amount}}</0>。点击 Continue（继续）后，它们将被即刻申领并被自动委托给同一个验证者。",
-            "claimInfo" : "您已从下方的验证者赚取了 <0>{{amount}}</0>。点击 Continue（继续）后，它们将被即刻申领并被自动添加到可用余额。",
-            "selectLabel" : "选择委托"
-          },
-          "connectDevice" : {
-            "title" : "设备"
-          },
-          "confirmation" : {
-            "title" : "确认",
-            "label" : "确认",
-            "success" : {
-              "title" : "奖励已成功兑现",
-              "titleCompound" : "奖励已成功复利",
-              "text" : "您的奖励已经添加进您的可用余额中。",
-              "textCompound" : "你的奖励 <0>{{amount}}</0> 被自动委托给 <0>{{validator}} </0>",
-              "cta" : "查看详情"
-            },
-            "pending" : {
-              "title" : "正在播送交易……"
-            },
-            "broadcastError" : "您的交易可能已失败。请稍候片刻并在重试之前查看交易记录。"
-          }
-        }
-      }
-    },
-    "redelegation" : {
-      "flow" : {
-        "title" : "重新委托资产",
-        "steps" : {
-          "starter" : {
-            "title" : "重新委托",
-            "description" : "使用重新委托功能来轻松地更换验证者。不过，如果想再次更换验证者，则需要等待，因为重新委托会触发 21 天的时间锁。",
-            "warning" : "请明智地选择验证者：如果验证者表现不当，您可能会不可挽回地损失部分已委托资产。您最多可以有<0> 7 个待定重新委托</0>。",
-            "howDelegationWorks" : "委托机制如何运作？"
-          },
-          "validators" : {
-            "title" : "验证者",
-            "currentDelegation" : "当前委托",
-            "newDelegation" : "新的委托",
-            "chooseValidator" : "选择一个验证者",
-            "warning" : "更换验证器后，您需要等待 <0> 21 天</0> 才能再次更换。",
-            "amountLabel" : "要重新委托的数额"
-          },
-          "device" : {
-            "title" : "设备"
-          },
-          "confirmation" : {
-            "title" : "确认",
-            "success" : {
-              "title" : "您的资产已成功重新委托",
-              "text" : "一旦区块链确认该交易，就会更新重新委托信息",
-              "cta" : "查看详情"
-            },
-            "broadcastError" : "您的交易可能已失败。请稍候片刻并在重试之前查看交易记录。"
-          }
-        }
-      }
-    },
-    "undelegation" : {
-      "header" : "解除委托",
-      "headerTooltip" : "21 天时间锁后可用",
-      "inactiveTooltip" : "已解除委托的数额不会生成奖励。",
-      "flow" : {
-        "title" : "解除资产委托",
-        "steps" : {
-          "amount" : {
-            "title" : "数额",
-            "subtitle" : "需要 <0> 21 天</0> 完成解除委托流程。",
-            "warning" : "奖励将被立即兑现。而解除委托的数额将在<0> 21 天时间锁</0>后，返还至可用余额。",
-            "fields" : {
-              "validator" : "验证者",
-              "amount" : "要解除委托的数额"
-            }
-          },
-          "device" : {
-            "title" : "设备"
-          },
-          "confirmation" : {
-            "title" : "确认",
-            "success" : {
-              "title" : "您的资产已成功解除委托",
-              "description" : "<0>{{amount}}</0>已从<0>{{validator}}</0>解除委托",
-              "cta" : "查看详情"
-            },
-            "broadcastError" : "您的交易可能已失败。请稍候片刻并在重试之前查看交易记录。"
-          }
-        }
-      }
-    }
-  },
-  "algorand" : {
-    "operationHasRewards" : "赚取的奖励",
-    "operationEarnedRewards" : "您赚取了<0>{{amount}}</0>奖励。",
-    "operationDetailsAmountBreakDown" : "{{initialAmount}} (<0>+{{reward}}</0>已赚取奖励)",
-    "optIn" : {
-      "flow" : {
-        "title" : "添加 ASA (资产)",
-        "steps" : {
-          "assets" : {
-            "title" : "ASA (资产)",
-            "info" : "添加一个资产需要发送一个含最低费用的交易。这将出现在您的交易历史记录中",
-            "selectLabel" : "选择一个 ASA (资产)",
-            "disabledTooltip" : "您的 Algorand 账户已经有这种 ASA (资产)"
-          },
-          "connectDevice" : {
-            "title" : "设备"
-          },
-          "confirmation" : {
-            "title" : "确认",
-            "success" : {
-              "title" : "已成功添加 {{token}} 资产",
-              "text" : "您现在可以通过您的 Algorand 账户接收和发送 <0>{{token}}</0> 资产。",
-              "cta" : "查看详情"
-            },
-            "broadcastError" : "您的交易可能已失败。请稍候片刻并在重试之前查看交易记录。"
-          }
-        }
-      }
-    },
-<<<<<<< HEAD
-    "claimRewards" : {
-      "header" : "奖励",
-      "tooltip" : "Algorand 奖励会定期发放，每完成一笔交易会自动为您申领奖励。",
-      "cta" : "申领奖励",
-      "rewardsDisabledTooltip" : "您没有任何奖励。每完成一笔交易，Algorand 会自动为您申领奖励。接收 ALGO 来开始赚取奖励。",
-      "flow" : {
-        "title" : "申领奖励",
-        "steps" : {
-          "starter" : {
-            "description" : "通过持有 Algorand 控制您的资产来轻松接收 Algorand 奖励。",
-            "bullet" : {
-              "delegate" : "想要接收奖励，至少要有 1 ALGO 的余额。",
-              "access" : "通过增加账户的余额来增加奖励。",
-              "ledger" : "通过该账户进行一笔交易，从而申领奖励。"
-            },
-            "learnMore" : "Algorand 奖励机制如何运作？",
-            "button" : {
-              "cta" : "接收 Algo"
-            }
-          },
-          "info" : {
-            "title" : "奖励",
-            "description" : "恭喜！您已赚取了 {{amount}}。点击 Continue（继续）以申领您的奖励。",
-            "info" : "您将根据提示向您的账户发出空白交易。通过这种操作，能够以最低的交易费将目前奖励添加到您的余额中。"
-          },
-          "connectDevice" : {
-            "title" : "设备"
-          },
-          "confirmation" : {
-            "title" : "确认",
-            "success" : {
-              "title" : "已成功申请奖励！",
-              "text" : "奖励已经添加到您的可用余额中",
-              "cta" : "查看详情"
-            },
-            "broadcastError" : "您的交易可能已失败。请稍候片刻并在重试之前查看交易记录。"
-          }
-        }
-      }
-    }
-  },
-  "osmosis" : {
-    "account" : {
-      "subHeader" : {
-        "cardTitle" : "由 Figment 提供支持",
-        "moreInfo" : "更多信息",
-        "drawerTitle" : "由 Figment 提供支持",
-        "title" : "Ledger Live 现已支持 OSMO 代币",
-        "description" : "您现在可以通过 Ledger Live 管理并保护您的 OSMO 代币。",
-        "description2" : "OSMO 代币是 Osmosis 链的原生代币，可用于交易、权益质押以及即将推出的许多功能。",
-        "website" : "由 Figment 提供支持"
-      }
-    },
-    "memo" : "Memo",
-    "memoPlaceholder" : "可选",
-    "memoWarningText" : "当使用 Memo 标签时，请与接收人仔细核对信息",
-    "delegation" : {
-      "emptyState" : {
-        "description" : "您可以通过委托资产赚取 OSMO 奖励。",
-        "info" : "委托机制如何运作",
-        "delegation" : "赚取奖励"
-      },
-      "commission" : "佣金",
-      "totalStake" : "质押总额",
-      "claimRewards" : "申领奖励",
-      "header" : "委托",
-      "noRewards" : "没有奖励可用",
-      "delegate" : "添加",
-      "undelegate" : "解除委托",
-      "redelegate" : "重新委托",
-      "redelegateDisabledTooltip" : "您可以再次重新委托 <0>{{days}}</0>",
-      "redelegateMaxDisabledTooltip" : "每次重新委托的验证者不能多于 <0>7</0> 个",
-      "undelegateDisabledTooltip" : "每次取消委托的验证者不能多于 <0>7</0> 个",
-      "reward" : "申领奖励",
-      "currentDelegation" : "已委托：<0>{{amount}}</0>",
-      "estYield" : "预估收益",
-      "activeTooltip" : "已委托的数额会生成奖励",
-      "inactiveTooltip" : "已解除委托的数额不会生成奖励。",
-      "minSafeWarning" : "资金不足",
-      "flow" : {
-        "title" : "委托",
-        "steps" : {
-          "starter" : {
-            "description" : "您可以通过将 OSMO 资产委托给验证者来赚取奖励。",
-            "bullet" : ["您保有对已委托资产的所有权", "使用您的 Ledger 设备进行委托", "资产将在取消委托 14 天后可用"],
-            "warning" : {
-              "description" : "请明智地选择验证者：如果验证者表现不当，您可能会不可挽回地损失部分已委托资产。"
-            }
-          },
-          "amount" : {
-            "title" : "数额"
-          },
-          "validator" : {
-            "title" : "验证者"
-          },
-          "connectDevice" : {
-            "title" : "设备"
-          },
-          "confirmation" : {
-            "title" : "确认",
-            "success" : {
-              "title" : "您的资产已经成功委托。",
-              "text" : "该交易一经区块链确认，就会更新您的账户余额。",
-              "cta" : "查看详情"
-            },
-            "broadcastError" : "您的交易可能已失败。请稍候片刻并在重试之前查看交易记录。"
-          }
-        }
-      }
-    },
-    "claimRewards" : {
-      "flow" : {
-        "title" : "申领奖励",
-        "steps" : {
-          "claimRewards" : {
-            "title" : "奖励",
-            "compound" : "Compound",
-            "claim" : "兑现",
-            "compoundOrClaim" : "复利或兑现",
-            "compoundDescription" : "奖励将被添加至已委托的数额",
-            "claimDescription" : "奖励将被添加至可用余额",
-            "compoundInfo" : "您已赚取了<0>{{amount}}</0>。点击 Continue（继续）后，它们将被即刻申领并被自动委托给同一个验证者。",
-            "claimInfo" : "您已从下方的验证者赚取了 <0>{{amount}}</0>。点击 Continue（继续）后，它们将被即刻申领并被自动添加到可用余额。",
-            "selectLabel" : "选择委托"
-=======
-    "claimRewards": {
-      "flow": {
-        "title": "申领奖励",
-        "steps": {
-          "claimRewards": {
-            "title": "奖励",
-            "compound": "Compound",
-            "claim": "兑现",
-            "compoundOrClaim": "复利或兑现",
-            "compoundDescription": "奖励将被添加至已委托的数额",
-            "claimDescription": "奖励将被添加至可用余额",
-            "compoundInfo": "您已赚取了<0>{{amount}}</0>。点击 Continue（继续）后，它们将被即刻申领并被自动委托给同一个验证者。",
-            "claimInfo": "您已从下方的验证者赚取了 <0>{{amount}}</0>。点击 Continue（继续）后，它们将被即刻申领并被自动添加到可用余额。",
-            "selectLabel": "选择委托"
->>>>>>> c86db991
-          },
-          "connectDevice" : {
-            "title" : "设备"
-          },
-          "confirmation" : {
-            "title" : "确认",
-            "label" : "确认",
-            "success" : {
-              "title" : "奖励已成功兑现",
-              "titleCompound" : "奖励已成功复利",
-              "text" : "您的奖励已经添加进您的可用余额中。",
-              "textCompound" : "你的奖励 <0>{{amount}}</0> 被自动委托给 <0>{{validator}} </0>",
-              "cta" : "查看详情"
-            },
-            "pending" : {
-              "title" : "正在播送交易……"
-            },
-            "broadcastError" : "您的交易可能已失败。请稍候片刻并在重试之前查看交易记录。"
-          }
-        }
-      }
-    },
-    "redelegation" : {
-      "flow" : {
-        "title" : "重新委托资产",
-        "steps" : {
-          "starter" : {
-            "title" : "重新委托",
-            "description" : "利用重新委托，轻松从一个验证者更改为另一验证者。但如果再次改变主意，那么需要等待一段时间，因为重新委托会触发 14 天的锁定期。",
-            "warning" : "请明智地选择验证者：如果验证者表现不当，您可能会不可挽回地损失部分已委托资产。您最多可以有<0> 7 个待定重新委托</0>。",
-            "howDelegationWorks" : "委托机制如何运作？"
-          },
-          "validators" : {
-            "title" : "验证者",
-            "currentDelegation" : "当前委托",
-            "newDelegation" : "新的委托",
-            "chooseValidator" : "选择一个验证者",
-            "warning" : "如果再次改变主意，那么必须等待 <0>14 天</0>才能从新验证者重新委托。",
-            "amountLabel" : "要重新委托的数额"
-          },
-          "device" : {
-            "title" : "设备"
-          },
-          "confirmation" : {
-            "title" : "确认",
-            "success" : {
-              "title" : "您的资产已成功重新委托",
-              "text" : "一旦区块链确认该交易，就会更新重新委托信息",
-              "cta" : "查看详情"
-            },
-            "broadcastError" : "您的交易可能已失败。请稍候片刻并在重试之前查看交易记录。"
-          }
-        }
-      }
-    },
-    "undelegation" : {
-      "header" : "解除委托",
-      "headerTooltip" : "14 天锁定期后可用",
-      "inactiveTooltip" : "已解除委托的数额不会生成奖励。",
-      "flow" : {
-        "title" : "解除资产委托",
-        "steps" : {
-          "amount" : {
-            "title" : "数额",
-            "subtitle" : "取消委托过程需要 <0>14 天</0>才能完成。",
-            "warning" : "奖励将立即兑现。取消委托的数额在 <0>14 天锁定期</0>后才会返还至可用余额。",
-            "fields" : {
-              "validator" : "验证者",
-              "amount" : "要解除委托的数额"
-            }
-          },
-<<<<<<< HEAD
-          "device" : {
-            "title" : "设备"
-=======
-          "osmosis": {
-            "account": {
-              "subHeader": {
-                "cardTitle": "由 Figment 提供支持",
-                "moreInfo": "更多信息",
-                "drawerTitle": "由 Figment 提供支持",
-                "title": "Ledger Live 现已支持 OSMO 代币",
-                "description": "您现在可以通过 Ledger Live 管理并保护您的 OSMO 代币。",
-                "description2": "OSMO 代币是 Osmosis 链的原生代币，可用于交易、权益质押以及即将推出的许多功能。",
-                "website": "由 Figment 提供支持"
-              }
-            },
-            "memo": "Memo",
-            "memoPlaceholder": "可选",
-            "memoWarningText": "当使用 Memo 标签时，请与接收人仔细核对信息",
-            "delegation": {
-              "emptyState": {
-                "description": "您可以通过委托资产赚取 OSMO 奖励。",
-                "info": "委托机制如何运作",
-                "delegation": "赚取奖励"
-              },
-              "commission": "佣金",
-              "totalStake": "质押总额",
-              "claimRewards": "申领奖励",
-              "header": "委托",
-              "noRewards": "没有奖励可用",
-              "delegate": "添加",
-              "undelegate": "解除委托",
-              "redelegate": "重新委托",
-              "redelegateDisabledTooltip": "您可以再次重新委托 <0>{{days}}</0>",
-              "redelegateMaxDisabledTooltip": "每次重新委托的验证者不能多于 <0>7</0> 个",
-              "undelegateDisabledTooltip": "每次取消委托的验证者不能多于 <0>7</0> 个",
-              "reward": "申领奖励",
-              "currentDelegation": "已委托：<0>{{amount}}</0>",
-              "estYield": "预估收益",
-              "activeTooltip": "已委托的数额会生成奖励",
-              "inactiveTooltip": "已解除委托的数额不会生成奖励。",
-              "minSafeWarning": "资金不足",
-              "flow": {
-                "title": "委托",
-                "steps": {
-                  "starter": {
-                    "description": "您可以通过将 OSMO 资产委托给验证者来赚取奖励。",
-                    "bullet": [
-                      "您保有对已委托资产的所有权",
-                      "使用您的 Ledger 设备进行委托",
-                      "资产将在取消委托 14 天后可用"
-                    ],
-                    "warning": {
-                      "description": "请明智地选择验证者：如果验证者表现不当，您可能会不可挽回地损失部分已委托资产。"
-                    }
-                  },
-                  "amount": {
-                    "title": "数额"
-                  },
-                  "validator": {
-                    "title": "验证者"
-                  },
-                  "connectDevice": {
-                    "title": "设备"
-                  },
-                  "confirmation": {
-                    "title": "确认",
-                    "success": {
-                      "title": "您的资产已经成功委托。",
-                      "text": "该交易一经区块链确认，就会更新您的账户余额。",
-                      "cta": "查看详情"
-                    },
-                    "broadcastError": "您的交易可能已失败。请稍候片刻并在重试之前查看交易记录。"
-                  }
-                }
-              }
-            },
-            "claimRewards": {
-              "flow": {
-                "title": "申领奖励",
-                "steps": {
-                  "claimRewards": {
-                    "title": "奖励",
-                    "compound": "Compound",
-                    "claim": "兑现",
-                    "compoundOrClaim": "复利或兑现",
-                    "compoundDescription": "奖励将被添加至已委托的数额",
-                    "claimDescription": "奖励将被添加至可用余额",
-                    "compoundInfo": "您已赚取了<0>{{amount}}</0>。点击 Continue（继续）后，它们将被即刻申领并被自动委托给同一个验证者。",
-                    "claimInfo": "您已从下方的验证者赚取了 <0>{{amount}}</0>。点击 Continue（继续）后，它们将被即刻申领并被自动添加到可用余额。",
-                    "selectLabel": "选择委托"
-                  },
-                  "connectDevice": {
-                    "title": "设备"
-                  },
-                  "confirmation": {
-                    "title": "确认",
-                    "label": "确认",
-                    "success": {
-                      "title": "奖励已成功兑现",
-                      "titleCompound": "奖励已成功复利",
-                      "text": "您的奖励已经添加进您的可用余额中。",
-                      "textCompound": "你的奖励 <0>{{amount}}</0> 被自动委托给 <0>{{validator}} </0>",
-                      "cta": "查看详情"
-                    },
-                    "pending": {
-                      "title": "正在播送交易……"
-                    },
-                    "broadcastError": "您的交易可能已失败。请稍候片刻并在重试之前查看交易记录。"
-                  }
-                }
-              }
-            },
-            "redelegation": {
-              "flow": {
-                "title": "重新委托资产",
-                "steps": {
-                  "starter": {
-                    "title": "重新委托",
-                    "description": "利用重新委托，轻松从一个验证者更改为另一验证者。但如果再次改变主意，那么需要等待一段时间，因为重新委托会触发 14 天的锁定期。",
-                    "warning": "请明智地选择验证者：如果验证者表现不当，您可能会不可挽回地损失部分已委托资产。您最多可以有<0> 7 个待定重新委托</0>。",
-                    "howDelegationWorks": "委托机制如何运作？"
-                  },
-                  "validators": {
-                    "title": "验证者",
-                    "currentDelegation": "当前委托",
-                    "newDelegation": "新的委托",
-                    "chooseValidator": "选择一个验证者",
-                    "warning": "如果再次改变主意，那么必须等待 <0>14 天</0>才能从新验证者重新委托。",
-                    "amountLabel": "要重新委托的数额"
-                  },
-                  "device": {
-                    "title": "设备"
-                  },
-                  "confirmation": {
-                    "title": "确认",
-                    "success": {
-                      "title": "您的资产已成功重新委托",
-                      "text": "一旦区块链确认该交易，就会更新重新委托信息",
-                      "cta": "查看详情"
-                    },
-                    "broadcastError": "您的交易可能已失败。请稍候片刻并在重试之前查看交易记录。"
-                  }
-                }
-              }
-            },
-            "undelegation": {
-              "header": "解除委托",
-              "headerTooltip": "14 天锁定期后可用",
-              "inactiveTooltip": "已解除委托的数额不会生成奖励。",
-              "flow": {
-                "title": "解除资产委托",
-                "steps": {
-                  "amount": {
-                    "title": "数额",
-                    "subtitle": "取消委托过程需要 <0>14 天</0>才能完成。",
-                    "warning": "奖励将立即兑现。取消委托的数额在 <0>14 天锁定期</0>后才会返还至可用余额。",
-                    "fields": {
-                      "validator": "验证者",
-                      "amount": "要解除委托的数额"
-                    }
-                  },
-                  "device": {
-                    "title": "设备"
-                  },
-                  "confirmation": {
-                    "title": "确认",
-                    "success": {
-                      "title": "您的资产已成功解除委托",
-                      "description": "<0>{{amount}}</0>已从<0>{{validator}}</0>解除委托",
-                      "cta": "查看详情"
-                    },
-                    "broadcastError": "您的交易可能已失败。请稍候片刻并在重试之前查看交易记录。"
-                  }
-                }
-              }
-            }
-          },
-          "device": {
-            "title": "设备"
->>>>>>> c86db991
-          },
-          "confirmation" : {
-            "title" : "确认",
-            "success" : {
-              "title" : "您的资产已成功解除委托",
-              "description" : "<0>{{amount}}</0>已从<0>{{validator}}</0>解除委托",
-              "cta" : "查看详情"
-            },
-            "broadcastError" : "您的交易可能已失败。请稍候片刻并在重试之前查看交易记录。"
-          }
-        }
-      }
-    }
-  },
-  "polkadot" : {
-    "lockedBalance" : "已绑定",
-    "lockedTooltip" : "必须将资产绑定到提名的验证者才能赚取奖励。",
-    "unlockingBalance" : "正在解绑",
-    "unlockingTooltip" : "正在解绑的资产会有 28 天的锁定期，然后才可提取。",
-    "unlockedBalance" : "已解绑",
-    "unlockedTooltip" : "现在可使用提取操作转移已解绑的资产。",
-    "networkFees" : "网络费用由 Polkadot 波卡共识协议自动设定，您无法在自己的设备上查看它们。",
-    "bondedBalanceBelowMinimum" : "您的绑定余额低于当前最小值{{minimumBondBalance}}。你的提名有可能被删除。",
-    "nomination" : {
-      "emptyState" : {
-        "description" : "您可以通过绑定资产并随后提名您的（某个或多个）验证者来赚取奖励。",
-        "info" : "提名机制如何运作"
-      },
-      "header" : "提名名单",
-      "nominate" : "提名",
-      "setController" : "更改控制器",
-      "chill" : "清除提名",
-      "totalStake" : "质押总额",
-      "amount" : "已绑定数额",
-      "commission" : "佣金",
-      "active" : "活跃",
-      "activeTooltip" : "该验证者已当选，并正在为您绑定的资产收集奖励。",
-      "inactive" : "不活跃",
-      "inactiveTooltip" : "该验证者已当选，但是并没有为您绑定的资产收集奖励。",
-      "waiting" : "落选",
-      "waitingTooltip" : "该验证者落选，因此无法收集奖励。",
-      "notValidator" : "并非验证者",
-      "notValidatorTooltip" : "该地址不再是一个验证者",
-      "elected" : "当选",
-      "nominatorsCount" : "{{nominatorsCount}} 个提名者",
-      "nominatorsTooltip" : "在 {{count}} 位提名者的提名下，该验证者目前当选。",
-      "oversubscribed" : "超额订购 ({{nominatorsCount}})",
-      "oversubscribedTooltip" : "只有绑定数额最高的顶层 {{maxNominatorRewardedPerValidator}} 提名者才可赚取奖励",
-      "hasPendingBondOperation" : "绑定操作仍在等待确认",
-      "electionOpen" : "正在推选新的验证者。因此，最多 15 分钟后方可进行权益质押操作。",
-      "electionOpenTooltip" : "在推选验证者期间，该操作被禁用。",
-      "externalControllerTooltip" : "此账户由另一个账户控制。",
-      "externalControllerUnsupported" : "<0>这个存储账户由一个单独的账户控制，其地址为 <0>{{controllerAddress}}</0> 。</0><1>要通过 Ledger Live 质押，您必须将此存储账户设为它自己的控制器。</1>",
-      "externalStashTooltip" : "该账户控制着另一个账户。",
-      "externalStashUnsupported" : "<0>此账户为另一个单独的存储账户的控制器，其地址为 <0>{{stashAddress}}</0> 。</0><1>要通过 Ledger Live 质押，您必须将您的存储账户设为它自己的控制器。</1>",
-      "showInactiveNominations" : "显示所有提名 ({{count}})",
-      "hideInactiveNominations" : "仅显示活跃状态的提名",
-      "noActiveNominations" : "没有活跃状态的提名。",
-      "showAllUnlockings" : "显示所有正在解绑的数额 ({{count}})",
-      "hideAllUnlockings" : "隐藏正在解绑的数额"
-    },
-    "unlockings" : {
-      "header" : "正在解绑",
-      "headerTooltip" : "在 28 天的解绑期后可用",
-      "withdrawUnbonded" : "提取 ({{amount}})",
-      "withdrawTooltip" : "已解绑的数额将被贷记到您的可用余额。",
-      "noUnlockedWarning" : "尚无可提取的已解绑余额。",
-      "rebond" : "重新绑定",
-      "unbonded" : "已解绑"
-    },
-    "manage" : {
-      "title" : "管理资产",
-      "bond" : {
-        "title" : "绑定",
-        "description" : "要赚取奖励，首先要绑定一定数额。其次，必须提名您的 (某个或多个) 验证者。"
-      },
-      "unbond" : {
-        "title" : "解绑",
-        "description" : "要让绑定的数额重新可用，首先需要将其解绑。经过 28 天的解绑期后即可将其提取。"
-      },
-      "withdrawUnbonded" : {
-        "title" : "提取",
-        "description" : "要将已解绑的数额返还到可用余额中，需要您手动进行提取操作。"
-      },
-      "nominate" : {
-        "title" : "提名",
-        "description" : "最多可选择 16 个验证者。确保您的提名对象处于活跃状态，以便赚取奖励。"
-      },
-      "chill" : {
-        "title" : "清除提名",
-        "description" : "删除所有的提名对象。您将停止赚取奖励。而您绑定的数额依旧会处于绑定状态。"
-      }
-    },
-    "nominate" : {
-      "title" : "提名",
-      "steps" : {
-        "validators" : {
-          "title" : "验证者",
-          "notValidatorsRemoved" : "您提名的 {{count}} 个地址已经不再是验证者。它们将从您的提名交易中自动删除。",
-          "maybeChill" : "转而清除提名"
-        },
-        "connectDevice" : {
-          "title" : "设备"
-        },
-        "confirmation" : {
-          "title" : "确认",
-          "label" : "确认",
-          "success" : {
-            "title" : "您已成功提名验证者。",
-            "text" : "当您的资产被绑定至您的 (某个或多个) 当选验证者时，您便将开始赚取奖励。",
-            "cta" : "查看详情"
-          },
-          "pending" : {
-            "title" : "正在播送交易……"
-          },
-          "broadcastError" : "您的交易可能已失败。请稍候片刻并在重试之前查看交易记录。"
-        }
-      }
-    },
-    "bond" : {
-      "title" : "绑定资产",
-      "rewardDestination" : {
-        "label" : "奖励目的地",
-        "stash" : "可用余额",
-        "stashDescription" : "奖励被记入您的可用余额。",
-        "staked" : "已绑定余额",
-        "stakedDescription" : "奖励被记入您的已绑定余额，以便赚取复利。",
-        "optionTitle" : "备注",
-        "optionDescription" : "一旦设定，在此绑定周期内的期权就固定不变。如需更改，请参阅以下文章"
-      },
-      "steps" : {
-        "starter" : {
-          "description" : "您可通过绑定资产并提名验证者来赚取奖励。",
-          "bullet" : ["您保有对已绑定资产的所有权", "使用您的 Ledger 设备进行提名", "经过 28 天的解绑期后，资产将会再次可用"],
-          "help" : "提名机制如何运作",
-          "warning" : "请明智地选择验证者：如果验证者表现不当，您可能会不可挽回地损失部分已绑定资产。"
-        },
-        "amount" : {
-          "title" : "数额",
-          "amountLabel" : "要绑定的数额",
-          "availableLabel" : "可用",
-          "maxLabel" : "最大值",
-          "info" : "已绑定的资产可随时被解绑，不过需要 28 天的解绑期。",
-          "learnMore" : "了解更多"
-        },
-        "connectDevice" : {
-          "title" : "设备"
-        },
-        "confirmation" : {
-          "tooltip" : {
-            "title" : "交易正待确认",
-            "desc" : "您必须稍候片刻才能提名"
-          },
-          "title" : "确认",
-          "success" : {
-            "title" : "资产已成功绑定",
-            "text" : "一旦网络确认该交易，您就可以提名验证者。",
-            "textNominate" : "一旦网络确认您的交易，您就可以提名验证者。",
-            "nominate" : "提名",
-            "later" : "稍后提名"
-          },
-          "pending" : {
-            "title" : "正在绑定您的资产……"
-          },
-          "broadcastError" : "您的交易可能已失败。请稍候片刻并在重试之前查看交易记录。"
-        }
-      }
-    },
-    "rebond" : {
-      "title" : "重新绑定资产",
-      "steps" : {
-        "amount" : {
-          "title" : "数额",
-          "amountLabel" : "要重新绑定的数额",
-          "availableLabel" : "正在解绑",
-          "maxLabel" : "最大值",
-          "info" : "重新绑定的资产会立刻添加到已绑定数额中。",
-          "learnMore" : "了解更多"
-        },
-        "connectDevice" : {
-          "title" : "设备"
-        },
-        "confirmation" : {
-          "title" : "确认",
-          "label" : "确认",
-          "success" : {
-            "title" : "资产已重新绑定成功",
-            "text" : "一旦网络确认该交易，就会更新您的账户余额。",
-            "cta" : "查看详情"
-          },
-          "pending" : {
-            "title" : "正在重新绑定您的资产……"
-          },
-          "broadcastError" : "您的交易可能已失败。请稍候片刻并在重试之前查看交易记录。"
-        }
-      }
-    },
-    "unbond" : {
-      "title" : "解绑资产",
-      "steps" : {
-        "amount" : {
-          "title" : "数额",
-          "amountLabel" : "要解绑的数额",
-          "availableLabel" : "已绑定",
-          "maxLabel" : "最大值",
-          "info" : "经过 28 天的解绑期后即可提取已解绑的资产。",
-          "learnMore" : "了解更多"
-        },
-        "connectDevice" : {
-          "title" : "设备"
-        },
-        "confirmation" : {
-          "title" : "确认",
-          "label" : "确认",
-          "success" : {
-            "title" : "已成功发送解绑交易",
-            "text" : "28 天后即可提取已解绑的资产。",
-            "cta" : "查看详情"
-          },
-          "pending" : {
-            "title" : "正在解绑您的资产……"
-          },
-          "broadcastError" : "您的交易可能已失败。请稍候片刻并在重试之前查看交易记录。"
-        }
-      }
-    },
-    "simpleOperation" : {
-      "modes" : {
-        "withdrawUnbonded" : {
-          "title" : "提取",
-          "description" : "经过 28 天的解绑期后即可提取已解绑的资产。",
-          "info" : "您此后即可将已解绑的资产提取到您的可用余额。"
-        },
-        "chill" : {
-          "title" : "清除提名",
-          "description" : "清空所有提名并停止赚取奖励。",
-          "info" : "已绑定的资产将会保持绑定状态。若您将其解绑，那么它们将在 28 天后可用。"
-        },
-        "setController" : {
-          "title" : "更改控制器",
-          "description" : "将此 Ledger 账户设为它自己的控制器",
-          "info" : "Ledger Live 不支持在独立的存储和控制器账户上进行操作。"
-        }
-      },
-      "steps" : {
-        "info" : {
-          "title" : "信息"
-        },
-        "connectDevice" : {
-          "title" : "设备"
-        },
-        "confirmation" : {
-          "title" : "确认",
-          "label" : "确认",
-          "success" : {
-            "title" : "已成功发送交易",
-            "text" : "很快就能在历史记录中查看您的操作。",
-            "cta" : "查看详情"
-          },
-          "pending" : {
-            "title" : "正在播送交易……"
-          },
-          "broadcastError" : "您的交易可能已失败。请稍候片刻并在重试之前查看交易记录。"
-        }
-      }
-    }
-  },
-  "stellar" : {
-    "addAsset" : {
-      "title" : "添加资产",
-      "steps" : {
-        "assets" : {
-          "title" : "资产",
-          "info" : "添加资产需要以最低费用发送一笔交易。这笔交易将出现在您的交易记录中",
-          "selectLabel" : "选择一种资产",
-          "disabledTooltip" : "您的 Stellar（恒星）账户中已经有此资产"
-        },
-        "connectDevice" : {
-          "title" : "设备"
-        },
-        "confirmation" : {
-          "title" : "确认",
-          "success" : {
-            "title" : "已成功添加 {{token}} 资产",
-            "text" : "您现在可以在 Stellar（恒星）账户上接收和发送 <0>{{token}}</0> 资产了。",
-            "cta" : "查看详情"
-          },
-          "broadcastError" : "您的交易可能已失败。请稍候片刻并在重试之前查看交易记录。"
-        }
-      }
-    }
-  },
-  "solana" : {
-    "common" : {
-      "broadcastError" : "您的交易可能已失败。请稍候片刻并在重试之前查看交易记录。",
-      "viewDetails" : "查看详情",
-      "connectDevice" : {
-        "title" : "设备"
-      },
-      "confirmation" : {
-        "title" : "确认"
-      }
-    },
-    "delegation" : {
-      "totalStake" : "质押总额",
-      "commission" : "佣金",
-      "delegate" : "添加",
-      "listHeader" : "委托",
-      "availableBalance" : "可提取",
-      "active" : "活跃",
-      "activeTooltip" : "活跃的数额产生奖励",
-      "inactiveTooltip" : "未激活的数额不产生奖励",
-      "delegatedInfoTooltip" : "委托至验证者的总数额。",
-      "withdrawableInfoTooltip" : "可从委托提取的总数额。",
-      "withdrawableTitle" : "可提取",
-      "statusUpdateNotice" : "交易确认后，委托状态将更新。",
-      "ledgerByFigmentTC" : "Figment 在 Ledger 的条款与条件",
-      "emptyState" : {
-        "description" : "您可以通过委托资产赚取 SOL 奖励。",
-        "info" : "委托机制如何运作",
-        "delegation" : "赚取奖励"
-      },
-      "earnRewards" : {
-        "description" : "您可以将 SOL 资产委托给验证者，从而赚取奖励。",
-        "bullet" : {
-          "0" : "您保有对已委托资产的所有权",
-          "1" : "使用您的 Ledger 设备进行委托",
-          "2" : "资产将在解除委托后可用"
-        },
-        "warning" : "请明智地选择验证者：如果验证者表现不当，您可能会不可挽回地损失部分已委托资产。"
-      },
-      "flow" : {
-        "title" : "委托",
-        "steps" : {
-          "validator" : {
-            "title" : "验证者"
-          },
-          "amount" : {
-            "title" : "数额"
-          },
-          "confirmation" : {
-            "success" : {
-              "title" : "您的资产已经成功委托。"
-            }
-          }
-        }
-      },
-      "withdraw" : {
-        "flow" : {
-          "title" : "提取",
-          "steps" : {
-            "amount" : {
-              "title" : "数额"
-            },
-            "confirmation" : {
-              "success" : {
-                "title" : "您的资产已成功提取。",
-                "text" : "该交易一经确认，就会更新您的账户余额。"
+      },
+      "activate": {
+        "flow": {
+          "title": "激活",
+          "steps": {
+            "confirmation": {
+              "success": {
+                "title": "您的委托已成功激活。"
               }
             }
           }
         }
       },
-      "activate" : {
-        "flow" : {
-          "title" : "激活",
-          "steps" : {
-            "confirmation" : {
-              "success" : {
-                "title" : "您的委托已成功激活。"
+      "reactivate": {
+        "flow": {
+          "title": "重新激活",
+          "steps": {
+            "confirmation": {
+              "success": {
+                "title": "您的委托已成功重新激活。"
               }
             }
           }
         }
       },
-      "reactivate" : {
-        "flow" : {
-          "title" : "重新激活",
-          "steps" : {
-            "confirmation" : {
-              "success" : {
-                "title" : "您的委托已成功重新激活。"
+      "deactivate": {
+        "flow": {
+          "title": "停用",
+          "steps": {
+            "confirmation": {
+              "success": {
+                "title": "您的委托已成功停用。"
               }
             }
           }
         }
-      },
-      "deactivate" : {
-        "flow" : {
-          "title" : "停用",
-          "steps" : {
-            "confirmation" : {
-              "success" : {
-                "title" : "您的委托已成功停用。"
-              }
+      }
+    }
+  },
+  "delegation": {
+    "title": "赚取奖励",
+    "header": "委托",
+    "validator": "验证者",
+    "yield": "预估收益",
+    "address": "地址",
+    "transactionID": "交易 ID",
+    "value": "价值",
+    "amount": "数额",
+    "delegated": "已委托",
+    "completionDate": "完成日期",
+    "rewards": "奖励",
+    "duration": "持续时间",
+    "durationJustStarted": "刚刚开始",
+    "durationDays": "{{count}} 天",
+    "durationDays_plural": "{{count}} 天",
+    "howItWorks": "委托机制如何运作",
+    "delegationEarn": "您现在可以将您的账户委托出去，以赚取 {{name}} 权益质押奖励。",
+    "earnRewards": "赚取奖励",
+    "overdelegated": "过度委托",
+    "status": "状态",
+    "flow": {
+      "steps": {
+        "starter": {
+          "title": "赚取权益质押奖励",
+          "description": "将您的 Tezos 账户委托给第三方验证者，以便赚取权益质押奖励，您的资产依然会绝对安全并处于您的掌控之中",
+          "bullet": {
+            "delegate": "委托出去的账户依旧为您所有。",
+            "access": "您可以随时访问您的资产。",
+            "ledger": "使用您的 Ledger 设备安全地进行委托。"
+          },
+          "button": {
+            "cta": "委托以便赚取奖励"
+          }
+        },
+        "account": {
+          "title": "委托账户",
+          "label": "账户",
+          "toDelegate": "要委托的账户"
+        },
+        "summary": {
+          "title": "委托账户",
+          "label": "概要",
+          "toDelegate": "要委托的账户",
+          "toUndelegate": "要解除委托的账户",
+          "validator": "验证者",
+          "select": "选择",
+          "yield": "预估收益 {{amount}}",
+          "randomly": "随机选择的验证者",
+          "termsAndPrivacy": "将您的投票权委托出去并不能保证从您的验证者获得任何奖励。"
+        },
+        "validator": {
+          "title": "选择验证者",
+          "description": "您可以通过对比预估奖励率来选择验证者",
+          "customValidator": "自定义验证者",
+          "providedBy": "收益率由 <1><0>{{name}}</0></1> 提供"
+        },
+        "custom": {
+          "title": "自定义验证者",
+          "text": "请输入您账户想要委托的自定义验证者的地址。",
+          "button": "使用验证者"
+        },
+        "undelegate": {
+          "title": "解除账户委托"
+        },
+        "confirmation": {
+          "title": "确认",
+          "label": "确认",
+          "success": {
+            "title": "委托已发送",
+            "titleUndelegated": "结束委托",
+            "text": "委托交易已经成功播送。取决于该验证者的情况，您在约 40 天后应可赚取第一笔奖励。",
+            "textUndelegated": "操作一经确认，您的账户就会结束委托。您随时可以再次委托您的账户。"
+          },
+          "broadcastError": "您的交易可能已失败。请稍候片刻并在重试之前查看交易记录。"
+        }
+      }
+    },
+    "contextMenu": {
+      "topUp": "接收更多",
+      "redelegate": "更换验证者",
+      "stopDelegation": "结束委托"
+    }
+  },
+  "asset": {
+    "notice": "所有 {{currency}} 账户的概览"
+  },
+  "carousel": {
+    "hidden": {
+      "close": "确认",
+      "undo": "再次显示",
+      "disclaimer": "此横幅在有新公告之前不会再显示"
+    }
+  },
+  "settings": {
+    "title": "设置",
+    "discreet": "切换隐藏模式",
+    "helpButton": "帮助",
+    "tabs": {
+      "display": "一般条款",
+      "currencies": "加密资产",
+      "help": "帮助",
+      "about": "简介",
+      "experimental": "实验性功能",
+      "accounts": "Account（账户）",
+      "developer": "开发者"
+    },
+    "export": {
+      "accounts": {
+        "title": "导出账户",
+        "desc": "在 Ledger Live 手机应用中添加您的账户。您的账户将仅与区块链同步，而不会在手机应用和桌面应用之间同步。",
+        "button": "导出"
+      },
+      "operations": {
+        "title": "操作历史记录",
+        "desc": "在您的计算机上保存账户操作的 CSV 文件。"
+      },
+      "modal": {
+        "button": "完成",
+        "title": "扫描以导出至移动设备",
+        "listTitle": "在 Ledger Live 手机应用上：",
+        "step1": "点击<highlight>账户</highlight>中的 <highlight><icon>+</icon></highlight> 按钮",
+        "step2": "点击 <highlight>导入桌面账户</highlight>",
+        "step3": "扫描<highlight>Live 二维码</highlight>直到装载至 100%"
+      }
+    },
+    "display": {
+      "language": "显示语言",
+      "languageDesc": "设置 Ledger Live 显示的语言。",
+      "theme": "主题",
+      "themeDesc": "选择主题。",
+      "counterValue": "首选货币",
+      "counterValueDesc": "选择在余额和操作旁显示的币种。",
+      "region": "地区",
+      "regionDesc": "选择您所在的地区来更新日期、时间和货币的格式。",
+      "stock": "区域性市场指标",
+      "stockDesc": "选择西方以蓝色来显示市场增长；或选择东方以红色来显示市场增长。",
+      "carouselVisibility": "轮播可见性",
+      "carouselVisibilityDesc": "启用资产组合的轮播可见"
+    },
+    "developer": {
+      "toast": {
+        "title": "您现在是一名开发者了 !",
+        "text": "欢迎来到 wonderland"
+      },
+      "debugApps": "允许调试应用程序",
+      "debugAppsDesc": "显示并允许打开调试标记的平台应用程序。",
+      "experimentalApps": "允许实验性应用程序",
+      "experimentalAppsDesc": "显示并允许打开实验性标记的平台应用程序。",
+      "catalogServer": "设置目录供应方",
+      "catalogServerDesc": "在多个平台应用源之间切换",
+      "enablePlatformDevTools": "启用平台开发工具",
+      "enablePlatformDevToolsDesc": "启用打开平台应用程序开发工具的窗口",
+      "addLocalApp": "添加一个本地应用程序",
+      "addLocalAppDesc": "浏览本地文件并使用本地清单添加本地应用程序",
+      "addLocalAppButton": "浏览",
+      "runLocalAppDeleteButton": "删除",
+      "runLocalAppOpenButton": "打开",
+      "enableLearnStagingUrl": "学习页面的模拟环境 URL 网页地址",
+      "enableLearnStagingUrlDesc": "启用学习页面的模拟环境 URL 网址。"
+    },
+    "currencies": {
+      "selectPlaceholder": "选择加密资产",
+      "desc": "选择一种加密资产以编辑其设置。",
+      "placeholder": "没有此资产的设置",
+      "confirmationsNb": "确认数量",
+      "confirmationsNbDesc": "设置要标记为已确认的交易的网络确认数量。"
+    },
+    "profile": {
+      "password": "密码锁",
+      "passwordDesc": "设置密码以确保您电脑上的 Ledger Live 数据安全，包括账户名称、余额、交易和公共地址。",
+      "passwordAutoLock": "自动锁定",
+      "passwordAutoLockDesc": "不活跃状态下，自动锁定 Ledger Live。",
+      "changePassword": "更改密码",
+      "softResetTitle": "清除缓存",
+      "softResetDesc": "清除 Ledger Live 缓存，以强制与区块链重新同步。",
+      "softReset": "清除",
+      "resetThirdPartyData": "重置第三方数据",
+      "resetThirdPartyDataDesc": "擦除您用于访问第三方交易服务提供方的所有本地第三方数据。",
+      "hardResetTitle": "重置 Ledger Live",
+      "hardResetDesc": "清除您电脑上存储的所有 Ledger Live 数据，包括您的账户信息、交易历史记录和设置选项。",
+      "hardReset": "重置",
+      "analytics": "数据分析",
+      "analyticsDesc": "启用数据分析可以帮助 Ledger 改善用户体验。这包括点击量、页面访问量、重定向量、操作情况（发送、接受、锁定等）、页尾滚动量、安装（卸载）量、应用程序版本统计、账户数量、加密资产和操作情况、会话时长、Ledger 设备类别和固件等。",
+      "reportErrors": "漏洞报告",
+      "reportErrorsDesc": "自动发送报告来帮助 Ledger 改进其产品。",
+      "launchOnboarding": "设备设置",
+      "launchOnboardingDesc": "设置新设备或还原现有设备。保留账户和设置信息。"
+    },
+    "help": {
+      "version": "版本",
+      "releaseNotesBtn": "详情",
+      "termsBtn": "阅读",
+      "faq": "Ledger 客服",
+      "faqDesc": "如果遇到问题，使用硬件钱包通过 Ledger Live 获取帮助。",
+      "terms": "使用条款",
+      "termsDesc": "使用 Ledger Live 即表示您已接受我们的使用条款。",
+      "privacy": "隐私政策",
+      "privacyDesc": "请参阅我们的隐私政策来了解我们收集哪些个人数据、收集原因以及使用方式。"
+    },
+    "experimental": {
+      "disclaimer": "这些是我们以“按现状”为基准提供的实验性功能，以供我们的专业爱好者社区测试。这些功能随时可能会更改、中断或删除。启用这些功能，意味着您同意自行承担使用过程中的风险。",
+      "features": {
+        "apiTrongridProxy": {
+          "title": "使用 TronGrid.io",
+          "description": "直接使用 trongrid 而不使用 Ledger 代理"
+        },
+        "experimentalCurrencies": {
+          "title": "实验性集成",
+          "description": "使用可用的实验性加密资产集成。"
+        },
+        "experimentalLanguages": {
+          "title": "翻译测试",
+          "description": "将未发布的语言添加到常规设置选项卡的语言列表中。"
+        },
+        "managerDevMode": {
+          "title": "开发者模式",
+          "description": "在管理器中显示开发者和测试网应用程序。"
+        },
+        "scanForInvalidPaths": {
+          "title": "扩展的账户搜索",
+          "description": "扫描有错误派生路径的账户。请将可能找到的资产发送到一个常规账户。"
+        },
+        "experimentalExplorers": {
+          "title": "实验性浏览器 API 应用程序界面",
+          "description": "试用即将面世的新版 Ledger 区块链浏览器更改此设置可能会影响账户余额和同步以及发送功能。\n(<0></0>)"
+        },
+        "keychainObservableRange": {
+          "title": "自定义间隔限制",
+          "description": "自定义所有账户的间隔限制将此值增加到高于其默认值（20），可以扫描更多未使用的货币公共地址。仅限高级用户，这可能会在恢复你的账户时破坏兼容性。"
+        },
+        "forceProvider": {
+          "title": "管理器提供方",
+          "description": "在管理器中更改应用程序提供方可能会导致无法在您的 Ledger 设备上安装或卸载应用程序。"
+        },
+        "testAnimations": {
+          "title": "测试 Lottie 动画",
+          "description": "测试 Ledger Live 中使用的所有动画"
+        }
+      }
+    },
+    "hardResetModal": {
+      "title": "重置 Ledger Live",
+      "desc": "重置 Ledger Live，从而清除您电脑上所有的设置信息和账户信息。然后您可以选择密码并将账户重新添加到您的 Ledger 设备上。用以访问您加密资产的私钥会安全保存在您的 Ledger 设备上，并通过您的恢复短语加以备份。",
+      "warning": "重置 Ledger Live 将删除您所有账户的互换交易历史。"
+    },
+    "softResetModal": {
+      "title": "清除缓存",
+      "desc": "清除缓存会强制网络重新同步。您的设置和账户信息会被保留。用于访问您加密资产的密钥仍安全存储在您的 Ledger 设备和恢复短语列表上。"
+    },
+    "resetFallbackModal": {
+      "title": "需要用户操作",
+      "part1": "无法删除缓存文件夹。请手动删除文件夹：",
+      "part2": "点击 Open（打开）文件夹按钮， ",
+      "part3": "应用程序将关闭",
+      "part4": "，并手动删除 \"sqlite\" 文件夹。",
+      "part5": "然后您可以正常重启应用程序。"
+    },
+    "removeAccountModal": {
+      "title": "移除账号",
+      "desc": "该操作不会影响您的加密资产。可随时再次添加现有账户。",
+      "delete": "从资产组合中删除",
+      "warning": "删除该账户将清除您与之相关的互换交易历史。"
+    },
+    "openUserDataDirectory": {
+      "title": "查看用户数据",
+      "desc": "查看电脑上存储的用户数据，包括您的账户信息、缓存数据和设置参数。",
+      "btn": "查看"
+    },
+    "repairDevice": {
+      "title": "修复您的 Ledger 设备",
+      "descSettings": "如果 Ledger 设备在固件更新时发生卡顿，可用此来还原您的设备。",
+      "desc": "对于 Ledger Nano S 用户来说，请选择设备上显示的状态。对于 Nano X 和 Blue 用户来说，请前往帮助中心寻求帮助。",
+      "button": "修复"
+    },
+    "exportLogs": {
+      "title": "保存日志",
+      "desc": "出于排除故障目的所需，可能需要保存 Ledger Live 日志。",
+      "btn": "保存"
+    },
+    "accounts": {
+      "hideEmptyTokens": {
+        "title": "隐藏空的代币账户",
+        "desc": "在账户页面，隐藏代币账户并将余额显示为零。"
+      },
+      "tokenBlacklist": {
+        "title": "隐藏代币列表",
+        "desc": "您可以通过前往主账户，以右键点击相关代币并选择“隐藏代币”的方式来隐藏代币。",
+        "count": "{{count}} 枚代币",
+        "count_plural": "{{count}} 枚代币"
+      },
+      "hiddenNftCollections": {
+        "title": "隐藏的 NFT 藏品",
+        "desc": "您可以通过右键单击藏品集名称并选择 \"隐藏 NFT 藏品集\" 来隐藏 NFT 收藏品。",
+        "count": "{{count}} 个藏品集",
+        "count_plural": "{{count}} 个藏品集"
+      },
+      "fullNode": {
+        "title": "连接比特币完整节点",
+        "desc": "设置您的比特币完整节点，无需使用 Ledger 的浏览器即可进行同步和发送交易。"
+      }
+    }
+  },
+  "password": {
+    "inputFields": {
+      "newPassword": {
+        "label": "新建密码"
+      },
+      "confirmPassword": {
+        "label": "确认密码"
+      },
+      "currentPassword": {
+        "label": "当前密码"
+      }
+    },
+    "changePassword": {
+      "title": "密码锁",
+      "subTitle": "更改您的密码"
+    },
+    "setPassword": {
+      "title": "密码锁",
+      "subTitle": "设置密码",
+      "desc": "妥善保管您的密码。如果丢失密码，则意味着需要重置 Ledger Live 并重新加载账户。"
+    },
+    "disablePassword": {
+      "title": "禁用密码锁",
+      "desc": "Ledger Live 数据将以未加密的方式保存在您的电脑上。这包括账户名称、交易数据和公共地址等。"
+    }
+  },
+  "update": {
+    "downloadInProgress": "正在下载更新...",
+    "downloadProgress": "已完成 {{progress}}%",
+    "checking": "正在检查更新...",
+    "checkSuccess": "更新安装已就绪",
+    "quitAndInstall": "立即安装",
+    "updateAvailable": "Ledger Live 有新版本 {{version}} 可更新",
+    "error": "更新时出错。请重新下载",
+    "reDownload": "重新下载",
+    "nightlyWarning": "此版本不能自动更新。请手动安装最新版本",
+    "downloadNow": "下载更新"
+  },
+  "crash": {
+    "title": "出错了",
+    "description": "请查阅我们的支持文章以找到可能的解决方案。如果问题仍然存在，请使用下面的按钮保存日志并提供给 Ledger 客服。",
+    "troubleshooting": "点击此处查看相关解决方案",
+    "logs": "保存日志",
+    "dataFolder": "查看用户数据"
+  },
+  "exportOperationsModal": {
+    "title": "操作历史记录",
+    "desc": "选择要保存操作历史记录的账户",
+    "descSuccess": "包含用户操作历史记录的 CSV 文件已经成功保存在所选文件夹中",
+    "titleSuccess": "已成功保存历史操作记录",
+    "cta": "保存",
+    "ctaSuccess": "完成",
+    "noAccounts": "没有可导出的账户",
+    "selectedAccounts": "要包括的账户",
+    "selectedAccounts_plural": "要包括的账户 ({{count}})",
+    "disclaimer": "导出的对值仅供参考之用。请勿将其用于会计、税务、监管或法律目的，因为相关数据由 Ledger 的服务提供方 Kaiko 通过估算方法得出，只是对交易和导出时的资产价格进行的估算。"
+  },
+  "language": {
+    "system": "使用系统语言",
+    "switcher": {
+      "en": "English",
+      "fr": "法国",
+      "ru": "Русский",
+      "es": "Español",
+      "zh": "中文（简体）",
+      "de": "Deutsch"
+    }
+  },
+  "theme": {
+    "system": "选择系统主题",
+    "light": "亮色",
+    "dusk": "暗蓝",
+    "dark": "深黑"
+  },
+  "toastOverlay": {
+    "toastType": {
+      "announcement": "新闻",
+      "operation": "操作",
+      "achievement": "成就已解锁"
+    },
+    "groupedToast": {
+      "text": "您有 {{count}} 个未读通知",
+      "cta": "查看详情"
+    }
+  },
+  "informationCenter": {
+    "tooltip": "信息中心",
+    "ongoingIncidentsTooltip": "有 {{count}} 个正在发生的事件",
+    "ongoingIncidentsTooltip_plural": "有 {{count}} 个正在发生的事件",
+    "tabs": {
+      "announcements": "新闻",
+      "announcementsUnseen": "新闻 ({{unseenCount}})",
+      "serviceStatus": "状态",
+      "serviceStatusIncidentsOngoing": "状态 ({{incidentCount}})"
+    },
+    "serviceStatus": {
+      "statusOk": {
+        "title": "Ledger Live 已启动并正在运行",
+        "description": "遇到问题？请前往我们的<0>帮助页面</0>"
+      },
+      "statusNotOk": {
+        "title": "Ledger Live 正遇到问题",
+        "learnMore": "了解更多"
+      }
+    },
+    "announcement": {
+      "emptyState": {
+        "title": "目前没有新闻",
+        "desc": "您将在这里找到所有与 Ledger 和 Ledger Live 有关的新闻"
+      }
+    }
+  },
+  "onboarding": {
+    "drawers": {
+      "pinHelp": {
+        "title": "妥善保管您的识别码",
+        "intro": "在设置环节，您选择一个识别码",
+        "rules": {
+          "1": "<0>总是</0>亲自选择识别码。",
+          "2": "<0>总是</0>避开他人的视线输入识别码。",
+          "3": "如有需要，您可以更改自己的 PIN 识别码。",
+          "4": "连续三次输入错误的 PIN 识别码会导致设备重置。",
+          "5": "<0>切勿</0>使用过于简单的识别码，例如 0000，123456，或 55555555。",
+          "6": "<0>切勿</0>将您的识别密码告诉他人。即使是 Ledger 的相关人员也不能除外。",
+          "7": "<0>切勿</0>使用非您本人亲自选择的识别码。",
+          "8": "<0>切勿</0>将您的识别码保存在电脑或手机上。"
+        }
+      },
+      "recoverySeed": {
+        "title1": "恢复短语的作用是什么？",
+        "paragraph1": "您的恢复短语就像是一把独一无二的主密钥。您的 Ledger 设备使用它来为您所拥有的每一种加密资产计算私钥。",
+        "paragraph2": "为了恢复对您加密资产的访问，任何钱包都能通过您的恢复短语算出同样的私钥。",
+        "link": "有关恢复短语的更多详情",
+        "title2": "如果我的 Nano 无法使用了该怎么办？",
+        "paragraph3": "不要担心并遵循以下步骤：",
+        "points": {
+          "1": "获得一个新的硬件钱包。",
+          "2": "在 Ledger 应用程序中选择 “Restore recovery phrase on a new device” (在新设备上还原恢复短语)",
+          "3": "在您的新设备上输入您的恢复短语从而恢复对您加密资产的访问。"
+        }
+      },
+      "whereToHide": {
+        "title": "我应该将恢复短语保存在哪里？",
+        "points": {
+          "1": "<0>切勿</0>将它输入到电脑、智能手机或任何其他设备上。不要对其拍照。",
+          "2": "<0>切勿</0>将您的 24 个助记词告诉任何人。",
+          "3": "<0>总是</0>将其存放在安全的地方，不被人看到。",
+          "4": "Ledger 从来不会要求您提供恢复短语。",
+          "5": "如果任何个人或应用程序要求您提供恢复短语，请将其视为骗局！"
+        }
+      }
+    },
+    "modals": {
+      "recoverySeedWarning": {
+        "contactSupportCTA": "联系客服",
+        "continueCTA": "继续",
+        "title": "请检查包装盒内容",
+        "description": "如果您的{{device}}带有识别码或恢复短语，那么它使用起来并不安全，您应该联系Ledger 客服。",
+        "alert": "仅使用您的设备在设置时显示的恢复短语"
+      }
+    },
+    "alerts": {
+      "beCareful": {
+        "title": "请注意",
+        "descr": "确保按照该应用程序指示的每一步进行操作。",
+        "gotIt": "知道了"
+      },
+      "useLedgerSeeds": {
+        "title": "我们只推荐您使用 Ledger 恢复短语",
+        "descr": "Ledger 无法保证外部其他方的恢复短语的安全性。如果您的恢复短语不是 Ledger 生成的，我们建议您将您的 Nano 设为新设备。",
+        "gotIt": "知道了"
+      }
+    },
+    "screens": {
+      "welcome": {
+        "title": "欢迎使用 Ledger",
+        "description": "通过您的电脑来安全管理您的加密资产。",
+        "cta": "开始",
+        "noDevice": "没有设备？<0>购买 Ledger Nano X</0>",
+        "languageWarning": {
+          "title": "以{{language}}开始",
+          "desc": "为了让大家更好地使用 Ledger，我们正在推出其他语言版本。需要注意的是，Ledger 其他功能目前只有英语版可用。",
+          "cta": "知道了"
+        }
+      },
+      "selectDevice": {
+        "title": "您使用的是哪款设备？"
+      },
+      "selectUseCase": {
+        "greetings": "您好！",
+        "hasNoRecovery": "首次使用您的 {{deviceName}} ？",
+        "hasRecovery": "已经有了恢复短语？",
+        "separator": "或者",
+        "switchDevice": "切换设备",
+        "options": {
+          "1": {
+            "heading": "首次使用",
+            "title": "设置一个新的 {{deviceName}}",
+            "description": "让我们开始设置您的设备吧！"
+          },
+          "2": {
+            "heading": "连接设备",
+            "title": "请连接您的{{deviceName}}",
+            "description": "设备已经设置好了？将其连接到应用程序！"
+          },
+          "3": {
+            "heading": "还原设备",
+            "title": "在新设备上还原您的恢复短语",
+            "description": "使用现有的恢复短语在新的 {{deviceName}} 上恢复您的私钥！"
+          }
+        }
+      },
+      "tutorial": {
+        "steps": {
+          "getStarted": "开始",
+          "pinCode": "PIN 识别码",
+          "recoveryPhrase": "恢复短语",
+          "hideRecoveryPhrase": "隐藏恢复短语",
+          "pairNano": "连接 Nano"
+        },
+        "screens": {
+          "importYourRecoveryPhrase": {
+            "title": "通过恢复短语进行还原",
+            "paragraph1": "使用恢复短语还原您的 Nano，从而还原、更换或备份您的 Ledger 硬件钱包。",
+            "paragraph2": "Nano 将会还原您的私钥，从而令您能够访问并管理自己的加密资产。",
+            "buttons": {
+              "next": "好的，我一切就绪！",
+              "prev": "上一步",
+              "help": "需要帮助"
+            }
+          },
+          "howToGetStarted": {
+            "title": "最佳的开始方式：",
+            "rules": {
+              "1": "抽出 30 分钟来做计划。",
+              "2": "拿支笔来书写记录。",
+              "3": "选择一个安全又安静的地方独处。"
+            },
+            "buttons": {
+              "next": "好的，我一切就绪！",
+              "prev": "上一步"
+            }
+          },
+          "deviceHowTo": {
+            "turnOn": {
+              "title": "启动 Nano",
+              "descr": "使用 USB 数据线，将您的设备连接到您的电脑上。"
+            },
+            "browse": {
+              "title": "浏览",
+              "descr": "阅读屏幕上的说明，了解如何使用您的设备。"
+            },
+            "select": {
+              "title": "选择 “Set up as new device” (设置为新设备)",
+              "descr": "同时按下两个按钮以激活该选项。"
+            },
+            "follow": {
+              "title": "按指示操作",
+              "descr": "返回此处以按照 PIN 识别码的说明操作。"
+            },
+            "buttons": {
+              "next": "下一步",
+              "prev": "上一步",
+              "help": "需要帮助"
+            }
+          },
+          "deviceHowTo2": {
+            "turnOn": {
+              "title": "启动 Nano",
+              "descr": "使用 USB 数据线，将您的设备连接到您的电脑上。"
+            },
+            "browse": {
+              "title": "浏览",
+              "descr": "阅读屏幕上的说明，了解如何使用您的设备。"
+            },
+            "select": {
+              "title": "选择 \"Enter your recovery phrase\"（输入您的恢复短语）",
+              "descr": "同时按下两个按钮以激活该选项。"
+            },
+            "follow": {
+              "title": "按指示操作",
+              "descr": "返回此处以按照 PIN 识别码的说明操作。"
+            },
+            "buttons": {
+              "next": "下一步",
+              "prev": "上一步",
+              "help": "需要帮助"
+            }
+          },
+          "pinCode": {
+            "title": "PIN code（识别码）",
+            "paragraph": "您的 PIN 识别码是第一层安全保护措施。它能从物理层面保证您安全地访问自己的私钥和 Nano。您的 PIN 识别码的长度必须为 4 至 8 位数。",
+            "disclaimer": "我明白我必须亲自选择自己的 PIN 识别码并将其隐秘保管。",
+            "buttons": {
+              "next": "设置 PIN 识别码",
+              "prev": "上一步",
+              "help": "需要帮助"
+            }
+          },
+          "quizSuccess": {
+            "title": "已经是位高手！",
+            "paragraph": "您已准备好安全的管理您的加密资产了。\n\n只剩下最后一小步！",
+            "buttons": {
+              "next": "下一步",
+              "prev": "上一步",
+              "help": "需要帮助"
+            }
+          },
+          "quizFailure": {
+            "title": "距成为高手仅一步之遥……",
+            "paragraph": "别担心，Ledger 会全程为您的操作提供指导。很快，您就会对自己加密资产的安全性感到格外舒心。\n\n只剩下最后一小步！",
+            "buttons": {
+              "next": "下一步",
+              "prev": "上一步"
+            }
+          },
+          "pinCodeHowTo": {
+            "setUp": {
+              "title": "选择识别码",
+              "descr": "按左边或右边的按钮来更改数字。同时按两个按钮验证数字。选择 <0></0> ，确认您的识别码。选择 <1></1> ，删除一个数字。"
+            },
+            "confirm": {
+              "title": "确认 PIN 识别码",
+              "descr": "再次输入您的 PIN 识别码以确认。"
+            },
+            "buttons": {
+              "next": "下一步",
+              "prev": "上一步",
+              "help": "需要帮助"
+            }
+          },
+          "existingRecoveryPhrase": {
+            "title": "输入您的恢复短语",
+            "paragraph1": "您的恢复短语是您在首次设置钱包时备份下来的那份秘密单词列表。",
+            "paragraph2": "Ledger 不会保存您恢复短语的副本。",
+            "disclaimer": "我明白：如果我丢失了自己的恢复短语，那么一旦我的 Nano 无法使用，也就意味着我将无法访问自己的加密资产。",
+            "buttons": {
+              "next": "输入恢复短语",
+              "prev": "上一步",
+              "help": "需要帮助"
+            },
+            "warning": {
+              "title": "请勿使用非您本人生成的恢复短语。",
+              "desc": "您的 Ledger 硬件钱包的 PIN 识别码和恢复短语应该由您本人单独完成初始化操作。如果您收到的设备含有一个已经存在的种子词或一个已经初始化的 PIN 识别码，那么请勿使用该产品，并请联系我们的客服。",
+              "supportLink": "联系客服"
+            }
+          },
+          "useRecoverySheet": {
+            "takeYourRecoverySheet": {
+              "title": "取出您的恢复表",
+              "descr": "取出一张空白的恢复表，该表和 Nano 装在一起。如果您拿到的恢复表已经被填写过，请联系 Ledger 客服。"
+            },
+            "writeDownWords": {
+              "title": "写下 24 个助记词",
+              "descr": "在恢复表的位置 1 写下 Nano 上显示的 Word #1 第一个词。然后在您的 Nano 设备上按右键显示 Word #2 第二个词，并将其写在位置 2。\n\n重复该操作，确保按正确的顺序和拼写将所有的助记词写下来。按 Nano 上的左键，核对以防出错。"
+            },
+            "buttons": {
+              "next": "下一步",
+              "prev": "上一步",
+              "help": "需要帮助"
+            }
+          },
+          "newRecoveryPhrase": {
+            "title": "恢复短语",
+            "paragraph1": "您的恢复短语（recovery phrase）是备份您私人密钥的一个 24 words (二十四个助记词) 组成的秘密列表。",
+            "paragraph2": "Nano 为您生成一个独有的恢复短语。Ledger 不会保存其副本。",
+            "disclaimer": "我明白：如果我丢失了自己的恢复短语，那么一旦我的 Nano 无法使用，也就意味着我将无法访问自己的加密资产。",
+            "buttons": {
+              "next": "恢复短语",
+              "prev": "上一步",
+              "help": "需要帮助"
+            }
+          },
+          "recoveryHowTo": {
+            "grabRecovery": {
+              "title": "拿出您的恢复短语"
+            },
+            "selectLength": {
+              "title": "选择恢复短语的长度",
+              "descr": "您的恢复短语可以有 12、18 或 24 words（个助记词）。您必须输入所有的词才能访问您的加密资产。"
+            },
+            "enterWord": {
+              "title": "输入 Word #1 第一个词……",
+              "descr": "使用左侧或右侧按钮，输入第一个词的首字母。同时按两个按钮验证每个字母。"
+            },
+            "validateWord": {
+              "title": "确认 Word #1 第一个词……",
+              "descr": "从提示中选中 Word #1 第一个词。同时按下两个按钮予以确认。"
+            },
+            "andNext": {
+              "title": "重复操作以确认所有单词！"
+            },
+            "buttons": {
+              "next": "下一步",
+              "prev": "上一步",
+              "help": "需要帮助"
+            }
+          },
+          "recoveryHowTo3": {
+            "reEnterWord": {
+              "title": "确认您的恢复短语",
+              "descr": "按右边按钮，让光标滚动并移到 Word #1 第一个词上。核对后同时按下两个按钮进行确认。"
+            },
+            "repeat": {
+              "title": "重复操作以确认所有单词！"
+            },
+            "buttons": {
+              "next": "下一步",
+              "prev": "上一步",
+              "help": "需要帮助"
+            }
+          },
+          "genuineCheck": {
+            "success": {
+              "title": "很好！",
+              "desc": "您的 Ledger {{deviceName}} 是正版的，可以和 Ledger Live 配合使用"
+            },
+            "buttons": {
+              "next": "继续",
+              "prev": "上一步",
+              "help": "需要帮助"
+            }
+          },
+          "hideRecoveryPhrase": {
+            "title": "保管好您的恢复短语",
+            "paragraph": "如果您的 Nano 无法使用，恢复短语是您访问自己资产的最后机会。因此，您必须将它存放在安全的地方。",
+            "keepItOffline": "仅可在硬件钱包上输入这些词，不要在电脑或智能手机上输入。",
+            "neverShowToAnyone": "永远不要将您的 24 words (二十四个助记词) 告诉别人，Ledger 也不例外。",
+            "buttons": {
+              "next": "好的，我完成了！",
+              "prev": "上一步",
+              "help": "需要帮助",
+              "learn": "了解如何保管您的恢复短语"
+            }
+          },
+          "pairMyNano": {
+            "title": "检验真伪",
+            "paragraph": "我们将会验证您的 Nano 是否是正版的。验证过程会很快、很简单！",
+            "buttons": {
+              "next": "检验我的 Nano",
+              "prev": "上一步",
+              "help": "需要帮助"
             }
           }
         }
       }
-    }
-  },
-  "delegation" : {
-    "title" : "赚取奖励",
-    "header" : "委托",
-    "validator" : "验证者",
-    "yield" : "预估收益",
-    "address" : "地址",
-    "transactionID" : "交易 ID",
-    "value" : "价值",
-    "amount" : "数额",
-    "delegated" : "已委托",
-    "completionDate" : "完成日期",
-    "rewards" : "奖励",
-    "duration" : "持续时间",
-    "durationJustStarted" : "刚刚开始",
-    "durationDays" : "{{count}} 天",
-    "durationDays_plural" : "{{count}} 天",
-    "howItWorks" : "委托机制如何运作",
-    "delegationEarn" : "您现在可以将您的账户委托出去，以赚取 {{name}} 权益质押奖励。",
-    "earnRewards" : "赚取奖励",
-    "overdelegated" : "过度委托",
-    "status" : "状态",
-    "flow" : {
-      "steps" : {
-        "starter" : {
-          "title" : "赚取权益质押奖励",
-          "description" : "将您的 Tezos 账户委托给第三方验证者，以便赚取权益质押奖励，您的资产依然会绝对安全并处于您的掌控之中",
-          "bullet" : {
-            "delegate" : "委托出去的账户依旧为您所有。",
-            "access" : "您可以随时访问您的资产。",
-            "ledger" : "使用您的 Ledger 设备安全地进行委托。"
-          },
-          "button" : {
-            "cta" : "委托以便赚取奖励"
-          }
-        },
-        "account" : {
-          "title" : "委托账户",
-          "label" : "账户",
-          "toDelegate" : "要委托的账户"
-        },
-        "summary" : {
-          "title" : "委托账户",
-          "label" : "概要",
-          "toDelegate" : "要委托的账户",
-          "toUndelegate" : "要解除委托的账户",
-          "validator" : "验证者",
-          "select" : "选择",
-          "yield" : "预估收益 {{amount}}",
-          "randomly" : "随机选择的验证者",
-          "termsAndPrivacy" : "将您的投票权委托出去并不能保证从您的验证者获得任何奖励。"
-        },
-        "validator" : {
-          "title" : "选择验证者",
-          "description" : "您可以通过对比预估奖励率来选择验证者",
-          "customValidator" : "自定义验证者",
-          "providedBy" : "收益率由 <1><0>{{name}}</0></1> 提供"
-        },
-        "custom" : {
-          "title" : "自定义验证者",
-          "text" : "请输入您账户想要委托的自定义验证者的地址。",
-          "button" : "使用验证者"
-        },
-        "undelegate" : {
-          "title" : "解除账户委托"
-        },
-        "confirmation" : {
-          "title" : "确认",
-          "label" : "确认",
-          "success" : {
-            "title" : "委托已发送",
-            "titleUndelegated" : "结束委托",
-            "text" : "委托交易已经成功播送。取决于该验证者的情况，您在约 40 天后应可赚取第一笔奖励。",
-            "textUndelegated" : "操作一经确认，您的账户就会结束委托。您随时可以再次委托您的账户。"
-          },
-          "broadcastError" : "您的交易可能已失败。请稍候片刻并在重试之前查看交易记录。"
-        }
-      }
-    },
-    "contextMenu" : {
-      "topUp" : "接收更多",
-      "redelegate" : "更换验证者",
-      "stopDelegation" : "结束委托"
-    }
-  },
-  "asset" : {
-    "notice" : "所有 {{currency}} 账户的概览"
-  },
-  "carousel" : {
-    "hidden" : {
-      "close" : "确认",
-      "undo" : "再次显示",
-      "disclaimer" : "此横幅在有新公告之前不会再显示"
-    }
-  },
-  "settings" : {
-    "title" : "设置",
-    "discreet" : "切换隐藏模式",
-    "helpButton" : "帮助",
-    "tabs" : {
-      "display" : "一般条款",
-      "currencies" : "加密资产",
-      "help" : "帮助",
-      "about" : "简介",
-      "experimental" : "实验性功能",
-      "accounts" : "Account（账户）",
-      "developer" : "开发者"
-    },
-    "export" : {
-      "accounts" : {
-        "title" : "导出账户",
-        "desc" : "在 Ledger Live 手机应用中添加您的账户。您的账户将仅与区块链同步，而不会在手机应用和桌面应用之间同步。",
-        "button" : "导出"
-      },
-      "operations" : {
-        "title" : "操作历史记录",
-        "desc" : "在您的计算机上保存账户操作的 CSV 文件。"
-      },
-      "modal" : {
-        "button" : "完成",
-        "title" : "扫描以导出至移动设备",
-        "listTitle" : "在 Ledger Live 手机应用上：",
-        "step1" : "点击<highlight>账户</highlight>中的 <highlight><icon>+</icon></highlight> 按钮",
-        "step2" : "点击 <highlight>导入桌面账户</highlight>",
-        "step3" : "扫描<highlight>Live 二维码</highlight>直到装载至 100%"
-      }
-    },
-    "display" : {
-      "language" : "显示语言",
-      "languageDesc" : "设置 Ledger Live 显示的语言。",
-      "theme" : "主题",
-      "themeDesc" : "选择主题。",
-      "counterValue" : "首选货币",
-      "counterValueDesc" : "选择在余额和操作旁显示的币种。",
-      "region" : "地区",
-      "regionDesc" : "选择您所在的地区来更新日期、时间和货币的格式。",
-      "stock" : "区域性市场指标",
-      "stockDesc" : "选择西方以蓝色来显示市场增长；或选择东方以红色来显示市场增长。",
-      "carouselVisibility" : "轮播可见性",
-      "carouselVisibilityDesc" : "启用资产组合的轮播可见"
-    },
-    "developer" : {
-      "toast" : {
-        "title" : "您现在是一名开发者了 !",
-        "text" : "欢迎来到 wonderland"
-      },
-      "debugApps" : "允许调试应用程序",
-      "debugAppsDesc" : "显示并允许打开调试标记的平台应用程序。",
-      "experimentalApps" : "允许实验性应用程序",
-      "experimentalAppsDesc" : "显示并允许打开实验性标记的平台应用程序。",
-      "catalogServer" : "设置目录供应方",
-      "catalogServerDesc" : "在多个平台应用源之间切换",
-      "enablePlatformDevTools" : "启用平台开发工具",
-      "enablePlatformDevToolsDesc" : "启用打开平台应用程序开发工具的窗口",
-      "addLocalApp" : "添加一个本地应用程序",
-      "addLocalAppDesc" : "浏览本地文件并使用本地清单添加本地应用程序",
-      "addLocalAppButton" : "浏览",
-      "runLocalAppDeleteButton" : "删除",
-      "runLocalAppOpenButton" : "打开",
-      "enableLearnStagingUrl" : "学习页面的模拟环境 URL 网页地址",
-      "enableLearnStagingUrlDesc" : "启用学习页面的模拟环境 URL 网址。"
-    },
-    "currencies" : {
-      "selectPlaceholder" : "选择加密资产",
-      "desc" : "选择一种加密资产以编辑其设置。",
-      "placeholder" : "没有此资产的设置",
-      "confirmationsNb" : "确认数量",
-      "confirmationsNbDesc" : "设置要标记为已确认的交易的网络确认数量。"
-    },
-    "profile" : {
-      "password" : "密码锁",
-      "passwordDesc" : "设置密码以确保您电脑上的 Ledger Live 数据安全，包括账户名称、余额、交易和公共地址。",
-      "passwordAutoLock" : "自动锁定",
-      "passwordAutoLockDesc" : "不活跃状态下，自动锁定 Ledger Live。",
-      "changePassword" : "更改密码",
-      "softResetTitle" : "清除缓存",
-      "softResetDesc" : "清除 Ledger Live 缓存，以强制与区块链重新同步。",
-      "softReset" : "清除",
-      "resetThirdPartyData" : "重置第三方数据",
-      "resetThirdPartyDataDesc" : "擦除您用于访问第三方交易服务提供方的所有本地第三方数据。",
-      "hardResetTitle" : "重置 Ledger Live",
-      "hardResetDesc" : "清除您电脑上存储的所有 Ledger Live 数据，包括您的账户信息、交易历史记录和设置选项。",
-      "hardReset" : "重置",
-      "analytics" : "数据分析",
-      "analyticsDesc" : "启用数据分析可以帮助 Ledger 改善用户体验。这包括点击量、页面访问量、重定向量、操作情况（发送、接受、锁定等）、页尾滚动量、安装（卸载）量、应用程序版本统计、账户数量、加密资产和操作情况、会话时长、Ledger 设备类别和固件等。",
-      "reportErrors" : "漏洞报告",
-      "reportErrorsDesc" : "自动发送报告来帮助 Ledger 改进其产品。",
-      "launchOnboarding" : "设备设置",
-      "launchOnboardingDesc" : "设置新设备或还原现有设备。保留账户和设置信息。"
-    },
-    "help" : {
-      "version" : "版本",
-      "releaseNotesBtn" : "详情",
-      "termsBtn" : "阅读",
-      "faq" : "Ledger 客服",
-      "faqDesc" : "如果遇到问题，使用硬件钱包通过 Ledger Live 获取帮助。",
-      "terms" : "使用条款",
-      "termsDesc" : "使用 Ledger Live 即表示您已接受我们的使用条款。",
-      "privacy" : "隐私政策",
-      "privacyDesc" : "请参阅我们的隐私政策来了解我们收集哪些个人数据、收集原因以及使用方式。"
-    },
-    "experimental" : {
-      "disclaimer" : "这些是我们以“按现状”为基准提供的实验性功能，以供我们的专业爱好者社区测试。这些功能随时可能会更改、中断或删除。启用这些功能，意味着您同意自行承担使用过程中的风险。",
-      "features" : {
-        "apiTrongridProxy" : {
-          "title" : "使用 TronGrid.io",
-          "description" : "直接使用 trongrid 而不使用 Ledger 代理"
-        },
-        "experimentalCurrencies" : {
-          "title" : "实验性集成",
-          "description" : "使用可用的实验性加密资产集成。"
-        },
-        "experimentalLanguages" : {
-          "title" : "翻译测试",
-          "description" : "将未发布的语言添加到常规设置选项卡的语言列表中。"
-        },
-        "managerDevMode" : {
-          "title" : "开发者模式",
-          "description" : "在管理器中显示开发者和测试网应用程序。"
-        },
-        "scanForInvalidPaths" : {
-          "title" : "扩展的账户搜索",
-          "description" : "扫描有错误派生路径的账户。请将可能找到的资产发送到一个常规账户。"
-        },
-        "experimentalExplorers" : {
-          "title" : "实验性浏览器 API 应用程序界面",
-          "description" : "试用即将面世的新版 Ledger 区块链浏览器更改此设置可能会影响账户余额和同步以及发送功能。\n(<0></0>)"
-        },
-        "keychainObservableRange" : {
-          "title" : "自定义间隔限制",
-          "description" : "自定义所有账户的间隔限制将此值增加到高于其默认值（20），可以扫描更多未使用的货币公共地址。仅限高级用户，这可能会在恢复你的账户时破坏兼容性。"
-        },
-        "forceProvider" : {
-          "title" : "管理器提供方",
-          "description" : "在管理器中更改应用程序提供方可能会导致无法在您的 Ledger 设备上安装或卸载应用程序。"
-        },
-        "testAnimations" : {
-          "title" : "测试 Lottie 动画",
-          "description" : "测试 Ledger Live 中使用的所有动画"
-        }
-      }
-    },
-    "hardResetModal" : {
-      "title" : "重置 Ledger Live",
-      "desc" : "重置 Ledger Live，从而清除您电脑上所有的设置信息和账户信息。然后您可以选择密码并将账户重新添加到您的 Ledger 设备上。用以访问您加密资产的私钥会安全保存在您的 Ledger 设备上，并通过您的恢复短语加以备份。",
-      "warning" : "重置 Ledger Live 将删除您所有账户的互换交易历史。"
-    },
-    "softResetModal" : {
-      "title" : "清除缓存",
-      "desc" : "清除缓存会强制网络重新同步。您的设置和账户信息会被保留。用于访问您加密资产的密钥仍安全存储在您的 Ledger 设备和恢复短语列表上。"
-    },
-    "resetFallbackModal" : {
-      "title" : "需要用户操作",
-      "part1" : "无法删除缓存文件夹。请手动删除文件夹：",
-      "part2" : "点击 Open（打开）文件夹按钮， ",
-      "part3" : "应用程序将关闭",
-      "part4" : "，并手动删除 \"sqlite\" 文件夹。",
-      "part5" : "然后您可以正常重启应用程序。"
-    },
-    "removeAccountModal" : {
-      "title" : "移除账号",
-      "desc" : "该操作不会影响您的加密资产。可随时再次添加现有账户。",
-      "delete" : "从资产组合中删除",
-      "warning" : "删除该账户将清除您与之相关的互换交易历史。"
-    },
-    "openUserDataDirectory" : {
-      "title" : "查看用户数据",
-      "desc" : "查看电脑上存储的用户数据，包括您的账户信息、缓存数据和设置参数。",
-      "btn" : "查看"
-    },
-    "repairDevice" : {
-      "title" : "修复您的 Ledger 设备",
-      "descSettings" : "如果 Ledger 设备在固件更新时发生卡顿，可用此来还原您的设备。",
-      "desc" : "对于 Ledger Nano S 用户来说，请选择设备上显示的状态。对于 Nano X 和 Blue 用户来说，请前往帮助中心寻求帮助。",
-      "button" : "修复"
-    },
-    "exportLogs" : {
-      "title" : "保存日志",
-      "desc" : "出于排除故障目的所需，可能需要保存 Ledger Live 日志。",
-      "btn" : "保存"
-    },
-    "accounts" : {
-      "hideEmptyTokens" : {
-        "title" : "隐藏空的代币账户",
-        "desc" : "在账户页面，隐藏代币账户并将余额显示为零。"
-      },
-      "tokenBlacklist" : {
-        "title" : "隐藏代币列表",
-        "desc" : "您可以通过前往主账户，以右键点击相关代币并选择“隐藏代币”的方式来隐藏代币。",
-        "count" : "{{count}} 枚代币",
-        "count_plural" : "{{count}} 枚代币"
-      },
-      "hiddenNftCollections" : {
-        "title" : "隐藏的 NFT 藏品",
-        "desc" : "您可以通过右键单击藏品集名称并选择 \"隐藏 NFT 藏品集\" 来隐藏 NFT 收藏品。",
-        "count" : "{{count}} 个藏品集",
-        "count_plural" : "{{count}} 个藏品集"
-      },
-      "fullNode" : {
-        "title" : "连接比特币完整节点",
-        "desc" : "设置您的比特币完整节点，无需使用 Ledger 的浏览器即可进行同步和发送交易。"
-      }
-    }
-  },
-  "password" : {
-    "inputFields" : {
-      "newPassword" : {
-        "label" : "新建密码"
-      },
-      "confirmPassword" : {
-        "label" : "确认密码"
-      },
-      "currentPassword" : {
-        "label" : "当前密码"
-      }
-    },
-    "changePassword" : {
-      "title" : "密码锁",
-      "subTitle" : "更改您的密码"
-    },
-    "setPassword" : {
-      "title" : "密码锁",
-      "subTitle" : "设置密码",
-      "desc" : "妥善保管您的密码。如果丢失密码，则意味着需要重置 Ledger Live 并重新加载账户。"
-    },
-    "disablePassword" : {
-      "title" : "禁用密码锁",
-      "desc" : "Ledger Live 数据将以未加密的方式保存在您的电脑上。这包括账户名称、交易数据和公共地址等。"
-    }
-  },
-  "update" : {
-    "downloadInProgress" : "正在下载更新...",
-    "downloadProgress" : "已完成 {{progress}}%",
-    "checking" : "正在检查更新...",
-    "checkSuccess" : "更新安装已就绪",
-    "quitAndInstall" : "立即安装",
-    "updateAvailable" : "Ledger Live 有新版本 {{version}} 可更新",
-    "error" : "更新时出错。请重新下载",
-    "reDownload" : "重新下载",
-    "nightlyWarning" : "此版本不能自动更新。请手动安装最新版本",
-    "downloadNow" : "下载更新"
-  },
-  "crash" : {
-    "title" : "出错了",
-    "description" : "请查阅我们的支持文章以找到可能的解决方案。如果问题仍然存在，请使用下面的按钮保存日志并提供给 Ledger 客服。",
-    "troubleshooting" : "点击此处查看相关解决方案",
-    "logs" : "保存日志",
-    "dataFolder" : "查看用户数据"
-  },
-  "exportOperationsModal" : {
-    "title" : "操作历史记录",
-    "desc" : "选择要保存操作历史记录的账户",
-    "descSuccess" : "包含用户操作历史记录的 CSV 文件已经成功保存在所选文件夹中",
-    "titleSuccess" : "已成功保存历史操作记录",
-    "cta" : "保存",
-    "ctaSuccess" : "完成",
-    "noAccounts" : "没有可导出的账户",
-    "selectedAccounts" : "要包括的账户",
-    "selectedAccounts_plural" : "要包括的账户 ({{count}})",
-    "disclaimer" : "导出的对值仅供参考之用。请勿将其用于会计、税务、监管或法律目的，因为相关数据由 Ledger 的服务提供方 Kaiko 通过估算方法得出，只是对交易和导出时的资产价格进行的估算。"
-  },
-  "language" : {
-    "system" : "使用系统语言",
-    "switcher" : {
-      "en" : "English",
-      "fr" : "法国",
-      "ru" : "Русский",
-      "es" : "Español",
-      "zh" : "中文（简体）",
-      "de" : "Deutsch"
-    }
-  },
-  "theme" : {
-    "system" : "选择系统主题",
-    "light" : "亮色",
-    "dusk" : "暗蓝",
-    "dark" : "深黑"
-  },
-  "toastOverlay" : {
-    "toastType" : {
-      "announcement" : "新闻",
-      "operation" : "操作",
-      "achievement" : "成就已解锁"
-    },
-    "groupedToast" : {
-      "text" : "您有 {{count}} 个未读通知",
-      "cta" : "查看详情"
-    }
-  },
-  "informationCenter" : {
-    "tooltip" : "信息中心",
-    "ongoingIncidentsTooltip" : "有 {{count}} 个正在发生的事件",
-    "ongoingIncidentsTooltip_plural" : "有 {{count}} 个正在发生的事件",
-    "tabs" : {
-      "announcements" : "新闻",
-      "announcementsUnseen" : "新闻 ({{unseenCount}})",
-      "serviceStatus" : "状态",
-      "serviceStatusIncidentsOngoing" : "状态 ({{incidentCount}})"
-    },
-    "serviceStatus" : {
-      "statusOk" : {
-        "title" : "Ledger Live 已启动并正在运行",
-        "description" : "遇到问题？请前往我们的<0>帮助页面</0>"
-      },
-      "statusNotOk" : {
-        "title" : "Ledger Live 正遇到问题",
-        "learnMore" : "了解更多"
-      }
-    },
-    "announcement" : {
-      "emptyState" : {
-        "title" : "目前没有新闻",
-        "desc" : "您将在这里找到所有与 Ledger 和 Ledger Live 有关的新闻"
-      }
-    }
-  },
-  "onboarding" : {
-    "drawers" : {
-      "pinHelp" : {
-        "title" : "妥善保管您的识别码",
-        "intro" : "在设置环节，您选择一个识别码",
-        "rules" : {
-          "1" : "<0>总是</0>亲自选择识别码。",
-          "2" : "<0>总是</0>避开他人的视线输入识别码。",
-          "3" : "如有需要，您可以更改自己的 PIN 识别码。",
-          "4" : "连续三次输入错误的 PIN 识别码会导致设备重置。",
-          "5" : "<0>切勿</0>使用过于简单的识别码，例如 0000，123456，或 55555555。",
-          "6" : "<0>切勿</0>将您的识别密码告诉他人。即使是 Ledger 的相关人员也不能除外。",
-          "7" : "<0>切勿</0>使用非您本人亲自选择的识别码。",
-          "8" : "<0>切勿</0>将您的识别码保存在电脑或手机上。"
-        }
-      },
-      "recoverySeed" : {
-        "title1" : "恢复短语的作用是什么？",
-        "paragraph1" : "您的恢复短语就像是一把独一无二的主密钥。您的 Ledger 设备使用它来为您所拥有的每一种加密资产计算私钥。",
-        "paragraph2" : "为了恢复对您加密资产的访问，任何钱包都能通过您的恢复短语算出同样的私钥。",
-        "link" : "有关恢复短语的更多详情",
-        "title2" : "如果我的 Nano 无法使用了该怎么办？",
-        "paragraph3" : "不要担心并遵循以下步骤：",
-        "points" : {
-          "1" : "获得一个新的硬件钱包。",
-          "2" : "在 Ledger 应用程序中选择 “Restore recovery phrase on a new device” (在新设备上还原恢复短语)",
-          "3" : "在您的新设备上输入您的恢复短语从而恢复对您加密资产的访问。"
-        }
-      },
-      "whereToHide" : {
-        "title" : "我应该将恢复短语保存在哪里？",
-        "points" : {
-          "1" : "<0>切勿</0>将它输入到电脑、智能手机或任何其他设备上。不要对其拍照。",
-          "2" : "<0>切勿</0>将您的 24 个助记词告诉任何人。",
-          "3" : "<0>总是</0>将其存放在安全的地方，不被人看到。",
-          "4" : "Ledger 从来不会要求您提供恢复短语。",
-          "5" : "如果任何个人或应用程序要求您提供恢复短语，请将其视为骗局！"
-        }
-      }
-    },
-    "modals" : {
-      "recoverySeedWarning" : {
-        "contactSupportCTA" : "联系客服",
-        "continueCTA" : "继续",
-        "title" : "请检查包装盒内容",
-        "description" : "如果您的{{device}}带有识别码或恢复短语，那么它使用起来并不安全，您应该联系Ledger 客服。",
-        "alert" : "仅使用您的设备在设置时显示的恢复短语"
-      }
-    },
-    "alerts" : {
-      "beCareful" : {
-        "title" : "请注意",
-        "descr" : "确保按照该应用程序指示的每一步进行操作。",
-        "gotIt" : "知道了"
-      },
-      "useLedgerSeeds" : {
-        "title" : "我们只推荐您使用 Ledger 恢复短语",
-        "descr" : "Ledger 无法保证外部其他方的恢复短语的安全性。如果您的恢复短语不是 Ledger 生成的，我们建议您将您的 Nano 设为新设备。",
-        "gotIt" : "知道了"
-      }
-    },
-    "screens" : {
-      "welcome" : {
-        "title" : "欢迎使用 Ledger",
-        "description" : "通过您的电脑来安全管理您的加密资产。",
-        "cta" : "开始",
-        "noDevice" : "没有设备？<0>购买 Ledger Nano X</0>",
-        "languageWarning" : {
-          "title" : "以{{language}}开始",
-          "desc" : "为了让大家更好地使用 Ledger，我们正在推出其他语言版本。需要注意的是，Ledger 其他功能目前只有英语版可用。",
-          "cta" : "知道了"
-        }
-      },
-      "selectDevice" : {
-        "title" : "您使用的是哪款设备？"
-      },
-      "selectUseCase" : {
-        "greetings" : "您好！",
-        "hasNoRecovery" : "首次使用您的 {{deviceName}} ？",
-        "hasRecovery" : "已经有了恢复短语？",
-        "separator" : "或者",
-        "switchDevice" : "切换设备",
-        "options" : {
-          "1" : {
-            "heading" : "首次使用",
-            "title" : "设置一个新的 {{deviceName}}",
-            "description" : "让我们开始设置您的设备吧！"
-          },
-          "2" : {
-            "heading" : "连接设备",
-            "title" : "请连接您的{{deviceName}}",
-            "description" : "设备已经设置好了？将其连接到应用程序！"
-          },
-          "3" : {
-            "heading" : "还原设备",
-            "title" : "在新设备上还原您的恢复短语",
-            "description" : "使用现有的恢复短语在新的 {{deviceName}} 上恢复您的私钥！"
-          }
-        }
-      },
-      "tutorial" : {
-        "steps" : {
-          "getStarted" : "开始",
-          "pinCode" : "PIN 识别码",
-          "recoveryPhrase" : "恢复短语",
-          "hideRecoveryPhrase" : "隐藏恢复短语",
-          "pairNano" : "连接 Nano"
-        },
-        "screens" : {
-          "importYourRecoveryPhrase" : {
-            "title" : "通过恢复短语进行还原",
-            "paragraph1" : "使用恢复短语还原您的 Nano，从而还原、更换或备份您的 Ledger 硬件钱包。",
-            "paragraph2" : "Nano 将会还原您的私钥，从而令您能够访问并管理自己的加密资产。",
-            "buttons" : {
-              "next" : "好的，我一切就绪！",
-              "prev" : "上一步",
-              "help" : "需要帮助"
-            }
-          },
-          "howToGetStarted" : {
-            "title" : "最佳的开始方式：",
-            "rules" : {
-              "1" : "抽出 30 分钟来做计划。",
-              "2" : "拿支笔来书写记录。",
-              "3" : "选择一个安全又安静的地方独处。"
-            },
-            "buttons" : {
-              "next" : "好的，我一切就绪！",
-              "prev" : "上一步"
-            }
-          },
-          "deviceHowTo" : {
-            "turnOn" : {
-              "title" : "启动 Nano",
-              "descr" : "使用 USB 数据线，将您的设备连接到您的电脑上。"
-            },
-            "browse" : {
-              "title" : "浏览",
-              "descr" : "阅读屏幕上的说明，了解如何使用您的设备。"
-            },
-            "select" : {
-              "title" : "选择 “Set up as new device” (设置为新设备)",
-              "descr" : "同时按下两个按钮以激活该选项。"
-            },
-            "follow" : {
-              "title" : "按指示操作",
-              "descr" : "返回此处以按照 PIN 识别码的说明操作。"
-            },
-            "buttons" : {
-              "next" : "下一步",
-              "prev" : "上一步",
-              "help" : "需要帮助"
-            }
-          },
-          "deviceHowTo2" : {
-            "turnOn" : {
-              "title" : "启动 Nano",
-              "descr" : "使用 USB 数据线，将您的设备连接到您的电脑上。"
-            },
-            "browse" : {
-              "title" : "浏览",
-              "descr" : "阅读屏幕上的说明，了解如何使用您的设备。"
-            },
-            "select" : {
-              "title" : "选择 \"Enter your recovery phrase\"（输入您的恢复短语）",
-              "descr" : "同时按下两个按钮以激活该选项。"
-            },
-            "follow" : {
-              "title" : "按指示操作",
-              "descr" : "返回此处以按照 PIN 识别码的说明操作。"
-            },
-            "buttons" : {
-              "next" : "下一步",
-              "prev" : "上一步",
-              "help" : "需要帮助"
-            }
-          },
-          "pinCode" : {
-            "title" : "PIN code（识别码）",
-            "paragraph" : "您的 PIN 识别码是第一层安全保护措施。它能从物理层面保证您安全地访问自己的私钥和 Nano。您的 PIN 识别码的长度必须为 4 至 8 位数。",
-            "disclaimer" : "我明白我必须亲自选择自己的 PIN 识别码并将其隐秘保管。",
-            "buttons" : {
-              "next" : "设置 PIN 识别码",
-              "prev" : "上一步",
-              "help" : "需要帮助"
-            }
-          },
-          "quizSuccess" : {
-            "title" : "已经是位高手！",
-            "paragraph" : "您已准备好安全的管理您的加密资产了。\n\n只剩下最后一小步！",
-            "buttons" : {
-              "next" : "下一步",
-              "prev" : "上一步",
-              "help" : "需要帮助"
-            }
-          },
-          "quizFailure" : {
-            "title" : "距成为高手仅一步之遥……",
-            "paragraph" : "别担心，Ledger 会全程为您的操作提供指导。很快，您就会对自己加密资产的安全性感到格外舒心。\n\n只剩下最后一小步！",
-            "buttons" : {
-              "next" : "下一步",
-              "prev" : "上一步"
-            }
-          },
-          "pinCodeHowTo" : {
-            "setUp" : {
-              "title" : "选择识别码",
-              "descr" : "按左边或右边的按钮来更改数字。同时按两个按钮验证数字。选择 <0></0> ，确认您的识别码。选择 <1></1> ，删除一个数字。"
-            },
-            "confirm" : {
-              "title" : "确认 PIN 识别码",
-              "descr" : "再次输入您的 PIN 识别码以确认。"
-            },
-            "buttons" : {
-              "next" : "下一步",
-              "prev" : "上一步",
-              "help" : "需要帮助"
-            }
-          },
-          "existingRecoveryPhrase" : {
-            "title" : "输入您的恢复短语",
-            "paragraph1" : "您的恢复短语是您在首次设置钱包时备份下来的那份秘密单词列表。",
-            "paragraph2" : "Ledger 不会保存您恢复短语的副本。",
-            "disclaimer" : "我明白：如果我丢失了自己的恢复短语，那么一旦我的 Nano 无法使用，也就意味着我将无法访问自己的加密资产。",
-            "buttons" : {
-              "next" : "输入恢复短语",
-              "prev" : "上一步",
-              "help" : "需要帮助"
-            },
-            "warning" : {
-              "title" : "请勿使用非您本人生成的恢复短语。",
-              "desc" : "您的 Ledger 硬件钱包的 PIN 识别码和恢复短语应该由您本人单独完成初始化操作。如果您收到的设备含有一个已经存在的种子词或一个已经初始化的 PIN 识别码，那么请勿使用该产品，并请联系我们的客服。",
-              "supportLink" : "联系客服"
-            }
-          },
-          "useRecoverySheet" : {
-            "takeYourRecoverySheet" : {
-              "title" : "取出您的恢复表",
-              "descr" : "取出一张空白的恢复表，该表和 Nano 装在一起。如果您拿到的恢复表已经被填写过，请联系 Ledger 客服。"
-            },
-            "writeDownWords" : {
-              "title" : "写下 24 个助记词",
-              "descr" : "在恢复表的位置 1 写下 Nano 上显示的 Word #1 第一个词。然后在您的 Nano 设备上按右键显示 Word #2 第二个词，并将其写在位置 2。\n\n重复该操作，确保按正确的顺序和拼写将所有的助记词写下来。按 Nano 上的左键，核对以防出错。"
-            },
-            "buttons" : {
-              "next" : "下一步",
-              "prev" : "上一步",
-              "help" : "需要帮助"
-            }
-          },
-          "newRecoveryPhrase" : {
-            "title" : "恢复短语",
-            "paragraph1" : "您的恢复短语（recovery phrase）是备份您私人密钥的一个 24 words (二十四个助记词) 组成的秘密列表。",
-            "paragraph2" : "Nano 为您生成一个独有的恢复短语。Ledger 不会保存其副本。",
-            "disclaimer" : "我明白：如果我丢失了自己的恢复短语，那么一旦我的 Nano 无法使用，也就意味着我将无法访问自己的加密资产。",
-            "buttons" : {
-              "next" : "恢复短语",
-              "prev" : "上一步",
-              "help" : "需要帮助"
-            }
-          },
-          "recoveryHowTo" : {
-            "grabRecovery" : {
-              "title" : "拿出您的恢复短语"
-            },
-            "selectLength" : {
-              "title" : "选择恢复短语的长度",
-              "descr" : "您的恢复短语可以有 12、18 或 24 words（个助记词）。您必须输入所有的词才能访问您的加密资产。"
-            },
-            "enterWord" : {
-              "title" : "输入 Word #1 第一个词……",
-              "descr" : "使用左侧或右侧按钮，输入第一个词的首字母。同时按两个按钮验证每个字母。"
-            },
-            "validateWord" : {
-              "title" : "确认 Word #1 第一个词……",
-              "descr" : "从提示中选中 Word #1 第一个词。同时按下两个按钮予以确认。"
-            },
-            "andNext" : {
-              "title" : "重复操作以确认所有单词！"
-            },
-            "buttons" : {
-              "next" : "下一步",
-              "prev" : "上一步",
-              "help" : "需要帮助"
-            }
-          },
-          "recoveryHowTo3" : {
-            "reEnterWord" : {
-              "title" : "确认您的恢复短语",
-              "descr" : "按右边按钮，让光标滚动并移到 Word #1 第一个词上。核对后同时按下两个按钮进行确认。"
-            },
-            "repeat" : {
-              "title" : "重复操作以确认所有单词！"
-            },
-            "buttons" : {
-              "next" : "下一步",
-              "prev" : "上一步",
-              "help" : "需要帮助"
-            }
-          },
-          "genuineCheck" : {
-            "success" : {
-              "title" : "很好！",
-              "desc" : "您的 Ledger {{deviceName}} 是正版的，可以和 Ledger Live 配合使用"
-            },
-            "buttons" : {
-              "next" : "继续",
-              "prev" : "上一步",
-              "help" : "需要帮助"
-            }
-          },
-          "hideRecoveryPhrase" : {
-            "title" : "保管好您的恢复短语",
-            "paragraph" : "如果您的 Nano 无法使用，恢复短语是您访问自己资产的最后机会。因此，您必须将它存放在安全的地方。",
-            "keepItOffline" : "仅可在硬件钱包上输入这些词，不要在电脑或智能手机上输入。",
-            "neverShowToAnyone" : "永远不要将您的 24 words (二十四个助记词) 告诉别人，Ledger 也不例外。",
-            "buttons" : {
-              "next" : "好的，我完成了！",
-              "prev" : "上一步",
-              "help" : "需要帮助",
-              "learn" : "了解如何保管您的恢复短语"
-            }
-          },
-          "pairMyNano" : {
-            "title" : "检验真伪",
-            "paragraph" : "我们将会验证您的 Nano 是否是正版的。验证过程会很快、很简单！",
-            "buttons" : {
-              "next" : "检验我的 Nano",
-              "prev" : "上一步",
-              "help" : "需要帮助"
+    },
+    "pedagogy": {
+      "heading": "基础知识",
+      "screens": {
+        "accessYourCoins": {
+          "title": "访问您的加密资产",
+          "description": "您的加密资产存放在区块链中。您需要使用私钥来访问并管理它们。"
+        },
+        "ownYourPrivateKey": {
+          "title": "保管好您的私钥",
+          "description": "您的私钥就存放在您的 Nano 中。它必须为您所独有，这样您才能掌控自己的金钱。"
+        },
+        "stayOffline": {
+          "title": "保持离线状态",
+          "description": "您的 Nano 就像是一个“冷存储”钱包。也就是说，它永远不会把您的私钥曝露在线上，即便是在使用我们的应用程序时。"
+        },
+        "validateTransactions": {
+          "title": "验证交易",
+          "description": "Ledger Live 在确保您的安全性的同时，允许您买入、卖出、管理、交易并赚取加密货币。您将使用您的 Nano 对每一笔交易进行验证。"
+        },
+        "setUpNanoWallet": {
+          "title": "让我们设置您的 Nano 吧！",
+          "description": "首先要设置 Nano 的安全性。",
+          "CTA": "动手吧！"
+        }
+      }
+    },
+    "quizz": {
+      "heading": "小测验",
+      "title": "游戏开始！",
+      "descr": "回答 3 个简单问题，消除您对硬币钱包的常见误解。",
+      "buttons": {
+        "start": "接受测验",
+        "next": "下一题",
+        "finish": "完成测验"
+      },
+      "questions": {
+        "1": {
+          "text": "身为 Ledger 用户，我的加密资产存放在：",
+          "answers": {
+            "1": "我的 Nano 上",
+            "2": "区块链上"
+          },
+          "results": {
+            "success": {
+              "title": "恭喜！",
+              "text": "您的加密资产一直都存放在区块链中。您的硬件钱包只是持有能够让您访问个人加密资产的私钥。"
+            },
+            "fail": {
+              "title": "不正确！",
+              "text": "您的加密资产一直都存放在区块链中。您的硬件钱包只是持有能够让您访问个人加密资产的私钥。"
             }
           }
-        }
-      }
-    },
-    "pedagogy" : {
-      "heading" : "基础知识",
-      "screens" : {
-        "accessYourCoins" : {
-          "title" : "访问您的加密资产",
-          "description" : "您的加密资产存放在区块链中。您需要使用私钥来访问并管理它们。"
-        },
-        "ownYourPrivateKey" : {
-          "title" : "保管好您的私钥",
-          "description" : "您的私钥就存放在您的 Nano 中。它必须为您所独有，这样您才能掌控自己的金钱。"
-        },
-        "stayOffline" : {
-          "title" : "保持离线状态",
-          "description" : "您的 Nano 就像是一个“冷存储”钱包。也就是说，它永远不会把您的私钥曝露在线上，即便是在使用我们的应用程序时。"
-        },
-        "validateTransactions" : {
-          "title" : "验证交易",
-          "description" : "Ledger Live 在确保您的安全性的同时，允许您买入、卖出、管理、交易并赚取加密货币。您将使用您的 Nano 对每一笔交易进行验证。"
-        },
-        "setUpNanoWallet" : {
-          "title" : "让我们设置您的 Nano 吧！",
-          "description" : "首先要设置 Nano 的安全性。",
-          "CTA" : "动手吧！"
-        }
-      }
-    },
-    "quizz" : {
-      "heading" : "小测验",
-      "title" : "游戏开始！",
-      "descr" : "回答 3 个简单问题，消除您对硬币钱包的常见误解。",
-      "buttons" : {
-        "start" : "接受测验",
-        "next" : "下一题",
-        "finish" : "完成测验"
-      },
-      "questions" : {
-        "1" : {
-          "text" : "身为 Ledger 用户，我的加密资产存放在：",
-          "answers" : {
-            "1" : "我的 Nano 上",
-            "2" : "区块链上"
-          },
-          "results" : {
-            "success" : {
-              "title" : "恭喜！",
-              "text" : "您的加密资产一直都存放在区块链中。您的硬件钱包只是持有能够让您访问个人加密资产的私钥。"
-            },
-            "fail" : {
-              "title" : "不正确！",
-              "text" : "您的加密资产一直都存放在区块链中。您的硬件钱包只是持有能够让您访问个人加密资产的私钥。"
+        },
+        "2": {
+          "text": "如果我的恢复短语不再安全或不再为我私人所有……",
+          "answers": {
+            "1": "没有问题，Ledger可以向我发送一份副本",
+            "2": "我的加密资产不再安全，我需要将其转移到安全的地方"
+          },
+          "results": {
+            "success": {
+              "title": "恭喜！",
+              "text": "任何知道您恢复短语的人都能盗取您的加密资产。\n如果您将其丢失，必须尽快将您的加密资产转移到安全的地方。"
+            },
+            "fail": {
+              "title": "不正确！",
+              "text": "任何知道您恢复短语的人都能盗取您的加密资产。\n如果您将其丢失，必须尽快将您的加密资产转移到安全的地方。"
             }
           }
         },
-        "2" : {
-          "text" : "如果我的恢复短语不再安全或不再为我私人所有……",
-          "answers" : {
-            "1" : "没有问题，Ledger可以向我发送一份副本",
-            "2" : "我的加密资产不再安全，我需要将其转移到安全的地方"
-          },
-          "results" : {
-            "success" : {
-              "title" : "恭喜！",
-              "text" : "任何知道您恢复短语的人都能盗取您的加密资产。\n如果您将其丢失，必须尽快将您的加密资产转移到安全的地方。"
-            },
-            "fail" : {
-              "title" : "不正确！",
-              "text" : "任何知道您恢复短语的人都能盗取您的加密资产。\n如果您将其丢失，必须尽快将您的加密资产转移到安全的地方。"
+        "3": {
+          "text": "当我将我的 Nano 连接到 Ledger 应用程序上，我的私钥是……",
+          "answers": {
+            "1": "依旧处于离线状态",
+            "2": "已短暂连接到网络"
+          },
+          "results": {
+            "success": {
+              "title": "恭喜！",
+              "text": "您私钥会一直在您的硬件钱包中保持离线状态。即便将硬件钱包连接到 Ledger 应用程序上，Ledger 应用程序也无法获取您的私钥。您必须在您的设备上手动授权每一笔交易。"
+            },
+            "fail": {
+              "title": "不正确！",
+              "text": "您私钥会一直在您的硬件钱包中保持离线状态。即便将硬件钱包连接到 Ledger 应用程序上，Ledger 应用程序也无法获取您的私钥。您必须在您的设备上手动授权每一笔交易。"
             }
           }
-        },
-        "3" : {
-          "text" : "当我将我的 Nano 连接到 Ledger 应用程序上，我的私钥是……",
-          "answers" : {
-            "1" : "依旧处于离线状态",
-            "2" : "已短暂连接到网络"
-          },
-          "results" : {
-            "success" : {
-              "title" : "恭喜！",
-              "text" : "您私钥会一直在您的硬件钱包中保持离线状态。即便将硬件钱包连接到 Ledger 应用程序上，Ledger 应用程序也无法获取您的私钥。您必须在您的设备上手动授权每一笔交易。"
-            },
-            "fail" : {
-              "title" : "不正确！",
-              "text" : "您私钥会一直在您的硬件钱包中保持离线状态。即便将硬件钱包连接到 Ledger 应用程序上，Ledger 应用程序也无法获取您的私钥。您必须在您的设备上手动授权每一笔交易。"
+        }
+      }
+    }
+  },
+  "connectTroubleshooting": {
+    "desc": "无法连接设备？",
+    "cta": "解决这个问题",
+    "solution": "解决方案 #{{number}}",
+    "applesInstructions": "苹果公司的说明",
+    "nextSolution": "下一个解决方案",
+    "previousSolution": "上一个解决方案",
+    "followSteps": "遵循以下步骤",
+    "supportArticle": "支持文章",
+    "connecting": "正在连接...",
+    "connected": "已连接！",
+    "backToPortfolio": "返回 Portfolio（资产组合）",
+    "steps": {
+      "entry": {
+        "title": "USB 连接的故障排除",
+        "desc": "连接到您的设备似乎有问题。不要担心，您可以逐一尝试不同的解决方案，直到您的设备连接上为止！",
+        "cta": "让我们来解决这个问题！",
+        "back": "返回"
+      },
+      "1": {
+        "windows": {
+          "title": "以管理员身份运行 Ledger Live",
+          "bullets": {
+            "0": "推出 Ledger Live。",
+            "1": "右键点击 Ledger Live 应用程序",
+            "2": "选择 \"以管理员身份运行\"。",
+            "3": "连接并解锁您的设备，查看其是否被检测到。"
+          }
+        },
+        "linux": {
+          "title": "更新 Linux 上的 udev 规则",
+          "desc": "点击下面的按钮来添加 udev 规则。连接并解锁您的设备，查看其是否被检测到。",
+          "cta": "设置规则",
+          "bullets": {
+            "0": "在终端输入以下命令，自动添加规则并重新加载 udev。",
+            "1": "连接并解锁您的设备，查看其是否被检测到。"
+          }
+        }
+      },
+      "2": {
+        "usbPort": {
+          "title": "尝试不同的 USB 端口",
+          "bullets": {
+            "0": "更换您在电脑上使用的 USB 端口。",
+            "1": "移除任何 USB 集线器。",
+            "2": "连接并解锁您的设备，查看其是否被检测到。"
+          }
+        },
+        "usbCable": {
+          "title": "更换 USB 线",
+          "bullets": {
+            "0": "如有可能，请使用原版 USB 线。",
+            "1": "尝试不同的 USB 线，确保它支持数据传输。",
+            "2": "连接并解锁您的设备，查看其是否被检测到。"
+          }
+        },
+        "restart": {
+          "title": "重启电脑",
+          "bullets": {
+            "0": "重新启动计算机。",
+            "1": "启动 Ledger Live。",
+            "2": "连接并解锁您的设备，查看其是否被检测到。"
+          }
+        },
+        "antiVirus": {
+          "title": "关闭杀毒软件和 VPN",
+          "bullets": {
+            "0": "关闭任何杀毒软件、防火墙和 VPN 软件。",
+            "1": "连接并解锁您的设备，查看其是否被检测到。",
+            "2": "如果有用的话，在您的杀毒软件中，将 Ledger Live 加入白名单。"
+          }
+        },
+        "anotherComputer": {
+          "title": "换另一台电脑重新尝试。",
+          "bullets": {
+            "0": "在另一台电脑上前往 <0>{{link}}</0> ，下载并安装 Ledger Live。",
+            "1": "连接并解锁您的设备，查看其是否被检测到。"
+          }
+        }
+      },
+      "3": {
+        "windows": {
+          "title": "更新 USB 设备的驱动程序",
+          "bullets": {
+            "0": "访问 <0>{{link}}</0>",
+            "1": "按照说明更新 USB 设备的驱动程序。",
+            "2": "连接并解锁您的设备，查看其是否被检测到。"
+          }
+        },
+        "mac": {
+          "0": {
+            "title": "启用全磁盘访问权限",
+            "bullets": {
+              "0": "打开“系统偏好设置”。",
+              "1": "前往”安全性与隐私“。",
+              "2": "在 \"隐私 \"选项卡中，进入左栏的 \"全磁盘访问\"。",
+              "3": "添加 \"Ledger Live\"。",
+              "4": "连接并解锁您的设备，查看其是否被检测到。"
+            }
+          },
+          "1": {
+            "title": "重置 NVRAM",
+            "link": "苹果公司的说明",
+            "bullets": {
+              "0": "如果您的 Mac 使用英特尔处理器，请按照 <0>{{link}}</0> 重置 NVRAM。",
+              "1": "连接并解锁您的设备，查看其是否被检测到。"
             }
           }
         }
-      }
-    }
-  },
-  "connectTroubleshooting" : {
-    "desc" : "无法连接设备？",
-    "cta" : "解决这个问题",
-    "solution" : "解决方案 #{{number}}",
-    "applesInstructions" : "苹果公司的说明",
-    "nextSolution" : "下一个解决方案",
-    "previousSolution" : "上一个解决方案",
-    "followSteps" : "遵循以下步骤",
-    "supportArticle" : "支持文章",
-    "connecting" : "正在连接...",
-    "connected" : "已连接！",
-    "backToPortfolio" : "返回 Portfolio（资产组合）",
-    "steps" : {
-      "entry" : {
-        "title" : "USB 连接的故障排除",
-        "desc" : "连接到您的设备似乎有问题。不要担心，您可以逐一尝试不同的解决方案，直到您的设备连接上为止！",
-        "cta" : "让我们来解决这个问题！",
-        "back" : "返回"
-      },
-      "1" : {
-        "windows" : {
-          "title" : "以管理员身份运行 Ledger Live",
-          "bullets" : {
-            "0" : "推出 Ledger Live。",
-            "1" : "右键点击 Ledger Live 应用程序",
-            "2" : "选择 \"以管理员身份运行\"。",
-            "3" : "连接并解锁您的设备，查看其是否被检测到。"
-          }
-        },
-        "linux" : {
-          "title" : "更新 Linux 上的 udev 规则",
-          "desc" : "点击下面的按钮来添加 udev 规则。连接并解锁您的设备，查看其是否被检测到。",
-          "cta" : "设置规则",
-          "bullets" : {
-            "0" : "在终端输入以下命令，自动添加规则并重新加载 udev。",
-            "1" : "连接并解锁您的设备，查看其是否被检测到。"
-          }
-        }
-      },
-      "2" : {
-        "usbPort" : {
-          "title" : "尝试不同的 USB 端口",
-          "bullets" : {
-            "0" : "更换您在电脑上使用的 USB 端口。",
-            "1" : "移除任何 USB 集线器。",
-            "2" : "连接并解锁您的设备，查看其是否被检测到。"
-          }
-        },
-        "usbCable" : {
-          "title" : "更换 USB 线",
-          "bullets" : {
-            "0" : "如有可能，请使用原版 USB 线。",
-            "1" : "尝试不同的 USB 线，确保它支持数据传输。",
-            "2" : "连接并解锁您的设备，查看其是否被检测到。"
-          }
-        },
-        "restart" : {
-          "title" : "重启电脑",
-          "bullets" : {
-            "0" : "重新启动计算机。",
-            "1" : "启动 Ledger Live。",
-            "2" : "连接并解锁您的设备，查看其是否被检测到。"
-          }
-        },
-        "antiVirus" : {
-          "title" : "关闭杀毒软件和 VPN",
-          "bullets" : {
-            "0" : "关闭任何杀毒软件、防火墙和 VPN 软件。",
-            "1" : "连接并解锁您的设备，查看其是否被检测到。",
-            "2" : "如果有用的话，在您的杀毒软件中，将 Ledger Live 加入白名单。"
-          }
-        },
-        "anotherComputer" : {
-          "title" : "换另一台电脑重新尝试。",
-          "bullets" : {
-            "0" : "在另一台电脑上前往 <0>{{link}}</0> ，下载并安装 Ledger Live。",
-            "1" : "连接并解锁您的设备，查看其是否被检测到。"
-          }
-        }
-      },
-      "3" : {
-        "windows" : {
-          "title" : "更新 USB 设备的驱动程序",
-          "bullets" : {
-            "0" : "访问 <0>{{link}}</0>",
-            "1" : "按照说明更新 USB 设备的驱动程序。",
-            "2" : "连接并解锁您的设备，查看其是否被检测到。"
-          }
-        },
-        "mac" : {
-          "0" : {
-            "title" : "启用全磁盘访问权限",
-            "bullets" : {
-              "0" : "打开“系统偏好设置”。",
-              "1" : "前往”安全性与隐私“。",
-              "2" : "在 \"隐私 \"选项卡中，进入左栏的 \"全磁盘访问\"。",
-              "3" : "添加 \"Ledger Live\"。",
-              "4" : "连接并解锁您的设备，查看其是否被检测到。"
-            }
-          },
-          "1" : {
-            "title" : "重置 NVRAM",
-            "link" : "苹果公司的说明",
-            "bullets" : {
-              "0" : "如果您的 Mac 使用英特尔处理器，请按照 <0>{{link}}</0> 重置 NVRAM。",
-              "1" : "连接并解锁您的设备，查看其是否被检测到。"
-            }
-          }
-        }
-      },
-      "4" : {
-        "deviceSelection" : {
-          "title" : "您使用的是哪种设备？",
-          "desc" : "如果您使用的是 Nano S，可以尝试修复设备的固件。如果您使用的是 Nano X 和 Blue，请联系 Ledger 客服。"
-        },
-        "notFixed" : {
-          "title" : " 依旧没有解决 USB 连接问题？",
-          "desc" : "如果您已经尝试过了所有可能的解决方案，请联系 Ledger 客服。否则，请根据指示尝试还未使用过的解决方案。",
-          "back" : "返回 Portfolio（资产组合）",
-          "cta" : "联系客服"
-        },
-        "repair" : {
-          "title" : "修复您的 Nano S",
-          "desc" : "您设备上显示的消息是什么？",
-          "mcuOutdated" : "MCU 固件已过时",
-          "mcuNotGenuine" : "MCU 固件不是正版",
-          "repairInstructions" : "请按设备修复说明操作",
-          "updateInstructions" : "请遵照设备更新指示",
-          "somethingElse" : "其他"
-        }
-      }
-    }
-  },
-  "SignMessageConfirm" : {
-    "stringHash" : "Message Hash 消息哈希字符串",
-    "domainHash" : "Domain Hash 域名哈希字符串",
-    "messageHash" : "Message Hash 消息哈希字符串",
-    "message" : "消息"
-  },
-  "TransactionConfirm" : {
-    "title" : "请在您的设备上确认操作从而完成交易",
-    "warning" : "每次都要核对您设备上显示的地址与 {{recipientWording}} 所提供的完全一致",
-    "secureContract" : "发送之前请核实您设备上显示的存款详情。合约地址被安全的提供，因此无需再次验证。",
-    "verifyData" : "总是验证您设备上的操作细节。",
-    "warningWording" : {
-    },
-    "titleWording" : {
-      "send" : "请在您的设备上确认并完成操作",
-      "claimReward" : "请在您的设备上确认并完成操作",
-      "freeze" : "请在您的设备上确认并完成操作",
-      "unfreeze" : "请在您的设备上确认并完成操作",
-      "vote" : "请在您的设备上确认并完成操作",
-      "delegate" : "请在您的设备上确认并完成操作",
-      "undelegate" : "请在您的设备上确认并完成操作",
-      "redelegate" : "请在您的设备上确认并完成操作",
-      "claimRewardCompound" : "请在您的设备上确认并完成操作",
-      "nominate" : "请在您的设备上确认并完成操作",
-      "chill" : "请在您的设备上确认并完成操作",
-      "bond" : "请在您的设备上确认并完成操作",
-      "unbond" : "请在您的设备上确认并完成操作",
-      "rebond" : "请在您的设备上确认并完成操作",
-      "withdrawUnbonded" : "请在您的设备上确认并完成操作",
-      "setController" : "请在您的设备上确认并完成操作"
-    },
-    "recipientWording" : {
-      "send" : "接收方",
-      "delegate" : "验证者",
-      "redelegate" : "验证者",
-      "undelegate" : "验证者",
-      "claimReward" : "奖励接收方",
-      "claimRewardCompound" : "将接收奖励的验证者",
-      "optIn" : "接收方",
-      "nominate" : "验证者",
-      "erc721" : {
-        "transfer" : "接收方"
-      },
-      "erc1155" : {
-        "transfer" : "接收方"
-      }
-    },
-    "votes" : "票数 ({{count}})"
-  },
-  "RecipientField" : {
-    "placeholder" : "输入 {{currencyName}} 地址"
-  },
-  "Terms" : {
-    "title" : "使用条款",
-    "description" : "请花一些时间查阅我们的服务条款和隐私政策",
-    "termsLabel" : "服务条款",
-    "privacyLabel" : "隐私政策",
-    "switchLabel" : "我已阅读并接受服务条款和隐私政策",
-    "cta" : "进入 Ledger 应用程序"
-  },
-  "updatedTerms" : {
-    "title" : "使用条款更新",
-    "body" : {
-      "intro" : "您好！我们更新了 Ledger Live 使用条款，目的是让它们更清晰，并反映 Ledger Live 新推出的服务和功能。主要更新集中在：",
-      "bulletPoints" : ["明确哪些服务可用以及它们如何工作", "解释服务费用的运作方式", "改进我们的通知流程，确保您正确了解我们的使用条款的任何新更改"],
-      "agreement" : "点击“继续”即表示您同意您已阅读并接受以下使用条款。"
-    },
-    "link" : "使用条款",
-    "cta" : "继续"
-  },
-  "families" : {
-    "cardano" : {
-      "memoPlaceholder" : "可选",
-      "memo" : "Memo"
-    },
-    "stellar" : {
-      "memo" : "Memo",
-      "memoType" : {
-        "MEMO_TEXT" : "Memo 文本",
-        "NO_MEMO" : "无 Memo 标签",
-        "MEMO_ID" : "Memo ID",
-        "MEMO_HASH" : "Memo Hash 标签哈希",
-        "MEMO_RETURN" : "Memo 返回"
-      },
-      "memoWarningText" : "当使用 Memo 标签时，请仔细核对接收方的类型。",
-      "fee" : "费用",
-      "feeInfoText" : "在 Stellar（恒星）网络上进行交易的最低交易费用为 0.00001 XLM",
-      "suggested" : "建议",
-      "recommendedFee" : "建议费用",
-      "recommenndedFeeInfo" : "您仍可以低于建议的费用提交此交易，但交易可能无法完成",
-      "networkCongestion" : "网络拥塞",
-      "networkCongestionLevel" : {
-        "LOW" : "低",
-        "MEDIUM" : "中",
-        "HIGH" : "高"
-      },
-      "assetCode" : "资产代码",
-      "assetIssuer" : "资产发行者"
-    },
-    "cosmos" : {
-      "memo" : "Memo",
-      "memoPlaceholder" : "可选",
-      "memoWarningText" : "当使用 Memo 标签时，请仔细核对接收方的信息。"
-    },
-    "solana" : {
-      "memo" : "Memo",
-      "memoPlaceholder" : "可选"
-    }
-  },
-  "errors" : {
-    "NoSuchAppOnProvider" : {
-      "title" : "无法为您的特定配置找到 {{appName}} 应用程序。",
-      "description" : "尝试从管理器重新安装应用程序"
-    },
-    "countervaluesUnavailable" : {
-      "title" : "我们目前无法为此资产提供对价"
-    },
-    "generic" : {
-      "title" : "{{message}}",
-      "description" : "出错了。请重试或联系 Ledger 客服。"
-    },
-    "AccountAwaitingSendPendingOperations" : {
-      "title" : "此账户有一个待处理的操作",
-      "description" : "请等待操作完成。"
-    },
-    "AccountNameRequired" : {
-      "title" : "需要一个账户名",
-      "description" : "请输入账户名称"
-    },
-    "AccountNeedResync" : {
-      "title" : "请重试",
-      "description" : "账户已过期。需要同步"
-    },
-    "AccountNotSupported" : {
-      "title" : "不支持该账户。",
-      "description" : "请重试或联系客服 ({{reason}})"
-    },
-    "AlgorandASANotOptInInRecipient" : {
-      "title" : "收币人账户没有选择加入所选的 ASA。"
-    },
-    "AmountRequired" : {
-      "title" : "所需数额"
-    },
-    "NoAccessToCamera" : {
-      "title" : "请确保您的系统安装有摄像头，该摄像头没有被其他应用程序占用且允许 Ledger Live 使用。",
-      "description" : ""
-    },
-    "ClaimRewardsFeesWarning" : {
-      "title" : "奖励少于领取奖金的估算费用。",
-      "description" : ""
-    },
-    "CompoundLowerAllowanceOfActiveAccountError" : {
-      "title" : "您不能在有活动存款时减少已批准的金额。"
-    },
-    "CosmosBroadcastCodeInternal" : {
-      "title" : "出了点问题 (Error #1)",
-      "description" : "请联系 Ledger 客服"
-    },
-    "CosmosBroadcastCodeTxDecode" : {
-      "title" : "出了点问题 (Error #2)",
-      "description" : "请联系 Ledger 客服"
-    },
-    "CosmosBroadcastCodeInvalidSequence" : {
-      "title" : "无效序列",
-      "description" : "请重试操作"
-    },
-    "CosmosBroadcastCodeUnauthorized" : {
-      "title" : "未经授权的签名",
-      "description" : "此账户无权签署此交易。"
-    },
-    "CosmosBroadcastCodeInsufficientFunds" : {
-      "title" : "资金不足",
-      "description" : "确保使用的账户有足够的资金并再次尝试"
-    },
-    "CosmosBroadcastCodeUnknownRequest" : {
-      "title" : "出了点问题 (Error #6)",
-      "description" : "请联系 Ledger 客服"
-    },
-    "CosmosBroadcastCodeInvalidAddress" : {
-      "title" : "地址无效",
-      "description" : "请核对地址并再次尝试"
-    },
-    "CosmosBroadcastCodeInvalidPubKey" : {
-      "title" : "出了点问题 (Error #8)",
-      "description" : "请联系 Ledger 客服"
-    },
-    "CosmosBroadcastCodeUnknownAddress" : {
-      "title" : "未知地址",
-      "description" : "请核对地址并再次尝试"
-    },
-    "CosmosBroadcastCodeInsufficientCoins" : {
-      "title" : "硬币不足",
-      "description" : "确保使用的账户有足够的资金并再次尝试"
-    },
-    "CosmosBroadcastCodeInvalidCoins" : {
-      "title" : "出了点问题 (Error #11)",
-      "description" : "请联系 Ledger 客服"
-    },
-    "CosmosBroadcastCodeOutOfGas" : {
-      "title" : "出了点问题 (Error #12)",
-      "description" : "请联系 Ledger 客服"
-    },
-    "CosmosBroadcastCodeMemoTooLarge" : {
-      "title" : "Memo 字段过长",
-      "description" : "请缩减 Memo 文本大小并再次尝试。"
-    },
-    "CosmosBroadcastCodeInsufficientFee" : {
-      "title" : "出了点问题 (Error #14)",
-      "description" : "请联系 Ledger 客服"
-    },
-    "CosmosBroadcastCodeTooManySignatures" : {
-      "title" : "出了点问题 (Error #15)",
-      "description" : "请联系 Ledger 客服"
-    },
-    "CosmosBroadcastCodeGasOverflow" : {
-      "title" : "出了点问题 (Error #16)",
-      "description" : "请联系 Ledger 客服"
-    },
-    "CosmosBroadcastCodeNoSignatures" : {
-      "title" : "出了点问题 (Error #17)",
-      "description" : "请联系 Ledger 客服"
-    },
-    "CosmosDelegateAllFundsWarning" : {
-      "title" : "确保您有足够的剩余余额以用作未来的交易费"
-    },
-    "CurrencyNotSupported" : {
-      "title" : "不支持 {{currencyName}}",
-      "description" : "尚不支持该加密资产。请联系 Ledger 客服。"
-    },
-    "DeviceNotGenuine" : {
-      "title" : "可能不是正版",
-      "description" : "向 Ledger 客服寻求帮助"
-    },
-    "DeviceGenuineSocketEarlyClose" : {
-      "title" : "抱歉，请重试 (genuine-close)",
-      "description" : null
-    },
-    "DeviceInOSUExpected" : {
-      "title" : "抱歉，更新失败",
-      "description" : "请重试或联系 Ledger 客服。"
-    },
-    "DeviceHalted" : {
-      "title" : "请重启您的 Ledger 设备并重试",
-      "description" : "发生意外错误。请重试。"
-    },
-    "DeviceNotOnboarded" : {
-      "title" : "您的设备尚未准备好使用",
-      "description" : "在使用 Ledger Live 之前设置您的设备。"
-    },
-    "DeviceSocketFail" : {
-      "title" : "请重启您的 Ledger 设备并重试",
-      "description" : "发生意外错误。请再次尝试。({{message}})"
-    },
-    "DeviceSocketNoBulkStatus" : {
-      "title" : "连接失败",
-      "description" : "请再次尝试。"
-    },
-    "DisconnectedDevice" : {
-      "title" : "抱歉，您的设备似乎已断开连接",
-      "description" : "请重新连接并重试。"
-    },
-    "DisconnectedDeviceDuringOperation" : {
-      "title" : "抱歉，您的设备似乎已断开连接",
-      "description" : "请重新连接并重试。"
-    },
-    "EnpointConfig" : {
-      "title" : "端点无效",
-      "description" : "请提供有效端点"
-    },
-    "FeeEstimationFailed" : {
-      "title" : "抱歉，费用估算失败",
-      "description" : "尝试设置自定义费用（状态：{{status}}）"
-    },
-    "FirmwareOrAppUpdateRequired" : {
-      "title" : "固件或应用程序需更新",
-      "description" : "请使用管理器卸载所有的应用程序，且在重新安装应用程序之前检查是否有可用的固件更新。"
-    },
-    "LatestFirmwareVersionRequired" : {
-      "title" : "更新 Nano 的固件",
-      "description" : "请更新您的设备固件到最新版本以访问此功能"
-    },
-    "FirmwareNotRecognized" : {
-      "title" : "无法识别设备固件",
-      "description" : "请联系 Ledger 客服"
-    },
-    "HardResetFail" : {
-      "title" : "抱歉，无法重置",
-      "description" : "请重试，如果问题仍然存在则请联系 Ledger 客服。"
-    },
-    "LatestMCUInstalledError" : {
-      "title" : "对不起，没有可更新的内容",
-      "description" : "如果设备无法使用，请联系 Ledger 客服。"
-    },
-    "LedgerAPI4xx" : {
-      "title" : "{{message}}",
-      "description" : "请检查您的连接后重试，或联系 Ledger 客服。"
-    },
-    "LedgerAPI5xx" : {
-      "title" : "抱歉，请重试。",
-      "description" : "服务器无法处理您的请求。请稍后再试或联系 Ledger 客服。{{message}}"
-    },
-    "LedgerAPINotAvailable" : {
-      "title" : "抱歉，{{currencyName}} 服务不可用",
-      "description" : "请重试或联系 Ledger 客服。"
-    },
-    "ManagerAppAlreadyInstalled" : {
-      "title" : "对不起，该应用程序已安装",
-      "description" : "请检查您的设备上已经安装了哪些应用程序。"
-    },
-    "ManagerAppDepInstallRequired" : {
-      "title" : "需要安装 {{dependency}} 应用程序",
-      "description" : "如果已经安装 {{dependency}} 应用程序，请重新安装最新版本"
-    },
-    "ManagerAppDepUninstallRequired" : {
-      "title" : "抱歉，需要安装此应用程序",
-      "description" : "您必须首先卸载所有需要 {{appName}} 应用程序的应用"
-    },
-    "ManagerDeviceLocked" : {
-      "title" : "您的设备已经锁定",
-      "description" : "请解锁"
-    },
-    "ManagerFirmwareNotEnoughSpace" : {
-      "title" : "请卸载您设备上的所有应用程序",
-      "description" : "访问您加密资产的私钥将会在您的设备上安全储存，而您则必须将其备份到您的恢复表中。"
-    },
-    "ManagerNotEnoughSpace" : {
-      "title" : "抱歉，剩余存储空间不足",
-      "description" : "请卸载一些应用程序以释放空间。访问您加密资产的私钥将会在您的设备上安全储存。"
-    },
-    "ManagerQuitPage" : {
-      "install" : {
-        "title" : "完成应用程序的安装进程？",
-        "description" : "退出 Manager（管理器）将会终止应用程序的安装。请完成列队中应用程序的安装。",
-        "stay" : "完成安装"
-      },
-      "uninstall" : {
-        "title" : "完成应用程序的卸载进程？",
-        "description" : "退出 Manager（管理器）会终止应用程序的卸载进程。",
-        "stay" : "完成卸载"
-      },
-      "update" : {
-        "title" : "完成应用程序的更新进程？",
-        "description" : "退出 Manager（管理器）会终止应用程序的更新进程。",
-        "stay" : "完成更新"
-      },
-      "quit" : "退出管理器"
-    },
-    "ManagerUninstallBTCDep" : {
-      "title" : "抱歉，需要安装此应用程序",
-      "description" : "最后卸载比特币或以太坊应用程序"
-    },
-    "NetworkDown" : {
-      "title" : "抱歉，网络连接似乎已断开",
-      "description" : "请检查您的网络连接。"
-    },
-    "NoAddressesFound" : {
-      "title" : "抱歉，没有找到账户",
-      "description" : "地址计算出错，请重试或联系 Ledger 客服"
-    },
-    "NotEnoughBalance" : {
-      "title" : "抱歉，资金不足",
-      "description" : "请确保该账户资金充足。"
-    },
-    "NotEnoughBalanceBecauseDestinationNotCreated" : {
-      "title" : "接收地址未激活。发送至少 {{minimalAmount}} 来将其激活"
-    },
-    "NotEnoughGas" : {
-      "title" : "父账户余额不足以支付网络费用"
-    },
-    "PasswordsDontMatch" : {
-      "title" : "密码不匹配",
-      "description" : "请重试"
-    },
-    "PasswordIncorrect" : {
-      "title" : "输入的密码不正确",
-      "description" : "请重试"
-    },
-    "QuantityNeedsToBePositive" : {
-      "title" : "数量需大于 0"
-    },
-    "RPCHostRequired" : {
-      "title" : "需要输入主机。"
-    },
-    "RPCHostInvalid" : {
-      "title" : "输入有效的主机。"
-    },
-    "RPCUserRequired" : {
-      "title" : "需要输入 RPC 用户名"
-    },
-    "RPCPassRequired" : {
-      "title" : "需要输入 RPC 密码"
-    },
-    "SatStackAccessDown" : {
-      "title" : "Could not reach full node（无法访问全节点）",
-      "description" : "请确认 SatStack 和您的节点正在运行。如果问题仍然存在，请在设置选项中检查完整节点设置。"
-    },
-    "SatStackStillSyncing" : {
-      "title" : "Node sync in progress...（正在进行节点同步...）",
-      "description" : "节点正在同步，请耐心等待。由于您的比特币账户余额或许不正确，无法发送。"
-    },
-    "SatStackVersionTooOld" : {
-      "title" : "请升级 SatStack",
-      "description" : "您正在使用的 SatStack 版本过旧，可能存在漏洞或不兼容。"
-    },
-    "SatStackDescriptorNotImported" : {
-      "title" : "账户未经完整节点扫描",
-      "description" : "请配置您的完整节点以扫描与此设备相关联的账户。您的完整节点必须先扫描此账户的区块链，然后才能将其添加到您的资产组合中。"
-    },
-    "SwapGenericAPIError" : {
-      "title" : "出错了",
-      "description" : "兑换交易没有通过。请再试一次或联系客服。"
-    },
-    "TimeoutError" : {
-      "title" : "抱歉，服务器响应超时",
-      "description" : "请再次尝试。"
-    },
-    "TimeoutTagged" : {
-      "title" : "抱歉，服务器响应超时 ({{tag}})",
-      "description" : "出现超时。"
-    },
-    "TransportError" : {
-      "title" : "出错了。请重新连接您的设备",
-      "description" : "{{message}}"
-    },
-    "TransportRaceCondition" : {
-      "title" : "出错了。请重新连接您的设备",
-      "description" : "{{message}}"
-    },
-    "TransportStatusError" : {
-      "title" : "出错了。请重新连接您的设备",
-      "description" : "{{message}}"
-    },
-    "DeviceShouldStayInApp" : {
-      "title" : "请打开 {{appName}} 应用程序",
-      "description" : "在我们查找您的账户时，请保持 {{appName}} 应用程序处于打开状态"
-    },
-    "UnexpectedBootloader" : {
-      "title" : "对不起，您的设备不能处于 Bootloader 启动装载模式",
-      "description" : "请重新启动您的设备，而不要在图标出现时触摸按钮。如果问题仍然存在，请联系 Ledger 客服。"
-    },
-    "UserRefusedAllowManager" : {
-      "title" : "Manager（管理器）在设备上被拒绝"
-    },
-    "UserRefusedFirmwareUpdate" : {
-      "title" : "设备上的更新已取消",
-      "description" : "您设备上的所有应用程序已经卸载。请保持设备更新，从而享受安全性和功能性提升带来的好处。"
-    },
-    "UserRefusedOnDevice" : {
-      "title" : "操作被拒绝",
-      "description" : "用户在设备上拒绝了该操作"
-    },
-    "TransactionRefusedOnDevice" : {
-      "title" : "操作在设备上被拒绝",
-      "description" : "请重试，如有疑问，请联系 Ledger 客服。"
-    },
-    "UserRefusedAddress" : {
-      "title" : "接收地址被拒",
-      "description" : "请重试，如有疑问，请联系 Ledger 客服。"
-    },
-    "UpdateYourApp" : {
-      "title" : "需要更新应用程序",
-      "description" : "在 Manager（管理器）中卸载并重新安装 {{managerAppName}} 应用程序"
-    },
-    "DeviceOnDashboardExpected" : {
-      "title" : "返回功能面板",
-      "description" : "请返回设备上的功能面板"
-    },
-    "WebsocketConnectionError" : {
-      "title" : "抱歉，请重试 (连接错误)",
-      "description" : null
-    },
-    "WebsocketConnectionFailed" : {
-      "title" : "抱歉，请重试 (连接已关闭)",
-      "description" : null
-    },
-    "WrongDeviceForAccount" : {
-      "title" : "出错了",
-      "description" : "请检查您的硬件钱包是否设置了与所选账户关联的恢复短语或密码短语。"
-    },
-    "DeviceAppVerifyNotSupported" : {
-      "title" : "需要更新应用程序",
-      "description" : "在 Manager（管理器）中卸载并重新安装 {{managerAppName}} 应用程序"
-    },
-    "InvalidAddress" : {
-      "title" : "该{{currencyName}} 地址无效"
-    },
-    "InvalidAddressBecauseAlreadyDelegated" : {
-      "title" : "您的账户已委托给此验证者"
-    },
-    "InvalidAddressBecauseDestinationIsAlsoSource" : {
-      "title" : "接收地址与发送地址相同"
-    },
-    "CantOpenDevice" : {
-      "title" : "抱歉，连接失败",
-      "description" : "检测到设备但连接失败。请重试，如果问题仍然存在，请联系 Ledger 客服。"
-    },
-    "ETHAddressNonEIP" : {
-      "title" : "无法自动验证：请仔细核对该地址。",
-      "description" : null
-    },
-    "EthAppNftNotSupported" : {
-      "title" : "操作不可用于此设备",
-      "description" : "发送 NFT 功能仅可用于 Nano X。请访问我们的客服平台，以了解如何使用 Nano S 来发送 NFT。"
-    },
-    "CantScanQRCode" : {
-      "title" : "无法扫描此二维码：此地址不支持自动验证"
-    },
-    "FeeNotLoaded" : {
-      "title" : "无法加载费率。请手动设置费用"
-    },
-    "FeeRequired" : {
-      "title" : "需要费用"
-    },
-    "GasLessThanEstimate" : {
-      "title" : "这可能太低。请增加"
-    },
-    "UnknownMCU" : {
-      "title" : "未知 MCU 版本",
-      "description" : "请联系 Ledger 客服"
-    },
-    "MCUNotGenuineToDashboard" : {
-      "title" : "访问功能面板以更新",
-      "description" : "",
-      "list" : {
-        "1" : "断开连接并重新连接 USB 数据线，而不按下任何按钮。",
-        "2" : "同时按下两个按钮三次来显示功能面板。",
-        "3" : "打开管理器并点击更新固件。"
-      }
-    },
-    "UnavailableTezosOriginatedAccountReceive" : {
-      "title" : "无法在子账户中接收",
-      "description" : "如果想要接收资金，请使用主账户"
-    },
-    "UnavailableTezosOriginatedAccountSend" : {
-      "title" : "尚无法从子账户发送",
-      "description" : "由于近期 Babylon 更新而引入的变化，此功能将在稍后阶段被添加。"
-    },
-    "RecommendUndelegation" : {
-      "title" : "请在清空账户之前将其解除委托"
-    },
-    "RecommendSubAccountsToEmpty" : {
-      "title" : "请先清空所有子账户"
-    },
-    "NotSupportedLegacyAddress" : {
-      "title" : "不再支持这种传统地址格式"
-    },
-    "BtcUnmatchedApp" : {
-      "title" : "这是错误的应用程序",
-      "description" : "在您的设备上打开 “{{managerAppName}}” 应用程序"
-    },
-    "DeviceNameInvalid" : {
-      "title" : "请选择一个不带 “{{invalidCharacters}}” 的设备名"
-    },
-    "LedgerAPIErrorWithMessage" : {
-      "title" : "{{message}}",
-      "description" : "请重试或联系 Ledger 客服"
-    },
-    "ManagerAppRelyOnBTC" : {
-      "title" : "需要安装比特币和以太坊应用程序",
-      "description" : "请先安装最新版本的比特币和以太坊应用程序。"
-    },
-    "UserRefusedDeviceNameChange" : {
-      "title" : "设备端取消了重命名",
-      "description" : "再次尝试并在设备上允许重命名"
-    },
-    "SyncError" : {
-      "title" : "同步错误",
-      "description" : "某些账户无法被同步。"
-    },
-    "TronNoFrozenForBandwidth" : {
-      "title" : "没有可解冻的资产",
-      "description" : "您没有与带宽相关联的资产可解冻"
-    },
-    "TronNoFrozenForEnergy" : {
-      "title" : "没有可解冻的资产",
-      "description" : "您没有与能量相关联的资产可解冻"
-    },
-    "TronUnfreezeNotExpired" : {
-      "title" : "暂时无法解冻",
-      "description" : "上次冻结操作后，需要等待 3 天"
-    },
-    "TronVoteRequired" : {
-      "title" : "最少需要 1 张选票"
-    },
-    "TronInvalidVoteCount" : {
-      "title" : "选票格式不正确",
-      "description" : "仅可使用整数投票"
-    },
-    "TronRewardNotAvailable" : {
-      "title" : "奖励尚不能申领。",
-      "description" : "两次申领需间隔 24 小时。"
-    },
-    "TronNoReward" : {
-      "title" : "没有可申领的奖励"
-    },
-    "TronInvalidFreezeAmount" : {
-      "title" : "要冻结的数额不可小于 1"
-    },
-    "TronSendTrc20ToNewAccountForbidden" : {
-      "title" : "发送 TRC20 到新账户并不会将其激活",
-      "description" : "在向其发送 TRC20 之前，必须首先激活接收方账户。无论发送 TRX 还是 TRC10 都可激活该账户。"
-    },
-    "TronUnexpectedFees" : {
-      "title" : "可能会收取额外费用"
-    },
-    "TronNotEnoughTronPower" : {
-      "title" : "可用票数不足"
-    },
-    "TronTransactionExpired" : {
-      "title" : "交易已过期",
-      "description" : "必须在 30 秒内予以签署。请重试。"
-    },
-    "TronNotEnoughEnergy" : {
-      "title" : "没有足够能量发送该代币"
-    },
-    "PairingFailed" : {
-      "title" : "配对不成功",
-      "description" : "请重试，如有疑问，请联系 Ledger 客服。"
-    },
-    "GenuineCheckFailed" : {
-      "title" : "真伪查验失败",
-      "description" : "出错了。请重试。如有疑问，请联系 Ledger 客服。"
-    },
-    "EthAppPleaseEnableContractData" : {
-      "title" : "请在 Ethereum 以太坊应用程序 settings 设置中启用 contract data 合约数据"
-    },
-    "InvalidXRPTag" : {
-      "title" : "无效的 XRP 目的地标签"
-    },
-    "NotEnoughBalanceToDelegate" : {
-      "title" : "余额不足，无法委托"
-    },
-    "NotEnoughDelegationBalance" : {
-      "title" : "余额不足，无法委托"
-    },
-    "NotEnoughBalanceInParentAccount" : {
-      "title" : "主账户余额不足"
-    },
-    "quantityNeedsToBePositive" : {
-      "title" : "数量需至少为 1"
-    },
-    "NotEnoughSpendableBalance" : {
-      "title" : "余额不能少于 {{minimumAmount}}"
-    },
-    "WrongAppForCurrency" : {
-      "title" : "请打开 {{expected}} 应用程序"
-    },
-    "FeeTooHigh" : {
-      "title" : "网络费用超过数额的10%"
-    },
-    "SourceHasMultiSign" : {
-      "title" : "请禁用多重签名以发送 {{currencyName}}"
-    },
-    "SwapExchangeRateAmountTooLow" : {
-      "title" : "数额必须至少为 {{minAmountFromFormatted}}"
-    },
-    "SwapExchangeRateAmountTooHigh" : {
-      "title" : "数额必须低于 {{maxAmountFromFormatted}}"
-    },
-    "PolkadotElectionClosed" : {
-      "title" : "必须关闭验证者选举"
-    },
-    "PolkadotNotValidator" : {
-      "title" : "已选的某些地址并非验证者"
-    },
-    "PolkadotLowBondedBalance" : {
-      "title" : "如果小于 1 DOT，所有绑定的资产都将被解绑"
-    },
-    "PolkadotNoUnlockedBalance" : {
-      "title" : "您没有已解绑的资产"
-    },
-    "PolkadotNoNominations" : {
-      "title" : "您没有提名"
-    },
-    "PolkadotAllFundsWarning" : {
-      "title" : "确保您留有足够的余额，以便缴纳未来的交易费"
-    },
-    "PolkadotDoMaxSendInstead" : {
-      "title" : "余额不能少于 {{minimumBalance}}发送最大值以清空账户。"
-    },
-    "PolkadotBondMinimumAmount" : {
-      "title" : "您必须至少绑定 {{minimumBondAmount}}。"
-    },
-    "PolkadotBondMinimumAmountWarning" : {
-      "title" : "您的已绑定余额不能少于 {{minimumBondBalance}}。"
-    },
-    "PolkadotMaxUnbonding" : {
-      "title" : "您已超过了解绑限额"
-    },
-    "PolkadotValidatorsRequired" : {
-      "title" : "您必须至少选择一个验证者"
-    },
-    "ServiceStatusWarning" : {
-      "title" : "{{message}}",
-      "description" : ""
-    },
-    "TaprootNotActivated" : {
-      "title" : "在激活主网之前，发送到 taproot 地址不安全"
-    },
-    "SolanaAccountNotFunded" : {
-      "title" : "账户没有资金"
-    },
-    "SolanaMemoIsTooLong" : {
-      "title" : "Memo 标签太长。最大长度为 {{maxLength}}"
-    },
-    "SolanaAddressOfEd25519" : {
-      "title" : "地址关闭 ed25519 曲线"
-    },
-    "SolanaUseAllAmountStakeWarning" : {
-      "title" : "确保您有足够的余额剩余，用作未来的交易费"
-    },
-    "SolanaTxSimulationFailedWhilePendingOp" : {
-      "title" : "您之前的交易尚未处理。请稍等片刻后检查交易记录，然后重试。"
-    },
-    "SolanaTxConfirmationTimeout" : {
-      "title" : "您的交易可能已失败。请稍候片刻并在重试之前查看交易记录。"
-    },
-    "NotEnoughNftOwned" : {
-      "title" : "您已超过可用代币的数量"
-    },
-    "CardanoMinAmountError" : {
-      "title" : "最小可发送数额为 {{amount}} ADA"
-    },
-    "CardanoNotEnoughFunds" : {
-      "title" : "请确保您的资金足够支付费用"
-    },
-    "StellarWrongMemoFormat" : {
-      "title" : "Memo 格式错误"
-    },
-    "StellarMemoRecommended" : {
-      "title" : "发送到该接收方时，或许需要添加 memo（目的地标签）"
-    },
-    "StellarAssetNotAccepted" : {
-      "title" : "此接收人还没有 {{assetCode}} 的信任额度"
-    },
-    "StellarAssetRequired" : {
-      "title" : "应在添加信任额度之前先选择 Stellar（恒星）资产"
-    },
-    "StellarAssetNotFound" : {
-      "title" : "找不到所选的 Stellar（恒星）资产"
-    },
-    "StellarNotEnoughNativeBalance" : {
-      "title" : "抱歉，资金不足",
-      "description" : "请确保账户内的资金足够支付交易费用"
-    },
-    "StellarFeeSmallerThanRecommended" : {
-      "title" : "所选费用低于建议费用"
-    },
-    "StellarFeeSmallerThanBase" : {
-      "title" : "最低交易费用为 0.00001 XLM"
-    },
-    "StellarNotEnoughNativeBalanceToAddTrustline" : {
-      "title" : "抱歉，资金不足",
-      "description" : "请确保账户内的资金多于新的信任额度"
-    },
-    "StellarMuxedAccountNotExist" : {
-      "title" : "Stellar（恒星）账户不存在"
-    },
-    "StellarSourceHasMultiSign" : {
-      "title" : "要进行 Stellar（恒星）交易，请禁用多重签名"
-    }
-  },
-  "cryptoOrg" : {
-    "memo" : "Memo",
-    "memoPlaceholder" : "可选",
-    "memoWarningText" : "当使用 Memo 标签时，请仔细核对接收方的信息。"
-  },
-  "hedera" : {
-    "name" : "hedera",
-    "createHederaAccountHelp" : {
-      "text" : "要了解如何创建 Hedera 账户，",
-      "link" : "请参考此支持文章"
-    },
-    "currentAddress" : {
-      "messageIfVirtual" : "无法在 Ledger 设备上确认您的 {{name}} 地址。使用需自担风险。"
-    },
-    "send" : {
-      "memo" : {
-        "label" : "Memo（可选）",
-        "characterCount" : "{{memoLength}} / {{memoMaxLength}}"
-      }
-    }
-  },
-  "drawers" : {
-    "selectCurrency" : {
-      "title" : "选择资产"
-    },
-    "selectAccount" : {
-      "title" : "选择账户"
+      },
+      "4": {
+        "deviceSelection": {
+          "title": "您使用的是哪种设备？",
+          "desc": "如果您使用的是 Nano S，可以尝试修复设备的固件。如果您使用的是 Nano X 和 Blue，请联系 Ledger 客服。"
+        },
+        "notFixed": {
+          "title": " 依旧没有解决 USB 连接问题？",
+          "desc": "如果您已经尝试过了所有可能的解决方案，请联系 Ledger 客服。否则，请根据指示尝试还未使用过的解决方案。",
+          "back": "返回 Portfolio（资产组合）",
+          "cta": "联系客服"
+        },
+        "repair": {
+          "title": "修复您的 Nano S",
+          "desc": "您设备上显示的消息是什么？",
+          "mcuOutdated": "MCU 固件已过时",
+          "mcuNotGenuine": "MCU 固件不是正版",
+          "repairInstructions": "请按设备修复说明操作",
+          "updateInstructions": "请遵照设备更新指示",
+          "somethingElse": "其他"
+        }
+      }
+    }
+  },
+  "SignMessageConfirm": {
+    "stringHash": "Message Hash 消息哈希字符串",
+    "domainHash": "Domain Hash 域名哈希字符串",
+    "messageHash": "Message Hash 消息哈希字符串",
+    "message": "消息"
+  },
+  "TransactionConfirm": {
+    "title": "请在您的设备上确认操作从而完成交易",
+    "warning": "每次都要核对您设备上显示的地址与 {{recipientWording}} 所提供的完全一致",
+    "secureContract": "发送之前请核实您设备上显示的存款详情。合约地址被安全的提供，因此无需再次验证。",
+    "verifyData": "总是验证您设备上的操作细节。",
+    "warningWording": {},
+    "titleWording": {
+      "send": "请在您的设备上确认并完成操作",
+      "claimReward": "请在您的设备上确认并完成操作",
+      "freeze": "请在您的设备上确认并完成操作",
+      "unfreeze": "请在您的设备上确认并完成操作",
+      "vote": "请在您的设备上确认并完成操作",
+      "delegate": "请在您的设备上确认并完成操作",
+      "undelegate": "请在您的设备上确认并完成操作",
+      "redelegate": "请在您的设备上确认并完成操作",
+      "claimRewardCompound": "请在您的设备上确认并完成操作",
+      "nominate": "请在您的设备上确认并完成操作",
+      "chill": "请在您的设备上确认并完成操作",
+      "bond": "请在您的设备上确认并完成操作",
+      "unbond": "请在您的设备上确认并完成操作",
+      "rebond": "请在您的设备上确认并完成操作",
+      "withdrawUnbonded": "请在您的设备上确认并完成操作",
+      "setController": "请在您的设备上确认并完成操作"
+    },
+    "recipientWording": {
+      "send": "接收方",
+      "delegate": "验证者",
+      "undelegate": "验证者",
+      "claimReward": "奖励接收方",
+      "optIn": "接收方",
+      "nominate": "验证者",
+      "erc721": {
+        "transfer": "接收方"
+      },
+      "erc1155": {
+        "transfer": "接收方"
+      }
+    },
+    "votes": "票数 ({{count}})"
+  },
+  "RecipientField": {
+    "placeholder": "输入 {{currencyName}} 地址"
+  },
+  "Terms": {
+    "title": "使用条款",
+    "description": "请花一些时间查阅我们的服务条款和隐私政策",
+    "termsLabel": "服务条款",
+    "privacyLabel": "隐私政策",
+    "switchLabel": "我已阅读并接受服务条款和隐私政策",
+    "cta": "进入 Ledger 应用程序"
+  },
+  "updatedTerms": {
+    "title": "使用条款更新",
+    "body": {
+      "intro": "您好！我们更新了 Ledger Live 使用条款，目的是让它们更清晰，并反映 Ledger Live 新推出的服务和功能。主要更新集中在：",
+      "bulletPoints": [
+        "明确哪些服务可用以及它们如何工作",
+        "解释服务费用的运作方式",
+        "改进我们的通知流程，确保您正确了解我们的使用条款的任何新更改"
+      ],
+      "agreement": "点击“继续”即表示您同意您已阅读并接受以下使用条款。"
+    },
+    "link": "使用条款",
+    "cta": "继续"
+  },
+  "families": {
+    "cardano": {
+      "memoPlaceholder": "可选",
+      "memo": "Memo"
+    },
+    "stellar": {
+      "memo": "Memo",
+      "memoType": {
+        "MEMO_TEXT": "Memo 文本",
+        "NO_MEMO": "无 Memo 标签",
+        "MEMO_ID": "Memo ID",
+        "MEMO_HASH": "Memo Hash 标签哈希",
+        "MEMO_RETURN": "Memo 返回"
+      },
+      "memoWarningText": "当使用 Memo 标签时，请仔细核对接收方的类型。",
+      "fee": "费用",
+      "feeInfoText": "在 Stellar（恒星）网络上进行交易的最低交易费用为 0.00001 XLM",
+      "suggested": "建议",
+      "recommendedFee": "建议费用",
+      "recommenndedFeeInfo": "您仍可以低于建议的费用提交此交易，但交易可能无法完成",
+      "networkCongestion": "网络拥塞",
+      "networkCongestionLevel": {
+        "LOW": "低",
+        "MEDIUM": "中",
+        "HIGH": "高"
+      },
+      "assetCode": "资产代码",
+      "assetIssuer": "资产发行者"
+    },
+    "cosmos": {
+      "memo": "Memo",
+      "memoPlaceholder": "可选",
+      "memoWarningText": "当使用 Memo 标签时，请仔细核对接收方的信息。"
+    },
+    "solana": {
+      "memo": "Memo",
+      "memoPlaceholder": "可选"
+    }
+  },
+  "errors": {
+    "NoSuchAppOnProvider": {
+      "title": "无法为您的特定配置找到 {{appName}} 应用程序。",
+      "description": "尝试从管理器重新安装应用程序"
+    },
+    "countervaluesUnavailable": {
+      "title": "我们目前无法为此资产提供对价"
+    },
+    "generic": {
+      "title": "{{message}}",
+      "description": "出错了。请重试或联系 Ledger 客服。"
+    },
+    "AccountAwaitingSendPendingOperations": {
+      "title": "此账户有一个待处理的操作",
+      "description": "请等待操作完成。"
+    },
+    "AccountNameRequired": {
+      "title": "需要一个账户名",
+      "description": "请输入账户名称"
+    },
+    "AccountNeedResync": {
+      "title": "请重试",
+      "description": "账户已过期。需要同步"
+    },
+    "AccountNotSupported": {
+      "title": "不支持该账户。",
+      "description": "请重试或联系客服 ({{reason}})"
+    },
+    "AlgorandASANotOptInInRecipient": {
+      "title": "收币人账户没有选择加入所选的 ASA。"
+    },
+    "AmountRequired": {
+      "title": "所需数额"
+    },
+    "NoAccessToCamera": {
+      "title": "请确保您的系统安装有摄像头，该摄像头没有被其他应用程序占用且允许 Ledger Live 使用。",
+      "description": ""
+    },
+    "ClaimRewardsFeesWarning": {
+      "title": "奖励少于领取奖金的估算费用。",
+      "description": ""
+    },
+    "CompoundLowerAllowanceOfActiveAccountError": {
+      "title": "您不能在有活动存款时减少已批准的金额。"
+    },
+    "CosmosBroadcastCodeInternal": {
+      "title": "出了点问题 (Error #1)",
+      "description": "请联系 Ledger 客服"
+    },
+    "CosmosBroadcastCodeTxDecode": {
+      "title": "出了点问题 (Error #2)",
+      "description": "请联系 Ledger 客服"
+    },
+    "CosmosBroadcastCodeInvalidSequence": {
+      "title": "无效序列",
+      "description": "请重试操作"
+    },
+    "CosmosBroadcastCodeUnauthorized": {
+      "title": "未经授权的签名",
+      "description": "此账户无权签署此交易。"
+    },
+    "CosmosBroadcastCodeInsufficientFunds": {
+      "title": "资金不足",
+      "description": "确保使用的账户有足够的资金并再次尝试"
+    },
+    "CosmosBroadcastCodeUnknownRequest": {
+      "title": "出了点问题 (Error #6)",
+      "description": "请联系 Ledger 客服"
+    },
+    "CosmosBroadcastCodeInvalidAddress": {
+      "title": "地址无效",
+      "description": "请核对地址并再次尝试"
+    },
+    "CosmosBroadcastCodeInvalidPubKey": {
+      "title": "出了点问题 (Error #8)",
+      "description": "请联系 Ledger 客服"
+    },
+    "CosmosBroadcastCodeUnknownAddress": {
+      "title": "未知地址",
+      "description": "请核对地址并再次尝试"
+    },
+    "CosmosBroadcastCodeInsufficientCoins": {
+      "title": "硬币不足",
+      "description": "确保使用的账户有足够的资金并再次尝试"
+    },
+    "CosmosBroadcastCodeInvalidCoins": {
+      "title": "出了点问题 (Error #11)",
+      "description": "请联系 Ledger 客服"
+    },
+    "CosmosBroadcastCodeOutOfGas": {
+      "title": "出了点问题 (Error #12)",
+      "description": "请联系 Ledger 客服"
+    },
+    "CosmosBroadcastCodeMemoTooLarge": {
+      "title": "Memo 字段过长",
+      "description": "请缩减 Memo 文本大小并再次尝试。"
+    },
+    "CosmosBroadcastCodeInsufficientFee": {
+      "title": "出了点问题 (Error #14)",
+      "description": "请联系 Ledger 客服"
+    },
+    "CosmosBroadcastCodeTooManySignatures": {
+      "title": "出了点问题 (Error #15)",
+      "description": "请联系 Ledger 客服"
+    },
+    "CosmosBroadcastCodeGasOverflow": {
+      "title": "出了点问题 (Error #16)",
+      "description": "请联系 Ledger 客服"
+    },
+    "CosmosBroadcastCodeNoSignatures": {
+      "title": "出了点问题 (Error #17)",
+      "description": "请联系 Ledger 客服"
+    },
+    "CosmosDelegateAllFundsWarning": {
+      "title": "确保您有足够的剩余余额以用作未来的交易费"
+    },
+    "CurrencyNotSupported": {
+      "title": "不支持 {{currencyName}}",
+      "description": "尚不支持该加密资产。请联系 Ledger 客服。"
+    },
+    "DeviceNotGenuine": {
+      "title": "可能不是正版",
+      "description": "向 Ledger 客服寻求帮助"
+    },
+    "DeviceGenuineSocketEarlyClose": {
+      "title": "抱歉，请重试 (genuine-close)",
+      "description": null
+    },
+    "DeviceInOSUExpected": {
+      "title": "抱歉，更新失败",
+      "description": "请重试或联系 Ledger 客服。"
+    },
+    "DeviceHalted": {
+      "title": "请重启您的 Ledger 设备并重试",
+      "description": "发生意外错误。请重试。"
+    },
+    "DeviceNotOnboarded": {
+      "title": "您的设备尚未准备好使用",
+      "description": "在使用 Ledger Live 之前设置您的设备。"
+    },
+    "DeviceSocketFail": {
+      "title": "请重启您的 Ledger 设备并重试",
+      "description": "发生意外错误。请再次尝试。({{message}})"
+    },
+    "DeviceSocketNoBulkStatus": {
+      "title": "连接失败",
+      "description": "请再次尝试。"
+    },
+    "DisconnectedDevice": {
+      "title": "抱歉，您的设备似乎已断开连接",
+      "description": "请重新连接并重试。"
+    },
+    "DisconnectedDeviceDuringOperation": {
+      "title": "抱歉，您的设备似乎已断开连接",
+      "description": "请重新连接并重试。"
+    },
+    "EnpointConfig": {
+      "title": "端点无效",
+      "description": "请提供有效端点"
+    },
+    "FeeEstimationFailed": {
+      "title": "抱歉，费用估算失败",
+      "description": "尝试设置自定义费用（状态：{{status}}）"
+    },
+    "FirmwareOrAppUpdateRequired": {
+      "title": "固件或应用程序需更新",
+      "description": "请使用管理器卸载所有的应用程序，且在重新安装应用程序之前检查是否有可用的固件更新。"
+    },
+    "LatestFirmwareVersionRequired": {
+      "title": "更新 Nano 的固件",
+      "description": "请更新您的设备固件到最新版本以访问此功能"
+    },
+    "FirmwareNotRecognized": {
+      "title": "无法识别设备固件",
+      "description": "请联系 Ledger 客服"
+    },
+    "HardResetFail": {
+      "title": "抱歉，无法重置",
+      "description": "请重试，如果问题仍然存在则请联系 Ledger 客服。"
+    },
+    "LatestMCUInstalledError": {
+      "title": "对不起，没有可更新的内容",
+      "description": "如果设备无法使用，请联系 Ledger 客服。"
+    },
+    "LedgerAPI4xx": {
+      "title": "{{message}}",
+      "description": "请检查您的连接后重试，或联系 Ledger 客服。"
+    },
+    "LedgerAPI5xx": {
+      "title": "抱歉，请重试。",
+      "description": "服务器无法处理您的请求。请稍后再试或联系 Ledger 客服。{{message}}"
+    },
+    "LedgerAPINotAvailable": {
+      "title": "抱歉，{{currencyName}} 服务不可用",
+      "description": "请重试或联系 Ledger 客服。"
+    },
+    "ManagerAppAlreadyInstalled": {
+      "title": "对不起，该应用程序已安装",
+      "description": "请检查您的设备上已经安装了哪些应用程序。"
+    },
+    "ManagerAppDepInstallRequired": {
+      "title": "需要安装 {{dependency}} 应用程序",
+      "description": "如果已经安装 {{dependency}} 应用程序，请重新安装最新版本"
+    },
+    "ManagerAppDepUninstallRequired": {
+      "title": "抱歉，需要安装此应用程序",
+      "description": "您必须首先卸载所有需要 {{appName}} 应用程序的应用"
+    },
+    "ManagerDeviceLocked": {
+      "title": "您的设备已经锁定",
+      "description": "请解锁"
+    },
+    "ManagerFirmwareNotEnoughSpace": {
+      "title": "请卸载您设备上的所有应用程序",
+      "description": "访问您加密资产的私钥将会在您的设备上安全储存，而您则必须将其备份到您的恢复表中。"
+    },
+    "ManagerNotEnoughSpace": {
+      "title": "抱歉，剩余存储空间不足",
+      "description": "请卸载一些应用程序以释放空间。访问您加密资产的私钥将会在您的设备上安全储存。"
+    },
+    "ManagerQuitPage": {
+      "install": {
+        "title": "完成应用程序的安装进程？",
+        "description": "退出 Manager（管理器）将会终止应用程序的安装。请完成列队中应用程序的安装。",
+        "stay": "完成安装"
+      },
+      "uninstall": {
+        "title": "完成应用程序的卸载进程？",
+        "description": "退出 Manager（管理器）会终止应用程序的卸载进程。",
+        "stay": "完成卸载"
+      },
+      "update": {
+        "title": "完成应用程序的更新进程？",
+        "description": "退出 Manager（管理器）会终止应用程序的更新进程。",
+        "stay": "完成更新"
+      },
+      "quit": "退出管理器"
+    },
+    "ManagerUninstallBTCDep": {
+      "title": "抱歉，需要安装此应用程序",
+      "description": "最后卸载比特币或以太坊应用程序"
+    },
+    "NetworkDown": {
+      "title": "抱歉，网络连接似乎已断开",
+      "description": "请检查您的网络连接。"
+    },
+    "NoAddressesFound": {
+      "title": "抱歉，没有找到账户",
+      "description": "地址计算出错，请重试或联系 Ledger 客服"
+    },
+    "NotEnoughBalance": {
+      "title": "抱歉，资金不足",
+      "description": "请确保该账户资金充足。"
+    },
+    "NotEnoughBalanceBecauseDestinationNotCreated": {
+      "title": "接收地址未激活。发送至少 {{minimalAmount}} 来将其激活"
+    },
+    "NotEnoughGas": {
+      "title": "父账户余额不足以支付网络费用"
+    },
+    "PasswordsDontMatch": {
+      "title": "密码不匹配",
+      "description": "请重试"
+    },
+    "PasswordIncorrect": {
+      "title": "输入的密码不正确",
+      "description": "请重试"
+    },
+    "QuantityNeedsToBePositive": {
+      "title": "数量需大于 0"
+    },
+    "RPCHostRequired": {
+      "title": "需要输入主机。"
+    },
+    "RPCHostInvalid": {
+      "title": "输入有效的主机。"
+    },
+    "RPCUserRequired": {
+      "title": "需要输入 RPC 用户名"
+    },
+    "RPCPassRequired": {
+      "title": "需要输入 RPC 密码"
+    },
+    "SatStackAccessDown": {
+      "title": "Could not reach full node（无法访问全节点）",
+      "description": "请确认 SatStack 和您的节点正在运行。如果问题仍然存在，请在设置选项中检查完整节点设置。"
+    },
+    "SatStackStillSyncing": {
+      "title": "Node sync in progress...（正在进行节点同步...）",
+      "description": "节点正在同步，请耐心等待。由于您的比特币账户余额或许不正确，无法发送。"
+    },
+    "SatStackVersionTooOld": {
+      "title": "请升级 SatStack",
+      "description": "您正在使用的 SatStack 版本过旧，可能存在漏洞或不兼容。"
+    },
+    "SatStackDescriptorNotImported": {
+      "title": "账户未经完整节点扫描",
+      "description": "请配置您的完整节点以扫描与此设备相关联的账户。您的完整节点必须先扫描此账户的区块链，然后才能将其添加到您的资产组合中。"
+    },
+    "SwapGenericAPIError": {
+      "title": "出错了",
+      "description": "兑换交易没有通过。请再试一次或联系客服。"
+    },
+    "TimeoutError": {
+      "title": "抱歉，服务器响应超时",
+      "description": "请再次尝试。"
+    },
+    "TimeoutTagged": {
+      "title": "抱歉，服务器响应超时 ({{tag}})",
+      "description": "出现超时。"
+    },
+    "TransportError": {
+      "title": "出错了。请重新连接您的设备",
+      "description": "{{message}}"
+    },
+    "TransportRaceCondition": {
+      "title": "出错了。请重新连接您的设备",
+      "description": "{{message}}"
+    },
+    "TransportStatusError": {
+      "title": "出错了。请重新连接您的设备",
+      "description": "{{message}}"
+    },
+    "DeviceShouldStayInApp": {
+      "title": "请打开 {{appName}} 应用程序",
+      "description": "在我们查找您的账户时，请保持 {{appName}} 应用程序处于打开状态"
+    },
+    "UnexpectedBootloader": {
+      "title": "对不起，您的设备不能处于 Bootloader 启动装载模式",
+      "description": "请重新启动您的设备，而不要在图标出现时触摸按钮。如果问题仍然存在，请联系 Ledger 客服。"
+    },
+    "UserRefusedAllowManager": {
+      "title": "Manager（管理器）在设备上被拒绝"
+    },
+    "UserRefusedFirmwareUpdate": {
+      "title": "设备上的更新已取消",
+      "description": "您设备上的所有应用程序已经卸载。请保持设备更新，从而享受安全性和功能性提升带来的好处。"
+    },
+    "UserRefusedOnDevice": {
+      "title": "操作被拒绝",
+      "description": "用户在设备上拒绝了该操作"
+    },
+    "TransactionRefusedOnDevice": {
+      "title": "操作在设备上被拒绝",
+      "description": "请重试，如有疑问，请联系 Ledger 客服。"
+    },
+    "UserRefusedAddress": {
+      "title": "接收地址被拒",
+      "description": "请重试，如有疑问，请联系 Ledger 客服。"
+    },
+    "UpdateYourApp": {
+      "title": "需要更新应用程序",
+      "description": "在 Manager（管理器）中卸载并重新安装 {{managerAppName}} 应用程序"
+    },
+    "DeviceOnDashboardExpected": {
+      "title": "返回功能面板",
+      "description": "请返回设备上的功能面板"
+    },
+    "WebsocketConnectionError": {
+      "title": "抱歉，请重试 (连接错误)",
+      "description": null
+    },
+    "WebsocketConnectionFailed": {
+      "title": "抱歉，请重试 (连接已关闭)",
+      "description": null
+    },
+    "WrongDeviceForAccount": {
+      "title": "出错了",
+      "description": "请检查您的硬件钱包是否设置了与所选账户关联的恢复短语或密码短语。"
+    },
+    "DeviceAppVerifyNotSupported": {
+      "title": "需要更新应用程序",
+      "description": "在 Manager（管理器）中卸载并重新安装 {{managerAppName}} 应用程序"
+    },
+    "InvalidAddress": {
+      "title": "该{{currencyName}} 地址无效"
+    },
+    "InvalidAddressBecauseAlreadyDelegated": {
+      "title": "您的账户已委托给此验证者"
+    },
+    "InvalidAddressBecauseDestinationIsAlsoSource": {
+      "title": "接收地址与发送地址相同"
+    },
+    "CantOpenDevice": {
+      "title": "抱歉，连接失败",
+      "description": "检测到设备但连接失败。请重试，如果问题仍然存在，请联系 Ledger 客服。"
+    },
+    "ETHAddressNonEIP": {
+      "title": "无法自动验证：请仔细核对该地址。",
+      "description": null
+    },
+    "EthAppNftNotSupported": {
+      "title": "操作不可用于此设备",
+      "description": "发送 NFT 功能仅可用于 Nano X。请访问我们的客服平台，以了解如何使用 Nano S 来发送 NFT。"
+    },
+    "CantScanQRCode": {
+      "title": "无法扫描此二维码：此地址不支持自动验证"
+    },
+    "FeeNotLoaded": {
+      "title": "无法加载费率。请手动设置费用"
+    },
+    "FeeRequired": {
+      "title": "需要费用"
+    },
+    "GasLessThanEstimate": {
+      "title": "这可能太低。请增加"
+    },
+    "UnknownMCU": {
+      "title": "未知 MCU 版本",
+      "description": "请联系 Ledger 客服"
+    },
+    "MCUNotGenuineToDashboard": {
+      "title": "访问功能面板以更新",
+      "description": "",
+      "list": {
+        "1": "断开连接并重新连接 USB 数据线，而不按下任何按钮。",
+        "2": "同时按下两个按钮三次来显示功能面板。",
+        "3": "打开管理器并点击更新固件。"
+      }
+    },
+    "UnavailableTezosOriginatedAccountReceive": {
+      "title": "无法在子账户中接收",
+      "description": "如果想要接收资金，请使用主账户"
+    },
+    "UnavailableTezosOriginatedAccountSend": {
+      "title": "尚无法从子账户发送",
+      "description": "由于近期 Babylon 更新而引入的变化，此功能将在稍后阶段被添加。"
+    },
+    "RecommendUndelegation": {
+      "title": "请在清空账户之前将其解除委托"
+    },
+    "RecommendSubAccountsToEmpty": {
+      "title": "请先清空所有子账户"
+    },
+    "NotSupportedLegacyAddress": {
+      "title": "不再支持这种传统地址格式"
+    },
+    "BtcUnmatchedApp": {
+      "title": "这是错误的应用程序",
+      "description": "在您的设备上打开 “{{managerAppName}}” 应用程序"
+    },
+    "DeviceNameInvalid": {
+      "title": "请选择一个不带 “{{invalidCharacters}}” 的设备名"
+    },
+    "LedgerAPIErrorWithMessage": {
+      "title": "{{message}}",
+      "description": "请重试或联系 Ledger 客服"
+    },
+    "ManagerAppRelyOnBTC": {
+      "title": "需要安装比特币和以太坊应用程序",
+      "description": "请先安装最新版本的比特币和以太坊应用程序。"
+    },
+    "UserRefusedDeviceNameChange": {
+      "title": "设备端取消了重命名",
+      "description": "再次尝试并在设备上允许重命名"
+    },
+    "SyncError": {
+      "title": "同步错误",
+      "description": "某些账户无法被同步。"
+    },
+    "TronNoFrozenForBandwidth": {
+      "title": "没有可解冻的资产",
+      "description": "您没有与带宽相关联的资产可解冻"
+    },
+    "TronNoFrozenForEnergy": {
+      "title": "没有可解冻的资产",
+      "description": "您没有与能量相关联的资产可解冻"
+    },
+    "TronUnfreezeNotExpired": {
+      "title": "暂时无法解冻",
+      "description": "上次冻结操作后，需要等待 3 天"
+    },
+    "TronVoteRequired": {
+      "title": "最少需要 1 张选票"
+    },
+    "TronInvalidVoteCount": {
+      "title": "选票格式不正确",
+      "description": "仅可使用整数投票"
+    },
+    "TronRewardNotAvailable": {
+      "title": "奖励尚不能申领。",
+      "description": "两次申领需间隔 24 小时。"
+    },
+    "TronNoReward": {
+      "title": "没有可申领的奖励"
+    },
+    "TronInvalidFreezeAmount": {
+      "title": "要冻结的数额不可小于 1"
+    },
+    "TronSendTrc20ToNewAccountForbidden": {
+      "title": "发送 TRC20 到新账户并不会将其激活",
+      "description": "在向其发送 TRC20 之前，必须首先激活接收方账户。无论发送 TRX 还是 TRC10 都可激活该账户。"
+    },
+    "TronUnexpectedFees": {
+      "title": "可能会收取额外费用"
+    },
+    "TronNotEnoughTronPower": {
+      "title": "可用票数不足"
+    },
+    "TronTransactionExpired": {
+      "title": "交易已过期",
+      "description": "必须在 30 秒内予以签署。请重试。"
+    },
+    "TronNotEnoughEnergy": {
+      "title": "没有足够能量发送该代币"
+    },
+    "PairingFailed": {
+      "title": "配对不成功",
+      "description": "请重试，如有疑问，请联系 Ledger 客服。"
+    },
+    "GenuineCheckFailed": {
+      "title": "真伪查验失败",
+      "description": "出错了。请重试。如有疑问，请联系 Ledger 客服。"
+    },
+    "EthAppPleaseEnableContractData": {
+      "title": "请在 Ethereum 以太坊应用程序 settings 设置中启用 contract data 合约数据"
+    },
+    "InvalidXRPTag": {
+      "title": "无效的 XRP 目的地标签"
+    },
+    "NotEnoughBalanceToDelegate": {
+      "title": "余额不足，无法委托"
+    },
+    "NotEnoughDelegationBalance": {
+      "title": "余额不足，无法委托"
+    },
+    "NotEnoughBalanceInParentAccount": {
+      "title": "主账户余额不足"
+    },
+    "quantityNeedsToBePositive": {
+      "title": "数量需至少为 1"
+    },
+    "NotEnoughSpendableBalance": {
+      "title": "余额不能少于 {{minimumAmount}}"
+    },
+    "WrongAppForCurrency": {
+      "title": "请打开 {{expected}} 应用程序"
+    },
+    "FeeTooHigh": {
+      "title": "网络费用超过数额的10%"
+    },
+    "SourceHasMultiSign": {
+      "title": "请禁用多重签名以发送 {{currencyName}}"
+    },
+    "SwapExchangeRateAmountTooLow": {
+      "title": "数额必须至少为 {{minAmountFromFormatted}}"
+    },
+    "SwapExchangeRateAmountTooHigh": {
+      "title": "数额必须低于 {{maxAmountFromFormatted}}"
+    },
+    "PolkadotElectionClosed": {
+      "title": "必须关闭验证者选举"
+    },
+    "PolkadotNotValidator": {
+      "title": "已选的某些地址并非验证者"
+    },
+    "PolkadotLowBondedBalance": {
+      "title": "如果小于 1 DOT，所有绑定的资产都将被解绑"
+    },
+    "PolkadotNoUnlockedBalance": {
+      "title": "您没有已解绑的资产"
+    },
+    "PolkadotNoNominations": {
+      "title": "您没有提名"
+    },
+    "PolkadotAllFundsWarning": {
+      "title": "确保您留有足够的余额，以便缴纳未来的交易费"
+    },
+    "PolkadotDoMaxSendInstead": {
+      "title": "余额不能少于 {{minimumBalance}}发送最大值以清空账户。"
+    },
+    "PolkadotBondMinimumAmount": {
+      "title": "您必须至少绑定 {{minimumBondAmount}}。"
+    },
+    "PolkadotBondMinimumAmountWarning": {
+      "title": "您的已绑定余额不能少于 {{minimumBondBalance}}。"
+    },
+    "PolkadotMaxUnbonding": {
+      "title": "您已超过了解绑限额"
+    },
+    "PolkadotValidatorsRequired": {
+      "title": "您必须至少选择一个验证者"
+    },
+    "ServiceStatusWarning": {
+      "title": "{{message}}",
+      "description": ""
+    },
+    "TaprootNotActivated": {
+      "title": "在激活主网之前，发送到 taproot 地址不安全"
+    },
+    "SolanaAccountNotFunded": {
+      "title": "账户没有资金"
+    },
+    "SolanaMemoIsTooLong": {
+      "title": "Memo 标签太长。最大长度为 {{maxLength}}"
+    },
+    "SolanaAddressOfEd25519": {
+      "title": "地址关闭 ed25519 曲线"
+    },
+    "SolanaUseAllAmountStakeWarning": {
+      "title": "确保您有足够的余额剩余，用作未来的交易费"
+    },
+    "SolanaTxSimulationFailedWhilePendingOp": {
+      "title": "您之前的交易尚未处理。请稍等片刻后检查交易记录，然后重试。"
+    },
+    "SolanaTxConfirmationTimeout": {
+      "title": "您的交易可能已失败。请稍候片刻并在重试之前查看交易记录。"
+    },
+    "NotEnoughNftOwned": {
+      "title": "您已超过可用代币的数量"
+    },
+    "CardanoMinAmountError": {
+      "title": "最小可发送数额为 {{amount}} ADA"
+    },
+    "CardanoNotEnoughFunds": {
+      "title": "请确保您的资金足够支付费用"
+    },
+    "StellarWrongMemoFormat": {
+      "title": "Memo 格式错误"
+    },
+    "StellarMemoRecommended": {
+      "title": "发送到该接收方时，或许需要添加 memo（目的地标签）"
+    },
+    "StellarAssetNotAccepted": {
+      "title": "此接收人还没有 {{assetCode}} 的信任额度"
+    },
+    "StellarAssetRequired": {
+      "title": "应在添加信任额度之前先选择 Stellar（恒星）资产"
+    },
+    "StellarAssetNotFound": {
+      "title": "找不到所选的 Stellar（恒星）资产"
+    },
+    "StellarNotEnoughNativeBalance": {
+      "title": "抱歉，资金不足",
+      "description": "请确保账户内的资金足够支付交易费用"
+    },
+    "StellarFeeSmallerThanRecommended": {
+      "title": "所选费用低于建议费用"
+    },
+    "StellarFeeSmallerThanBase": {
+      "title": "最低交易费用为 0.00001 XLM"
+    },
+    "StellarNotEnoughNativeBalanceToAddTrustline": {
+      "title": "抱歉，资金不足",
+      "description": "请确保账户内的资金多于新的信任额度"
+    },
+    "StellarMuxedAccountNotExist": {
+      "title": "Stellar（恒星）账户不存在"
+    },
+    "StellarSourceHasMultiSign": {
+      "title": "要进行 Stellar（恒星）交易，请禁用多重签名"
+    }
+  },
+  "cryptoOrg": {
+    "account": {
+      "subHeader": {
+        "cardTitle": "由 Crypto.org 提供支持",
+        "moreInfo": "更多信息",
+        "drawerTitle": "Crypto.org 集成",
+        "title": "Crypto.org (CRO) 代币现在可以在 Ledger Live 上使用",
+        "description": "您现在可以开始管理您的 Crypto.org (CRO) 代币，并通过 Ledger Live 保护它们。",
+        "description2": "Crypto.org (CRO) 代币是 Crypto.org 链的原生币种，用于所有交易、质押和许多即将到来的功能。",
+        "website": "每个钱包里的加密货币"
+      }
+    },
+    "memo": "Memo",
+    "memoPlaceholder": "可选",
+    "memoWarningText": "当使用 Memo 标签时，请仔细核对接收方的信息。"
+  },
+  "hedera": {
+    "name": "hedera",
+    "createHederaAccountHelp": {
+      "text": "要了解如何创建 Hedera 账户，",
+      "link": "请参考此支持文章"
+    },
+    "currentAddress": {
+      "messageIfVirtual": "无法在 Ledger 设备上确认您的 {{name}} 地址。使用需自担风险。"
+    },
+    "send": {
+      "memo": {
+        "label": "Memo（可选）",
+        "characterCount": "{{memoLength}} / {{memoMaxLength}}"
+      }
+    }
+  },
+  "drawers": {
+    "selectCurrency": {
+      "title": "选择资产"
+    },
+    "selectAccount": {
+      "title": "选择账户"
     }
   }
 }