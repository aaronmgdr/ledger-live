import { useState, useCallback, useMemo } from "react";
import { useFeature } from "@ledgerhq/live-common/featureFlags/index";
import {
  hasSeenAnalyticsOptInPromptSelector,
  trackingEnabledSelector,
} from "~/renderer/reducers/settings";
import { useDispatch, useSelector } from "react-redux";
import { setHasSeenAnalyticsOptInPrompt } from "~/renderer/actions/settings";
import { EntryPoint } from "../types/AnalyticsOptInPromptNavigator";
import { ABTestingVariants } from "@ledgerhq/types-live";

const trackingKeysByFlow: Record<EntryPoint, string> = {
  onboarding: "consent onboarding",
  portfolio: "consent existing users",
};

type Props = {
  entryPoint: EntryPoint;
};

export const useAnalyticsOptInPrompt = ({ entryPoint }: Props) => {
  const hasSeenAnalyticsOptInPrompt = useSelector(hasSeenAnalyticsOptInPromptSelector);
  const isTrackingEnabled = useSelector(trackingEnabledSelector);
  const lldAnalyticsOptInPromptFlag = useFeature("lldAnalyticsOptInPrompt");
  const shouldWeTrack = isTrackingEnabled || !hasSeenAnalyticsOptInPrompt;

  const dispatch = useDispatch();

  const [isAnalitycsOptInPromptOpened, setIsAnalitycsOptInPromptOpened] = useState<boolean>(false);

  const [nextStep, setNextStep] = useState<(() => void) | null>(null);
  const flow = trackingKeysByFlow?.[entryPoint];

  const openAnalitycsOptInPrompt = useCallback(
    (routePath: string, callBack: () => void) => {
      setIsAnalitycsOptInPromptOpened(true);
      setNextStep(() => callBack);
    },
    [setIsAnalitycsOptInPromptOpened],
  );

<<<<<<< HEAD
  const isFlagEnabled = useMemo(
    () =>
      lldAnalyticsOptInPromptFlag?.enabled &&
      (!hasSeenAnalyticsOptInPrompt || entryPoint === EntryPoint.onboarding),
    [lldAnalyticsOptInPromptFlag, hasSeenAnalyticsOptInPrompt, entryPoint],
=======
  const isEntryPointIncludedInFlagParams = lldAnalyticsOptInPromptFlag?.params?.entryPoints
    .map(s => s.toLowerCase())
    .includes(entryPoint.toLowerCase());

  const isFlagEnabled = useMemo(
    () =>
      isEntryPointIncludedInFlagParams &&
      lldAnalyticsOptInPromptFlag?.enabled &&
      (!hasSeenAnalyticsOptInPrompt || entryPoint === EntryPoint.onboarding),
    [
      lldAnalyticsOptInPromptFlag,
      hasSeenAnalyticsOptInPrompt,
      entryPoint,
      isEntryPointIncludedInFlagParams,
    ],
>>>>>>> a4d61126
  );

  const onSubmit = () => {
    setIsAnalitycsOptInPromptOpened(false);
    dispatch(setHasSeenAnalyticsOptInPrompt(true));
    if (entryPoint === EntryPoint.onboarding) {
      nextStep?.();
      setNextStep(null);
    }
  };

  const analyticsOptInPromptProps = {
    onClose: () => setIsAnalitycsOptInPromptOpened(false),
    isOpened: isAnalitycsOptInPromptOpened,
    entryPoint: entryPoint,
    variant: lldAnalyticsOptInPromptFlag?.params?.variant,
  };

  return {
    openAnalitycsOptInPrompt,
    setIsAnalitycsOptInPromptOpened,
    onSubmit,
    analyticsOptInPromptProps,
    isFeatureFlagsAnalyticsPrefDisplayed: isFlagEnabled,
    lldAnalyticsOptInPromptFlag,
    flow,
    shouldWeTrack,
  };
};

export const getVariant = (variant?: ABTestingVariants): ABTestingVariants =>
  variant ?? ABTestingVariants.variantA;<|MERGE_RESOLUTION|>--- conflicted
+++ resolved
@@ -39,13 +39,6 @@
     [setIsAnalitycsOptInPromptOpened],
   );
 
-<<<<<<< HEAD
-  const isFlagEnabled = useMemo(
-    () =>
-      lldAnalyticsOptInPromptFlag?.enabled &&
-      (!hasSeenAnalyticsOptInPrompt || entryPoint === EntryPoint.onboarding),
-    [lldAnalyticsOptInPromptFlag, hasSeenAnalyticsOptInPrompt, entryPoint],
-=======
   const isEntryPointIncludedInFlagParams = lldAnalyticsOptInPromptFlag?.params?.entryPoints
     .map(s => s.toLowerCase())
     .includes(entryPoint.toLowerCase());
@@ -61,7 +54,6 @@
       entryPoint,
       isEntryPointIncludedInFlagParams,
     ],
->>>>>>> a4d61126
   );
 
   const onSubmit = () => {
@@ -86,6 +78,7 @@
     onSubmit,
     analyticsOptInPromptProps,
     isFeatureFlagsAnalyticsPrefDisplayed: isFlagEnabled,
+    isFeatureFlagsAnalyticsPrefDisplayed: isFlagEnabled,
     lldAnalyticsOptInPromptFlag,
     flow,
     shouldWeTrack,
