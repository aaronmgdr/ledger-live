--- conflicted
+++ resolved
@@ -5,18 +5,11 @@
 import { DeviceModelId } from "@ledgerhq/devices";
 import { useStartPostOnboardingCallback } from "@ledgerhq/live-common/postOnboarding/hooks/index";
 import { saveSettings } from "~/renderer/actions/settings";
-<<<<<<< HEAD
-import { getCurrentDevice } from "~/renderer/reducers/devices";
-
-import StaxCompletionView from "./StaxCompletionView";
-import EuropaCompletionView from "./EuropaCompletionView";
-=======
 
 import StaxCompletionView from "./StaxCompletionView";
 import EuropaCompletionView from "./EuropaCompletionView";
 import { lastSeenDeviceSelector } from "~/renderer/reducers/settings";
 import { getCurrentDevice } from "~/renderer/reducers/devices";
->>>>>>> b7043222
 
 const GO_TO_POSTONBOARDING_TIMEOUT = 6000;
 
@@ -48,15 +41,9 @@
     <Flex alignItems="center" width="100%" justifyContent="center">
       {device?.modelId === DeviceModelId.stax ? (
         <StaxCompletionView />
-<<<<<<< HEAD
-      ) : (
-        <EuropaCompletionView device={device} />
-      )}
-=======
       ) : device ? (
         <EuropaCompletionView device={device} />
       ) : null}
->>>>>>> b7043222
     </Flex>
   );
 };
