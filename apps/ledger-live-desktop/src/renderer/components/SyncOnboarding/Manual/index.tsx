import React, { useCallback, useEffect, useState } from "react";
import { useHistory } from "react-router-dom";
import { Flex, InfiniteLoader } from "@ledgerhq/react-ui";
import { useSelector } from "react-redux";
import { Result, createAction } from "@ledgerhq/live-common/hw/actions/manager";
import { useOnboardingStatePolling } from "@ledgerhq/live-common/onboarding/hooks/useOnboardingStatePolling";
import { useToggleOnboardingEarlyCheck } from "@ledgerhq/live-common/deviceSDK/hooks/useToggleOnboardingEarlyChecks";
import { OnboardingStep } from "@ledgerhq/live-common/hw/extractOnboardingState";
import { Device } from "@ledgerhq/live-common/hw/actions/types";
import { DeviceModelId } from "@ledgerhq/devices";
import { stringToDeviceModelId } from "@ledgerhq/devices/helpers";
import { getCurrentDevice } from "~/renderer/reducers/devices";
import Header from "./Header";
import { RecoverState } from "~/renderer/screens/recover/Player";
import SyncOnboardingCompanion from "./SyncOnboardingCompanion";
import EarlySecurityChecks from "./EarlySecurityChecks";
import { setDrawer } from "~/renderer/drawers/Provider";
import connectManager from "@ledgerhq/live-common/hw/connectManager";
import { mockedEventEmitter } from "~/renderer/components/debug/DebugMock";
import { getEnv } from "@ledgerhq/live-env";
import ExitChecksDrawer, {
  Props as ExitChecksDrawerProps,
} from "./EarlySecurityChecks/ExitChecksDrawer";
import { renderError } from "../../DeviceAction/rendering";
import { useTranslation } from "react-i18next";
import { useChangeLanguagePrompt } from "./EarlySecurityChecks/useChangeLanguagePrompt";
import DeviceAction from "../../DeviceAction";
import TroubleshootingDrawer, {
  Props as TroubleshootingDrawerProps,
} from "./TroubleshootingDrawer";
import LockedDeviceDrawer, { Props as LockedDeviceDrawerProps } from "./LockedDeviceDrawer";
import { LockedDeviceError, UnexpectedBootloader } from "@ledgerhq/errors";
<<<<<<< HEAD
import ErrorDrawer from "./EarlySecurityChecks/ErrorDrawer";
import logger from "~/renderer/logger";
=======
import { FinalFirmware } from "@ledgerhq/types-live";
>>>>>>> ce8270e7

const POLLING_PERIOD_MS = 1000;
const DESYNC_TIMEOUT_MS = 20000;

const action = createAction(getEnv("MOCK") ? mockedEventEmitter : connectManager);

export type SyncOnboardingScreenProps = {
  /**
   * A device model used to render the animation and text.
   * Needed because the device object can be null if disconnected.
   *
   * Should be DeviceModelId. react-router 5 seems to only handle [K in keyof Params]?: string props
   */
  deviceModelId: string;
};

/**
 * Synchronous onboarding screen composed of the "early security/onboarding checks" step and the "synchronous companion" step
 *
 * This screen polls the state of the device to:
 * - toggle the onboarding early checks (enter/exit) on the device if needed
 * - know which steps it should display
 */
const SyncOnboardingScreen: React.FC<SyncOnboardingScreenProps> = ({
  deviceModelId: strDeviceModelId,
}) => {
  const history = useHistory<RecoverState>();
  const { t } = useTranslation();

  const device = useSelector(getCurrentDevice);
  const deviceModelId = stringToDeviceModelId(strDeviceModelId, DeviceModelId.stax);

  const [mustRecoverIfBootloader, setMustRecoverIfBootloader] = useState(true);
  const [isBootloader, setIsBootloader] = useState(false);
  // Needed because `device` object can be null or changed if disconnected/reconnected
  const [lastSeenDevice, setLastSeenDevice] = useState<Device | null>(device ?? null);
  useEffect(() => {
    if (device) {
      setLastSeenDevice(device);
    }
  }, [device]);

  const [isTroubleshootingDrawerOpen, setTroubleshootingDrawerOpen] = useState<boolean>(false);

  const [currentStep, setCurrentStep] = useState<"loading" | "early-security-check" | "companion">(
    "loading",
  );
  const [isPollingOn, setIsPollingOn] = useState<boolean>(true);
  const [toggleOnboardingEarlyCheckType, setToggleOnboardingEarlyCheckType] = useState<
    null | "enter" | "exit"
  >(null);
  const [fwUpdateInterrupted, setFwUpdateInterrupted] = useState<FinalFirmware | null>(null);

  /* The early security checks are run again after a firmware update. */
  const [isInitialRunOfSecurityChecks, setIsInitialRunOfSecurityChecks] = useState(true);

  const {
    onboardingState,
    allowedError,
    fatalError,
    lockedDevice,
    resetStates: resetPollingStates,
  } = useOnboardingStatePolling({
    device: lastSeenDevice,
    pollingPeriodMs: POLLING_PERIOD_MS,
    stopPolling: !isPollingOn || isBootloader,
  });

  const { state: toggleOnboardingEarlyCheckState } = useToggleOnboardingEarlyCheck({
    deviceId: lastSeenDevice?.deviceId ?? "",
    toggleType: toggleOnboardingEarlyCheckType,
  });

<<<<<<< HEAD
  useEffect(() => {
    let dead = false;
    function refreshIsBootloaderMode() {
      if (!device) return;
      withDevice(device.deviceId)(transport => from(getDeviceInfo(transport)))
        .toPromise()
        .then(({ isBootloader }: DeviceInfo) => {
          if (dead) return;
          setIsBootloader(isBootloader);
        })
        .catch(error => {
          if (dead) return;
          if (error instanceof LockedDeviceError) {
            // Here we just want to know if the device is in bootloader mode.
            // It can't be locked in bootloader mode so we can just ignore the
            // error, another LockedDeviceError error will be handled in the
            // polling hook.
            setIsBootloader(false);
            return;
          }
          logger.error(error);
          setDrawer(
            ErrorDrawer,
            {
              onClickRetry: () => {
                setDrawer();
                refreshIsBootloaderMode();
              },
              error,
            },
            { preventBackdropClick: true, forceDisableFocusTrap: true },
          );
        });
    }
    refreshIsBootloaderMode();
    return () => {
      dead = true;
    };
  }, [device]);

=======
>>>>>>> ce8270e7
  // Called when the ESC is complete
  const notifyOnboardingEarlyCheckEnded = useCallback(() => {
    setToggleOnboardingEarlyCheckType("exit");
  }, []);

  // Called when the companion component thinks the device is not in a correct state anymore
  const notifyOnboardingEarlyCheckShouldReset = useCallback(() => {
    setIsPollingOn(true);
    setCurrentStep("loading");
    resetPollingStates();
    setMustRecoverIfBootloader(true);
  }, [resetPollingStates]);

  const restartChecksAfterUpdate = useCallback(() => {
    setIsInitialRunOfSecurityChecks(false);
    notifyOnboardingEarlyCheckShouldReset();
  }, [notifyOnboardingEarlyCheckShouldReset]);

  useEffect(() => {
    if (lockedDevice) {
      const props: LockedDeviceDrawerProps = {
        deviceModelId,
      };
      setDrawer(LockedDeviceDrawer, props, {
        forceDisableFocusTrap: true,
        preventBackdropClick: true,
      });
    } else if (isTroubleshootingDrawerOpen) {
      const props: TroubleshootingDrawerProps = {
        lastKnownDeviceId: deviceModelId,
        onClose: () => {
          history.push("/onboarding/select-device");
          setDrawer();
        },
      };
      setDrawer(TroubleshootingDrawer, props, { forceDisableFocusTrap: true });
    }
    return () => setDrawer();
  }, [deviceModelId, history, isTroubleshootingDrawerOpen, lockedDevice]);

  // Handles current step and toggling onboarding early check logics
  useEffect(() => {
    if (!onboardingState) {
      return;
    }
    const { currentOnboardingStep, isOnboarded } = onboardingState;

    if (
      !isOnboarded &&
      [
        OnboardingStep.WelcomeScreen1,
        OnboardingStep.WelcomeScreen2,
        OnboardingStep.WelcomeScreen3,
        OnboardingStep.WelcomeScreen4,
        OnboardingStep.WelcomeScreenReminder,
      ].includes(currentOnboardingStep)
    ) {
      setIsPollingOn(false);
      setToggleOnboardingEarlyCheckType("enter");
    } else if (!isOnboarded && currentOnboardingStep === OnboardingStep.OnboardingEarlyCheck) {
      setIsPollingOn(false);
      // Resets the `useToggleOnboardingEarlyCheck` hook. Avoids having a case where for ex
      // check type == "exit" and toggle status still being == "success" from the previous toggle
      setToggleOnboardingEarlyCheckType(null);
      setCurrentStep("early-security-check");
      setMustRecoverIfBootloader(false);
    } else {
      setIsPollingOn(false);
      setCurrentStep("companion");
    }
  }, [onboardingState]);

  // A fatal error during polling triggers directly an error message
  useEffect(() => {
    if ((fatalError as unknown) instanceof UnexpectedBootloader) {
      setIsBootloader(true);
    } else if (fatalError) {
      setIsPollingOn(false);
      setTroubleshootingDrawerOpen(true);
    }
  }, [fatalError]);

  // An allowed error during polling (which makes the polling retry) only triggers an error message after a timeout
  useEffect(() => {
    let timeout: ReturnType<typeof setTimeout>;

    if (allowedError && !(allowedError instanceof LockedDeviceError)) {
      timeout = setTimeout(() => {
        setIsPollingOn(false);
        setTroubleshootingDrawerOpen(true);
      }, DESYNC_TIMEOUT_MS);
    }

    return () => {
      if (timeout) {
        clearTimeout(timeout);
      }
    };
  }, [allowedError]);

  // Handles onboarding early check toggle result
  useEffect(() => {
    if (toggleOnboardingEarlyCheckState.toggleStatus === "none") return;

    if (toggleOnboardingEarlyCheckState.toggleStatus === "failure") {
      // If an error occurred during the toggling the safe backup is to bring the device to the "companion" step
      // This will happen for older firmware that does not handle this new action.
      setToggleOnboardingEarlyCheckType(null);
      setCurrentStep("companion");
    }

    // After a successful "enter" or "exit", the polling is restarted to know the device state
    if (
      toggleOnboardingEarlyCheckType !== null &&
      toggleOnboardingEarlyCheckState.toggleStatus === "success"
    ) {
      // Resets the toggle hook
      setToggleOnboardingEarlyCheckType(null);
      setIsPollingOn(true);
      // Not setting the `currentStep` to "loading" here to avoid UI flash
    }
  }, [toggleOnboardingEarlyCheckState, toggleOnboardingEarlyCheckType]);

  useChangeLanguagePrompt({
    device: currentStep === "early-security-check" && device ? device : undefined,
  });

  const onLostDevice = useCallback(() => {
    setTroubleshootingDrawerOpen(true);
  }, []);

  const isEarlySecurityChecks = currentStep === "early-security-check" && lastSeenDevice;

  const handleClose = useCallback(() => {
    const exit = () => history.push("/onboarding/select-device");
    if (isEarlySecurityChecks) {
      const props: ExitChecksDrawerProps = {
        onClose: () => setDrawer(),
        onClickExit: () => {
          exit();
          setDrawer();
        },
      };
      setDrawer(ExitChecksDrawer, props, { forceDisableFocusTrap: true });
    } else {
      exit();
    }
  }, [history, isEarlySecurityChecks]);

  const [contentScroll, setContentScroll] = useState(0);

  const onContentScroll = (e: React.UIEvent<HTMLDivElement>) => {
    const { currentTarget } = e;
    if (currentTarget instanceof HTMLDivElement) {
      const scrollTop = currentTarget.scrollTop;
      setContentScroll(scrollTop);
    }
  };

  let stepContent = (
    <Flex height="100%" width="100%" justifyContent="center" alignItems="center">
      <InfiniteLoader />
    </Flex>
  );

  const error = fatalError || allowedError;
  if (currentStep !== "companion" && error !== null) {
    stepContent = (
      <Flex height="100%" width="100%" justifyContent="center" alignItems="center">
        {renderError({
          t,
          device,
          error,
          onRetry: isPollingOn ? undefined : notifyOnboardingEarlyCheckShouldReset,
        })}
      </Flex>
    );
  } else if (currentStep === "early-security-check" && lastSeenDevice) {
    stepContent = (
      <EarlySecurityChecks
        device={lastSeenDevice}
        onComplete={notifyOnboardingEarlyCheckEnded}
        restartChecksAfterUpdate={restartChecksAfterUpdate}
        isInitialRunOfSecurityChecks={isInitialRunOfSecurityChecks}
        setFwUpdateInterrupted={setFwUpdateInterrupted}
        fwUpdateInterrupted={fwUpdateInterrupted}
      />
    );
  } else if (currentStep === "companion" && lastSeenDevice) {
    stepContent = (
      <SyncOnboardingCompanion
        device={lastSeenDevice}
        notifySyncOnboardingShouldReset={notifyOnboardingEarlyCheckShouldReset}
        onLostDevice={onLostDevice}
      />
    );
  }

  const onDeviceActionResult = useCallback(({ deviceInfo: { isBootloader } }: Result) => {
    setIsBootloader(isBootloader);
  }, []);

  return (
    <Flex
      width="100%"
      height="100%"
      overflow="scroll"
      flexDirection="column"
      justifyContent="flex-start"
      onScroll={onContentScroll}
    >
      {isBootloader && mustRecoverIfBootloader ? (
        /**
         * In case a firmware update gets interrupted and the device is in
         * Bootloader mode, we display this device action which will prompt the
         * user to finish the update.
         * */
        <DeviceAction onResult={onDeviceActionResult} action={action} request={null} />
      ) : (
        <>
          <Header
            device={lastSeenDevice}
            onClose={handleClose}
            displayTitle={currentStep === "companion" && lastSeenDevice && contentScroll > 30}
          />
          {stepContent}
        </>
      )}
    </Flex>
  );
};

export default SyncOnboardingScreen;<|MERGE_RESOLUTION|>--- conflicted
+++ resolved
@@ -30,12 +30,7 @@
 } from "./TroubleshootingDrawer";
 import LockedDeviceDrawer, { Props as LockedDeviceDrawerProps } from "./LockedDeviceDrawer";
 import { LockedDeviceError, UnexpectedBootloader } from "@ledgerhq/errors";
-<<<<<<< HEAD
-import ErrorDrawer from "./EarlySecurityChecks/ErrorDrawer";
-import logger from "~/renderer/logger";
-=======
 import { FinalFirmware } from "@ledgerhq/types-live";
->>>>>>> ce8270e7
 
 const POLLING_PERIOD_MS = 1000;
 const DESYNC_TIMEOUT_MS = 20000;
@@ -109,49 +104,6 @@
     toggleType: toggleOnboardingEarlyCheckType,
   });
 
-<<<<<<< HEAD
-  useEffect(() => {
-    let dead = false;
-    function refreshIsBootloaderMode() {
-      if (!device) return;
-      withDevice(device.deviceId)(transport => from(getDeviceInfo(transport)))
-        .toPromise()
-        .then(({ isBootloader }: DeviceInfo) => {
-          if (dead) return;
-          setIsBootloader(isBootloader);
-        })
-        .catch(error => {
-          if (dead) return;
-          if (error instanceof LockedDeviceError) {
-            // Here we just want to know if the device is in bootloader mode.
-            // It can't be locked in bootloader mode so we can just ignore the
-            // error, another LockedDeviceError error will be handled in the
-            // polling hook.
-            setIsBootloader(false);
-            return;
-          }
-          logger.error(error);
-          setDrawer(
-            ErrorDrawer,
-            {
-              onClickRetry: () => {
-                setDrawer();
-                refreshIsBootloaderMode();
-              },
-              error,
-            },
-            { preventBackdropClick: true, forceDisableFocusTrap: true },
-          );
-        });
-    }
-    refreshIsBootloaderMode();
-    return () => {
-      dead = true;
-    };
-  }, [device]);
-
-=======
->>>>>>> ce8270e7
   // Called when the ESC is complete
   const notifyOnboardingEarlyCheckEnded = useCallback(() => {
     setToggleOnboardingEarlyCheckType("exit");
