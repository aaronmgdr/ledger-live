import React, { useState, useCallback, useEffect, useRef } from "react";

import styled from "styled-components";
import { TransitionGroup } from "react-transition-group";
import { Flex, Icons, Logos, Text } from "@ledgerhq/react-ui";
import { getEnv } from "@ledgerhq/live-common/env";
import TransitionSlide from "@ledgerhq/react-ui/components/transitions/TransitionSlide";

const Wrapper = styled(Flex).attrs({
  flexDirection: "column",
  alignItems: "center",
  position: "relative",
  flex: 1,
  justifyContent: "center",
  width: "400px",
  margin: "auto",
  height: "100%",
})`
  text-align: center;
`;

const SlideLogo = styled(Flex)<{ image?: string }>`
  min-height: 350px;
  min-width: 350px;
  margin-bottom: 40px;
  background: url(${p => p.image}) no-repeat;
  background-position: center center;
  background-size: contain;
  z-index: ${p => p.theme.zIndexes[8]};
`;

export type SlideProps = {
  title: string;
  description: string;
  image?: string;
};

const Slide = ({ title, description, image }: SlideProps): React.ReactElement => {
  return (
    <Wrapper>
      <SlideLogo key={"key"} image={image} />
      <Text mb={12} variant="h3" color="palette.constant.black">
        {title}
      </Text>
      <Text mb={76} variant="body" color="palette.constant.black" whiteSpace="pre-line">
        {description}
      </Text>
    </Wrapper>
  );
};

const CarouselWrapper = styled(Flex).attrs({
  flex: 1,
  height: "700px",
  justifyContent: "center",
  alignItems: "center",
  cursor: "pointer",
  margin: "44px",
  position: "relative",
})``;

const Controllers = styled(Flex).attrs({
  position: "absolute",
  flexDirection: "row",
  right: 5,
  bottom: 4,
  columnGap: 4,
  color: "constant.black",
})`
  > div {
    &:hover {
      opacity: 0.5;
    }
  }
`;

const Bullets = styled(Flex).attrs({
  left: 8,
  bottom: 8,
  columnGap: 2,
  position: "absolute",
  flexDirection: "row",
})<{ active?: number }>`
  > div {
    position: relative;
    height: ${p => p.theme.space[1]}px;
    width: ${p => p.theme.space[8]}px;
    background: ${p => p.theme.colors.palette.constant.black};
    opacity: 0.3;
    &:hover {
      opacity: 1;
    }

    &:nth-child(${p => p.active}) {
      opacity: 1;
      &:hover {
        opacity: 0.75;
      }
    }

    ::after {
      content: "";
      position: absolute;
      top: -${p => p.theme.space[4]}px;
      height: ${p => p.theme.space[7]}px;
      width: 100%;
    }
  }
`;

export type Props = {
  timeout?: number;
  queue: SlideProps[];
};

const DEFAULT_TIMEOUT = 7000;
const Carousel = ({ timeout = DEFAULT_TIMEOUT, queue }: Props): React.ReactElement | null => {
  const intervalRef = useRef<ReturnType<typeof setInterval>>();

  const [direction, setDirection] = useState("right");
  const [index, setIndex] = useState(0);
  const [paused, setPaused] = useState(false);
  const childFactory = useCallback(child => React.cloneElement(child, { direction }), [direction]);

  const wrappedSetIndex = useCallback(
    newIndex => {
      setDirection(newIndex > index ? "left" : "right");
      setIndex(newIndex);
    },
    [index],
  );

  const onSlide = useCallback(
    (direction = "left") => {
      setDirection(direction);
      const i = index + (direction === "right" ? -1 : 1);
      setIndex(i < 0 ? queue.length - 1 : i >= queue.length ? 0 : i);
    },
    [index, queue],
  );
  const onPrevious = useCallback(() => onSlide("right"), [onSlide]);
  const onNext = useCallback(() => onSlide("left"), [onSlide]);

  const onMouseEnter = useCallback(() => setPaused(true), []);
  const onMouseLeave = useCallback(() => setPaused(false), []);

  useEffect(() => {
    // Nb we pause automatic transitions when the mouse is within the carousel.
    // Override passed timeout if lower than 1000ms
    const _timeout = timeout < 1000 ? DEFAULT_TIMEOUT : timeout;
    if (intervalRef.current) clearInterval(intervalRef.current);
<<<<<<< HEAD
    if (!paused && !getEnv("PLAYWRIGHT_RUN")) {
=======
    if (!paused && !process.env.PLAYWRIGHT_RUN) {
>>>>>>> 43f59e0f
      intervalRef.current = setInterval(onSlide, _timeout);
    }
  }, [onSlide, paused, timeout]);

  if (!queue?.length) return null;

  return (
    <CarouselWrapper onMouseEnter={onMouseEnter} onMouseLeave={onMouseLeave}>
      <TransitionGroup component={null} childFactory={childFactory}>
        <TransitionSlide key={index} direction={direction}>
          <Slide {...queue[index]} />
        </TransitionSlide>
      </TransitionGroup>

      <Bullets active={index + 1}>
        {queue.map((_, i) => (
          <div key={`bullet_${i}`} onClick={() => wrappedSetIndex(i)} />
        ))}
      </Bullets>

      <Controllers>
        <div onClick={onPrevious}>
          <Icons.ArrowLeftMedium size={20} />
        </div>
        <div onClick={onNext}>
          <Icons.ArrowRightMedium size={20} />
        </div>
      </Controllers>
    </CarouselWrapper>
  );
};

export default Carousel;<|MERGE_RESOLUTION|>--- conflicted
+++ resolved
@@ -149,11 +149,7 @@
     // Override passed timeout if lower than 1000ms
     const _timeout = timeout < 1000 ? DEFAULT_TIMEOUT : timeout;
     if (intervalRef.current) clearInterval(intervalRef.current);
-<<<<<<< HEAD
-    if (!paused && !getEnv("PLAYWRIGHT_RUN")) {
-=======
     if (!paused && !process.env.PLAYWRIGHT_RUN) {
->>>>>>> 43f59e0f
       intervalRef.current = setInterval(onSlide, _timeout);
     }
   }, [onSlide, paused, timeout]);
