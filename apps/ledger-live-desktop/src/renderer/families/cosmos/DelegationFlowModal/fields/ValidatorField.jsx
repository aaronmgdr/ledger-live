// @flow
import React, { useState, useCallback, useMemo } from "react";
import type { TFunction } from "react-i18next";

import { getAccountUnit } from "@ledgerhq/live-common/account/index";
import { useLedgerFirstShuffledValidatorsCosmosFamily } from "@ledgerhq/live-common/families/cosmos/react";

import styled from "styled-components";
import Box from "~/renderer/components/Box";
import Text from "~/renderer/components/Text";
import ScrollLoadingList from "~/renderer/components/ScrollLoadingList";
import { Trans } from "react-i18next";
import IconAngleDown from "~/renderer/icons/AngleDown";
import ValidatorRow from "~/renderer/families/cosmos/shared/components/CosmosFamilyValidatorRow";
import type { ThemedComponent } from "~/renderer/styles/StyleProvider";
import type { Account } from "@ledgerhq/types-live";
import type { TransactionStatus } from "@ledgerhq/live-common/generated/types";
import type {
  CosmosDelegation,
  CosmosValidatorItem,
} from "@ledgerhq/live-common/families/cosmos/types";

import ValidatorSearchInput from "~/renderer/components/Delegation/ValidatorSearchInput";

type Props = {
  t: TFunction,
  account: Account,
  status: TransactionStatus,
  delegations: CosmosDelegation[],
  onChangeValidator: ({ address: string }) => void,
  chosenVoteAccAddr: string,
};

const ValidatorField = ({
  account,
  status,
  t,
  delegations,
  onChangeValidator,
  chosenVoteAccAddr,
}: Props) => {
  const [showAll, setShowAll] = useState(false);
  const [search, setSearch] = useState("");
  const unit = getAccountUnit(account);
<<<<<<< HEAD
  const currencyName = account.currency.name.toLowerCase();
  const validators = useLedgerFirstShuffledValidatorsCosmosFamily(currencyName);
=======
  const validators = useLedgerFirstShuffledValidatorsCosmos(search);

  const onSearch = useCallback(evt => setSearch(evt.target.value), [setSearch]);

  const chosenValidator = useMemo(() => {
    return [validators.find(v => v.validatorAddress === chosenVoteAccAddr) || validators[0]];
  }, [validators, chosenVoteAccAddr]);

>>>>>>> ae290e27
  const renderItem = (validator: CosmosValidatorItem, validatorIdx: number) => {
    return (
      <ValidatorRow
        currency={account.currency}
        key={validator.validatorAddress}
        validator={validator}
        unit={unit}
        active={chosenVoteAccAddr === validator.validatorAddress}
        onClick={onChangeValidator}
      ></ValidatorRow>
    );
  };

  return (
    <>
      {showAll && <ValidatorSearchInput noMargin={true} search={search} onSearch={onSearch} />}
      <ValidatorsFieldContainer>
        <Box p={1}>
          <ScrollLoadingList
            data={showAll ? validators : chosenValidator}
            style={{ flex: showAll ? "1 0 256px" : "1 0 64px", marginBottom: 0, paddingLeft: 0 }}
            renderItem={renderItem}
            noResultPlaceholder={null}
          />
        </Box>
        <SeeAllButton expanded={showAll} onClick={() => setShowAll(shown => !shown)}>
          <Text color="wallet" ff="Inter|SemiBold" fontSize={4}>
            <Trans i18nKey={showAll ? "distribution.showLess" : "distribution.showAll"} />
          </Text>
          <IconAngleDown size={16} />
        </SeeAllButton>
      </ValidatorsFieldContainer>
    </>
  );
};

const ValidatorsFieldContainer: ThemedComponent<{}> = styled(Box)`
  border: 1px solid ${p => p.theme.colors.palette.divider};
  border-radius: 4px;
`;

const SeeAllButton: ThemedComponent<{ expanded: boolean }> = styled.div`
  display: flex;
  color: ${p => p.theme.colors.wallet};
  align-items: center;
  justify-content: center;
  border-top: 1px solid ${p => p.theme.colors.palette.divider};
  height: 40px;
  cursor: pointer;

  &:hover ${Text} {
    text-decoration: underline;
  }

  > :nth-child(2) {
    margin-left: 8px;
    transform: rotate(${p => (p.expanded ? "180deg" : "0deg")});
  }
`;

export default ValidatorField;<|MERGE_RESOLUTION|>--- conflicted
+++ resolved
@@ -42,11 +42,8 @@
   const [showAll, setShowAll] = useState(false);
   const [search, setSearch] = useState("");
   const unit = getAccountUnit(account);
-<<<<<<< HEAD
   const currencyName = account.currency.name.toLowerCase();
-  const validators = useLedgerFirstShuffledValidatorsCosmosFamily(currencyName);
-=======
-  const validators = useLedgerFirstShuffledValidatorsCosmos(search);
+  const validators = useLedgerFirstShuffledValidatorsCosmosFamily(currencyName, search);
 
   const onSearch = useCallback(evt => setSearch(evt.target.value), [setSearch]);
 
@@ -54,7 +51,6 @@
     return [validators.find(v => v.validatorAddress === chosenVoteAccAddr) || validators[0]];
   }, [validators, chosenVoteAccAddr]);
 
->>>>>>> ae290e27
   const renderItem = (validator: CosmosValidatorItem, validatorIdx: number) => {
     return (
       <ValidatorRow
