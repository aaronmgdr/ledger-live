--- conflicted
+++ resolved
@@ -60,11 +60,8 @@
 import WelcomeScreenSettings from "~/renderer/screens/settings/WelcomeScreenSettings";
 import SyncOnboarding from "./components/SyncOnboarding";
 import RecoverPlayer from "~/renderer/screens/recover/Player";
-<<<<<<< HEAD
 import { updateIdentify } from "./analytics/segment";
-=======
 import { useDiscoverDB } from "./screens/platform/v2/hooks";
->>>>>>> dfe4b951
 
 // in order to test sentry integration, we need the ability to test it out.
 const LetThisCrashForCrashTest = () => {
