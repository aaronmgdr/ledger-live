--- conflicted
+++ resolved
@@ -36,52 +36,12 @@
       toAssets.push(pair.to);
     }
   }
-<<<<<<< HEAD
-  return toAssets;
-};
-
-const filterAvailableFromAssets = (
-  pairs: Pair[] | undefined | null,
-  allAccounts: Account[],
-): (Account & { disabled: boolean })[] => {
-  if (pairs === null || pairs === undefined) return [];
-  return flattenAccounts(allAccounts).map(account => {
-    const id = getAccountCurrency(account).id;
-    const isAccountAvailable = !!pairs.find(pair => pair.from === id);
-    return {
-      ...account,
-      disabled: !isAccountAvailable,
-    };
-  }) as (Account & { disabled: boolean })[];
-=======
   return [...new Set(toAssets)];
->>>>>>> ce8270e7
 };
 
 export const toSelector = createSelector(
   (state: State) => state.swap.pairs,
-<<<<<<< HEAD
-  pairs =>
-    memoize((fromId?: string) => {
-      const filteredAssets = filterAvailableToAssets(pairs, fromId);
-      const uniqueAssetList = [...new Set(filteredAssets)];
-      return uniqueAssetList;
-    }),
-);
-
-export const fromSelector = createSelector(
-  (state: State) => {
-    return state.swap.pairs;
-  },
-  pairs => {
-    return memoize(
-      (allAccounts: Array<Account>): Array<Account | TokenAccount> =>
-        sortAccountsByStatus(filterAvailableFromAssets(pairs, allAccounts)),
-    );
-  },
-=======
   pairs => memoize((fromId?: string) => filterAvailableToAssets(pairs, fromId)),
->>>>>>> ce8270e7
 );
 
 // Put disabled accounts and subaccounts at the bottom of the list while preserving the parent/children position.
