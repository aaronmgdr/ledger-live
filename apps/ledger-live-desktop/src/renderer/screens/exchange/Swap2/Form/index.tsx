--- conflicted
+++ resolved
@@ -56,30 +56,6 @@
   justify-content: center;
 `;
 
-<<<<<<< HEAD
-export const useProviders = () => {
-  const dispatch = useDispatch();
-  const { providers, error: providersError } = useSwapProviders();
-  const storedProviders = useSelector(providersSelector);
-  useEffect(() => {
-    if (providers) dispatch(updateProvidersAction(providers));
-    // eslint-disable-next-line react-hooks/exhaustive-deps
-  }, [providers]);
-
-  useEffect(() => {
-    if (providersError) dispatch(resetSwapAction());
-    // eslint-disable-next-line react-hooks/exhaustive-deps
-  }, [providersError]);
-
-  return {
-    storedProviders,
-    providers,
-    providersError,
-  };
-};
-
-=======
->>>>>>> ce8270e7
 const SwapForm = () => {
   const swapDefaultTrack = useGetSwapTrackingProperties();
   const [idleState, setIdleState] = useState(false);
@@ -119,13 +95,10 @@
     timeoutErrorMessage: t("swap2.form.timeout.message"),
   });
 
-<<<<<<< HEAD
-=======
   const isSwapLiveAppEnabled = useIsSwapLiveApp({
     currencyFrom: swapTransaction.swap.from.currency,
   });
 
->>>>>>> ce8270e7
   // @TODO: Try to check if we can directly have the right state from `useSwapTransaction`
   // Used to set the fake transaction recipient
   // As of today, we need to call setFromAccount to trigger an updateTransaction
@@ -161,14 +134,7 @@
   }, [idleState]);
 
   const swapWebAppRedirection = useCallback(async () => {
-<<<<<<< HEAD
-    const {
-      swap,
-      status: { estimatedFees: initFeeTotalValue },
-    } = swapTransaction;
-=======
     const { swap } = swapTransaction;
->>>>>>> ce8270e7
     const { to, from } = swap;
     const transaction = swapTransaction.transaction;
     const { account: fromAccount, parentAccount: fromParentAccount } = from;
@@ -180,17 +146,11 @@
       const toAccountId = accountToWalletAPIAccount(toAccount, toParentAccount)?.id;
       const fromAmount = convertToNonAtomicUnit(transaction?.amount, fromAccount);
 
-<<<<<<< HEAD
-      const customFeeConfig =
-        feesStrategy === "custom" ? getCustomFeesPerFamily(transaction) : null;
-
-=======
       const customFeeConfig = getCustomFeesPerFamily(transaction);
       // The Swap web app will automatically recreate the transaction with "default" fees.
       // However, if you wish to use a different fee type, you will need to set it as custom.
       const isCustomFee =
         feesStrategy === "slow" || feesStrategy === "fast" || feesStrategy === "custom";
->>>>>>> ce8270e7
       history.push({
         pathname: "/swap-web",
         state: {
@@ -200,14 +160,8 @@
           fromAmount,
           quoteId: rateId ? rateId : undefined,
           rate,
-<<<<<<< HEAD
-          feeStrategy: feesStrategy?.toUpperCase(),
-          customFeeConfig: customFeeConfig ? JSON.stringify(customFeeConfig) : undefined,
-          initFeeTotalValue,
-=======
           feeStrategy: (isCustomFee ? "custom" : "medium")?.toUpperCase(),
           customFeeConfig: customFeeConfig ? JSON.stringify(customFeeConfig) : undefined,
->>>>>>> ce8270e7
         },
       });
     }
@@ -355,70 +309,6 @@
     swapTransaction.toggleMax();
   };
 
-<<<<<<< HEAD
-  if (storedProviders?.length) {
-    return (
-      <Wrapper>
-        <TrackPage category="Swap" name="Form" provider={provider} {...swapDefaultTrack} />
-        <SwapFormSelectors
-          fromAccount={sourceAccount}
-          toAccount={swapTransaction.swap.to.account}
-          fromAmount={swapTransaction.swap.from.amount}
-          toCurrency={targetCurrency}
-          toAmount={exchangeRate?.toAmount}
-          setFromAccount={setFromAccount}
-          setFromAmount={setFromAmount}
-          setToCurrency={setToCurrency}
-          isMaxEnabled={swapTransaction.swap.isMaxEnabled}
-          toggleMax={toggleMax}
-          fromAmountError={swapError}
-          fromAmountWarning={swapWarning}
-          isSwapReversable={swapTransaction.swap.isSwapReversable}
-          reverseSwap={swapTransaction.reverseSwap}
-          provider={provider}
-          loadingRates={swapTransaction.swap.rates.status === "loading"}
-          isSendMaxLoading={swapTransaction.swap.isMaxLoading}
-          updateSelectedRate={swapTransaction.swap.updateSelectedRate}
-        />
-        {pageState === "empty" && <EmptyState />}
-        {pageState === "loading" && <LoadingState />}
-        {pageState === "initial" && (
-          <Hide>
-            <LoadingState />
-          </Hide>
-        )}
-
-        {pageState === "loaded" && (
-          <>
-            <SwapFormSummary swapTransaction={swapTransaction} provider={provider} />
-            <SwapFormRates
-              swap={swapTransaction.swap}
-              provider={provider}
-              refreshTime={refreshTime}
-              countdown={!pauseRefreshing}
-            />
-          </>
-        )}
-
-        <Box>
-          <Button primary disabled={!isSwapReady} onClick={onSubmit} data-test-id="exchange-button">
-            {t("common.exchange")}
-          </Button>
-        </Box>
-      </Wrapper>
-    );
-  }
-
-  // TODO: ensure that the error is catch by Sentry in this case
-  if (storedProviders?.length === 0 || providersError) {
-    return (
-      <>
-        <FormNotAvailable />
-      </>
-    );
-  }
-  return <FormLoading />;
-=======
   return (
     <Wrapper>
       <TrackPage category="Swap" name="Form" provider={provider} {...swapDefaultTrack} />
@@ -469,7 +359,6 @@
       </Box>
     </Wrapper>
   );
->>>>>>> ce8270e7
 };
 
 export default SwapForm;