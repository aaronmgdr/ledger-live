--- conflicted
+++ resolved
@@ -53,10 +53,6 @@
   const handleClick = useCallback(
     manifest => {
       const openApp = () => history.push(`/platform/${manifest.id}`);
-<<<<<<< HEAD
-
-=======
->>>>>>> edbe50cc
       if (!isDismissed && manifest.author !== "ledger") {
         dispatch(
           openPlatformAppDisclaimerDrawer({
