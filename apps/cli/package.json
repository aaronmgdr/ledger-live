{
  "name": "@ledgerhq/live-cli",
<<<<<<< HEAD
  "version": "24.6.1",
=======
  "version": "24.7.0-next.0",
>>>>>>> 23d03f91
  "description": "ledger-live CLI version",
  "repository": {
    "type": "git",
    "url": "https://github.com/LedgerHQ/ledger-live.git"
  },
  "bugs": {
    "url": "https://github.com/LedgerHQ/ledger-live/issues"
  },
  "bin": {
    "ledger-live": "./bin/index.js"
  },
  "files": [
    "bin",
    "lib"
  ],
  "scripts": {
    "prebuild": "zx ./scripts/gen.mjs",
    "build": "tsc --project src/tsconfig.json",
    "prepublishOnly": "rm -rf lib && tsc --project src/tsconfig.json",
    "watch": "tsc --watch --project src/tsconfig.json",
    "typecheck": "tsc --project src/tsconfig.json --noEmit",
    "lint": "eslint src --cache",
    "lint:fix": "pnpm lint --fix",
    "test": "zx ./scripts/test.mjs"
  },
  "dependencies": {
    "@ledgerhq/coin-bitcoin": "workspace:^",
    "@ledgerhq/coin-framework": "workspace:^",
    "@ledgerhq/cryptoassets": "workspace:^",
    "@ledgerhq/device-core": "workspace:^",
    "@ledgerhq/devices": "workspace:^",
    "@ledgerhq/errors": "workspace:^",
    "@ledgerhq/hw-app-btc": "workspace:^",
    "@ledgerhq/hw-transport": "workspace:^",
    "@ledgerhq/hw-transport-http": "workspace:^",
    "@ledgerhq/hw-transport-mocker": "workspace:^",
    "@ledgerhq/hw-transport-node-hid": "workspace:^",
    "@ledgerhq/hw-transport-node-speculos": "workspace:^",
    "@ledgerhq/live-common": "workspace:^",
    "@ledgerhq/live-config": "workspace:^",
    "@ledgerhq/live-countervalues": "workspace:^",
    "@ledgerhq/live-env": "workspace:^",
    "@ledgerhq/live-wallet": "workspace:^",
    "@ledgerhq/live-network": "workspace:^",
    "@ledgerhq/logs": "workspace:^",
    "@ledgerhq/types-devices": "workspace:^",
    "asciichart": "^1.5.25",
    "bignumber.js": "^9.1.2",
    "bip39": "^3.0.4",
    "body-parser": "^1.19.1",
    "command-line-args": "^5.2.1",
    "cors": "^2.8.5",
    "express": "^4.19.2",
    "invariant": "^2.2.4",
    "lodash": "^4.17.21",
    "pako": "^2.0.4",
    "qrcode-terminal": "^0.12.0",
    "qrloop": "^1.2.0",
    "react": "^18.2.0",
    "react-dom": "^18.2.0",
    "rxjs": "^7.8.1",
    "winston": "^3.5.1",
    "ws": "^8.6.0"
  },
  "devDependencies": {
    "@ledgerhq/types-cryptoassets": "workspace:^",
    "@ledgerhq/types-live": "workspace:^",
    "@types/command-line-args": "^5.2.0",
    "@types/lodash": "^4.14.177",
    "@types/node": "^20.8.10",
    "@types/pako": "^2.0.0",
    "ts-node": "^10.4.0"
  }
}<|MERGE_RESOLUTION|>--- conflicted
+++ resolved
@@ -1,10 +1,6 @@
 {
   "name": "@ledgerhq/live-cli",
-<<<<<<< HEAD
-  "version": "24.6.1",
-=======
   "version": "24.7.0-next.0",
->>>>>>> 23d03f91
   "description": "ledger-live CLI version",
   "repository": {
     "type": "git",
