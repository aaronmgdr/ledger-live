{
  "name": "@ledgerhq/live-cli",
<<<<<<< HEAD
  "version": "22.12.0",
=======
  "version": "22.12.0-next.2",
>>>>>>> 0fc1dd8c
  "description": "ledger-live CLI version",
  "repository": {
    "type": "git",
    "url": "https://github.com/LedgerHQ/ledger-live.git"
  },
  "bugs": {
    "url": "https://github.com/LedgerHQ/ledger-live/issues"
  },
  "bin": {
    "ledger-live": "./bin/index.js"
  },
  "files": [
    "bin",
    "lib"
  ],
  "scripts": {
    "prebuild": "zx ./scripts/gen.mjs",
    "build": "tsc --project src/tsconfig.json",
    "prepublishOnly": "rm -rf lib && tsc --project src/tsconfig.json",
    "watch": "tsc --watch --project src/tsconfig.json",
    "typecheck": "tsc --project src/tsconfig.json --noEmit",
    "lint": "eslint src --cache",
    "lint:fix": "pnpm lint --fix",
    "test": "zx ./scripts/test.mjs"
  },
  "peerDependencies": {
    "@ledgerhq/hw-transport-node-ble": "workspace:^"
  },
  "optionalDependencies": {
    "@ledgerhq/hw-transport-node-ble": "workspace:^"
  },
  "dependencies": {
    "@ledgerhq/coin-framework": "workspace:^",
    "@ledgerhq/cryptoassets": "workspace:^",
    "@ledgerhq/errors": "workspace:^",
    "@ledgerhq/hw-app-btc": "workspace:^",
    "@ledgerhq/hw-transport": "workspace:^",
    "@ledgerhq/hw-transport-http": "workspace:^",
    "@ledgerhq/hw-transport-mocker": "workspace:^",
    "@ledgerhq/hw-transport-node-hid": "workspace:^",
    "@ledgerhq/hw-transport-node-speculos": "workspace:^",
    "@ledgerhq/live-common": "workspace:^",
    "@ledgerhq/live-env": "workspace:^",
    "@ledgerhq/live-network": "workspace:^",
    "@ledgerhq/logs": "workspace:^",
    "@ledgerhq/types-devices": "workspace:^",
    "asciichart": "^1.5.25",
    "bignumber.js": "^9.1.2",
    "bip39": "^3.0.4",
    "body-parser": "^1.19.1",
    "command-line-args": "^5.2.1",
    "cors": "^2.8.5",
    "express": "^4.17.2",
    "invariant": "^2.2.4",
    "lodash": "^4.17.21",
    "lodash.product": "^18.9.19",
    "pako": "^2.0.4",
    "qrcode-terminal": "^0.12.0",
    "qrloop": "^1.2.0",
    "react": "^17.0.2",
    "react-dom": "^17.0.2",
    "rxjs": "^6.6.7",
    "winston": "^3.5.1",
    "ws": "^8.6.0"
  },
  "devDependencies": {
    "@ledgerhq/types-cryptoassets": "workspace:^",
    "@ledgerhq/types-live": "workspace:^",
    "@types/command-line-args": "^5.2.0",
    "@types/lodash": "^4.14.177",
    "@types/node": "^18.0.0",
    "@types/pako": "^2.0.0",
    "ts-node": "^10.4.0"
  }
}<|MERGE_RESOLUTION|>--- conflicted
+++ resolved
@@ -1,10 +1,6 @@
 {
   "name": "@ledgerhq/live-cli",
-<<<<<<< HEAD
   "version": "22.12.0",
-=======
-  "version": "22.12.0-next.2",
->>>>>>> 0fc1dd8c
   "description": "ledger-live CLI version",
   "repository": {
     "type": "git",
