--- conflicted
+++ resolved
@@ -1,10 +1,6 @@
 {
   "name": "@ledgerhq/web-tools",
-<<<<<<< HEAD
   "version": "0.6.2",
-=======
-  "version": "0.6.1",
->>>>>>> 85b28fe5
   "private": true,
   "browser": {
     "fs": false,
