import * as detox from "detox";
import { loadConfig } from "../../bridge/server";
import PortfolioPage from "../../models/wallet/portfolioPage";
import SwapFormPage from "../../models/trade/swapFormPage";
import { isAndroid } from "../../helpers";
import LiveAppWebview from "../../models/liveApps/liveAppWebview";

let portfolioPage: PortfolioPage;
let swapPage: SwapFormPage;
let liveAppWebview: LiveAppWebview;

describe("DEX Swap", () => {
  beforeAll(async () => {
    loadConfig("1AccountBTC1AccountETHReadOnlyFalse", true);

    portfolioPage = new PortfolioPage();
    swapPage = new SwapFormPage();
    liveAppWebview = new LiveAppWebview();

    await portfolioPage.waitForPortfolioPageToLoad();
    await swapPage.openViaDeeplink();
    await detox.expect(swapPage.swapFormTab()).toBeVisible();
  });

  it("should be able to generate a quote with DEX providers available", async () => {
    await swapPage.openSourceAccountSelector();
    await swapPage.selectAccount("Ethereum 2");
    await swapPage.openDestinationAccountSelector();
    await swapPage.selectAccount("Tether USD");
    await swapPage.sendMax();
    await swapPage.goToProviderSelection();
    await swapPage.chooseProvider("1inch");
  });

  it("should be able to navigate to a DEX with the correct params", async () => {
    await swapPage.startExchange();

    await detox.expect(liveAppWebview.appTitle()).toHaveText(" https://1inch.io/"); // for some reason there is a space before the URL so this is required

    if (isAndroid()) {
      const title = await detox.web.element(detox.by.web.id("__next")).getTitle();
      expect(title).toBe("Ledger Platform Apps");

      // Full url: "https://dapp-browser.apps.ledger.com/?params=%7B%22dappUrl%22%3A%22https%3A%2F%2Fapp.1inch.io%2F%23%2F1%2Fsimple%2Fswap%2Feth%2Fusdt%3FledgerLive%3Dtrue%26sourceTokenAmount%3D11310048568372696785%22%2C%22nanoApp%22%3A%221inch%22%2C%22dappName%22%3A%221inch%22%2C%22networks%22%3A%5B%7B%22currency%22%3A%22ethereum%22%2C%22chainID%22%3A1%2C%22nodeURL%22%3A%22wss%3A%2F%2Feth-mainnet.ws.alchemyapi.io%2Fv2%2F0fyudoTG94QWC0tEtfJViM9v2ZXJuij2%22%7D%2C%7B%22currency%22%3A%22bsc%22%2C%22chainID%22%3A56%2C%22nodeURL%22%3A%22https%3A%2F%2Fbsc-dataseed.binance.org%2F%22%7D%2C%7B%22currency%22%3A%22polygon%22%2C%22chainID%22%3A137%2C%22nodeURL%22%3A%22https%3A%2F%2Fpolygon-mainnet.g.alchemy.com%2Fv2%2FoPIxZM7kXsPVVY1Sk0kOQwkoIOpSu8PE%22%7D%5D%7D&theme=light&lang=en&name=1inch&accountId=mock%3A1%3Aethereum%3Atrue_ethereum_1%3A"
      const url = await detox.web.element(detox.by.web.id("__next")).getCurrentUrl();
      expect(url).toContain("app.1inch.io");
      expect(url).toContain("usdt");
      /**
       * Not sure if it makes sence to test the exact amount as it can be dynamic
       * (depending on network fees) and not specifically relevant for this test.
       * It might be more relevent in a unit test related to the swap logic.
       * Here it could make more sense to test the presence of a `sourceTokenAmount`
       * query param.
       * For example:
       * `expect(url).toContain("sourceTokenAmount%3D");`
       * or (to test that an amount is provided to the query param, without the need for the exact value):
       * `expect(url).toContain("sourceTokenAmount%3D11");`
       */
<<<<<<< HEAD
      expect(url).toContain("sourceTokenAmount%3D11310048568372696785");
=======
      expect(url).toContain("sourceTokenAmount%3D");
>>>>>>> ce8270e7
      expect(url).toContain("currency%22%3A%22ethereum");
      expect(url).toContain("accountId=mock%3A1%3Aethereum%3Atrue_ethereum_1%3A");

      await detox.expect(detox.web.element(detox.by.web.tag("iframe"))).toExist();
    }
  });
});<|MERGE_RESOLUTION|>--- conflicted
+++ resolved
@@ -56,11 +56,7 @@
        * or (to test that an amount is provided to the query param, without the need for the exact value):
        * `expect(url).toContain("sourceTokenAmount%3D11");`
        */
-<<<<<<< HEAD
-      expect(url).toContain("sourceTokenAmount%3D11310048568372696785");
-=======
       expect(url).toContain("sourceTokenAmount%3D");
->>>>>>> ce8270e7
       expect(url).toContain("currency%22%3A%22ethereum");
       expect(url).toContain("accountId=mock%3A1%3Aethereum%3Atrue_ethereum_1%3A");
 
