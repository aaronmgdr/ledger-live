{
  "name": "live-mobile",
<<<<<<< HEAD
  "version": "3.46.0",
=======
  "version": "3.45.2",
>>>>>>> 5a30a552
  "private": true,
  "scripts": {
    "postinstall": "zx ./scripts/post.mjs",
    "pod": "cd ios && bundle exec pod install --repo-update",
    "start": "react-native start",
    "conf": "react-native config",
    "doc": "react-native doctor",
    "bundle:ios": "react-native bundle --entry-file index.js --bundle-output main.jsbundle",
    "bundle:ios:prod": "react-native bundle --entry-file index.js --dev false --bundle-output main.ios.jsbundle",
    "bundle:android": "react-native bundle --platform android --entry-file index.js --bundle-output main.jsbundle",
    "bundle:android:prod": "react-native bundle --platform android --entry-file index.js --dev false --bundle-output main.android.jsbundle",
    "ios": "react-native run-ios --target ledgerlivemobile",
    "android": "react-native run-android --appIdSuffix=debug --active-arch-only",
    "android:gradleClean": "cd android && ./gradlew clean",
    "android:bundleInDebug": "ANDROID_BUNDLE_IN_DEBUG=true pnpm android",
    "gen-metafile": "zx ./scripts/gen-metafile.mjs",
    "e2e:build": "pnpm detox build",
    "e2e:ci": "zx ./scripts/e2e-ci.mjs",
    "e2e:test": "pnpm detox test",
    "prebeta": "bundle install",
    "debug:detox": "pnpm detox test -c ios.manual currencies.spec.ts",
    "ios:staging": "ENVFILE=.env.ios.staging react-native run-ios --mode Staging",
    "preios:local:ipa": "bundle install",
    "ios:local:ipa": "bundle exec fastlane ios local_ipa --env ios.staging",
    "preios:ci:testflight": "bundle install",
    "ios:ci:testflight": "bundle exec fastlane ios ci_testflight --env ios.release",
    "ios:ci:pre": "bundle exec fastlane ios ci_testflight --env ios.prerelease",
    "preios:ci:adhoc": "bundle install",
    "ios:ci:adhoc": "bundle exec fastlane ios ci_adhoc --env ios.staging",
    "preios:ci:nightly": "bundle install",
    "ios:ci:nightly": "bundle exec fastlane ios ci_nightly --env ios.nightly",
    "ios:device:add": "bundle exec fastlane ios add_ios_device",
    "ios:sync:profiles": "bundle exec fastlane ios sync_ios_profiles",
    "ios:bundle-visualizer": "react-native-bundle-visualizer --platform ios --dev false",
    "preandroid:apk": "bundle install",
    "android:apk:local": "bundle exec fastlane android apk_local --env android.staging",
    "android:apk": "bundle exec fastlane android apk --env android.staging",
    "preandroid:ci:playstore": "bundle install",
    "android:ci:playstore": "bundle exec fastlane android ci_playstore --env android.release",
    "android:ci:build": "bundle exec fastlane android ci_build --env android.release",
    "android:ci:pre": "bundle exec fastlane android ci_playstore --env android.prerelease",
    "android:ci:recover": "bundle exec fastlane android ci_recover --env android.prerelease",
    "preandroid:ci:nightly": "bundle install",
    "android:ci:nightly": "bundle exec fastlane android ci_nightly --env android.nightly",
    "android:hermes:staging": "export HERMES_ENABLED_ANDROID=true && pnpm android:staging",
    "android:staging": "cd android && ./gradlew assembleStagingRelease",
    "android:install": "./scripts/install-and-run-apk.sh",
    "android:clean": "$ANDROID_HOME/platform-tools/adb shell pm clear com.ledger.live",
    "android:mock": "cd android && ENVFILE=.env.mock ./gradlew assembleStagingRelease",
    "android:release": "./scripts/android-release.sh",
    "android:bundle-visualizer": "react-native-bundle-visualizer --platform android --dev false",
    "mock-android": "pnpm android:mock && pnpm android:install",
    "staging-android": "pnpm android:staging && pnpm android:install",
    "prettier": "prettier --write \"src/**/*.{ts,tsx}\"",
    "lint": "eslint src e2e --ext .js,.json,.ts,.tsx --cache",
    "lint:fix": "pnpm lint --fix",
    "typecheck": "tsc --noEmit",
    "test:env": "node ./scripts/mobile-env-md.mjs",
    "test": "pnpm test:jest:coverage && pnpm test:env",
    "test:jest": "jest --maxWorkers=50%",
    "test:jest:coverage": "pnpm test:jest --ci --coverage",
    "sync-locales": "./scripts/sync-locales.sh",
    "test-deep-links": "ws --spa ./deep-links-test-page.html",
    "download-hermes-profile": "zx ./scripts/download-hermes-profile.mjs",
    "e2e:loadConfig": "ts-node ./e2e/bridge/start-server.ts",
    "check": "pnpm lint; pnpm typecheck",
    "unimported": "unimported"
  },
  "dependencies": {
    "@azure/core-asynciterator-polyfill": "^1.0.2",
    "@braze/react-native-sdk": "^8.3.0",
    "@formatjs/intl-locale": "^3.0.0",
    "@formatjs/intl-pluralrules": "^5.0.0",
    "@formatjs/intl-relativetimeformat": "^11.1.8",
    "@ledgerhq/coin-evm": "workspace:^",
    "@ledgerhq/coin-framework": "workspace:^",
    "@ledgerhq/devices": "workspace:*",
    "@ledgerhq/domain-service": "workspace:^",
    "@ledgerhq/errors": "workspace:^",
    "@ledgerhq/ethereum-provider": "workspace:^",
    "@ledgerhq/hw-transport": "workspace:^",
    "@ledgerhq/hw-transport-http": "workspace:^",
    "@ledgerhq/icons-ui": "workspace:^",
    "@ledgerhq/live-common": "workspace:^",
    "@ledgerhq/live-config": "workspace:^",
    "@ledgerhq/live-countervalues": "workspace:^",
    "@ledgerhq/live-countervalues-react": "workspace:^",
    "@ledgerhq/live-env": "workspace:^",
    "@ledgerhq/live-nft": "workspace:^",
    "@ledgerhq/live-nft-react": "workspace:^",
    "@ledgerhq/live-wallet": "workspace:^",
    "@ledgerhq/logs": "workspace:^",
    "@ledgerhq/native-ui": "workspace:^",
    "@ledgerhq/react-native-hid": "workspace:^",
    "@ledgerhq/react-native-hw-transport-ble": "workspace:^",
    "@ledgerhq/types-cryptoassets": "workspace:^",
    "@ledgerhq/types-devices": "workspace:^",
    "@ledgerhq/types-live": "workspace:^",
    "@likashefqet/react-native-image-zoom": "^1.3.0",
    "@react-native-async-storage/async-storage": "^1.19.2",
    "@react-native-clipboard/clipboard": "^1.11.2",
    "@react-native-community/netinfo": "^9.3.7",
    "@react-native-firebase/app": "^14.11.1",
    "@react-native-firebase/messaging": "^14.11.1",
    "@react-native-firebase/remote-config": "^14.11.1",
    "@react-native-masked-view/masked-view": "^0.2.6",
    "@react-native/gradle-plugin": "0.73.4",
    "@react-native/metro-config": "0.73.3",
    "@react-navigation/bottom-tabs": "^6.4.0",
    "@react-navigation/core": "^6.4.6",
    "@react-navigation/devtools": "^6.0.10",
    "@react-navigation/elements": "^1.3.6",
    "@react-navigation/material-top-tabs": "^6.3.0",
    "@react-navigation/native": "^6.0.13",
    "@react-navigation/stack": "^6.3.1",
    "@reduxjs/toolkit": "^2.0.1",
    "@segment/analytics-react-native": "^2.9.1",
    "@segment/sovran-react-native": "^0.4.5",
    "@sentry/react-native": "5.20.0",
    "@shopify/react-native-performance": "^4.1.2",
    "@shopify/react-native-performance-navigation": "^3.0.0",
    "@tanstack/react-query": "^5.28.9",
    "asyncstorage-down": "^4.2.0",
    "bignumber.js": "^9.1.2",
    "buffer": "6.0.3",
    "color": "^4.0.0",
    "d3-array": "~2.3.0",
    "d3-scale": "^3.2.1",
    "d3-shape": "^1.3.7",
    "date-fns": "^2.23.0",
    "expo": "^50.0.3",
    "expo-barcode-scanner": "~12.9.2",
    "expo-camera": "14.1.3",
    "expo-file-system": "~16.0.5",
    "expo-image-loader": "~4.6.0",
    "expo-image-manipulator": "~11.8.0",
    "expo-keep-awake": "~12.8.2",
    "expo-modules-autolinking": "^1.10.2",
    "expo-modules-core": "^1.11.8",
    "fuse.js": "^6.4.6",
    "hoist-non-react-statics": "3.3.2",
    "i18next": "20.6.1",
    "invariant": "2.2.4",
    "json-rpc-2.0": "^0.2.19",
    "lodash": "4.17.21",
    "lottie-react-native": "^6.7.0",
    "moment": "^2.29.1",
    "node-libs-react-native": "^1.2.1",
    "prando": "^6.0.1",
    "prop-types": "^15.8.1",
    "qrloop": "^1.4.1",
    "react": "^18.2.0",
    "react-i18next": "11.18.6",
    "react-is": "^18",
    "react-native": "0.73.6",
    "react-native-adjust": "^4.37.1",
    "react-native-android-location-services-dialog-box": "^2.8.2",
    "react-native-animatable": "^1.3.3",
    "react-native-biometrics": "^3.0.1",
    "react-native-ble-plx": "3.1.2",
    "react-native-config": "1.5.1",
    "react-native-easy-markdown": "^2.0.0",
    "react-native-extra-dimensions-android": "^1.2.5",
    "react-native-fast-crypto": "^2.2.0",
    "react-native-fast-image": "^8.5.11",
    "react-native-gesture-handler": "^2.9.0",
    "react-native-get-random-values": "^1.11.0",
    "react-native-haptic-feedback": "^2.0.3",
    "react-native-image-crop-tools": "^1.6.4",
    "react-native-image-picker": "^5.6.1",
    "react-native-inappbrowser-reborn": "^3.7.0",
    "react-native-keyboard-aware-scroll-view": "^0.9.5",
    "react-native-keychain": "^7.0.0",
    "react-native-level-fs": "^3.0.0",
    "react-native-localize": "^2.2.1",
    "react-native-modal": "^13.0.0",
    "react-native-navigation-bar-color": "^2.0.1",
    "react-native-pager-view": "^6.0.1",
    "react-native-qrcode-svg": "6.1.1",
    "react-native-randombytes": "^3.6.1",
    "react-native-reanimated": "3.8.1",
    "react-native-restart": "^0.0.24",
    "react-native-safe-area-context": "^4.5.0",
    "react-native-screens": "^3.27.0",
    "react-native-share": "^10.0.1",
    "react-native-slider": "^0.11.0",
    "react-native-splash-screen": "3.2.0",
    "react-native-startup-time": "^2.0.1",
    "react-native-svg": "13.14.0",
    "react-native-tab-view": "^3.3.0",
    "react-native-tcp-socket": "^6.0.6",
    "react-native-udp": "^4.1.4",
    "react-native-url-polyfill": "^1.3.0",
    "react-native-vector-icons": "^10.0.0",
    "react-native-version-number": "^0.3.6",
    "react-native-video": "5.2.1",
    "react-native-webview": "11.26.1",
    "react-redux": "^7.2.9",
    "redux": "^4.1.2",
    "redux-actions": "2.6.5",
    "redux-flipper": "^2.0.2",
    "reselect": "4.0.0",
    "rn-fetch-blob": "^0.12.0",
    "rxjs": "^7.8.1",
    "semver": "^7.3.7",
    "storyly-react-native": "2.0.1",
    "styled-components": "^5.3.3",
    "styled-system": "^5.1.5",
    "text-encoding-polyfill": "^0.6.7",
    "uuid": "^8.3.2"
  },
  "devDependencies": {
    "@babel/core": "^7.24.3",
    "@babel/plugin-proposal-export-namespace-from": "^7.18.9",
    "@babel/plugin-proposal-nullish-coalescing-operator": "^7.18.6",
    "@babel/plugin-proposal-optional-chaining": "^7.21.0",
    "@babel/plugin-transform-arrow-functions": "^7.24.1",
    "@babel/plugin-transform-class-static-block": "^7.24.1",
    "@babel/plugin-transform-named-capturing-groups-regex": "^7.22.5",
    "@babel/plugin-transform-shorthand-properties": "^7.24.1",
    "@babel/plugin-transform-template-literals": "^7.24.1",
    "@babel/preset-react": "^7.24.1",
    "@babel/runtime": "^7.24.1",
    "@jest/reporters": "^29.7.0",
    "@ledgerhq/test-utils": "workspace:^",
    "@react-native-community/cli": "12.3.6",
    "@react-native-community/cli-platform-android": "12.3.6",
    "@react-native-community/cli-platform-ios": "12.3.6",
    "@react-native/babel-preset": "0.73.19",
    "@react-native/dev-middleware": "0.73.7",
    "@sentry/cli": "2.31.0",
    "@swc/core": "^1.3.95",
    "@swc/jest": "^0.2.29",
    "@testing-library/jest-native": "^5.4.3",
    "@testing-library/react-native": "^12.4.5",
    "@types/color": "^3.0.3",
    "@types/d3-array": "~2.3.0",
    "@types/d3-scale": "^3.2.1",
    "@types/d3-shape": "^3.0.2",
    "@types/hoist-non-react-statics": "^3.3.1",
    "@types/invariant": "^2.2.35",
    "@types/jest": "^29.5.3",
    "@types/lodash": "^4.14.197",
    "@types/react": "^18.2.21",
    "@types/react-native-extra-dimensions-android": "^1.2.0",
    "@types/react-native-vector-icons": "^6.4.14",
    "@types/react-native-video": "^5.0.14",
    "@types/react-redux": "^7.1.24",
    "@types/react-test-renderer": "^18.0.3",
    "@types/redux-actions": "^2.6.2",
    "@types/semver": "^7.3.9",
    "@types/styled-components": "^5.1.25",
    "@types/styled-components-react-native": "^5.1.3",
    "@types/styled-system": "^5.1.15",
    "@types/uuid": "^8.3.4",
    "@types/ws": "^8.5.3",
    "allure-js-commons": "1.3.2",
    "babel-jest": "^29.7.0",
    "detox": "20.20.2",
    "detox-allure2-adapter": "1.0.0-alpha.11",
    "eslint-import-resolver-typescript": "^3.6.1",
    "eslint-plugin-detox": "^1.0.0",
    "eslint-plugin-i18next": "^6.0.3",
    "eslint-plugin-import": "^2.28.1",
    "eslint-plugin-jsx-a11y": "^6.7.1",
    "eslint-plugin-react": "^7.33.2",
    "eslint-plugin-react-hooks": "^4.6.0",
    "expect": "^27.4.6",
    "jest": "^29.6.2",
    "jest-allure2-reporter": "2.0.0-beta.22",
    "jest-circus": "^29.7.0",
    "jest-docblock": "^29.7.0",
    "jest-environment-node": "^29.7.0",
    "jest-metadata": "^1.5.3",
    "jetifier": "^2.0.0",
    "local-web-server": "^4.2.1",
    "metro-react-native-babel-preset": "^0.77.0",
    "msw": "^2.0.11",
    "react-native-bundle-visualizer": "^3.1.2",
    "react-native-debugger-open": "^0.4.0",
    "react-native-flipper": "0.163.0",
    "react-native-flipper-performance-plugin": "^0.4.0",
    "react-native-launch-arguments": "^4.0.1",
    "react-native-performance": "^3.1.2",
    "react-native-performance-flipper-reporter": "^3.0.0",
    "react-test-renderer": "^18.2.0",
    "strip-ansi": "6.0.1",
    "ts-jest": "^29.1.1",
    "ts-node": "^10.4.0",
    "tslib": "2.6.2",
    "ws": "^7.5.2"
  }
}<|MERGE_RESOLUTION|>--- conflicted
+++ resolved
@@ -1,10 +1,6 @@
 {
   "name": "live-mobile",
-<<<<<<< HEAD
-  "version": "3.46.0",
-=======
   "version": "3.45.2",
->>>>>>> 5a30a552
   "private": true,
   "scripts": {
     "postinstall": "zx ./scripts/post.mjs",
