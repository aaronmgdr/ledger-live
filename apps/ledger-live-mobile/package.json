{
  "name": "live-mobile",
<<<<<<< HEAD
  "version": "3.45.2",
=======
  "version": "3.45.3",
>>>>>>> 7c9d5189
  "private": true,
  "scripts": {
    "postinstall": "zx ./scripts/post.mjs",
    "pod": "cd ios && bundle exec pod install --repo-update",
    "start": "react-native start",
    "conf": "react-native config",
    "doc": "react-native doctor",
    "bundle:ios": "react-native bundle --entry-file index.js --bundle-output main.jsbundle",
    "bundle:ios:prod": "react-native bundle --entry-file index.js --dev false --bundle-output main.ios.jsbundle",
    "bundle:android": "react-native bundle --platform android --entry-file index.js --bundle-output main.jsbundle",
    "bundle:android:prod": "react-native bundle --platform android --entry-file index.js --dev false --bundle-output main.android.jsbundle",
    "ios": "react-native run-ios --target ledgerlivemobile",
    "android": "react-native run-android --appIdSuffix=debug --active-arch-only",
    "android:gradleClean": "cd android && ./gradlew clean",
    "android:bundleInDebug": "ANDROID_BUNDLE_IN_DEBUG=true pnpm android",
    "gen-metafile": "zx ./scripts/gen-metafile.mjs",
    "e2e:build": "pnpm detox build",
    "e2e:ci": "zx ./scripts/e2e-ci.mjs",
    "e2e:test": "pnpm detox test",
    "prebeta": "bundle install",
    "debug:detox": "pnpm detox test -c ios.manual currencies.spec.ts",
    "ios:staging": "ENVFILE=.env.ios.staging react-native run-ios --mode Staging",
    "preios:local:ipa": "bundle install",
    "ios:local:ipa": "bundle exec fastlane ios local_ipa --env ios.staging",
    "preios:ci:testflight": "bundle install",
    "ios:ci:testflight": "bundle exec fastlane ios ci_testflight --env ios.release",
    "ios:ci:pre": "bundle exec fastlane ios ci_testflight --env ios.prerelease",
    "preios:ci:adhoc": "bundle install",
    "ios:ci:adhoc": "bundle exec fastlane ios ci_adhoc --env ios.staging",
    "preios:ci:nightly": "bundle install",
    "ios:ci:nightly": "bundle exec fastlane ios ci_nightly --env ios.nightly",
    "ios:device:add": "bundle exec fastlane ios add_ios_device",
    "ios:sync:profiles": "bundle exec fastlane ios sync_ios_profiles",
    "ios:bundle-visualizer": "react-native-bundle-visualizer --platform ios --dev false",
    "preandroid:apk": "bundle install",
    "android:apk:local": "bundle exec fastlane android apk_local --env android.staging",
    "android:apk": "bundle exec fastlane android apk --env android.staging",
    "preandroid:ci:playstore": "bundle install",
    "android:ci:playstore": "bundle exec fastlane android ci_playstore --env android.release",
    "android:ci:build": "bundle exec fastlane android ci_build --env android.release",
    "android:ci:pre": "bundle exec fastlane android ci_playstore --env android.prerelease",
    "android:ci:recover": "bundle exec fastlane android ci_recover --env android.prerelease",
    "preandroid:ci:nightly": "bundle install",
    "android:ci:nightly": "bundle exec fastlane android ci_nightly --env android.nightly",
    "android:hermes:staging": "export HERMES_ENABLED_ANDROID=true && pnpm android:staging",
    "android:staging": "cd android && ./gradlew assembleStagingRelease",
    "android:install": "./scripts/install-and-run-apk.sh",
    "android:clean": "$ANDROID_HOME/platform-tools/adb shell pm clear com.ledger.live",
    "android:mock": "cd android && ENVFILE=.env.mock ./gradlew assembleStagingRelease",
    "android:release": "./scripts/android-release.sh",
    "android:bundle-visualizer": "react-native-bundle-visualizer --platform android --dev false",
    "mock-android": "pnpm android:mock && pnpm android:install",
    "staging-android": "pnpm android:staging && pnpm android:install",
    "prettier": "prettier --write \"src/**/*.{ts,tsx}\"",
    "lint": "eslint src e2e --ext .js,.json,.ts,.tsx --cache",
    "lint:fix": "pnpm lint --fix",
    "typecheck": "tsc --noEmit",
    "test:env": "node ./scripts/mobile-env-md.mjs",
    "test": "pnpm test:jest:coverage && pnpm test:env",
    "test:jest": "jest --maxWorkers=50%",
    "test:jest:coverage": "pnpm test:jest --ci --coverage",
    "sync-locales": "./scripts/sync-locales.sh",
    "test-deep-links": "ws --spa ./deep-links-test-page.html",
    "download-hermes-profile": "zx ./scripts/download-hermes-profile.mjs",
    "e2e:loadConfig": "ts-node ./e2e/bridge/start-server.ts",
    "check": "pnpm lint; pnpm typecheck",
    "unimported": "unimported"
  },
  "dependencies": {
    "@azure/core-asynciterator-polyfill": "^1.0.2",
    "@braze/react-native-sdk": "^8.3.0",
    "@formatjs/intl-locale": "^3.0.0",
    "@formatjs/intl-pluralrules": "^5.0.0",
    "@formatjs/intl-relativetimeformat": "^11.1.8",
    "@ledgerhq/coin-evm": "workspace:^",
    "@ledgerhq/coin-framework": "workspace:^",
    "@ledgerhq/devices": "workspace:*",
    "@ledgerhq/domain-service": "workspace:^",
    "@ledgerhq/errors": "workspace:^",
    "@ledgerhq/ethereum-provider": "workspace:^",
    "@ledgerhq/hw-transport": "workspace:^",
    "@ledgerhq/hw-transport-http": "workspace:^",
    "@ledgerhq/icons-ui": "workspace:^",
    "@ledgerhq/live-common": "workspace:^",
    "@ledgerhq/live-config": "workspace:^",
    "@ledgerhq/live-countervalues": "workspace:^",
    "@ledgerhq/live-countervalues-react": "workspace:^",
    "@ledgerhq/live-env": "workspace:^",
    "@ledgerhq/live-nft": "workspace:^",
    "@ledgerhq/live-nft-react": "workspace:^",
    "@ledgerhq/live-wallet": "workspace:^",
    "@ledgerhq/logs": "workspace:^",
    "@ledgerhq/native-ui": "workspace:^",
    "@ledgerhq/react-native-hid": "workspace:^",
    "@ledgerhq/react-native-hw-transport-ble": "workspace:^",
    "@ledgerhq/types-cryptoassets": "workspace:^",
    "@ledgerhq/types-devices": "workspace:^",
    "@ledgerhq/types-live": "workspace:^",
    "@likashefqet/react-native-image-zoom": "^1.3.0",
    "@react-native-async-storage/async-storage": "^1.19.2",
    "@react-native-clipboard/clipboard": "^1.11.2",
    "@react-native-community/netinfo": "^9.3.7",
    "@react-native-firebase/app": "^14.11.1",
    "@react-native-firebase/messaging": "^14.11.1",
    "@react-native-firebase/remote-config": "^14.11.1",
    "@react-native-masked-view/masked-view": "^0.2.6",
    "@react-native/gradle-plugin": "0.73.4",
    "@react-native/metro-config": "0.73.3",
    "@react-navigation/bottom-tabs": "^6.4.0",
    "@react-navigation/core": "^6.4.6",
    "@react-navigation/devtools": "^6.0.10",
    "@react-navigation/elements": "^1.3.6",
    "@react-navigation/material-top-tabs": "^6.3.0",
    "@react-navigation/native": "^6.0.13",
    "@react-navigation/stack": "^6.3.1",
    "@reduxjs/toolkit": "^2.0.1",
    "@segment/analytics-react-native": "^2.9.1",
    "@segment/sovran-react-native": "^0.4.5",
    "@sentry/react-native": "5.20.0",
    "@shopify/react-native-performance": "^4.1.2",
    "@shopify/react-native-performance-navigation": "^3.0.0",
    "@tanstack/react-query": "^5.28.9",
    "asyncstorage-down": "^4.2.0",
    "bignumber.js": "^9.1.2",
    "buffer": "6.0.3",
    "color": "^4.0.0",
    "d3-array": "~2.3.0",
    "d3-scale": "^3.2.1",
    "d3-shape": "^1.3.7",
    "date-fns": "^2.23.0",
    "expo": "^50.0.3",
    "expo-barcode-scanner": "~12.9.2",
    "expo-camera": "14.1.3",
    "expo-file-system": "~16.0.5",
    "expo-image-loader": "~4.6.0",
    "expo-image-manipulator": "~11.8.0",
    "expo-keep-awake": "~12.8.2",
    "expo-modules-autolinking": "^1.10.2",
    "expo-modules-core": "^1.11.8",
    "fuse.js": "^6.4.6",
    "hoist-non-react-statics": "3.3.2",
    "i18next": "20.6.1",
    "invariant": "2.2.4",
    "json-rpc-2.0": "^0.2.19",
    "lodash": "4.17.21",
    "lottie-react-native": "^6.7.0",
    "moment": "^2.29.1",
    "node-libs-react-native": "^1.2.1",
    "prando": "^6.0.1",
    "prop-types": "^15.8.1",
    "qrloop": "^1.4.1",
    "react": "^18.2.0",
    "react-i18next": "11.18.6",
    "react-is": "^18",
    "react-native": "0.73.6",
    "react-native-adjust": "^4.37.1",
    "react-native-android-location-services-dialog-box": "^2.8.2",
    "react-native-animatable": "^1.3.3",
    "react-native-biometrics": "^3.0.1",
    "react-native-ble-plx": "3.1.2",
    "react-native-config": "1.5.1",
    "react-native-easy-markdown": "^2.0.0",
    "react-native-extra-dimensions-android": "^1.2.5",
    "react-native-fast-crypto": "^2.2.0",
    "react-native-fast-image": "^8.5.11",
    "react-native-gesture-handler": "^2.9.0",
    "react-native-get-random-values": "^1.11.0",
    "react-native-haptic-feedback": "^2.0.3",
    "react-native-image-crop-tools": "^1.6.4",
    "react-native-image-picker": "^5.6.1",
    "react-native-inappbrowser-reborn": "^3.7.0",
    "react-native-keyboard-aware-scroll-view": "^0.9.5",
    "react-native-keychain": "^7.0.0",
    "react-native-level-fs": "^3.0.0",
    "react-native-localize": "^2.2.1",
    "react-native-modal": "^13.0.0",
    "react-native-navigation-bar-color": "^2.0.1",
    "react-native-pager-view": "^6.0.1",
    "react-native-qrcode-svg": "6.1.1",
    "react-native-randombytes": "^3.6.1",
    "react-native-reanimated": "3.8.1",
    "react-native-restart": "^0.0.24",
    "react-native-safe-area-context": "^4.5.0",
    "react-native-screens": "^3.27.0",
    "react-native-share": "^10.0.1",
    "react-native-slider": "^0.11.0",
    "react-native-splash-screen": "3.2.0",
    "react-native-startup-time": "^2.0.1",
    "react-native-svg": "13.14.0",
    "react-native-tab-view": "^3.3.0",
    "react-native-tcp-socket": "^6.0.6",
    "react-native-udp": "^4.1.4",
    "react-native-url-polyfill": "^1.3.0",
    "react-native-vector-icons": "^10.0.0",
    "react-native-version-number": "^0.3.6",
    "react-native-video": "5.2.1",
    "react-native-webview": "11.26.1",
    "react-redux": "^7.2.9",
    "redux": "^4.1.2",
    "redux-actions": "2.6.5",
    "redux-flipper": "^2.0.2",
    "reselect": "4.0.0",
    "rn-fetch-blob": "^0.12.0",
    "rxjs": "^7.8.1",
    "semver": "^7.3.7",
    "storyly-react-native": "2.0.1",
    "styled-components": "^5.3.3",
    "styled-system": "^5.1.5",
    "text-encoding-polyfill": "^0.6.7",
    "uuid": "^8.3.2"
  },
  "devDependencies": {
    "@babel/core": "^7.24.3",
    "@babel/plugin-proposal-export-namespace-from": "^7.18.9",
    "@babel/plugin-proposal-nullish-coalescing-operator": "^7.18.6",
    "@babel/plugin-proposal-optional-chaining": "^7.21.0",
    "@babel/plugin-transform-arrow-functions": "^7.24.1",
    "@babel/plugin-transform-class-static-block": "^7.24.1",
    "@babel/plugin-transform-named-capturing-groups-regex": "^7.22.5",
    "@babel/plugin-transform-shorthand-properties": "^7.24.1",
    "@babel/plugin-transform-template-literals": "^7.24.1",
    "@babel/preset-react": "^7.24.1",
    "@babel/runtime": "^7.24.1",
    "@jest/reporters": "^29.7.0",
    "@ledgerhq/test-utils": "workspace:^",
    "@react-native-community/cli": "12.3.6",
    "@react-native-community/cli-platform-android": "12.3.6",
    "@react-native-community/cli-platform-ios": "12.3.6",
    "@react-native/babel-preset": "0.73.19",
    "@react-native/dev-middleware": "0.73.7",
    "@sentry/cli": "2.31.0",
    "@swc/core": "^1.3.95",
    "@swc/jest": "^0.2.29",
    "@testing-library/jest-native": "^5.4.3",
    "@testing-library/react-native": "^12.4.5",
    "@types/color": "^3.0.3",
    "@types/d3-array": "~2.3.0",
    "@types/d3-scale": "^3.2.1",
    "@types/d3-shape": "^3.0.2",
    "@types/hoist-non-react-statics": "^3.3.1",
    "@types/invariant": "^2.2.35",
    "@types/jest": "^29.5.3",
    "@types/lodash": "^4.14.197",
    "@types/react": "^18.2.21",
    "@types/react-native-extra-dimensions-android": "^1.2.0",
    "@types/react-native-vector-icons": "^6.4.14",
    "@types/react-native-video": "^5.0.14",
    "@types/react-redux": "^7.1.24",
    "@types/react-test-renderer": "^18.0.3",
    "@types/redux-actions": "^2.6.2",
    "@types/semver": "^7.3.9",
    "@types/styled-components": "^5.1.25",
    "@types/styled-components-react-native": "^5.1.3",
    "@types/styled-system": "^5.1.15",
    "@types/uuid": "^8.3.4",
    "@types/ws": "^8.5.3",
    "allure-js-commons": "1.3.2",
    "babel-jest": "^29.7.0",
    "detox": "20.20.2",
    "detox-allure2-adapter": "1.0.0-alpha.11",
    "eslint-import-resolver-typescript": "^3.6.1",
    "eslint-plugin-detox": "^1.0.0",
    "eslint-plugin-i18next": "^6.0.3",
    "eslint-plugin-import": "^2.28.1",
    "eslint-plugin-jsx-a11y": "^6.7.1",
    "eslint-plugin-react": "^7.33.2",
    "eslint-plugin-react-hooks": "^4.6.0",
    "expect": "^27.4.6",
    "jest": "^29.6.2",
    "jest-allure2-reporter": "2.0.0-beta.22",
    "jest-circus": "^29.7.0",
    "jest-docblock": "^29.7.0",
    "jest-environment-node": "^29.7.0",
    "jest-metadata": "^1.5.3",
    "jetifier": "^2.0.0",
    "local-web-server": "^4.2.1",
    "metro-react-native-babel-preset": "^0.77.0",
    "msw": "^2.0.11",
    "react-native-bundle-visualizer": "^3.1.2",
    "react-native-debugger-open": "^0.4.0",
    "react-native-flipper": "0.163.0",
    "react-native-flipper-performance-plugin": "^0.4.0",
    "react-native-launch-arguments": "^4.0.1",
    "react-native-performance": "^3.1.2",
    "react-native-performance-flipper-reporter": "^3.0.0",
    "react-test-renderer": "^18.2.0",
    "strip-ansi": "6.0.1",
    "ts-jest": "^29.1.1",
    "ts-node": "^10.4.0",
    "tslib": "2.6.2",
    "ws": "^7.5.2"
  }
}<|MERGE_RESOLUTION|>--- conflicted
+++ resolved
@@ -1,10 +1,6 @@
 {
   "name": "live-mobile",
-<<<<<<< HEAD
-  "version": "3.45.2",
-=======
   "version": "3.45.3",
->>>>>>> 7c9d5189
   "private": true,
   "scripts": {
     "postinstall": "zx ./scripts/post.mjs",
