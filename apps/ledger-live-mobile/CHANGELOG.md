# live-mobile

<<<<<<< HEAD
=======
## 3.20.1

### Patch Changes

- [#3304](https://github.com/LedgerHQ/ledger-live/pull/3304) [`c20a0d4284`](https://github.com/LedgerHQ/ledger-live/commit/c20a0d4284ede962e42540cd9ab3e3399ca89d8f) Thanks [@live-github-bot](https://github.com/apps/live-github-bot)! - Patch `asyncstorage-down` to import AsyncStorage from `@react-native-async-storage/async-storage`

  Ledger Live Mobile has been recently updated to 0.71. One side effect is that `AsyncStorage` was removed from the main `react-native` package and moved to `@react-native-async-storage/async-storage`.

  LLM relies on an `fs` polyfill using `asyncstorage-down` under the hood, but the latter is now broken because it contains one hardcoded require call:

  ```js
  require("react-native").AsyncStorage;
  ```

  Patching `asyncstorage-down` to import `AsyncStorage` from the right package should solve the issue.

## 3.20.1-hotfix.0

### Patch Changes

- [#3304](https://github.com/LedgerHQ/ledger-live/pull/3304) [`c20a0d4284`](https://github.com/LedgerHQ/ledger-live/commit/c20a0d4284ede962e42540cd9ab3e3399ca89d8f) Thanks [@live-github-bot](https://github.com/apps/live-github-bot)! - Patch `asyncstorage-down` to import AsyncStorage from `@react-native-async-storage/async-storage`

  Ledger Live Mobile has been recently updated to 0.71. One side effect is that `AsyncStorage` was removed from the main `react-native` package and moved to `@react-native-async-storage/async-storage`.

  LLM relies on an `fs` polyfill using `asyncstorage-down` under the hood, but the latter is now broken because it contains one hardcoded require call:

  ```js
  require("react-native").AsyncStorage;
  ```

  Patching `asyncstorage-down` to import `AsyncStorage` from the right package should solve the issue.

>>>>>>> 044d0956
## 3.20.0

### Minor Changes

- [#2817](https://github.com/LedgerHQ/ledger-live/pull/2817) [`d5cf1abc6e`](https://github.com/LedgerHQ/ledger-live/commit/d5cf1abc6eb30d399c83b827452dc4bc61fd2253) Thanks [@thomasrogerlux](https://github.com/thomasrogerlux)! - Add support for Stax enabled NFTs by highlighting them to the user in the gallery and overriding the lockscreen edition with the special Stax metadata image

- [#3225](https://github.com/LedgerHQ/ledger-live/pull/3225) [`4b3c21c473`](https://github.com/LedgerHQ/ledger-live/commit/4b3c21c473a4f3183c3d3eb849e4c49f96ff81a9) Thanks [@cgrellard-ledger](https://github.com/cgrellard-ledger)! - Added additional data to the ratings typeform

- [#3270](https://github.com/LedgerHQ/ledger-live/pull/3270) [`294f5685df`](https://github.com/LedgerHQ/ledger-live/commit/294f5685df6bb8e414bba5d2463f327aaf5d3d23) Thanks [@lambertkevin](https://github.com/lambertkevin)! - Removed Promise.allSettled polyfill as it wasn't correctly shimmed on some devices

### Patch Changes

- [#3203](https://github.com/LedgerHQ/ledger-live/pull/3203) [`da25400ad8`](https://github.com/LedgerHQ/ledger-live/commit/da25400ad8fcf44cc6b0561d9319b25ed9ee64ab) Thanks [@ofreyssinet-ledger](https://github.com/ofreyssinet-ledger)! - Fix the behavior of the close button in the sync onboarding

- [#2888](https://github.com/LedgerHQ/ledger-live/pull/2888) [`ac0fc92005`](https://github.com/LedgerHQ/ledger-live/commit/ac0fc92005a69e5bfe5f37cfed7a3c2a344f4c27) Thanks [@elbywan](https://github.com/elbywan)! - Upgrade react-native (to 0.71) as well as other dependencies

- [#3164](https://github.com/LedgerHQ/ledger-live/pull/3164) [`be5589dac6`](https://github.com/LedgerHQ/ledger-live/commit/be5589dac675e2c8c1771b135bd0f330a868ed2d) Thanks [@haammar-ledger](https://github.com/haammar-ledger)! - Add a 'feesCurrency' field to 'Account' type, and use it

- [#3169](https://github.com/LedgerHQ/ledger-live/pull/3169) [`c44d61c2b3`](https://github.com/LedgerHQ/ledger-live/commit/c44d61c2b3dc7b4de1041adab676351f8c05b8b9) Thanks [@juan-cortes](https://github.com/juan-cortes)! - Allow for model and version dependent max name length

- [#3014](https://github.com/LedgerHQ/ledger-live/pull/3014) [`579161ff68`](https://github.com/LedgerHQ/ledger-live/commit/579161ff68361e2b66cecfafc5cd35f05edb4451) Thanks [@ofreyssinet-ledger](https://github.com/ofreyssinet-ledger)! - Add possibility to deeplink to whitelisted live apps in a non-onboarded LLM

- [#3094](https://github.com/LedgerHQ/ledger-live/pull/3094) [`ebeb0ea7a3`](https://github.com/LedgerHQ/ledger-live/commit/ebeb0ea7a3bff80cd90721ff59681c5fbf788206) Thanks [@hzheng-ledger](https://github.com/hzheng-ledger)! - drop tron staking for LLM

- [#3165](https://github.com/LedgerHQ/ledger-live/pull/3165) [`447ed160e5`](https://github.com/LedgerHQ/ledger-live/commit/447ed160e5394bba07d1b1470b4d83d4e82f898f) Thanks [@juan-cortes](https://github.com/juan-cortes)! - Use backend provided support url for apps when available

- [#3125](https://github.com/LedgerHQ/ledger-live/pull/3125) [`a8a992853b`](https://github.com/LedgerHQ/ledger-live/commit/a8a992853bfdf9fffc8ed1190e83dd37cd588cf5) Thanks [@mlegall-ledger](https://github.com/mlegall-ledger)! - Removed old icon weights (everything except Medium). Deprecated Weigth prop in Icon component

- [#3161](https://github.com/LedgerHQ/ledger-live/pull/3161) [`c6e6fc7269`](https://github.com/LedgerHQ/ledger-live/commit/c6e6fc72696d4d35105e2316c5d7e2d3bad5acae) Thanks [@alexandremgo](https://github.com/alexandremgo)! - fix: correctly trigger software checks during sync onboarding on new firmware versions

- [#3200](https://github.com/LedgerHQ/ledger-live/pull/3200) [`9b387741db`](https://github.com/LedgerHQ/ledger-live/commit/9b387741db3c075fd48a5a122222d920155cf894) Thanks [@alexandremgo](https://github.com/alexandremgo)! - fix: enable debug proxy device to bypass bluetooth requirement

- [#3115](https://github.com/LedgerHQ/ledger-live/pull/3115) [`9b1a77ffa1`](https://github.com/LedgerHQ/ledger-live/commit/9b1a77ffa1974f6b9d09bb4c277c576dd5d7234e) Thanks [@ofreyssinet-ledger](https://github.com/ofreyssinet-ledger)! - Implement support of Adjust universal links on iOS

- [#3040](https://github.com/LedgerHQ/ledger-live/pull/3040) [`269b1c1027`](https://github.com/LedgerHQ/ledger-live/commit/269b1c1027d29b24df06bb6b5fa64c7403602090) Thanks [@sarneijim](https://github.com/sarneijim)! - Add stake flow to asset page

- Updated dependencies [[`9fec3a9b3a`](https://github.com/LedgerHQ/ledger-live/commit/9fec3a9b3a26bfce6ef7fdc4afb83e4f3c04cb69), [`294f5685df`](https://github.com/LedgerHQ/ledger-live/commit/294f5685df6bb8e414bba5d2463f327aaf5d3d23), [`530909c036`](https://github.com/LedgerHQ/ledger-live/commit/530909c0368d03aea1e5d0638adb027fa00ab897), [`d5cf1abc6e`](https://github.com/LedgerHQ/ledger-live/commit/d5cf1abc6eb30d399c83b827452dc4bc61fd2253), [`29badd80d0`](https://github.com/LedgerHQ/ledger-live/commit/29badd80d062f76139ba3a056df22277858021bd), [`992351d66d`](https://github.com/LedgerHQ/ledger-live/commit/992351d66d44d978f069b3aa13f9baf23f9b4482), [`147af2b5e6`](https://github.com/LedgerHQ/ledger-live/commit/147af2b5e674a7020f101a081135c2b187356060), [`d5cf1abc6e`](https://github.com/LedgerHQ/ledger-live/commit/d5cf1abc6eb30d399c83b827452dc4bc61fd2253), [`be5589dac6`](https://github.com/LedgerHQ/ledger-live/commit/be5589dac675e2c8c1771b135bd0f330a868ed2d), [`c44d61c2b3`](https://github.com/LedgerHQ/ledger-live/commit/c44d61c2b3dc7b4de1041adab676351f8c05b8b9), [`ac0fc92005`](https://github.com/LedgerHQ/ledger-live/commit/ac0fc92005a69e5bfe5f37cfed7a3c2a344f4c27), [`a8a992853b`](https://github.com/LedgerHQ/ledger-live/commit/a8a992853bfdf9fffc8ed1190e83dd37cd588cf5), [`42233141e8`](https://github.com/LedgerHQ/ledger-live/commit/42233141e853f2e9752268e5fa711416d460e0e3), [`5059c9584c`](https://github.com/LedgerHQ/ledger-live/commit/5059c9584ca70208a67e9d49025422d395637878), [`d5cf1abc6e`](https://github.com/LedgerHQ/ledger-live/commit/d5cf1abc6eb30d399c83b827452dc4bc61fd2253), [`87d08d6d1c`](https://github.com/LedgerHQ/ledger-live/commit/87d08d6d1c6111b7f5fb15f3e1bbe85658686e4a)]:
  - @ledgerhq/live-common@29.4.0
  - @ledgerhq/domain-service@1.0.1
  - @ledgerhq/coin-framework@0.3.1
  - @ledgerhq/native-ui@0.18.1
  - @ledgerhq/types-live@6.32.1

## 3.20.0-next.2

### Minor Changes

- [#3270](https://github.com/LedgerHQ/ledger-live/pull/3270) [`294f5685df`](https://github.com/LedgerHQ/ledger-live/commit/294f5685df6bb8e414bba5d2463f327aaf5d3d23) Thanks [@lambertkevin](https://github.com/lambertkevin)! - Removed Promise.allSettled polyfill as it wasn't correctly shimmed on some devices

### Patch Changes

- Updated dependencies [[`294f5685df`](https://github.com/LedgerHQ/ledger-live/commit/294f5685df6bb8e414bba5d2463f327aaf5d3d23)]:
  - @ledgerhq/domain-service@1.0.1-next.1
  - @ledgerhq/live-common@29.4.0-next.2

## 3.20.0-next.1

### Patch Changes

- Updated dependencies [[`5059c9584c`](https://github.com/LedgerHQ/ledger-live/commit/5059c9584ca70208a67e9d49025422d395637878)]:
  - @ledgerhq/live-common@29.4.0-next.1

## 3.20.0-next.0

### Minor Changes

- [#2817](https://github.com/LedgerHQ/ledger-live/pull/2817) [`d5cf1abc6e`](https://github.com/LedgerHQ/ledger-live/commit/d5cf1abc6eb30d399c83b827452dc4bc61fd2253) Thanks [@thomasrogerlux](https://github.com/thomasrogerlux)! - Add support for Stax enabled NFTs by highlighting them to the user in the gallery and overriding the lockscreen edition with the special Stax metadata image

- [#3225](https://github.com/LedgerHQ/ledger-live/pull/3225) [`4b3c21c473`](https://github.com/LedgerHQ/ledger-live/commit/4b3c21c473a4f3183c3d3eb849e4c49f96ff81a9) Thanks [@cgrellard-ledger](https://github.com/cgrellard-ledger)! - Added additional data to the ratings typeform

### Patch Changes

- [#3203](https://github.com/LedgerHQ/ledger-live/pull/3203) [`da25400ad8`](https://github.com/LedgerHQ/ledger-live/commit/da25400ad8fcf44cc6b0561d9319b25ed9ee64ab) Thanks [@ofreyssinet-ledger](https://github.com/ofreyssinet-ledger)! - Fix the behavior of the close button in the sync onboarding

- [#2888](https://github.com/LedgerHQ/ledger-live/pull/2888) [`ac0fc92005`](https://github.com/LedgerHQ/ledger-live/commit/ac0fc92005a69e5bfe5f37cfed7a3c2a344f4c27) Thanks [@elbywan](https://github.com/elbywan)! - Upgrade react-native (to 0.71) as well as other dependencies

- [#3164](https://github.com/LedgerHQ/ledger-live/pull/3164) [`be5589dac6`](https://github.com/LedgerHQ/ledger-live/commit/be5589dac675e2c8c1771b135bd0f330a868ed2d) Thanks [@haammar-ledger](https://github.com/haammar-ledger)! - Add a 'feesCurrency' field to 'Account' type, and use it

- [#3169](https://github.com/LedgerHQ/ledger-live/pull/3169) [`c44d61c2b3`](https://github.com/LedgerHQ/ledger-live/commit/c44d61c2b3dc7b4de1041adab676351f8c05b8b9) Thanks [@juan-cortes](https://github.com/juan-cortes)! - Allow for model and version dependent max name length

- [#3014](https://github.com/LedgerHQ/ledger-live/pull/3014) [`579161ff68`](https://github.com/LedgerHQ/ledger-live/commit/579161ff68361e2b66cecfafc5cd35f05edb4451) Thanks [@ofreyssinet-ledger](https://github.com/ofreyssinet-ledger)! - Add possibility to deeplink to whitelisted live apps in a non-onboarded LLM

- [#3094](https://github.com/LedgerHQ/ledger-live/pull/3094) [`ebeb0ea7a3`](https://github.com/LedgerHQ/ledger-live/commit/ebeb0ea7a3bff80cd90721ff59681c5fbf788206) Thanks [@hzheng-ledger](https://github.com/hzheng-ledger)! - drop tron staking for LLM

- [#3165](https://github.com/LedgerHQ/ledger-live/pull/3165) [`447ed160e5`](https://github.com/LedgerHQ/ledger-live/commit/447ed160e5394bba07d1b1470b4d83d4e82f898f) Thanks [@juan-cortes](https://github.com/juan-cortes)! - Use backend provided support url for apps when available

- [#3125](https://github.com/LedgerHQ/ledger-live/pull/3125) [`a8a992853b`](https://github.com/LedgerHQ/ledger-live/commit/a8a992853bfdf9fffc8ed1190e83dd37cd588cf5) Thanks [@mlegall-ledger](https://github.com/mlegall-ledger)! - Removed old icon weights (everything except Medium). Deprecated Weigth prop in Icon component

- [#3161](https://github.com/LedgerHQ/ledger-live/pull/3161) [`c6e6fc7269`](https://github.com/LedgerHQ/ledger-live/commit/c6e6fc72696d4d35105e2316c5d7e2d3bad5acae) Thanks [@alexandremgo](https://github.com/alexandremgo)! - fix: correctly trigger software checks during sync onboarding on new firmware versions

- [#3200](https://github.com/LedgerHQ/ledger-live/pull/3200) [`9b387741db`](https://github.com/LedgerHQ/ledger-live/commit/9b387741db3c075fd48a5a122222d920155cf894) Thanks [@alexandremgo](https://github.com/alexandremgo)! - fix: enable debug proxy device to bypass bluetooth requirement

- [#3115](https://github.com/LedgerHQ/ledger-live/pull/3115) [`9b1a77ffa1`](https://github.com/LedgerHQ/ledger-live/commit/9b1a77ffa1974f6b9d09bb4c277c576dd5d7234e) Thanks [@ofreyssinet-ledger](https://github.com/ofreyssinet-ledger)! - Implement support of Adjust universal links on iOS

- [#3040](https://github.com/LedgerHQ/ledger-live/pull/3040) [`269b1c1027`](https://github.com/LedgerHQ/ledger-live/commit/269b1c1027d29b24df06bb6b5fa64c7403602090) Thanks [@sarneijim](https://github.com/sarneijim)! - Add stake flow to asset page

- Updated dependencies [[`9fec3a9b3a`](https://github.com/LedgerHQ/ledger-live/commit/9fec3a9b3a26bfce6ef7fdc4afb83e4f3c04cb69), [`530909c036`](https://github.com/LedgerHQ/ledger-live/commit/530909c0368d03aea1e5d0638adb027fa00ab897), [`d5cf1abc6e`](https://github.com/LedgerHQ/ledger-live/commit/d5cf1abc6eb30d399c83b827452dc4bc61fd2253), [`29badd80d0`](https://github.com/LedgerHQ/ledger-live/commit/29badd80d062f76139ba3a056df22277858021bd), [`992351d66d`](https://github.com/LedgerHQ/ledger-live/commit/992351d66d44d978f069b3aa13f9baf23f9b4482), [`147af2b5e6`](https://github.com/LedgerHQ/ledger-live/commit/147af2b5e674a7020f101a081135c2b187356060), [`d5cf1abc6e`](https://github.com/LedgerHQ/ledger-live/commit/d5cf1abc6eb30d399c83b827452dc4bc61fd2253), [`be5589dac6`](https://github.com/LedgerHQ/ledger-live/commit/be5589dac675e2c8c1771b135bd0f330a868ed2d), [`c44d61c2b3`](https://github.com/LedgerHQ/ledger-live/commit/c44d61c2b3dc7b4de1041adab676351f8c05b8b9), [`ac0fc92005`](https://github.com/LedgerHQ/ledger-live/commit/ac0fc92005a69e5bfe5f37cfed7a3c2a344f4c27), [`a8a992853b`](https://github.com/LedgerHQ/ledger-live/commit/a8a992853bfdf9fffc8ed1190e83dd37cd588cf5), [`42233141e8`](https://github.com/LedgerHQ/ledger-live/commit/42233141e853f2e9752268e5fa711416d460e0e3), [`d5cf1abc6e`](https://github.com/LedgerHQ/ledger-live/commit/d5cf1abc6eb30d399c83b827452dc4bc61fd2253), [`87d08d6d1c`](https://github.com/LedgerHQ/ledger-live/commit/87d08d6d1c6111b7f5fb15f3e1bbe85658686e4a)]:
  - @ledgerhq/live-common@29.4.0-next.0
  - @ledgerhq/coin-framework@0.3.1-next.0
  - @ledgerhq/native-ui@0.18.1-next.0
  - @ledgerhq/types-live@6.32.1-next.0
  - @ledgerhq/domain-service@1.0.1-next.0

## 3.19.0

### Minor Changes

- [#3016](https://github.com/LedgerHQ/ledger-live/pull/3016) [`5fa3f57e08`](https://github.com/LedgerHQ/ledger-live/commit/5fa3f57e08676481d18bdf7fc2406ac1184b1a9a) Thanks [@jules-grenier-ledger](https://github.com/jules-grenier-ledger)! - feat: ledger recover feature flag

* [#3079](https://github.com/LedgerHQ/ledger-live/pull/3079) [`d9732f38ed`](https://github.com/LedgerHQ/ledger-live/commit/d9732f38ed891ce090c98645de55103208015a60) Thanks [@gre](https://github.com/gre)! - Sunset Compound Lending from Ledger Live 'native' codebase

- [#2891](https://github.com/LedgerHQ/ledger-live/pull/2891) [`04ad7f2de3`](https://github.com/LedgerHQ/ledger-live/commit/04ad7f2de35c5e5e3025f4db81815542af3816f8) Thanks [@IAmMorrow](https://github.com/IAmMorrow)! - Refactored Webviews;
  Added WebPTXPlayer;

* [#2969](https://github.com/LedgerHQ/ledger-live/pull/2969) [`44567eeb17`](https://github.com/LedgerHQ/ledger-live/commit/44567eeb17cb81b8a812d89316d3b66d67fe6aaf) Thanks [@henrily-ledger](https://github.com/henrily-ledger)! - Domain service for LLM

- [#2861](https://github.com/LedgerHQ/ledger-live/pull/2861) [`0941844a56`](https://github.com/LedgerHQ/ledger-live/commit/0941844a560b5b7b066fb1ffbec1dde7111c083a) Thanks [@cksanders](https://github.com/cksanders)! - - Update Kotlin version
  - Updated `wallet-api-server` and `wallet-api-core` version
  - Add Next storage & remove obsolete `AsyncStorage_db_size_in_MB`
  - Added wallet api storage support
  - Add stable & tested LLD storage support

* [#3075](https://github.com/LedgerHQ/ledger-live/pull/3075) [`eed4dcb2bd`](https://github.com/LedgerHQ/ledger-live/commit/eed4dcb2bd5d5a615686f0082f81f39e8739d55b) Thanks [@jules-grenier-ledger](https://github.com/jules-grenier-ledger)! - Recover WebView

- [#3059](https://github.com/LedgerHQ/ledger-live/pull/3059) [`d4834aad3f`](https://github.com/LedgerHQ/ledger-live/commit/d4834aad3f58d904850be9a3ab40b46260d9f7d4) Thanks [@lambertkevin](https://github.com/lambertkevin)! - Add domain support to Ledger Live apps and libs

* [#3079](https://github.com/LedgerHQ/ledger-live/pull/3079) [`d9732f38ed`](https://github.com/LedgerHQ/ledger-live/commit/d9732f38ed891ce090c98645de55103208015a60) Thanks [@gre](https://github.com/gre)! - Sunset the migrate accounts old mecanism

- [#3113](https://github.com/LedgerHQ/ledger-live/pull/3113) [`e486e56723`](https://github.com/LedgerHQ/ledger-live/commit/e486e56723c2e6fe6d299f53b38cb4b03a3ee3ea) Thanks [@henrily-ledger](https://github.com/henrily-ledger)! - remove currency under feature flag that has been release

### Patch Changes

- [#3120](https://github.com/LedgerHQ/ledger-live/pull/3120) [`76f4c19ce6`](https://github.com/LedgerHQ/ledger-live/commit/76f4c19ce67f2cf42c1b00add069b49863b7fe94) Thanks [@RamyEB](https://github.com/RamyEB)! - Remove the cancel button and make the top left arrow return user to Browse Web3.

* [#3111](https://github.com/LedgerHQ/ledger-live/pull/3111) [`e6e71dc909`](https://github.com/LedgerHQ/ledger-live/commit/e6e71dc909ff9382c7b1d1033ebdffde15ec847e) Thanks [@grsoares21](https://github.com/grsoares21)! - Fix a bug on the firmware update making the app to be stuck in a single step of the update model while the device updated.

- [#3077](https://github.com/LedgerHQ/ledger-live/pull/3077) [`11badbc999`](https://github.com/LedgerHQ/ledger-live/commit/11badbc9991e26b220bcbdab256b55aa4b295a0d) Thanks [@mlegall-ledger](https://github.com/mlegall-ledger)! - Fixed upsell triggering even if feature flag is off

* [#3104](https://github.com/LedgerHQ/ledger-live/pull/3104) [`1fdf8e7242`](https://github.com/LedgerHQ/ledger-live/commit/1fdf8e72427367e2082d6ecbbd8ae7b0bee45a7b) Thanks [@Justkant](https://github.com/Justkant)! - fix: recover deeplinks

- [#3087](https://github.com/LedgerHQ/ledger-live/pull/3087) [`9c5be7fa63`](https://github.com/LedgerHQ/ledger-live/commit/9c5be7fa63f9bf793c97ea40c0dbc23b5bf56f86) Thanks [@juan-cortes](https://github.com/juan-cortes)! - Small improvement to the logs viewer debug tool

* [#3116](https://github.com/LedgerHQ/ledger-live/pull/3116) [`37b05b991d`](https://github.com/LedgerHQ/ledger-live/commit/37b05b991db519073a92ad5f4e7784006e8517d4) Thanks [@IAmMorrow](https://github.com/IAmMorrow)! - Fixed a regression on LLD live-app sdk exchange app; backported exchange app from live-app-sdk to wallet-api; added "allow debug apps" in LLM developers menu

- [#3177](https://github.com/LedgerHQ/ledger-live/pull/3177) [`193d69d72c`](https://github.com/LedgerHQ/ledger-live/commit/193d69d72c9887f020d8d01b24773ccaf84a77c9) Thanks [@hzheng-ledger](https://github.com/hzheng-ledger)! - drop tron staking for LLM

* [#3129](https://github.com/LedgerHQ/ledger-live/pull/3129) [`7d0f4855de`](https://github.com/LedgerHQ/ledger-live/commit/7d0f4855de5d6e0c08df9693c957dfa1f09a4bd1) Thanks [@Justkant](https://github.com/Justkant)! - fix: navigation.pop in DeviceConnect

  As it can be used in the Onboarding base navigator now, if you pop by getting the parent, you will pop the BaseNavigator

- [#3099](https://github.com/LedgerHQ/ledger-live/pull/3099) [`e29f7c7bda`](https://github.com/LedgerHQ/ledger-live/commit/e29f7c7bda0444e5d592bd873c894b043eb22417) Thanks [@Justkant](https://github.com/Justkant)! - fix: react-native-webview target="\_blank" on iOS

  Also fix the html5 history.pushState navigation on android
  More infos on both issues below:

  - https://github.com/react-native-webview/react-native-webview/issues/2905
  - https://github.com/react-native-webview/react-native-webview/issues/2667
  - https://github.com/react-native-webview/react-native-webview/pull/2598

* [#3096](https://github.com/LedgerHQ/ledger-live/pull/3096) [`9133f2fa1c`](https://github.com/LedgerHQ/ledger-live/commit/9133f2fa1cfb61a3f00101d33abebfbf3c86d723) Thanks [@RamyEB](https://github.com/RamyEB)! - Remove recently used from search page Discovery 2

* Updated dependencies [[`5fa3f57e08`](https://github.com/LedgerHQ/ledger-live/commit/5fa3f57e08676481d18bdf7fc2406ac1184b1a9a), [`d9732f38ed`](https://github.com/LedgerHQ/ledger-live/commit/d9732f38ed891ce090c98645de55103208015a60), [`a1e3f90e7f`](https://github.com/LedgerHQ/ledger-live/commit/a1e3f90e7f34303ab779e90c0e48642348d79280), [`197d28697b`](https://github.com/LedgerHQ/ledger-live/commit/197d28697b173c3f6b2badfe4d1deddeadc912d4), [`c59bee8935`](https://github.com/LedgerHQ/ledger-live/commit/c59bee89357bb29097fb97ca67ece845630d982a), [`64ee0b2e03`](https://github.com/LedgerHQ/ledger-live/commit/64ee0b2e032187f5b742f594390a5b30d3850751), [`fb65760778`](https://github.com/LedgerHQ/ledger-live/commit/fb6576077854fb21541350a9f7c1cb528fba6e6d), [`a62be79a56`](https://github.com/LedgerHQ/ledger-live/commit/a62be79a56e7aaaf7712fe006d357e3517f1c4b9), [`282cad03fb`](https://github.com/LedgerHQ/ledger-live/commit/282cad03fb733cc71e767b641c53ee2d469b8295), [`5fa4697e8d`](https://github.com/LedgerHQ/ledger-live/commit/5fa4697e8d1cfd1dba0f942745d1bfc6984ae1c9), [`197d28697b`](https://github.com/LedgerHQ/ledger-live/commit/197d28697b173c3f6b2badfe4d1deddeadc912d4), [`0941844a56`](https://github.com/LedgerHQ/ledger-live/commit/0941844a560b5b7b066fb1ffbec1dde7111c083a), [`d4834aad3f`](https://github.com/LedgerHQ/ledger-live/commit/d4834aad3f58d904850be9a3ab40b46260d9f7d4), [`d9732f38ed`](https://github.com/LedgerHQ/ledger-live/commit/d9732f38ed891ce090c98645de55103208015a60), [`d4834aad3f`](https://github.com/LedgerHQ/ledger-live/commit/d4834aad3f58d904850be9a3ab40b46260d9f7d4)]:
  - @ledgerhq/live-common@29.3.0
  - @ledgerhq/types-cryptoassets@7.1.0
  - @ledgerhq/types-live@6.32.0
  - @ledgerhq/native-ui@0.18.0
  - @ledgerhq/coin-framework@0.3.0
  - @ledgerhq/react-native-hw-transport-ble@6.28.5
  - @ledgerhq/domain-service@1.0.0

## 3.19.0-next.2

### Patch Changes

- Updated dependencies [[`a1e3f90e7f`](https://github.com/LedgerHQ/ledger-live/commit/a1e3f90e7f34303ab779e90c0e48642348d79280)]:
  - @ledgerhq/live-common@29.3.0-next.1

## 3.19.0-next.1

### Patch Changes

- [#3177](https://github.com/LedgerHQ/ledger-live/pull/3177) [`193d69d72c`](https://github.com/LedgerHQ/ledger-live/commit/193d69d72c9887f020d8d01b24773ccaf84a77c9) Thanks [@hzheng-ledger](https://github.com/hzheng-ledger)! - drop tron staking for LLM

## 3.19.0-next.0

### Minor Changes

- [#3016](https://github.com/LedgerHQ/ledger-live/pull/3016) [`5fa3f57e08`](https://github.com/LedgerHQ/ledger-live/commit/5fa3f57e08676481d18bdf7fc2406ac1184b1a9a) Thanks [@jules-grenier-ledger](https://github.com/jules-grenier-ledger)! - feat: ledger recover feature flag

- [#3079](https://github.com/LedgerHQ/ledger-live/pull/3079) [`d9732f38ed`](https://github.com/LedgerHQ/ledger-live/commit/d9732f38ed891ce090c98645de55103208015a60) Thanks [@gre](https://github.com/gre)! - Sunset Compound Lending from Ledger Live 'native' codebase

- [#2891](https://github.com/LedgerHQ/ledger-live/pull/2891) [`04ad7f2de3`](https://github.com/LedgerHQ/ledger-live/commit/04ad7f2de35c5e5e3025f4db81815542af3816f8) Thanks [@IAmMorrow](https://github.com/IAmMorrow)! - Refactored Webviews;
  Added WebPTXPlayer;

- [#2969](https://github.com/LedgerHQ/ledger-live/pull/2969) [`44567eeb17`](https://github.com/LedgerHQ/ledger-live/commit/44567eeb17cb81b8a812d89316d3b66d67fe6aaf) Thanks [@henrily-ledger](https://github.com/henrily-ledger)! - Domain service for LLM

- [#2861](https://github.com/LedgerHQ/ledger-live/pull/2861) [`0941844a56`](https://github.com/LedgerHQ/ledger-live/commit/0941844a560b5b7b066fb1ffbec1dde7111c083a) Thanks [@cksanders](https://github.com/cksanders)! - - Update Kotlin version

  - Updated `wallet-api-server` and `wallet-api-core` version
  - Add Next storage & remove obsolete `AsyncStorage_db_size_in_MB`
  - Added wallet api storage support
  - Add stable & tested LLD storage support

- [#3075](https://github.com/LedgerHQ/ledger-live/pull/3075) [`eed4dcb2bd`](https://github.com/LedgerHQ/ledger-live/commit/eed4dcb2bd5d5a615686f0082f81f39e8739d55b) Thanks [@jules-grenier-ledger](https://github.com/jules-grenier-ledger)! - Recover WebView

- [#3059](https://github.com/LedgerHQ/ledger-live/pull/3059) [`d4834aad3f`](https://github.com/LedgerHQ/ledger-live/commit/d4834aad3f58d904850be9a3ab40b46260d9f7d4) Thanks [@lambertkevin](https://github.com/lambertkevin)! - Add domain support to Ledger Live apps and libs

- [#3079](https://github.com/LedgerHQ/ledger-live/pull/3079) [`d9732f38ed`](https://github.com/LedgerHQ/ledger-live/commit/d9732f38ed891ce090c98645de55103208015a60) Thanks [@gre](https://github.com/gre)! - Sunset the migrate accounts old mecanism

- [#3113](https://github.com/LedgerHQ/ledger-live/pull/3113) [`e486e56723`](https://github.com/LedgerHQ/ledger-live/commit/e486e56723c2e6fe6d299f53b38cb4b03a3ee3ea) Thanks [@henrily-ledger](https://github.com/henrily-ledger)! - remove currency under feature flag that has been release

### Patch Changes

- [#3120](https://github.com/LedgerHQ/ledger-live/pull/3120) [`76f4c19ce6`](https://github.com/LedgerHQ/ledger-live/commit/76f4c19ce67f2cf42c1b00add069b49863b7fe94) Thanks [@RamyEB](https://github.com/RamyEB)! - Remove the cancel button and make the top left arrow return user to Browse Web3.

- [#3111](https://github.com/LedgerHQ/ledger-live/pull/3111) [`e6e71dc909`](https://github.com/LedgerHQ/ledger-live/commit/e6e71dc909ff9382c7b1d1033ebdffde15ec847e) Thanks [@grsoares21](https://github.com/grsoares21)! - Fix a bug on the firmware update making the app to be stuck in a single step of the update model while the device updated.

- [#3077](https://github.com/LedgerHQ/ledger-live/pull/3077) [`11badbc999`](https://github.com/LedgerHQ/ledger-live/commit/11badbc9991e26b220bcbdab256b55aa4b295a0d) Thanks [@mlegall-ledger](https://github.com/mlegall-ledger)! - Fixed upsell triggering even if feature flag is off

- [#3104](https://github.com/LedgerHQ/ledger-live/pull/3104) [`1fdf8e7242`](https://github.com/LedgerHQ/ledger-live/commit/1fdf8e72427367e2082d6ecbbd8ae7b0bee45a7b) Thanks [@Justkant](https://github.com/Justkant)! - fix: recover deeplinks

- [#3087](https://github.com/LedgerHQ/ledger-live/pull/3087) [`9c5be7fa63`](https://github.com/LedgerHQ/ledger-live/commit/9c5be7fa63f9bf793c97ea40c0dbc23b5bf56f86) Thanks [@juan-cortes](https://github.com/juan-cortes)! - Small improvement to the logs viewer debug tool

- [#3116](https://github.com/LedgerHQ/ledger-live/pull/3116) [`37b05b991d`](https://github.com/LedgerHQ/ledger-live/commit/37b05b991db519073a92ad5f4e7784006e8517d4) Thanks [@IAmMorrow](https://github.com/IAmMorrow)! - Fixed a regression on LLD live-app sdk exchange app; backported exchange app from live-app-sdk to wallet-api; added "allow debug apps" in LLM developers menu

- [#3129](https://github.com/LedgerHQ/ledger-live/pull/3129) [`7d0f4855de`](https://github.com/LedgerHQ/ledger-live/commit/7d0f4855de5d6e0c08df9693c957dfa1f09a4bd1) Thanks [@Justkant](https://github.com/Justkant)! - fix: navigation.pop in DeviceConnect

  As it can be used in the Onboarding base navigator now, if you pop by getting the parent, you will pop the BaseNavigator

- [#3099](https://github.com/LedgerHQ/ledger-live/pull/3099) [`e29f7c7bda`](https://github.com/LedgerHQ/ledger-live/commit/e29f7c7bda0444e5d592bd873c894b043eb22417) Thanks [@Justkant](https://github.com/Justkant)! - fix: react-native-webview target="\_blank" on iOS

  Also fix the html5 history.pushState navigation on android
  More infos on both issues below:

  - https://github.com/react-native-webview/react-native-webview/issues/2905
  - https://github.com/react-native-webview/react-native-webview/issues/2667
  - https://github.com/react-native-webview/react-native-webview/pull/2598

- [#3096](https://github.com/LedgerHQ/ledger-live/pull/3096) [`9133f2fa1c`](https://github.com/LedgerHQ/ledger-live/commit/9133f2fa1cfb61a3f00101d33abebfbf3c86d723) Thanks [@RamyEB](https://github.com/RamyEB)! - Remove recently used from search page Discovery 2

- Updated dependencies [[`5fa3f57e08`](https://github.com/LedgerHQ/ledger-live/commit/5fa3f57e08676481d18bdf7fc2406ac1184b1a9a), [`d9732f38ed`](https://github.com/LedgerHQ/ledger-live/commit/d9732f38ed891ce090c98645de55103208015a60), [`197d28697b`](https://github.com/LedgerHQ/ledger-live/commit/197d28697b173c3f6b2badfe4d1deddeadc912d4), [`c59bee8935`](https://github.com/LedgerHQ/ledger-live/commit/c59bee89357bb29097fb97ca67ece845630d982a), [`64ee0b2e03`](https://github.com/LedgerHQ/ledger-live/commit/64ee0b2e032187f5b742f594390a5b30d3850751), [`fb65760778`](https://github.com/LedgerHQ/ledger-live/commit/fb6576077854fb21541350a9f7c1cb528fba6e6d), [`a62be79a56`](https://github.com/LedgerHQ/ledger-live/commit/a62be79a56e7aaaf7712fe006d357e3517f1c4b9), [`282cad03fb`](https://github.com/LedgerHQ/ledger-live/commit/282cad03fb733cc71e767b641c53ee2d469b8295), [`5fa4697e8d`](https://github.com/LedgerHQ/ledger-live/commit/5fa4697e8d1cfd1dba0f942745d1bfc6984ae1c9), [`197d28697b`](https://github.com/LedgerHQ/ledger-live/commit/197d28697b173c3f6b2badfe4d1deddeadc912d4), [`0941844a56`](https://github.com/LedgerHQ/ledger-live/commit/0941844a560b5b7b066fb1ffbec1dde7111c083a), [`d4834aad3f`](https://github.com/LedgerHQ/ledger-live/commit/d4834aad3f58d904850be9a3ab40b46260d9f7d4), [`d9732f38ed`](https://github.com/LedgerHQ/ledger-live/commit/d9732f38ed891ce090c98645de55103208015a60), [`d4834aad3f`](https://github.com/LedgerHQ/ledger-live/commit/d4834aad3f58d904850be9a3ab40b46260d9f7d4)]:
  - @ledgerhq/live-common@29.3.0-next.0
  - @ledgerhq/types-cryptoassets@7.1.0-next.0
  - @ledgerhq/types-live@6.32.0-next.0
  - @ledgerhq/native-ui@0.18.0-next.0
  - @ledgerhq/coin-framework@0.3.0-next.0
  - @ledgerhq/react-native-hw-transport-ble@6.28.5-next.0
  - @ledgerhq/domain-service@1.0.0-next.0

## 3.18.0

### Minor Changes

- [#3063](https://github.com/LedgerHQ/ledger-live/pull/3063) [`842eaacf83`](https://github.com/LedgerHQ/ledger-live/commit/842eaacf839776956435d12dda8bf6d8b386a784) Thanks [@live-github-bot](https://github.com/apps/live-github-bot)! - feat: ledger recover feature flag

- [#3063](https://github.com/LedgerHQ/ledger-live/pull/3063) [`e32b1d1d88`](https://github.com/LedgerHQ/ledger-live/commit/e32b1d1d88167a21a555f603bc4983e69db1da20) Thanks [@live-github-bot](https://github.com/apps/live-github-bot)! - Refactored Webviews;
  Added WebPTXPlayer;

- [#2983](https://github.com/LedgerHQ/ledger-live/pull/2983) [`1650a9d074`](https://github.com/LedgerHQ/ledger-live/commit/1650a9d074313f7e966e781732abdc318c1cfb69) Thanks [@lvndry](https://github.com/lvndry)! - Introduce React Testing Library in LLM

- [#2943](https://github.com/LedgerHQ/ledger-live/pull/2943) [`9fdfe8e9ee`](https://github.com/LedgerHQ/ledger-live/commit/9fdfe8e9ee0b0362274311ddcd0e6a0991b47611) Thanks [@mcayuelas-ledger](https://github.com/mcayuelas-ledger)! - Add new entry for Date format

- [#3063](https://github.com/LedgerHQ/ledger-live/pull/3063) [`3749c3d79a`](https://github.com/LedgerHQ/ledger-live/commit/3749c3d79a6a6fd76789880cd44ac32e7f6e8474) Thanks [@live-github-bot](https://github.com/apps/live-github-bot)! - Recover WebView

- [#2327](https://github.com/LedgerHQ/ledger-live/pull/2327) [`76a2f02f03`](https://github.com/LedgerHQ/ledger-live/commit/76a2f02f03863ab01fcdf136bd436c62fb8f526e) Thanks [@RamyEB](https://github.com/RamyEB)! - Add Discover v2 UI behind feature flag

### Patch Changes

- [#2935](https://github.com/LedgerHQ/ledger-live/pull/2935) [`2b770e6eb9`](https://github.com/LedgerHQ/ledger-live/commit/2b770e6eb9a0bee8cf5c5eef77f75ba49de8c17d) Thanks [@sarneijim](https://github.com/sarneijim)! - Move stake account button to main account buttons

- [#2996](https://github.com/LedgerHQ/ledger-live/pull/2996) [`ecffe19c8b`](https://github.com/LedgerHQ/ledger-live/commit/ecffe19c8be7a13da20ff909ff65322159e03575) Thanks [@jules-grenier-ledger](https://github.com/jules-grenier-ledger)! - Hide recover webview header for prod env

- [#2980](https://github.com/LedgerHQ/ledger-live/pull/2980) [`8484021aac`](https://github.com/LedgerHQ/ledger-live/commit/8484021aac9cbbe6f12a162473824a9de9f33028) Thanks [@juan-cortes](https://github.com/juan-cortes)! - allow symbols in env override debug menu

- [#2816](https://github.com/LedgerHQ/ledger-live/pull/2816) [`10fb40d740`](https://github.com/LedgerHQ/ledger-live/commit/10fb40d74091d71543dee69641a7b36b4d823fe6) Thanks [@pierrelouis-c](https://github.com/pierrelouis-c)! - Add Custom lock screen welcome video on LLM

- [#2879](https://github.com/LedgerHQ/ledger-live/pull/2879) [`c6a88dd5ab`](https://github.com/LedgerHQ/ledger-live/commit/c6a88dd5abae2b85c3c085ea65e81f89950ecdd4) Thanks [@juan-cortes](https://github.com/juan-cortes)! - Improve account generator to support delisted tokens

- [#2988](https://github.com/LedgerHQ/ledger-live/pull/2988) [`6d3814d8c3`](https://github.com/LedgerHQ/ledger-live/commit/6d3814d8c32647b04d82c9655a7ef99ce9f3d315) Thanks [@sarneijim](https://github.com/sarneijim)! - Add stake button as third button in main account actions

- [#3063](https://github.com/LedgerHQ/ledger-live/pull/3063) [`3ff4c9c3fb`](https://github.com/LedgerHQ/ledger-live/commit/3ff4c9c3fb4f9cf02199ff00364fc9e9464eab84) Thanks [@live-github-bot](https://github.com/apps/live-github-bot)! - Fix a bug on the firmware update making the app to be stuck in a single step of the update model while the device updated.

- [#3063](https://github.com/LedgerHQ/ledger-live/pull/3063) [`a2ba8c5c6a`](https://github.com/LedgerHQ/ledger-live/commit/a2ba8c5c6a1c60c625a964cf02f71d1f416c969d) Thanks [@live-github-bot](https://github.com/apps/live-github-bot)! - Fixed upsell triggering even if feature flag is off

- [#3035](https://github.com/LedgerHQ/ledger-live/pull/3035) [`b9c14af6e1`](https://github.com/LedgerHQ/ledger-live/commit/b9c14af6e1d5dfcc105a85aa592d1f78cd7c9543) Thanks [@mlegall-ledger](https://github.com/mlegall-ledger)! - Recover - New upsell modal at the end of onboarding for LLM - LNX

- [#3063](https://github.com/LedgerHQ/ledger-live/pull/3063) [`803fbee943`](https://github.com/LedgerHQ/ledger-live/commit/803fbee943d5cae2f99bd59a118546e3e978f9bd) Thanks [@live-github-bot](https://github.com/apps/live-github-bot)! - fix: recover deeplinks

- [#2912](https://github.com/LedgerHQ/ledger-live/pull/2912) [`475f7bea64`](https://github.com/LedgerHQ/ledger-live/commit/475f7bea647731757493535d65a6eb93b26a2634) Thanks [@alexandremgo](https://github.com/alexandremgo)! - feat: Android native module for location services

  Location services are needed when BLE scanning.
  This Android Native module provides:

  - a method to check and enable if necessary the location service
  - a method to listen to the state (enabled/disabled) of the location service

  Also new hook useAndroidEnableLocation using this native module to simplify enabling location services

- [#2956](https://github.com/LedgerHQ/ledger-live/pull/2956) [`6abe8dd35b`](https://github.com/LedgerHQ/ledger-live/commit/6abe8dd35b103253650f93080b105286afbac4c2) Thanks [@alexandremgo](https://github.com/alexandremgo)! - feat: handle new restore flags in sync onboarding

- [#2911](https://github.com/LedgerHQ/ledger-live/pull/2911) [`fb464093d8`](https://github.com/LedgerHQ/ledger-live/commit/fb464093d85b9e1f73fa761fb7439ee5fb0804d9) Thanks [@juan-cortes](https://github.com/juan-cortes)! - Provide QA with a way of destroying data without uninstalling

- [#3017](https://github.com/LedgerHQ/ledger-live/pull/3017) [`65134b090f`](https://github.com/LedgerHQ/ledger-live/commit/65134b090fb12cfe192134338c7d97f88bad5ebd) Thanks [@mlegall-ledger](https://github.com/mlegall-ledger)! - Updated Lotties on recover flow in LLM

- [#3026](https://github.com/LedgerHQ/ledger-live/pull/3026) [`0b51a77c6c`](https://github.com/LedgerHQ/ledger-live/commit/0b51a77c6c92890d8338417bd388d1fa850a203d) Thanks [@juan-cortes](https://github.com/juan-cortes)! - Make exported logs formatted by default

- [#2912](https://github.com/LedgerHQ/ledger-live/pull/2912) [`af136336a2`](https://github.com/LedgerHQ/ledger-live/commit/af136336a229ef508f7a34e4e7f5368920961823) Thanks [@alexandremgo](https://github.com/alexandremgo)! - feat: new bluetooth requirements error views

  Components handling different requirements error views:

  - bluetooth permissions not granted
  - bluetooth disabled
  - location permissions nos granted (if needed)
  - location disabled (if needed)
    using a new GenericInformationalView component.

  Also some cleaning on error message handling and how some requirements checks were handled

- [#2944](https://github.com/LedgerHQ/ledger-live/pull/2944) [`1fff4d499c`](https://github.com/LedgerHQ/ledger-live/commit/1fff4d499c711b107531319ef69ead8f589d5783) Thanks [@juan-cortes](https://github.com/juan-cortes)! - Drop importDatString from LLM

- [#3037](https://github.com/LedgerHQ/ledger-live/pull/3037) [`7bfd14cbce`](https://github.com/LedgerHQ/ledger-live/commit/7bfd14cbcec3c108737cb7256c3b5b7041d1227c) Thanks [@juan-cortes](https://github.com/juan-cortes)! - Fix e2e tests that broke during redux rework

- [#2963](https://github.com/LedgerHQ/ledger-live/pull/2963) [`40a27aa74c`](https://github.com/LedgerHQ/ledger-live/commit/40a27aa74c5a7d3698684ee5c80a9d29bfc409a5) Thanks [@sarneijim](https://github.com/sarneijim)! - Tezos no funds implementation & track stake account button

- [#2912](https://github.com/LedgerHQ/ledger-live/pull/2912) [`759f11851d`](https://github.com/LedgerHQ/ledger-live/commit/759f11851da44287873c6f33c4c9f0356ef944e6) Thanks [@alexandremgo](https://github.com/alexandremgo)! - feat: flexible bluetooth requirements check and request with drawer and hook

  Possible more fine-grained requirements check and request (only for BLE connecting, or also BLE scanning) with the usage of useRequireBluetooth + RequiresBluetoothDrawer

  Centralized the generic UI of the drawer content in GenericInformationalDrawerContent

  Implemented drawer + hook bluetooth requirements check and requests for:

  - current device selection component
  - new device selection component
  - SkipSelectDevice component which automatically select the last connected device

  Also added a debug screen for bluetooth requirements check and request

- [#2814](https://github.com/LedgerHQ/ledger-live/pull/2814) [`81a0cbb8ee`](https://github.com/LedgerHQ/ledger-live/commit/81a0cbb8ee0583bdec083c6de0797510a3bf8be3) Thanks [@juan-cortes](https://github.com/juan-cortes)! - Adapt UX of install set of apps for missing dependencies

- [#3028](https://github.com/LedgerHQ/ledger-live/pull/3028) [`92a0a67e62`](https://github.com/LedgerHQ/ledger-live/commit/92a0a67e62f7eb56c409928f0898a3dfe4abdc18) Thanks [@RamyEB](https://github.com/RamyEB)! - Warning message when app not Found on DiscoverV2

- [#2978](https://github.com/LedgerHQ/ledger-live/pull/2978) [`c06ebd58f6`](https://github.com/LedgerHQ/ledger-live/commit/c06ebd58f60d90a9de3c332537bc4f99cba2c4f6) Thanks [@sarneijim](https://github.com/sarneijim)! - Add common stake flow to lld

- [#2903](https://github.com/LedgerHQ/ledger-live/pull/2903) [`ba7c9d40b8`](https://github.com/LedgerHQ/ledger-live/commit/ba7c9d40b890b8316b964949c0d0ac5beaa038f5) Thanks [@juan-cortes](https://github.com/juan-cortes)! - Fix UI for add account flow account list screen

- [#2843](https://github.com/LedgerHQ/ledger-live/pull/2843) [`61848df7ef`](https://github.com/LedgerHQ/ledger-live/commit/61848df7eff1abfef330585ca96b1688c858c637) Thanks [@pierrelouis-c](https://github.com/pierrelouis-c)! - SyncOnboarding: adapt to changes in VerticalTimeline component
  SyncOnboarding: proper implementation of the "seed" step UI
  SyncOnboarding: add ContinueOnDevice UI element where needed
  StorylyStories: play icon and blurred thumbnail for story groups

- [#2928](https://github.com/LedgerHQ/ledger-live/pull/2928) [`4772a234f7`](https://github.com/LedgerHQ/ledger-live/commit/4772a234f7d35e0c925837eacc194a20bdc49a7c) Thanks [@juan-cortes](https://github.com/juan-cortes)! - Handle failed cases on genuine check during sync onboarding

- [#3063](https://github.com/LedgerHQ/ledger-live/pull/3063) [`d5fc6ddcce`](https://github.com/LedgerHQ/ledger-live/commit/d5fc6ddcce745240bb7377eda27af984988434f5) Thanks [@live-github-bot](https://github.com/apps/live-github-bot)! - fix: react-native-webview target="\_blank" on iOS

  Also fix the html5 history.pushState navigation on android
  More infos on both issues below:

  - https://github.com/react-native-webview/react-native-webview/issues/2905
  - https://github.com/react-native-webview/react-native-webview/issues/2667
  - https://github.com/react-native-webview/react-native-webview/pull/2598

- [#2926](https://github.com/LedgerHQ/ledger-live/pull/2926) [`d1b455af86`](https://github.com/LedgerHQ/ledger-live/commit/d1b455af86efb61883251e4801cd808d200662f7) Thanks [@juan-cortes](https://github.com/juan-cortes)! - Handle closing sync onboarding after completion

- [#2912](https://github.com/LedgerHQ/ledger-live/pull/2912) [`7252ae6c8c`](https://github.com/LedgerHQ/ledger-live/commit/7252ae6c8c87c73e47b42e807885f1c575eaf140) Thanks [@alexandremgo](https://github.com/alexandremgo)! - feat: re-work of bluetooth permissions and services requirements

  New hooks to simplify bluetooth requirements checks and requests
  Re-work of associated components using those hooks

- [#3023](https://github.com/LedgerHQ/ledger-live/pull/3023) [`bbb7d68222`](https://github.com/LedgerHQ/ledger-live/commit/bbb7d6822241ffff0748f1f1f923f3556418c31d) Thanks [@cgrellard-ledger](https://github.com/cgrellard-ledger)! - LLM - Fixed unnecessary eq id reassignment during the onboarding

- [#2960](https://github.com/LedgerHQ/ledger-live/pull/2960) [`51a0ca9654`](https://github.com/LedgerHQ/ledger-live/commit/51a0ca9654c71efa6fee6ae341f750d91e11048d) Thanks [@juan-cortes](https://github.com/juan-cortes)! - Prevent duplicated USB entries on old device selector.
  Fix broken device action modals caused by nanoFTS state hack.
  Fix UI for Android empty USB state, text overflowing.
  Fix add account flow undismissable modal (x/back drop) close.
- Updated dependencies [[`842eaacf83`](https://github.com/LedgerHQ/ledger-live/commit/842eaacf839776956435d12dda8bf6d8b386a784), [`c6a88dd5ab`](https://github.com/LedgerHQ/ledger-live/commit/c6a88dd5abae2b85c3c085ea65e81f89950ecdd4), [`1d0b2d19eb`](https://github.com/LedgerHQ/ledger-live/commit/1d0b2d19ebc5acd058930b842c6d37f8daf2a5a3), [`8340016ef0`](https://github.com/LedgerHQ/ledger-live/commit/8340016ef051927a6701c731ac16842b7caf7023), [`61848df7ef`](https://github.com/LedgerHQ/ledger-live/commit/61848df7eff1abfef330585ca96b1688c858c637), [`3b5bd4f8e3`](https://github.com/LedgerHQ/ledger-live/commit/3b5bd4f8e32333eca7eb8c22d9a6cfda22c766f9), [`c60e8c4b86`](https://github.com/LedgerHQ/ledger-live/commit/c60e8c4b862177e5adab2bc5eeb74313a5c2b2a9), [`ef945b05c0`](https://github.com/LedgerHQ/ledger-live/commit/ef945b05c01a791281687abb28e639e1bcc4e472), [`9d15eb2e2f`](https://github.com/LedgerHQ/ledger-live/commit/9d15eb2e2f6b72bf796b12daa88736b03873857b), [`1d0b2d19eb`](https://github.com/LedgerHQ/ledger-live/commit/1d0b2d19ebc5acd058930b842c6d37f8daf2a5a3), [`57c52a9fca`](https://github.com/LedgerHQ/ledger-live/commit/57c52a9fca18595e5fe6b0a81fc7b5967b2ca74c), [`496df9da72`](https://github.com/LedgerHQ/ledger-live/commit/496df9da7216d792d74c7cc22be68fb30415325c), [`9f55124458`](https://github.com/LedgerHQ/ledger-live/commit/9f551244584c20638e1eec2d984dd725fe2688f6), [`81a0cbb8ee`](https://github.com/LedgerHQ/ledger-live/commit/81a0cbb8ee0583bdec083c6de0797510a3bf8be3), [`9b22d499f2`](https://github.com/LedgerHQ/ledger-live/commit/9b22d499f2d0e62d78dbe178808d5fa392d22dda), [`a1e097d391`](https://github.com/LedgerHQ/ledger-live/commit/a1e097d391644fe1a7dd51ca49cf7b51667e4625), [`6abe8dd35b`](https://github.com/LedgerHQ/ledger-live/commit/6abe8dd35b103253650f93080b105286afbac4c2), [`fb464093d8`](https://github.com/LedgerHQ/ledger-live/commit/fb464093d85b9e1f73fa761fb7439ee5fb0804d9), [`5fa68510b4`](https://github.com/LedgerHQ/ledger-live/commit/5fa68510b49334cfd80c30793dfe68900f1b9b3b), [`76a2f02f03`](https://github.com/LedgerHQ/ledger-live/commit/76a2f02f03863ab01fcdf136bd436c62fb8f526e), [`ae211bda45`](https://github.com/LedgerHQ/ledger-live/commit/ae211bda45192e1575c6c7656dfad68c7dd93ffe), [`b2a94b9081`](https://github.com/LedgerHQ/ledger-live/commit/b2a94b908103cbee9473319cc3706876d7ce2a19), [`4772a234f7`](https://github.com/LedgerHQ/ledger-live/commit/4772a234f7d35e0c925837eacc194a20bdc49a7c)]:
  - @ledgerhq/live-common@29.2.0
  - @ledgerhq/coin-framework@0.2.1
  - @ledgerhq/errors@6.12.4
  - @ledgerhq/native-ui@0.17.0
  - @ledgerhq/react-native-hw-transport-ble@6.28.4
  - @ledgerhq/devices@8.0.1
  - @ledgerhq/hw-transport@6.28.2
  - @ledgerhq/hw-transport-http@6.27.13
  - @ledgerhq/react-native-hid@6.29.1

## 3.18.0-next.7

### Patch Changes

- [#3063](https://github.com/LedgerHQ/ledger-live/pull/3063) [`3ff4c9c3fb`](https://github.com/LedgerHQ/ledger-live/commit/3ff4c9c3fb4f9cf02199ff00364fc9e9464eab84) Thanks [@live-github-bot](https://github.com/apps/live-github-bot)! - Fix a bug on the firmware update making the app to be stuck in a single step of the update model while the device updated.

## 3.18.0-next.6

### Minor Changes

- [#3063](https://github.com/LedgerHQ/ledger-live/pull/3063) [`842eaacf83`](https://github.com/LedgerHQ/ledger-live/commit/842eaacf839776956435d12dda8bf6d8b386a784) Thanks [@live-github-bot](https://github.com/apps/live-github-bot)! - feat: ledger recover feature flag

### Patch Changes

- [#3063](https://github.com/LedgerHQ/ledger-live/pull/3063) [`803fbee943`](https://github.com/LedgerHQ/ledger-live/commit/803fbee943d5cae2f99bd59a118546e3e978f9bd) Thanks [@live-github-bot](https://github.com/apps/live-github-bot)! - fix: recover deeplinks

- Updated dependencies [[`842eaacf83`](https://github.com/LedgerHQ/ledger-live/commit/842eaacf839776956435d12dda8bf6d8b386a784)]:
  - @ledgerhq/live-common@29.2.0-next.1

## 3.18.0-next.5

### Patch Changes

- [#3063](https://github.com/LedgerHQ/ledger-live/pull/3063) [`d5fc6ddcce`](https://github.com/LedgerHQ/ledger-live/commit/d5fc6ddcce745240bb7377eda27af984988434f5) Thanks [@live-github-bot](https://github.com/apps/live-github-bot)! - fix: react-native-webview target="\_blank" on iOS

  Also fix the html5 history.pushState navigation on android
  More infos on both issues below:

  - https://github.com/react-native-webview/react-native-webview/issues/2905
  - https://github.com/react-native-webview/react-native-webview/issues/2667
  - https://github.com/react-native-webview/react-native-webview/pull/2598

## 3.18.0-next.4

### Patch Changes

- [#3063](https://github.com/LedgerHQ/ledger-live/pull/3063) [`a2ba8c5c6a`](https://github.com/LedgerHQ/ledger-live/commit/a2ba8c5c6a1c60c625a964cf02f71d1f416c969d) Thanks [@live-github-bot](https://github.com/apps/live-github-bot)! - Fixed upsell triggering even if feature flag is off

## 3.18.0-next.3

### Patch Changes

- Updated dependencies [[`57c52a9fca`](https://github.com/LedgerHQ/ledger-live/commit/57c52a9fca18595e5fe6b0a81fc7b5967b2ca74c)]:
  - @ledgerhq/react-native-hw-transport-ble@6.28.4-next.1

## 3.18.0-next.2

### Minor Changes

- [#3063](https://github.com/LedgerHQ/ledger-live/pull/3063) [`3749c3d79a`](https://github.com/LedgerHQ/ledger-live/commit/3749c3d79a6a6fd76789880cd44ac32e7f6e8474) Thanks [@live-github-bot](https://github.com/apps/live-github-bot)! - Recover WebView

## 3.18.0-next.1

### Minor Changes

- [#3063](https://github.com/LedgerHQ/ledger-live/pull/3063) [`e32b1d1d88`](https://github.com/LedgerHQ/ledger-live/commit/e32b1d1d88167a21a555f603bc4983e69db1da20) Thanks [@live-github-bot](https://github.com/apps/live-github-bot)! - Refactored Webviews;
  Added WebPTXPlayer;

## 3.18.0-next.0

### Minor Changes

- [#2983](https://github.com/LedgerHQ/ledger-live/pull/2983) [`1650a9d074`](https://github.com/LedgerHQ/ledger-live/commit/1650a9d074313f7e966e781732abdc318c1cfb69) Thanks [@lvndry](https://github.com/lvndry)! - Introduce React Testing Library in LLM

- [#2943](https://github.com/LedgerHQ/ledger-live/pull/2943) [`9fdfe8e9ee`](https://github.com/LedgerHQ/ledger-live/commit/9fdfe8e9ee0b0362274311ddcd0e6a0991b47611) Thanks [@mcayuelas-ledger](https://github.com/mcayuelas-ledger)! - Add new entry for Date format

- [#2327](https://github.com/LedgerHQ/ledger-live/pull/2327) [`76a2f02f03`](https://github.com/LedgerHQ/ledger-live/commit/76a2f02f03863ab01fcdf136bd436c62fb8f526e) Thanks [@RamyEB](https://github.com/RamyEB)! - Add Discover v2 UI behind feature flag

### Patch Changes

- [#2935](https://github.com/LedgerHQ/ledger-live/pull/2935) [`2b770e6eb9`](https://github.com/LedgerHQ/ledger-live/commit/2b770e6eb9a0bee8cf5c5eef77f75ba49de8c17d) Thanks [@sarneijim](https://github.com/sarneijim)! - Move stake account button to main account buttons

- [#2996](https://github.com/LedgerHQ/ledger-live/pull/2996) [`ecffe19c8b`](https://github.com/LedgerHQ/ledger-live/commit/ecffe19c8be7a13da20ff909ff65322159e03575) Thanks [@jules-grenier-ledger](https://github.com/jules-grenier-ledger)! - Hide recover webview header for prod env

- [#2980](https://github.com/LedgerHQ/ledger-live/pull/2980) [`8484021aac`](https://github.com/LedgerHQ/ledger-live/commit/8484021aac9cbbe6f12a162473824a9de9f33028) Thanks [@juan-cortes](https://github.com/juan-cortes)! - allow symbols in env override debug menu

- [#2816](https://github.com/LedgerHQ/ledger-live/pull/2816) [`10fb40d740`](https://github.com/LedgerHQ/ledger-live/commit/10fb40d74091d71543dee69641a7b36b4d823fe6) Thanks [@pierrelouis-c](https://github.com/pierrelouis-c)! - Add Custom lock screen welcome video on LLM

- [#2879](https://github.com/LedgerHQ/ledger-live/pull/2879) [`c6a88dd5ab`](https://github.com/LedgerHQ/ledger-live/commit/c6a88dd5abae2b85c3c085ea65e81f89950ecdd4) Thanks [@juan-cortes](https://github.com/juan-cortes)! - Improve account generator to support delisted tokens

- [#2988](https://github.com/LedgerHQ/ledger-live/pull/2988) [`6d3814d8c3`](https://github.com/LedgerHQ/ledger-live/commit/6d3814d8c32647b04d82c9655a7ef99ce9f3d315) Thanks [@sarneijim](https://github.com/sarneijim)! - Add stake button as third button in main account actions

- [#3035](https://github.com/LedgerHQ/ledger-live/pull/3035) [`b9c14af6e1`](https://github.com/LedgerHQ/ledger-live/commit/b9c14af6e1d5dfcc105a85aa592d1f78cd7c9543) Thanks [@mlegall-ledger](https://github.com/mlegall-ledger)! - Recover - New upsell modal at the end of onboarding for LLM - LNX

- [#2912](https://github.com/LedgerHQ/ledger-live/pull/2912) [`475f7bea64`](https://github.com/LedgerHQ/ledger-live/commit/475f7bea647731757493535d65a6eb93b26a2634) Thanks [@alexandremgo](https://github.com/alexandremgo)! - feat: Android native module for location services

  Location services are needed when BLE scanning.
  This Android Native module provides:

  - a method to check and enable if necessary the location service
  - a method to listen to the state (enabled/disabled) of the location service

  Also new hook useAndroidEnableLocation using this native module to simplify enabling location services

- [#2956](https://github.com/LedgerHQ/ledger-live/pull/2956) [`6abe8dd35b`](https://github.com/LedgerHQ/ledger-live/commit/6abe8dd35b103253650f93080b105286afbac4c2) Thanks [@alexandremgo](https://github.com/alexandremgo)! - feat: handle new restore flags in sync onboarding

- [#2911](https://github.com/LedgerHQ/ledger-live/pull/2911) [`fb464093d8`](https://github.com/LedgerHQ/ledger-live/commit/fb464093d85b9e1f73fa761fb7439ee5fb0804d9) Thanks [@juan-cortes](https://github.com/juan-cortes)! - Provide QA with a way of destroying data without uninstalling

- [#3017](https://github.com/LedgerHQ/ledger-live/pull/3017) [`65134b090f`](https://github.com/LedgerHQ/ledger-live/commit/65134b090fb12cfe192134338c7d97f88bad5ebd) Thanks [@mlegall-ledger](https://github.com/mlegall-ledger)! - Updated Lotties on recover flow in LLM

- [#3026](https://github.com/LedgerHQ/ledger-live/pull/3026) [`0b51a77c6c`](https://github.com/LedgerHQ/ledger-live/commit/0b51a77c6c92890d8338417bd388d1fa850a203d) Thanks [@juan-cortes](https://github.com/juan-cortes)! - Make exported logs formatted by default

- [#2912](https://github.com/LedgerHQ/ledger-live/pull/2912) [`af136336a2`](https://github.com/LedgerHQ/ledger-live/commit/af136336a229ef508f7a34e4e7f5368920961823) Thanks [@alexandremgo](https://github.com/alexandremgo)! - feat: new bluetooth requirements error views

  Components handling different requirements error views:

  - bluetooth permissions not granted
  - bluetooth disabled
  - location permissions nos granted (if needed)
  - location disabled (if needed)
    using a new GenericInformationalView component.

  Also some cleaning on error message handling and how some requirements checks were handled

- [#2944](https://github.com/LedgerHQ/ledger-live/pull/2944) [`1fff4d499c`](https://github.com/LedgerHQ/ledger-live/commit/1fff4d499c711b107531319ef69ead8f589d5783) Thanks [@juan-cortes](https://github.com/juan-cortes)! - Drop importDatString from LLM

- [#3037](https://github.com/LedgerHQ/ledger-live/pull/3037) [`7bfd14cbce`](https://github.com/LedgerHQ/ledger-live/commit/7bfd14cbcec3c108737cb7256c3b5b7041d1227c) Thanks [@juan-cortes](https://github.com/juan-cortes)! - Fix e2e tests that broke during redux rework

- [#2963](https://github.com/LedgerHQ/ledger-live/pull/2963) [`40a27aa74c`](https://github.com/LedgerHQ/ledger-live/commit/40a27aa74c5a7d3698684ee5c80a9d29bfc409a5) Thanks [@sarneijim](https://github.com/sarneijim)! - Tezos no funds implementation & track stake account button

- [#2912](https://github.com/LedgerHQ/ledger-live/pull/2912) [`759f11851d`](https://github.com/LedgerHQ/ledger-live/commit/759f11851da44287873c6f33c4c9f0356ef944e6) Thanks [@alexandremgo](https://github.com/alexandremgo)! - feat: flexible bluetooth requirements check and request with drawer and hook

  Possible more fine-grained requirements check and request (only for BLE connecting, or also BLE scanning) with the usage of useRequireBluetooth + RequiresBluetoothDrawer

  Centralized the generic UI of the drawer content in GenericInformationalDrawerContent

  Implemented drawer + hook bluetooth requirements check and requests for:

  - current device selection component
  - new device selection component
  - SkipSelectDevice component which automatically select the last connected device

  Also added a debug screen for bluetooth requirements check and request

- [#2814](https://github.com/LedgerHQ/ledger-live/pull/2814) [`81a0cbb8ee`](https://github.com/LedgerHQ/ledger-live/commit/81a0cbb8ee0583bdec083c6de0797510a3bf8be3) Thanks [@juan-cortes](https://github.com/juan-cortes)! - Adapt UX of install set of apps for missing dependencies

- [#3028](https://github.com/LedgerHQ/ledger-live/pull/3028) [`92a0a67e62`](https://github.com/LedgerHQ/ledger-live/commit/92a0a67e62f7eb56c409928f0898a3dfe4abdc18) Thanks [@RamyEB](https://github.com/RamyEB)! - Warning message when app not Found on DiscoverV2

- [#2978](https://github.com/LedgerHQ/ledger-live/pull/2978) [`c06ebd58f6`](https://github.com/LedgerHQ/ledger-live/commit/c06ebd58f60d90a9de3c332537bc4f99cba2c4f6) Thanks [@sarneijim](https://github.com/sarneijim)! - Add common stake flow to lld

- [#2903](https://github.com/LedgerHQ/ledger-live/pull/2903) [`ba7c9d40b8`](https://github.com/LedgerHQ/ledger-live/commit/ba7c9d40b890b8316b964949c0d0ac5beaa038f5) Thanks [@juan-cortes](https://github.com/juan-cortes)! - Fix UI for add account flow account list screen

- [#2843](https://github.com/LedgerHQ/ledger-live/pull/2843) [`61848df7ef`](https://github.com/LedgerHQ/ledger-live/commit/61848df7eff1abfef330585ca96b1688c858c637) Thanks [@pierrelouis-c](https://github.com/pierrelouis-c)! - SyncOnboarding: adapt to changes in VerticalTimeline component
  SyncOnboarding: proper implementation of the "seed" step UI
  SyncOnboarding: add ContinueOnDevice UI element where needed
  StorylyStories: play icon and blurred thumbnail for story groups

- [#2928](https://github.com/LedgerHQ/ledger-live/pull/2928) [`4772a234f7`](https://github.com/LedgerHQ/ledger-live/commit/4772a234f7d35e0c925837eacc194a20bdc49a7c) Thanks [@juan-cortes](https://github.com/juan-cortes)! - Handle failed cases on genuine check during sync onboarding

- [#2926](https://github.com/LedgerHQ/ledger-live/pull/2926) [`d1b455af86`](https://github.com/LedgerHQ/ledger-live/commit/d1b455af86efb61883251e4801cd808d200662f7) Thanks [@juan-cortes](https://github.com/juan-cortes)! - Handle closing sync onboarding after completion

- [#2912](https://github.com/LedgerHQ/ledger-live/pull/2912) [`7252ae6c8c`](https://github.com/LedgerHQ/ledger-live/commit/7252ae6c8c87c73e47b42e807885f1c575eaf140) Thanks [@alexandremgo](https://github.com/alexandremgo)! - feat: re-work of bluetooth permissions and services requirements

  New hooks to simplify bluetooth requirements checks and requests
  Re-work of associated components using those hooks

- [#3023](https://github.com/LedgerHQ/ledger-live/pull/3023) [`bbb7d68222`](https://github.com/LedgerHQ/ledger-live/commit/bbb7d6822241ffff0748f1f1f923f3556418c31d) Thanks [@cgrellard-ledger](https://github.com/cgrellard-ledger)! - LLM - Fixed unnecessary eq id reassignment during the onboarding

- [#2960](https://github.com/LedgerHQ/ledger-live/pull/2960) [`51a0ca9654`](https://github.com/LedgerHQ/ledger-live/commit/51a0ca9654c71efa6fee6ae341f750d91e11048d) Thanks [@juan-cortes](https://github.com/juan-cortes)! - Prevent duplicated USB entries on old device selector.
  Fix broken device action modals caused by nanoFTS state hack.
  Fix UI for Android empty USB state, text overflowing.
  Fix add account flow undismissable modal (x/back drop) close.
- Updated dependencies [[`c6a88dd5ab`](https://github.com/LedgerHQ/ledger-live/commit/c6a88dd5abae2b85c3c085ea65e81f89950ecdd4), [`1d0b2d19eb`](https://github.com/LedgerHQ/ledger-live/commit/1d0b2d19ebc5acd058930b842c6d37f8daf2a5a3), [`8340016ef0`](https://github.com/LedgerHQ/ledger-live/commit/8340016ef051927a6701c731ac16842b7caf7023), [`61848df7ef`](https://github.com/LedgerHQ/ledger-live/commit/61848df7eff1abfef330585ca96b1688c858c637), [`3b5bd4f8e3`](https://github.com/LedgerHQ/ledger-live/commit/3b5bd4f8e32333eca7eb8c22d9a6cfda22c766f9), [`c60e8c4b86`](https://github.com/LedgerHQ/ledger-live/commit/c60e8c4b862177e5adab2bc5eeb74313a5c2b2a9), [`ef945b05c0`](https://github.com/LedgerHQ/ledger-live/commit/ef945b05c01a791281687abb28e639e1bcc4e472), [`9d15eb2e2f`](https://github.com/LedgerHQ/ledger-live/commit/9d15eb2e2f6b72bf796b12daa88736b03873857b), [`1d0b2d19eb`](https://github.com/LedgerHQ/ledger-live/commit/1d0b2d19ebc5acd058930b842c6d37f8daf2a5a3), [`496df9da72`](https://github.com/LedgerHQ/ledger-live/commit/496df9da7216d792d74c7cc22be68fb30415325c), [`9f55124458`](https://github.com/LedgerHQ/ledger-live/commit/9f551244584c20638e1eec2d984dd725fe2688f6), [`81a0cbb8ee`](https://github.com/LedgerHQ/ledger-live/commit/81a0cbb8ee0583bdec083c6de0797510a3bf8be3), [`9b22d499f2`](https://github.com/LedgerHQ/ledger-live/commit/9b22d499f2d0e62d78dbe178808d5fa392d22dda), [`a1e097d391`](https://github.com/LedgerHQ/ledger-live/commit/a1e097d391644fe1a7dd51ca49cf7b51667e4625), [`6abe8dd35b`](https://github.com/LedgerHQ/ledger-live/commit/6abe8dd35b103253650f93080b105286afbac4c2), [`fb464093d8`](https://github.com/LedgerHQ/ledger-live/commit/fb464093d85b9e1f73fa761fb7439ee5fb0804d9), [`5fa68510b4`](https://github.com/LedgerHQ/ledger-live/commit/5fa68510b49334cfd80c30793dfe68900f1b9b3b), [`76a2f02f03`](https://github.com/LedgerHQ/ledger-live/commit/76a2f02f03863ab01fcdf136bd436c62fb8f526e), [`ae211bda45`](https://github.com/LedgerHQ/ledger-live/commit/ae211bda45192e1575c6c7656dfad68c7dd93ffe), [`b2a94b9081`](https://github.com/LedgerHQ/ledger-live/commit/b2a94b908103cbee9473319cc3706876d7ce2a19), [`4772a234f7`](https://github.com/LedgerHQ/ledger-live/commit/4772a234f7d35e0c925837eacc194a20bdc49a7c)]:
  - @ledgerhq/coin-framework@0.2.1-next.0
  - @ledgerhq/errors@6.12.4-next.0
  - @ledgerhq/live-common@29.2.0-next.0
  - @ledgerhq/native-ui@0.17.0-next.0
  - @ledgerhq/react-native-hw-transport-ble@6.28.4-next.0
  - @ledgerhq/devices@8.0.1-next.0
  - @ledgerhq/hw-transport@6.28.2-next.0
  - @ledgerhq/hw-transport-http@6.27.13-next.0
  - @ledgerhq/react-native-hid@6.29.1-next.0

## 3.17.0

### Minor Changes

- [#2804](https://github.com/LedgerHQ/ledger-live/pull/2804) [`f0c83f37fc`](https://github.com/LedgerHQ/ledger-live/commit/f0c83f37fc0dc00d2cb78d0e977b3b401a92d3fc) Thanks [@thomasrogerlux](https://github.com/thomasrogerlux)! - Add dynamic content to the sync onboarding "Secret Recovery Phrase" step based on the user selection on the device

- [#2744](https://github.com/LedgerHQ/ledger-live/pull/2744) [`bc3af8a918`](https://github.com/LedgerHQ/ledger-live/commit/bc3af8a91819eaa653f76db6333508111963fdba) Thanks [@lambertkevin](https://github.com/lambertkevin)! - Add support for address poisoning filtering

- [#2192](https://github.com/LedgerHQ/ledger-live/pull/2192) [`6b224e1d2d`](https://github.com/LedgerHQ/ledger-live/commit/6b224e1d2d855d11d5bc8666fd6e2e08b6f88676) Thanks [@henrily-ledger](https://github.com/henrily-ledger)! - fix token not selectable in send flow

- [#2812](https://github.com/LedgerHQ/ledger-live/pull/2812) [`177eb29f7f`](https://github.com/LedgerHQ/ledger-live/commit/177eb29f7f002f0bb0ab7e9788e4125e88853479) Thanks [@nparigi-ledger](https://github.com/nparigi-ledger)! - Add floor price to nft gallery item

### Patch Changes

- [#2736](https://github.com/LedgerHQ/ledger-live/pull/2736) [`475b854946`](https://github.com/LedgerHQ/ledger-live/commit/475b85494698f94286c97b31bae37ce951480e22) Thanks [@mlegall-ledger](https://github.com/mlegall-ledger)! - Fixed detox E2E test after removing autolock-timeout

- [#2905](https://github.com/LedgerHQ/ledger-live/pull/2905) [`d9379f4730`](https://github.com/LedgerHQ/ledger-live/commit/d9379f4730099116b4f47822880f1e996896445b) Thanks [@sarneijim](https://github.com/sarneijim)! - Add noFunds modal to LLM

- [#2750](https://github.com/LedgerHQ/ledger-live/pull/2750) [`8b61e7638b`](https://github.com/LedgerHQ/ledger-live/commit/8b61e7638bf6355f8e62a5f89c6cbe6ecc1a2b9b) Thanks [@mlegall-ledger](https://github.com/mlegall-ledger)! - Fixed hierarchy issue causing Auth screen to render behind app in Android

- [#2833](https://github.com/LedgerHQ/ledger-live/pull/2833) [`552037fcec`](https://github.com/LedgerHQ/ledger-live/commit/552037fcec4fc09d7735e8aecd84f98ee4e0d1bf) Thanks [@grsoares21](https://github.com/grsoares21)! - Minor bug fix to prevent the ServiceWidget to appear below the new device selection screen when scanning and pairing in the My Ledger tab.

- [#2737](https://github.com/LedgerHQ/ledger-live/pull/2737) [`198e7203f6`](https://github.com/LedgerHQ/ledger-live/commit/198e7203f67edad003813ebd41bf6bc7034546e3) Thanks [@juan-cortes](https://github.com/juan-cortes)! - Implement UI for disabled install button on my ledger llm

- [#2778](https://github.com/LedgerHQ/ledger-live/pull/2778) [`76a03adae6`](https://github.com/LedgerHQ/ledger-live/commit/76a03adae69309d75031abecc6ef4c1878576e68) Thanks [@jules-grenier-ledger](https://github.com/jules-grenier-ledger)! - Prevent WebView closure from OS back button if Ledger Recover

- [#2766](https://github.com/LedgerHQ/ledger-live/pull/2766) [`93ea7c84a0`](https://github.com/LedgerHQ/ledger-live/commit/93ea7c84a0b76de7cb2869b53d42158be0a21ce1) Thanks [@Justkant](https://github.com/Justkant)! - fix: android webview camera and audio

  Also updates the `react-native-webview` package

- [#2834](https://github.com/LedgerHQ/ledger-live/pull/2834) [`2b04ef7874`](https://github.com/LedgerHQ/ledger-live/commit/2b04ef7874232ecd044fc66342817f7d31fc53b6) Thanks [@juan-cortes](https://github.com/juan-cortes)! - Fix UI bug on NFT CLS device selector

- [#2914](https://github.com/LedgerHQ/ledger-live/pull/2914) [`56adbff8fb`](https://github.com/LedgerHQ/ledger-live/commit/56adbff8fbb102edcbdf35cf80dfdf3b7cd84f7f) Thanks [@sarneijim](https://github.com/sarneijim)! - Implement no funds modal in stake button

- [#2670](https://github.com/LedgerHQ/ledger-live/pull/2670) [`aa7f51af07`](https://github.com/LedgerHQ/ledger-live/commit/aa7f51af0771e39d9a6307d291549dc36ad4277f) Thanks [@juan-cortes](https://github.com/juan-cortes)! - Fix bug in device language prompt detection

- [#2823](https://github.com/LedgerHQ/ledger-live/pull/2823) [`e363d83a69`](https://github.com/LedgerHQ/ledger-live/commit/e363d83a696c6cae20d7fcff3f2da6eea168d98b) Thanks [@juan-cortes](https://github.com/juan-cortes)! - Fix the prompt loop on receive flow

- [#2740](https://github.com/LedgerHQ/ledger-live/pull/2740) [`fbc7c4c83a`](https://github.com/LedgerHQ/ledger-live/commit/fbc7c4c83a4e84618cf18a4c8d108396fa7cda7a) Thanks [@Justkant](https://github.com/Justkant)! - fix(DeviceConnect): remove onError handler

  The error is already handled by the UI in `DeviceActionModal`
  Also adds a correct title to this screen and fixes the `SafeAreaView`

- [#2663](https://github.com/LedgerHQ/ledger-live/pull/2663) [`4c6912f679`](https://github.com/LedgerHQ/ledger-live/commit/4c6912f679bb90429de2f434eafe7aca22120cea) Thanks [@pierrelouis-c](https://github.com/pierrelouis-c)! - Add analytics to the sync onboarding, install/restore apps, claim NFT flow and generics

- [#2900](https://github.com/LedgerHQ/ledger-live/pull/2900) [`f21f62169e`](https://github.com/LedgerHQ/ledger-live/commit/f21f62169ee40e61f9105ac9666e9460bc9590e5) Thanks [@juan-cortes](https://github.com/juan-cortes)! - Fixed illustration for Stax on language change prompt

- [#2733](https://github.com/LedgerHQ/ledger-live/pull/2733) [`0272d44dff`](https://github.com/LedgerHQ/ledger-live/commit/0272d44dff11e356858f666b962b65025d2029eb) Thanks [@juan-cortes](https://github.com/juan-cortes)! - Fix up some warnings at launch

- [#2849](https://github.com/LedgerHQ/ledger-live/pull/2849) [`292069c492`](https://github.com/LedgerHQ/ledger-live/commit/292069c49232777f5088ff9b7ddff5b41acf3c40) Thanks [@ofreyssinet-ledger](https://github.com/ofreyssinet-ledger)! - fix(StartupTimeMarker): catch error and prevent re-invocation of native method

- [#2885](https://github.com/LedgerHQ/ledger-live/pull/2885) [`da115c7416`](https://github.com/LedgerHQ/ledger-live/commit/da115c7416204177fab709623cd8f76f5c38c3f8) Thanks [@mlegall-ledger](https://github.com/mlegall-ledger)! - New deeplinks + refactoring of deeplinks wrapper in LLM

- [#2797](https://github.com/LedgerHQ/ledger-live/pull/2797) [`d7eee4ae34`](https://github.com/LedgerHQ/ledger-live/commit/d7eee4ae34f20f9d0a87558cc42788b93c8915f3) Thanks [@ofreyssinet-ledger](https://github.com/ofreyssinet-ledger)! - fix claim NFT "redirection after a timeout if no QR code scan" which was still effective outside of the QR code scan screen

- [#2742](https://github.com/LedgerHQ/ledger-live/pull/2742) [`67f6a47799`](https://github.com/LedgerHQ/ledger-live/commit/67f6a4779913f7c33c700aa4387c0dd2015e54fe) Thanks [@juan-cortes](https://github.com/juan-cortes)! - Improve Firmware update banner logic on LLM

- [#2884](https://github.com/LedgerHQ/ledger-live/pull/2884) [`0495c5e791`](https://github.com/LedgerHQ/ledger-live/commit/0495c5e7915593da97a39af5c441075a87802853) Thanks [@mlegall-ledger](https://github.com/mlegall-ledger)! - Renamed Portuguese to Portuguese Brazilian

- [#2735](https://github.com/LedgerHQ/ledger-live/pull/2735) [`d42eceaeae`](https://github.com/LedgerHQ/ledger-live/commit/d42eceaeae51a128b45aa70285f7c5b47013a4dd) Thanks [@juan-cortes](https://github.com/juan-cortes)! - Fix the main transfer button animation on LLM

- [#2887](https://github.com/LedgerHQ/ledger-live/pull/2887) [`347e29c32f`](https://github.com/LedgerHQ/ledger-live/commit/347e29c32f6328b3edd2fb218b3cece6ce0d58d5) Thanks [@mlegall-ledger](https://github.com/mlegall-ledger)! - LLM - Recover - Update support url (nanoX)

- [#2742](https://github.com/LedgerHQ/ledger-live/pull/2742) [`9a83fcd1cd`](https://github.com/LedgerHQ/ledger-live/commit/9a83fcd1cd534f4685f425369ec50a932d823d1d) Thanks [@juan-cortes](https://github.com/juan-cortes)! - Allow USB detection app wide on LLM

- [#2775](https://github.com/LedgerHQ/ledger-live/pull/2775) [`ed076170b7`](https://github.com/LedgerHQ/ledger-live/commit/ed076170b742125cf3b79c52606a5b5e5d8d9068) Thanks [@jules-grenier-ledger](https://github.com/jules-grenier-ledger)! - Hide WebView header if it's Ledger Recover

- [#2906](https://github.com/LedgerHQ/ledger-live/pull/2906) [`bee4c7cafb`](https://github.com/LedgerHQ/ledger-live/commit/bee4c7cafb274637692a71c0aef13c275f1650b0) Thanks [@mlegall-ledger](https://github.com/mlegall-ledger)! - New Wallet Connect Entry point in LLM portfolio header. Protected with upsell modal when in reborn mode

- [#2767](https://github.com/LedgerHQ/ledger-live/pull/2767) [`f040f6d2c1`](https://github.com/LedgerHQ/ledger-live/commit/f040f6d2c181647da9c283fa92bae8252b07b6e4) Thanks [@juan-cortes](https://github.com/juan-cortes)! - Introduce a lint rule to avoid untranslated strings

- [#2637](https://github.com/LedgerHQ/ledger-live/pull/2637) [`fdeb033800`](https://github.com/LedgerHQ/ledger-live/commit/fdeb033800d3f749ff992b9bffdcfabd1647d8d9) Thanks [@ofreyssinet-ledger](https://github.com/ofreyssinet-ledger)! - Post onboarding analytics

- [#2788](https://github.com/LedgerHQ/ledger-live/pull/2788) [`f7f38ae801`](https://github.com/LedgerHQ/ledger-live/commit/f7f38ae801c7f78c04cf776e7fdab63d7cfb77d4) Thanks [@Justkant](https://github.com/Justkant)! - fix: filter outside SelectAccountAndCurrencyDrawer [LIVE-5865]

- Updated dependencies [[`3460d0908b`](https://github.com/LedgerHQ/ledger-live/commit/3460d0908b6a4fb0f1ff280545cc37644166b06b), [`47e3ef84ba`](https://github.com/LedgerHQ/ledger-live/commit/47e3ef84bad0e93d6f1d8f921b3fb2aa04240065), [`897f42df13`](https://github.com/LedgerHQ/ledger-live/commit/897f42df1389768f66882172341be600e09f1791), [`9ec0582d2a`](https://github.com/LedgerHQ/ledger-live/commit/9ec0582d2ae8ee57884531d4d104a3724735a2c2), [`b947934b68`](https://github.com/LedgerHQ/ledger-live/commit/b947934b68f351f81e3f7f8031bfe52743948fe6), [`24bc5674d2`](https://github.com/LedgerHQ/ledger-live/commit/24bc5674d28009a032bb421e20f7a480b0557e29), [`bc3af8a918`](https://github.com/LedgerHQ/ledger-live/commit/bc3af8a91819eaa653f76db6333508111963fdba), [`fbc7c4c83a`](https://github.com/LedgerHQ/ledger-live/commit/fbc7c4c83a4e84618cf18a4c8d108396fa7cda7a), [`ab0781e7cb`](https://github.com/LedgerHQ/ledger-live/commit/ab0781e7cb0ab191519a4860ccc6c7f6a472b500), [`a87ee27900`](https://github.com/LedgerHQ/ledger-live/commit/a87ee27900ec062bccc0e4cf453b4d2112f83ada), [`ebe618881d`](https://github.com/LedgerHQ/ledger-live/commit/ebe618881d9e9c7159d7a9fe135e18b0cb2fde8f), [`0272d44dff`](https://github.com/LedgerHQ/ledger-live/commit/0272d44dff11e356858f666b962b65025d2029eb), [`297d6cc4a0`](https://github.com/LedgerHQ/ledger-live/commit/297d6cc4a03444fce5272f192accc96fb7f26cef), [`ef5835035b`](https://github.com/LedgerHQ/ledger-live/commit/ef5835035b93bb06f9cfbbb9da74ec2b2a53c5a7), [`f2968d5706`](https://github.com/LedgerHQ/ledger-live/commit/f2968d57065bd0b5219f97029887a2f61390ac27), [`684c10d10a`](https://github.com/LedgerHQ/ledger-live/commit/684c10d10a51337e22b838e3ae6465721477c4de), [`0f99b5dc44`](https://github.com/LedgerHQ/ledger-live/commit/0f99b5dc44f0e4f44e4199e80d40fb1bc5a88853), [`8787e31a55`](https://github.com/LedgerHQ/ledger-live/commit/8787e31a5566f1291fc762eb4287bcc0e5f2b509), [`0840cfeab8`](https://github.com/LedgerHQ/ledger-live/commit/0840cfeab8d7d3a75def5de22285b913ad049d5a), [`0207d76b15`](https://github.com/LedgerHQ/ledger-live/commit/0207d76b15dca7128aea720b1663c58a12f42967), [`7daaa8f750`](https://github.com/LedgerHQ/ledger-live/commit/7daaa8f75029927459b8132befcd6a20b3ef8e17), [`01a33f58ba`](https://github.com/LedgerHQ/ledger-live/commit/01a33f58ba6c5518045546e8f38be3f05fc2a935), [`f7f38ae801`](https://github.com/LedgerHQ/ledger-live/commit/f7f38ae801c7f78c04cf776e7fdab63d7cfb77d4), [`16cad60fb0`](https://github.com/LedgerHQ/ledger-live/commit/16cad60fb0d21752fae5e3db6d0100ef5396e0a4)]:
  - @ledgerhq/live-common@29.1.0
  - @ledgerhq/native-ui@0.16.0
  - @ledgerhq/react-native-hid@6.29.0

## 3.17.0-next.0

### Minor Changes

- [#2804](https://github.com/LedgerHQ/ledger-live/pull/2804) [`f0c83f37fc`](https://github.com/LedgerHQ/ledger-live/commit/f0c83f37fc0dc00d2cb78d0e977b3b401a92d3fc) Thanks [@thomasrogerlux](https://github.com/thomasrogerlux)! - Add dynamic content to the sync onboarding "Secret Recovery Phrase" step based on the user selection on the device

- [#2744](https://github.com/LedgerHQ/ledger-live/pull/2744) [`bc3af8a918`](https://github.com/LedgerHQ/ledger-live/commit/bc3af8a91819eaa653f76db6333508111963fdba) Thanks [@lambertkevin](https://github.com/lambertkevin)! - Add support for address poisoning filtering

- [#2192](https://github.com/LedgerHQ/ledger-live/pull/2192) [`6b224e1d2d`](https://github.com/LedgerHQ/ledger-live/commit/6b224e1d2d855d11d5bc8666fd6e2e08b6f88676) Thanks [@henrily-ledger](https://github.com/henrily-ledger)! - fix token not selectable in send flow

- [#2812](https://github.com/LedgerHQ/ledger-live/pull/2812) [`177eb29f7f`](https://github.com/LedgerHQ/ledger-live/commit/177eb29f7f002f0bb0ab7e9788e4125e88853479) Thanks [@nparigi-ledger](https://github.com/nparigi-ledger)! - Add floor price to nft gallery item

### Patch Changes

- [#2736](https://github.com/LedgerHQ/ledger-live/pull/2736) [`475b854946`](https://github.com/LedgerHQ/ledger-live/commit/475b85494698f94286c97b31bae37ce951480e22) Thanks [@mlegall-ledger](https://github.com/mlegall-ledger)! - Fixed detox E2E test after removing autolock-timeout

- [#2905](https://github.com/LedgerHQ/ledger-live/pull/2905) [`d9379f4730`](https://github.com/LedgerHQ/ledger-live/commit/d9379f4730099116b4f47822880f1e996896445b) Thanks [@sarneijim](https://github.com/sarneijim)! - Add noFunds modal to LLM

- [#2750](https://github.com/LedgerHQ/ledger-live/pull/2750) [`8b61e7638b`](https://github.com/LedgerHQ/ledger-live/commit/8b61e7638bf6355f8e62a5f89c6cbe6ecc1a2b9b) Thanks [@mlegall-ledger](https://github.com/mlegall-ledger)! - Fixed hierarchy issue causing Auth screen to render behind app in Android

- [#2833](https://github.com/LedgerHQ/ledger-live/pull/2833) [`552037fcec`](https://github.com/LedgerHQ/ledger-live/commit/552037fcec4fc09d7735e8aecd84f98ee4e0d1bf) Thanks [@grsoares21](https://github.com/grsoares21)! - Minor bug fix to prevent the ServiceWidget to appear below the new device selection screen when scanning and pairing in the My Ledger tab.

- [#2737](https://github.com/LedgerHQ/ledger-live/pull/2737) [`198e7203f6`](https://github.com/LedgerHQ/ledger-live/commit/198e7203f67edad003813ebd41bf6bc7034546e3) Thanks [@juan-cortes](https://github.com/juan-cortes)! - Implement UI for disabled install button on my ledger llm

- [#2778](https://github.com/LedgerHQ/ledger-live/pull/2778) [`76a03adae6`](https://github.com/LedgerHQ/ledger-live/commit/76a03adae69309d75031abecc6ef4c1878576e68) Thanks [@jules-grenier-ledger](https://github.com/jules-grenier-ledger)! - Prevent WebView closure from OS back button if Ledger Recover

- [#2766](https://github.com/LedgerHQ/ledger-live/pull/2766) [`93ea7c84a0`](https://github.com/LedgerHQ/ledger-live/commit/93ea7c84a0b76de7cb2869b53d42158be0a21ce1) Thanks [@Justkant](https://github.com/Justkant)! - fix: android webview camera and audio

  Also updates the `react-native-webview` package

- [#2834](https://github.com/LedgerHQ/ledger-live/pull/2834) [`2b04ef7874`](https://github.com/LedgerHQ/ledger-live/commit/2b04ef7874232ecd044fc66342817f7d31fc53b6) Thanks [@juan-cortes](https://github.com/juan-cortes)! - Fix UI bug on NFT CLS device selector

- [#2914](https://github.com/LedgerHQ/ledger-live/pull/2914) [`56adbff8fb`](https://github.com/LedgerHQ/ledger-live/commit/56adbff8fbb102edcbdf35cf80dfdf3b7cd84f7f) Thanks [@sarneijim](https://github.com/sarneijim)! - Implement no funds modal in stake button

- [#2670](https://github.com/LedgerHQ/ledger-live/pull/2670) [`aa7f51af07`](https://github.com/LedgerHQ/ledger-live/commit/aa7f51af0771e39d9a6307d291549dc36ad4277f) Thanks [@juan-cortes](https://github.com/juan-cortes)! - Fix bug in device language prompt detection

- [#2823](https://github.com/LedgerHQ/ledger-live/pull/2823) [`e363d83a69`](https://github.com/LedgerHQ/ledger-live/commit/e363d83a696c6cae20d7fcff3f2da6eea168d98b) Thanks [@juan-cortes](https://github.com/juan-cortes)! - Fix the prompt loop on receive flow

- [#2740](https://github.com/LedgerHQ/ledger-live/pull/2740) [`fbc7c4c83a`](https://github.com/LedgerHQ/ledger-live/commit/fbc7c4c83a4e84618cf18a4c8d108396fa7cda7a) Thanks [@Justkant](https://github.com/Justkant)! - fix(DeviceConnect): remove onError handler

  The error is already handled by the UI in `DeviceActionModal`
  Also adds a correct title to this screen and fixes the `SafeAreaView`

- [#2663](https://github.com/LedgerHQ/ledger-live/pull/2663) [`4c6912f679`](https://github.com/LedgerHQ/ledger-live/commit/4c6912f679bb90429de2f434eafe7aca22120cea) Thanks [@pierrelouis-c](https://github.com/pierrelouis-c)! - Add analytics to the sync onboarding, install/restore apps, claim NFT flow and generics

- [#2900](https://github.com/LedgerHQ/ledger-live/pull/2900) [`f21f62169e`](https://github.com/LedgerHQ/ledger-live/commit/f21f62169ee40e61f9105ac9666e9460bc9590e5) Thanks [@juan-cortes](https://github.com/juan-cortes)! - Fixed illustration for Stax on language change prompt

- [#2733](https://github.com/LedgerHQ/ledger-live/pull/2733) [`0272d44dff`](https://github.com/LedgerHQ/ledger-live/commit/0272d44dff11e356858f666b962b65025d2029eb) Thanks [@juan-cortes](https://github.com/juan-cortes)! - Fix up some warnings at launch

- [#2849](https://github.com/LedgerHQ/ledger-live/pull/2849) [`292069c492`](https://github.com/LedgerHQ/ledger-live/commit/292069c49232777f5088ff9b7ddff5b41acf3c40) Thanks [@ofreyssinet-ledger](https://github.com/ofreyssinet-ledger)! - fix(StartupTimeMarker): catch error and prevent re-invocation of native method

- [#2885](https://github.com/LedgerHQ/ledger-live/pull/2885) [`da115c7416`](https://github.com/LedgerHQ/ledger-live/commit/da115c7416204177fab709623cd8f76f5c38c3f8) Thanks [@mlegall-ledger](https://github.com/mlegall-ledger)! - New deeplinks + refactoring of deeplinks wrapper in LLM

- [#2797](https://github.com/LedgerHQ/ledger-live/pull/2797) [`d7eee4ae34`](https://github.com/LedgerHQ/ledger-live/commit/d7eee4ae34f20f9d0a87558cc42788b93c8915f3) Thanks [@ofreyssinet-ledger](https://github.com/ofreyssinet-ledger)! - fix claim NFT "redirection after a timeout if no QR code scan" which was still effective outside of the QR code scan screen

- [#2742](https://github.com/LedgerHQ/ledger-live/pull/2742) [`67f6a47799`](https://github.com/LedgerHQ/ledger-live/commit/67f6a4779913f7c33c700aa4387c0dd2015e54fe) Thanks [@juan-cortes](https://github.com/juan-cortes)! - Improve Firmware update banner logic on LLM

- [#2884](https://github.com/LedgerHQ/ledger-live/pull/2884) [`0495c5e791`](https://github.com/LedgerHQ/ledger-live/commit/0495c5e7915593da97a39af5c441075a87802853) Thanks [@mlegall-ledger](https://github.com/mlegall-ledger)! - Renamed Portuguese to Portuguese Brazilian

- [#2735](https://github.com/LedgerHQ/ledger-live/pull/2735) [`d42eceaeae`](https://github.com/LedgerHQ/ledger-live/commit/d42eceaeae51a128b45aa70285f7c5b47013a4dd) Thanks [@juan-cortes](https://github.com/juan-cortes)! - Fix the main transfer button animation on LLM

- [#2887](https://github.com/LedgerHQ/ledger-live/pull/2887) [`347e29c32f`](https://github.com/LedgerHQ/ledger-live/commit/347e29c32f6328b3edd2fb218b3cece6ce0d58d5) Thanks [@mlegall-ledger](https://github.com/mlegall-ledger)! - LLM - Recover - Update support url (nanoX)

- [#2742](https://github.com/LedgerHQ/ledger-live/pull/2742) [`9a83fcd1cd`](https://github.com/LedgerHQ/ledger-live/commit/9a83fcd1cd534f4685f425369ec50a932d823d1d) Thanks [@juan-cortes](https://github.com/juan-cortes)! - Allow USB detection app wide on LLM

- [#2775](https://github.com/LedgerHQ/ledger-live/pull/2775) [`ed076170b7`](https://github.com/LedgerHQ/ledger-live/commit/ed076170b742125cf3b79c52606a5b5e5d8d9068) Thanks [@jules-grenier-ledger](https://github.com/jules-grenier-ledger)! - Hide WebView header if it's Ledger Recover

- [#2906](https://github.com/LedgerHQ/ledger-live/pull/2906) [`bee4c7cafb`](https://github.com/LedgerHQ/ledger-live/commit/bee4c7cafb274637692a71c0aef13c275f1650b0) Thanks [@mlegall-ledger](https://github.com/mlegall-ledger)! - New Wallet Connect Entry point in LLM portfolio header. Protected with upsell modal when in reborn mode

- [#2767](https://github.com/LedgerHQ/ledger-live/pull/2767) [`f040f6d2c1`](https://github.com/LedgerHQ/ledger-live/commit/f040f6d2c181647da9c283fa92bae8252b07b6e4) Thanks [@juan-cortes](https://github.com/juan-cortes)! - Introduce a lint rule to avoid untranslated strings

- [#2637](https://github.com/LedgerHQ/ledger-live/pull/2637) [`fdeb033800`](https://github.com/LedgerHQ/ledger-live/commit/fdeb033800d3f749ff992b9bffdcfabd1647d8d9) Thanks [@ofreyssinet-ledger](https://github.com/ofreyssinet-ledger)! - Post onboarding analytics

- [#2788](https://github.com/LedgerHQ/ledger-live/pull/2788) [`f7f38ae801`](https://github.com/LedgerHQ/ledger-live/commit/f7f38ae801c7f78c04cf776e7fdab63d7cfb77d4) Thanks [@Justkant](https://github.com/Justkant)! - fix: filter outside SelectAccountAndCurrencyDrawer [LIVE-5865]

- Updated dependencies [[`3460d0908b`](https://github.com/LedgerHQ/ledger-live/commit/3460d0908b6a4fb0f1ff280545cc37644166b06b), [`47e3ef84ba`](https://github.com/LedgerHQ/ledger-live/commit/47e3ef84bad0e93d6f1d8f921b3fb2aa04240065), [`897f42df13`](https://github.com/LedgerHQ/ledger-live/commit/897f42df1389768f66882172341be600e09f1791), [`9ec0582d2a`](https://github.com/LedgerHQ/ledger-live/commit/9ec0582d2ae8ee57884531d4d104a3724735a2c2), [`b947934b68`](https://github.com/LedgerHQ/ledger-live/commit/b947934b68f351f81e3f7f8031bfe52743948fe6), [`24bc5674d2`](https://github.com/LedgerHQ/ledger-live/commit/24bc5674d28009a032bb421e20f7a480b0557e29), [`bc3af8a918`](https://github.com/LedgerHQ/ledger-live/commit/bc3af8a91819eaa653f76db6333508111963fdba), [`fbc7c4c83a`](https://github.com/LedgerHQ/ledger-live/commit/fbc7c4c83a4e84618cf18a4c8d108396fa7cda7a), [`ab0781e7cb`](https://github.com/LedgerHQ/ledger-live/commit/ab0781e7cb0ab191519a4860ccc6c7f6a472b500), [`a87ee27900`](https://github.com/LedgerHQ/ledger-live/commit/a87ee27900ec062bccc0e4cf453b4d2112f83ada), [`ebe618881d`](https://github.com/LedgerHQ/ledger-live/commit/ebe618881d9e9c7159d7a9fe135e18b0cb2fde8f), [`0272d44dff`](https://github.com/LedgerHQ/ledger-live/commit/0272d44dff11e356858f666b962b65025d2029eb), [`297d6cc4a0`](https://github.com/LedgerHQ/ledger-live/commit/297d6cc4a03444fce5272f192accc96fb7f26cef), [`ef5835035b`](https://github.com/LedgerHQ/ledger-live/commit/ef5835035b93bb06f9cfbbb9da74ec2b2a53c5a7), [`f2968d5706`](https://github.com/LedgerHQ/ledger-live/commit/f2968d57065bd0b5219f97029887a2f61390ac27), [`684c10d10a`](https://github.com/LedgerHQ/ledger-live/commit/684c10d10a51337e22b838e3ae6465721477c4de), [`0f99b5dc44`](https://github.com/LedgerHQ/ledger-live/commit/0f99b5dc44f0e4f44e4199e80d40fb1bc5a88853), [`8787e31a55`](https://github.com/LedgerHQ/ledger-live/commit/8787e31a5566f1291fc762eb4287bcc0e5f2b509), [`0840cfeab8`](https://github.com/LedgerHQ/ledger-live/commit/0840cfeab8d7d3a75def5de22285b913ad049d5a), [`0207d76b15`](https://github.com/LedgerHQ/ledger-live/commit/0207d76b15dca7128aea720b1663c58a12f42967), [`7daaa8f750`](https://github.com/LedgerHQ/ledger-live/commit/7daaa8f75029927459b8132befcd6a20b3ef8e17), [`01a33f58ba`](https://github.com/LedgerHQ/ledger-live/commit/01a33f58ba6c5518045546e8f38be3f05fc2a935), [`f7f38ae801`](https://github.com/LedgerHQ/ledger-live/commit/f7f38ae801c7f78c04cf776e7fdab63d7cfb77d4), [`16cad60fb0`](https://github.com/LedgerHQ/ledger-live/commit/16cad60fb0d21752fae5e3db6d0100ef5396e0a4)]:
  - @ledgerhq/live-common@29.1.0-next.0
  - @ledgerhq/native-ui@0.16.0-next.0
  - @ledgerhq/react-native-hid@6.29.0-next.0

## 3.16.1

### Patch Changes

- [#2838](https://github.com/LedgerHQ/ledger-live/pull/2838) [`c52eb6d900`](https://github.com/LedgerHQ/ledger-live/commit/c52eb6d900b949457d76cbbbda23786dfbce04fa) Thanks [@mlegall-ledger](https://github.com/mlegall-ledger)! - Bugfix : FaceId is triggered in loop.

## 3.16.1-hotfix.0

### Patch Changes

- [#2838](https://github.com/LedgerHQ/ledger-live/pull/2838) [`c52eb6d900`](https://github.com/LedgerHQ/ledger-live/commit/c52eb6d900b949457d76cbbbda23786dfbce04fa) Thanks [@mlegall-ledger](https://github.com/mlegall-ledger)! - Bugfix : FaceId is triggered in loop.

## 3.16.0

### Minor Changes

- [#2408](https://github.com/LedgerHQ/ledger-live/pull/2408) [`85e6554751`](https://github.com/LedgerHQ/ledger-live/commit/85e65547512e792e9c933d59c577ce8273caf818) Thanks [@nparigi-ledger](https://github.com/nparigi-ledger)! - Add startup time to setting debug performance screen. Log time to app boot to first interactive screen.

- [#2745](https://github.com/LedgerHQ/ledger-live/pull/2745) [`52d3a03dfc`](https://github.com/LedgerHQ/ledger-live/commit/52d3a03dfcbf8a4c8d3ef2fca49025f56ffc7a09) Thanks [@lambertkevin](https://github.com/lambertkevin)! - Add support for address poisoning filtering

- [#2521](https://github.com/LedgerHQ/ledger-live/pull/2521) [`cbc5d3ddc5`](https://github.com/LedgerHQ/ledger-live/commit/cbc5d3ddc5aca2ede06e0839388829d5b0eb84bf) Thanks [@nparigi-ledger](https://github.com/nparigi-ledger)! - Add a performance overlay to track navigation time between pages

- [#2371](https://github.com/LedgerHQ/ledger-live/pull/2371) [`d9a528f023`](https://github.com/LedgerHQ/ledger-live/commit/d9a528f023eec7aa37ed66ff065e4e5a40dabe48) Thanks [@nparigi-ledger](https://github.com/nparigi-ledger)! - Add an info modal to device connection screen from protect flow

- [#2328](https://github.com/LedgerHQ/ledger-live/pull/2328) [`0725151a34`](https://github.com/LedgerHQ/ledger-live/commit/0725151a348608bec1f8338b57772f12a23cb471) Thanks [@lambertkevin](https://github.com/lambertkevin)! - Add translations

### Patch Changes

- [#2604](https://github.com/LedgerHQ/ledger-live/pull/2604) [`8ec53c8307`](https://github.com/LedgerHQ/ledger-live/commit/8ec53c8307ac39ccceda243be774571c8d1800d4) Thanks [@alexandremgo](https://github.com/alexandremgo)! - fix: onClose called when forcefully cleaned only if drawer was trying to be opened

- [#2489](https://github.com/LedgerHQ/ledger-live/pull/2489) [`37295da9c4`](https://github.com/LedgerHQ/ledger-live/commit/37295da9c460ad8a67d4a60dc7ffa3d97db1caf7) Thanks [@cgrellard-ledger](https://github.com/cgrellard-ledger)! - Second tentative to fix the analytics missing equipment id for some users

- [#2597](https://github.com/LedgerHQ/ledger-live/pull/2597) [`0c905a513d`](https://github.com/LedgerHQ/ledger-live/commit/0c905a513d19d9b8c566779647cda4da8f8b5867) Thanks [@Justkant](https://github.com/Justkant)! - fix: avoid resetting the result onModalHide

- [#2707](https://github.com/LedgerHQ/ledger-live/pull/2707) [`d7b6b3a78d`](https://github.com/LedgerHQ/ledger-live/commit/d7b6b3a78de8bb3a5c72e74586b09fc3f03753d0) Thanks [@live-github-bot](https://github.com/apps/live-github-bot)! - Fixed hierarchy issue causing Auth screen to render behind app in Android

- [#2519](https://github.com/LedgerHQ/ledger-live/pull/2519) [`68c0a2a2ac`](https://github.com/LedgerHQ/ledger-live/commit/68c0a2a2ac2080ec7de069ceb2053737f44f2a4b) Thanks [@alexandremgo](https://github.com/alexandremgo)! - feat: QueueDrawer to queue drawers that should be displayed

  `QueuedDrawer` replacing existing `BottomModal`. `QueuedDrawer` is a drawer taking into account the currently displayed drawer and other drawers waiting to be displayed.

  This is made possible thanks to a queue of drawers waiting to be displayed. Once the currently displayed drawer is not displayed anymore (hidden), the next drawer in the queue is notified, and it updates its state to be make itself visible.

  Also updated all the components consuming `BottomModal` and `BottomDrawer`

- [#2578](https://github.com/LedgerHQ/ledger-live/pull/2578) [`9a61df66e0`](https://github.com/LedgerHQ/ledger-live/commit/9a61df66e07a43859316d552f78c7913e57275eb) Thanks [@Justkant](https://github.com/Justkant)! - fix(wallet-api): broken ble on LLM

  We had to remove the reset of the device to undefined
  It avoids starting the ble scanning again on success
  The ble scanning is disconnecting all device which was causing the issue

- [#2509](https://github.com/LedgerHQ/ledger-live/pull/2509) [`c666458ad2`](https://github.com/LedgerHQ/ledger-live/commit/c666458ad2ee16519551ad2cc384d6c2e44adc27) Thanks [@cgrellard-ledger](https://github.com/cgrellard-ledger)! - hasGenesisPass, hasInfinityPass and accountsWithFunds user properties added to analytics

- [#2683](https://github.com/LedgerHQ/ledger-live/pull/2683) [`a58441f3cf`](https://github.com/LedgerHQ/ledger-live/commit/a58441f3cf4c56558658967ebebccad6067d521c) Thanks [@mlegall-ledger](https://github.com/mlegall-ledger)! - Removed timeout value when app goes into background

- [#2595](https://github.com/LedgerHQ/ledger-live/pull/2595) [`c40befb5eb`](https://github.com/LedgerHQ/ledger-live/commit/c40befb5eb1b58424a20bd0d7c35a164e802c4eb) Thanks [@Justkant](https://github.com/Justkant)! - fix: reset device on close instead of navigating back

- [#2161](https://github.com/LedgerHQ/ledger-live/pull/2161) [`9aaa3e75e7`](https://github.com/LedgerHQ/ledger-live/commit/9aaa3e75e7e3d4b0cca2e177b409fc56e38efe1a) Thanks [@JunichiSugiura](https://github.com/JunichiSugiura)! - Refactor by useWalletAPIServer

- [#2576](https://github.com/LedgerHQ/ledger-live/pull/2576) [`8e4b18ed85`](https://github.com/LedgerHQ/ledger-live/commit/8e4b18ed854e97a7222bdde8029b5e72d6d70434) Thanks [@Justkant](https://github.com/Justkant)! - fix(wallet-api): cleanup the transport on unmount

- [#2552](https://github.com/LedgerHQ/ledger-live/pull/2552) [`467822aaf6`](https://github.com/LedgerHQ/ledger-live/commit/467822aaf680df334531c1489e5a845fecad492a) Thanks [@mcayuelas-ledger](https://github.com/mcayuelas-ledger)! - Add entry point for WallectConnect on Main Menu in LLM

- [#2631](https://github.com/LedgerHQ/ledger-live/pull/2631) [`df998cf4c7`](https://github.com/LedgerHQ/ledger-live/commit/df998cf4c7a41bfccca6ffadfcd721926b4196f5) Thanks [@ofreyssinet-ledger](https://github.com/ofreyssinet-ledger)! - Analytics console: add filtering of "Sync\*" events

- [#2566](https://github.com/LedgerHQ/ledger-live/pull/2566) [`309507ced0`](https://github.com/LedgerHQ/ledger-live/commit/309507ced092c49e8e8dd67acc3ce175d2c1d554) Thanks [@alexandremgo](https://github.com/alexandremgo)! - fix: several bugs on new system of queued drawers

  On QueuedDrawer:

  - When loosing focus: all drawers are cleaned, and it now tries to call the onClose of the QueuedDrawer if it tried to be opened after the navigation occurred
  - When getting focus: we now check if the drawer was not added just before (drawerId) to avoid adding it several time, because useFocusEffect can be triggered several time in certain cases

  On other components:

  - For a consumer drawer: onClose needed even if noCloseButton was set to handle lost of screen focus or if other drawer forced it to close

- [#2691](https://github.com/LedgerHQ/ledger-live/pull/2691) [`7e9dccf1bb`](https://github.com/LedgerHQ/ledger-live/commit/7e9dccf1bb857226ed95a0e3f9c7e4d0b4429857) Thanks [@Justkant](https://github.com/Justkant)! - fix: empty USER_ID on LLM

- [#2604](https://github.com/LedgerHQ/ledger-live/pull/2604) [`8ec53c8307`](https://github.com/LedgerHQ/ledger-live/commit/8ec53c8307ac39ccceda243be774571c8d1800d4) Thanks [@alexandremgo](https://github.com/alexandremgo)! - fix: explicitly close drawer on navigation to add new device

- [#2633](https://github.com/LedgerHQ/ledger-live/pull/2633) [`7435fc26fc`](https://github.com/LedgerHQ/ledger-live/commit/7435fc26fcd71ba6752349474cbc6fca69551754) Thanks [@mcayuelas-ledger](https://github.com/mcayuelas-ledger)! - Remove Old Warning Sign when status is down

- [#2435](https://github.com/LedgerHQ/ledger-live/pull/2435) [`cfc5d1ec57`](https://github.com/LedgerHQ/ledger-live/commit/cfc5d1ec570241e0fdcfd3a253957cdeb771f43c) Thanks [@ofreyssinet-ledger](https://github.com/ofreyssinet-ledger)! - Optimise rendering logic of Portfolio screen, Asset screen and other components through use of improved selectors, improved memoisation of some expensive components and throttling of frequent expensive computations

- [#2488](https://github.com/LedgerHQ/ledger-live/pull/2488) [`9479a1d3f5`](https://github.com/LedgerHQ/ledger-live/commit/9479a1d3f58a2c3e0a3fb395f0e842721c205ce6) Thanks [@mlegall-ledger](https://github.com/mlegall-ledger)! - Added tracking to NFT Hide Multiselect feature

- [#2707](https://github.com/LedgerHQ/ledger-live/pull/2707) [`8c4cc6a69f`](https://github.com/LedgerHQ/ledger-live/commit/8c4cc6a69fed65b5ced7fe77f302aa1faf880149) Thanks [@live-github-bot](https://github.com/apps/live-github-bot)! - fix: filter outside SelectAccountAndCurrencyDrawer [LIVE-5865]

- [#2548](https://github.com/LedgerHQ/ledger-live/pull/2548) [`cec9e0f33d`](https://github.com/LedgerHQ/ledger-live/commit/cec9e0f33d5bc058c0e4b3a2680fc8791d5b61b1) Thanks [@hzheng-ledger](https://github.com/hzheng-ledger)! - cosmos_testnet cleanup

- Updated dependencies [[`109f456ff9`](https://github.com/LedgerHQ/ledger-live/commit/109f456ff9e715de8916d5dd4e096fd085c65319), [`80e3090edc`](https://github.com/LedgerHQ/ledger-live/commit/80e3090edc91a4e8c2f95891ce2eea48ddb1d319), [`b5d8805bef`](https://github.com/LedgerHQ/ledger-live/commit/b5d8805bef1b35c85b2a8f0a7d1487345c65ec67), [`5b65ae6b04`](https://github.com/LedgerHQ/ledger-live/commit/5b65ae6b04f20534962b986fab4e3ed29ad2e273), [`a1a2220dfc`](https://github.com/LedgerHQ/ledger-live/commit/a1a2220dfce313ade4c0f055ff4c5b9427fa285d), [`86ab7eb1d4`](https://github.com/LedgerHQ/ledger-live/commit/86ab7eb1d4d234051bb30930787279ebcdae6ea6), [`3d29b9e7ff`](https://github.com/LedgerHQ/ledger-live/commit/3d29b9e7ff1536b4e5624437b0507c2556e371f3), [`cec9e0f33d`](https://github.com/LedgerHQ/ledger-live/commit/cec9e0f33d5bc058c0e4b3a2680fc8791d5b61b1), [`72cc12fcdb`](https://github.com/LedgerHQ/ledger-live/commit/72cc12fcdbd452c78fab00a064a24de56db2d38c), [`52d3a03dfc`](https://github.com/LedgerHQ/ledger-live/commit/52d3a03dfcbf8a4c8d3ef2fca49025f56ffc7a09), [`cfc5d1ec57`](https://github.com/LedgerHQ/ledger-live/commit/cfc5d1ec570241e0fdcfd3a253957cdeb771f43c), [`7423309c87`](https://github.com/LedgerHQ/ledger-live/commit/7423309c87b95020354b147305ff40303d42c8a3), [`b003234bd5`](https://github.com/LedgerHQ/ledger-live/commit/b003234bd5db564b4ddf25139e41ea21c5e852fa), [`0469c82884`](https://github.com/LedgerHQ/ledger-live/commit/0469c8288405dc9a47927e19ccf8ddafb38783de), [`62af25493e`](https://github.com/LedgerHQ/ledger-live/commit/62af25493e2becf897d517af42542db208b971c7), [`467822aaf6`](https://github.com/LedgerHQ/ledger-live/commit/467822aaf680df334531c1489e5a845fecad492a), [`7e9dccf1bb`](https://github.com/LedgerHQ/ledger-live/commit/7e9dccf1bb857226ed95a0e3f9c7e4d0b4429857), [`c7a709f224`](https://github.com/LedgerHQ/ledger-live/commit/c7a709f2246fa416513c39ffa9ef05a09488ecec), [`9aaa3e75e7`](https://github.com/LedgerHQ/ledger-live/commit/9aaa3e75e7e3d4b0cca2e177b409fc56e38efe1a), [`4d8bcb5f83`](https://github.com/LedgerHQ/ledger-live/commit/4d8bcb5f8338987252780735ecaf5a51eea8cbee), [`aed44f43b2`](https://github.com/LedgerHQ/ledger-live/commit/aed44f43b26fa9b60822c0754ba384412b9b236a), [`5c46dfade6`](https://github.com/LedgerHQ/ledger-live/commit/5c46dfade659a4162e032e16b3a5b603dbc8bd66), [`6c075924c0`](https://github.com/LedgerHQ/ledger-live/commit/6c075924c0a0a589ff46cc6681618e6519ef974b), [`cbc5d3ddc5`](https://github.com/LedgerHQ/ledger-live/commit/cbc5d3ddc5aca2ede06e0839388829d5b0eb84bf), [`76e381ed73`](https://github.com/LedgerHQ/ledger-live/commit/76e381ed731de5e33a78aad6c3a2a956fb170be0), [`a767918b3b`](https://github.com/LedgerHQ/ledger-live/commit/a767918b3be17319f23e2bfa118135a3924d2ee0), [`68c0a2a2ac`](https://github.com/LedgerHQ/ledger-live/commit/68c0a2a2ac2080ec7de069ceb2053737f44f2a4b), [`6003fbc140`](https://github.com/LedgerHQ/ledger-live/commit/6003fbc1408243332ee2e4956322e1a53d70de27), [`4d8bcb5f83`](https://github.com/LedgerHQ/ledger-live/commit/4d8bcb5f8338987252780735ecaf5a51eea8cbee), [`2aa9b47db4`](https://github.com/LedgerHQ/ledger-live/commit/2aa9b47db42fa70050fa09d7479988bdd1bebaa9), [`0725151a34`](https://github.com/LedgerHQ/ledger-live/commit/0725151a348608bec1f8338b57772f12a23cb471), [`8c4cc6a69f`](https://github.com/LedgerHQ/ledger-live/commit/8c4cc6a69fed65b5ced7fe77f302aa1faf880149)]:
  - @ledgerhq/live-common@29.0.0
  - @ledgerhq/types-live@6.31.0
  - @ledgerhq/devices@8.0.0
  - @ledgerhq/native-ui@0.15.1
  - @ledgerhq/hw-transport@6.28.1
  - @ledgerhq/react-native-hid@6.28.14
  - @ledgerhq/react-native-hw-transport-ble@6.28.3
  - @ledgerhq/hw-transport-http@6.27.12

## 3.16.0-next.5

### Patch Changes

- [#2707](https://github.com/LedgerHQ/ledger-live/pull/2707) [`8c4cc6a69f`](https://github.com/LedgerHQ/ledger-live/commit/8c4cc6a69fed65b5ced7fe77f302aa1faf880149) Thanks [@live-github-bot](https://github.com/apps/live-github-bot)! - fix: filter outside SelectAccountAndCurrencyDrawer [LIVE-5865]

- Updated dependencies [[`8c4cc6a69f`](https://github.com/LedgerHQ/ledger-live/commit/8c4cc6a69fed65b5ced7fe77f302aa1faf880149)]:
  - @ledgerhq/live-common@29.0.0-next.4

## 3.16.0-next.4

### Patch Changes

- Updated dependencies [[`b4aed3961f`](https://github.com/LedgerHQ/ledger-live/commit/b4aed3961f26ee560bb8f57f60c10112ee70bc28)]:
  - @ledgerhq/live-common@29.0.0-next.3

## 3.16.0-next.3

### Patch Changes

- [#2707](https://github.com/LedgerHQ/ledger-live/pull/2707) [`d7b6b3a78d`](https://github.com/LedgerHQ/ledger-live/commit/d7b6b3a78de8bb3a5c72e74586b09fc3f03753d0) Thanks [@live-github-bot](https://github.com/apps/live-github-bot)! - Fixed hierarchy issue causing Auth screen to render behind app in Android

## 3.16.0-next.2

### Minor Changes

- [#2745](https://github.com/LedgerHQ/ledger-live/pull/2745) [`52d3a03dfc`](https://github.com/LedgerHQ/ledger-live/commit/52d3a03dfcbf8a4c8d3ef2fca49025f56ffc7a09) Thanks [@lambertkevin](https://github.com/lambertkevin)! - Add support for address poisoning filtering

### Patch Changes

- Updated dependencies [[`52d3a03dfc`](https://github.com/LedgerHQ/ledger-live/commit/52d3a03dfcbf8a4c8d3ef2fca49025f56ffc7a09)]:
  - @ledgerhq/live-common@29.0.0-next.2

## 3.16.0-next.1

### Patch Changes

- Updated dependencies [[`80e3090edc`](https://github.com/LedgerHQ/ledger-live/commit/80e3090edc91a4e8c2f95891ce2eea48ddb1d319)]:
  - @ledgerhq/live-common@29.0.0-next.1

## 3.16.0-next.0

### Minor Changes

- [#2408](https://github.com/LedgerHQ/ledger-live/pull/2408) [`85e6554751`](https://github.com/LedgerHQ/ledger-live/commit/85e65547512e792e9c933d59c577ce8273caf818) Thanks [@nparigi-ledger](https://github.com/nparigi-ledger)! - Add startup time to setting debug performance screen. Log time to app boot to first interactive screen.

- [#2521](https://github.com/LedgerHQ/ledger-live/pull/2521) [`cbc5d3ddc5`](https://github.com/LedgerHQ/ledger-live/commit/cbc5d3ddc5aca2ede06e0839388829d5b0eb84bf) Thanks [@nparigi-ledger](https://github.com/nparigi-ledger)! - Add a performance overlay to track navigation time between pages

- [#2371](https://github.com/LedgerHQ/ledger-live/pull/2371) [`d9a528f023`](https://github.com/LedgerHQ/ledger-live/commit/d9a528f023eec7aa37ed66ff065e4e5a40dabe48) Thanks [@nparigi-ledger](https://github.com/nparigi-ledger)! - Add an info modal to device connection screen from protect flow

- [#2328](https://github.com/LedgerHQ/ledger-live/pull/2328) [`0725151a34`](https://github.com/LedgerHQ/ledger-live/commit/0725151a348608bec1f8338b57772f12a23cb471) Thanks [@lambertkevin](https://github.com/lambertkevin)! - Add translations

### Patch Changes

- [#2604](https://github.com/LedgerHQ/ledger-live/pull/2604) [`8ec53c8307`](https://github.com/LedgerHQ/ledger-live/commit/8ec53c8307ac39ccceda243be774571c8d1800d4) Thanks [@alexandremgo](https://github.com/alexandremgo)! - fix: onClose called when forcefully cleaned only if drawer was trying to be opened

- [#2489](https://github.com/LedgerHQ/ledger-live/pull/2489) [`37295da9c4`](https://github.com/LedgerHQ/ledger-live/commit/37295da9c460ad8a67d4a60dc7ffa3d97db1caf7) Thanks [@cgrellard-ledger](https://github.com/cgrellard-ledger)! - Second tentative to fix the analytics missing equipment id for some users

- [#2597](https://github.com/LedgerHQ/ledger-live/pull/2597) [`0c905a513d`](https://github.com/LedgerHQ/ledger-live/commit/0c905a513d19d9b8c566779647cda4da8f8b5867) Thanks [@Justkant](https://github.com/Justkant)! - fix: avoid resetting the result onModalHide

- [#2519](https://github.com/LedgerHQ/ledger-live/pull/2519) [`68c0a2a2ac`](https://github.com/LedgerHQ/ledger-live/commit/68c0a2a2ac2080ec7de069ceb2053737f44f2a4b) Thanks [@alexandremgo](https://github.com/alexandremgo)! - feat: QueueDrawer to queue drawers that should be displayed

  `QueuedDrawer` replacing existing `BottomModal`. `QueuedDrawer` is a drawer taking into account the currently displayed drawer and other drawers waiting to be displayed.

  This is made possible thanks to a queue of drawers waiting to be displayed. Once the currently displayed drawer is not displayed anymore (hidden), the next drawer in the queue is notified, and it updates its state to be make itself visible.

  Also updated all the components consuming `BottomModal` and `BottomDrawer`

- [#2578](https://github.com/LedgerHQ/ledger-live/pull/2578) [`9a61df66e0`](https://github.com/LedgerHQ/ledger-live/commit/9a61df66e07a43859316d552f78c7913e57275eb) Thanks [@Justkant](https://github.com/Justkant)! - fix(wallet-api): broken ble on LLM

  We had to remove the reset of the device to undefined
  It avoids starting the ble scanning again on success
  The ble scanning is disconnecting all device which was causing the issue

- [#2509](https://github.com/LedgerHQ/ledger-live/pull/2509) [`c666458ad2`](https://github.com/LedgerHQ/ledger-live/commit/c666458ad2ee16519551ad2cc384d6c2e44adc27) Thanks [@cgrellard-ledger](https://github.com/cgrellard-ledger)! - hasGenesisPass, hasInfinityPass and accountsWithFunds user properties added to analytics

- [#2683](https://github.com/LedgerHQ/ledger-live/pull/2683) [`a58441f3cf`](https://github.com/LedgerHQ/ledger-live/commit/a58441f3cf4c56558658967ebebccad6067d521c) Thanks [@mlegall-ledger](https://github.com/mlegall-ledger)! - Removed timeout value when app goes into background

- [#2595](https://github.com/LedgerHQ/ledger-live/pull/2595) [`c40befb5eb`](https://github.com/LedgerHQ/ledger-live/commit/c40befb5eb1b58424a20bd0d7c35a164e802c4eb) Thanks [@Justkant](https://github.com/Justkant)! - fix: reset device on close instead of navigating back

- [#2161](https://github.com/LedgerHQ/ledger-live/pull/2161) [`9aaa3e75e7`](https://github.com/LedgerHQ/ledger-live/commit/9aaa3e75e7e3d4b0cca2e177b409fc56e38efe1a) Thanks [@JunichiSugiura](https://github.com/JunichiSugiura)! - Refactor by useWalletAPIServer

- [#2576](https://github.com/LedgerHQ/ledger-live/pull/2576) [`8e4b18ed85`](https://github.com/LedgerHQ/ledger-live/commit/8e4b18ed854e97a7222bdde8029b5e72d6d70434) Thanks [@Justkant](https://github.com/Justkant)! - fix(wallet-api): cleanup the transport on unmount

- [#2552](https://github.com/LedgerHQ/ledger-live/pull/2552) [`467822aaf6`](https://github.com/LedgerHQ/ledger-live/commit/467822aaf680df334531c1489e5a845fecad492a) Thanks [@mcayuelas-ledger](https://github.com/mcayuelas-ledger)! - Add entry point for WallectConnect on Main Menu in LLM

- [#2631](https://github.com/LedgerHQ/ledger-live/pull/2631) [`df998cf4c7`](https://github.com/LedgerHQ/ledger-live/commit/df998cf4c7a41bfccca6ffadfcd721926b4196f5) Thanks [@ofreyssinet-ledger](https://github.com/ofreyssinet-ledger)! - Analytics console: add filtering of "Sync\*" events

- [#2566](https://github.com/LedgerHQ/ledger-live/pull/2566) [`309507ced0`](https://github.com/LedgerHQ/ledger-live/commit/309507ced092c49e8e8dd67acc3ce175d2c1d554) Thanks [@alexandremgo](https://github.com/alexandremgo)! - fix: several bugs on new system of queued drawers

  On QueuedDrawer:

  - When loosing focus: all drawers are cleaned, and it now tries to call the onClose of the QueuedDrawer if it tried to be opened after the navigation occurred
  - When getting focus: we now check if the drawer was not added just before (drawerId) to avoid adding it several time, because useFocusEffect can be triggered several time in certain cases

  On other components:

  - For a consumer drawer: onClose needed even if noCloseButton was set to handle lost of screen focus or if other drawer forced it to close

- [#2691](https://github.com/LedgerHQ/ledger-live/pull/2691) [`7e9dccf1bb`](https://github.com/LedgerHQ/ledger-live/commit/7e9dccf1bb857226ed95a0e3f9c7e4d0b4429857) Thanks [@Justkant](https://github.com/Justkant)! - fix: empty USER_ID on LLM

- [#2604](https://github.com/LedgerHQ/ledger-live/pull/2604) [`8ec53c8307`](https://github.com/LedgerHQ/ledger-live/commit/8ec53c8307ac39ccceda243be774571c8d1800d4) Thanks [@alexandremgo](https://github.com/alexandremgo)! - fix: explicitly close drawer on navigation to add new device

- [#2633](https://github.com/LedgerHQ/ledger-live/pull/2633) [`7435fc26fc`](https://github.com/LedgerHQ/ledger-live/commit/7435fc26fcd71ba6752349474cbc6fca69551754) Thanks [@mcayuelas-ledger](https://github.com/mcayuelas-ledger)! - Remove Old Warning Sign when status is down

- [#2435](https://github.com/LedgerHQ/ledger-live/pull/2435) [`cfc5d1ec57`](https://github.com/LedgerHQ/ledger-live/commit/cfc5d1ec570241e0fdcfd3a253957cdeb771f43c) Thanks [@ofreyssinet-ledger](https://github.com/ofreyssinet-ledger)! - Optimise rendering logic of Portfolio screen, Asset screen and other components through use of improved selectors, improved memoisation of some expensive components and throttling of frequent expensive computations

- [#2488](https://github.com/LedgerHQ/ledger-live/pull/2488) [`9479a1d3f5`](https://github.com/LedgerHQ/ledger-live/commit/9479a1d3f58a2c3e0a3fb395f0e842721c205ce6) Thanks [@mlegall-ledger](https://github.com/mlegall-ledger)! - Added tracking to NFT Hide Multiselect feature

- [#2548](https://github.com/LedgerHQ/ledger-live/pull/2548) [`cec9e0f33d`](https://github.com/LedgerHQ/ledger-live/commit/cec9e0f33d5bc058c0e4b3a2680fc8791d5b61b1) Thanks [@hzheng-ledger](https://github.com/hzheng-ledger)! - cosmos_testnet cleanup

- Updated dependencies [[`109f456ff9`](https://github.com/LedgerHQ/ledger-live/commit/109f456ff9e715de8916d5dd4e096fd085c65319), [`b5d8805bef`](https://github.com/LedgerHQ/ledger-live/commit/b5d8805bef1b35c85b2a8f0a7d1487345c65ec67), [`5b65ae6b04`](https://github.com/LedgerHQ/ledger-live/commit/5b65ae6b04f20534962b986fab4e3ed29ad2e273), [`a1a2220dfc`](https://github.com/LedgerHQ/ledger-live/commit/a1a2220dfce313ade4c0f055ff4c5b9427fa285d), [`86ab7eb1d4`](https://github.com/LedgerHQ/ledger-live/commit/86ab7eb1d4d234051bb30930787279ebcdae6ea6), [`3d29b9e7ff`](https://github.com/LedgerHQ/ledger-live/commit/3d29b9e7ff1536b4e5624437b0507c2556e371f3), [`cec9e0f33d`](https://github.com/LedgerHQ/ledger-live/commit/cec9e0f33d5bc058c0e4b3a2680fc8791d5b61b1), [`72cc12fcdb`](https://github.com/LedgerHQ/ledger-live/commit/72cc12fcdbd452c78fab00a064a24de56db2d38c), [`cfc5d1ec57`](https://github.com/LedgerHQ/ledger-live/commit/cfc5d1ec570241e0fdcfd3a253957cdeb771f43c), [`7423309c87`](https://github.com/LedgerHQ/ledger-live/commit/7423309c87b95020354b147305ff40303d42c8a3), [`b003234bd5`](https://github.com/LedgerHQ/ledger-live/commit/b003234bd5db564b4ddf25139e41ea21c5e852fa), [`0469c82884`](https://github.com/LedgerHQ/ledger-live/commit/0469c8288405dc9a47927e19ccf8ddafb38783de), [`62af25493e`](https://github.com/LedgerHQ/ledger-live/commit/62af25493e2becf897d517af42542db208b971c7), [`467822aaf6`](https://github.com/LedgerHQ/ledger-live/commit/467822aaf680df334531c1489e5a845fecad492a), [`7e9dccf1bb`](https://github.com/LedgerHQ/ledger-live/commit/7e9dccf1bb857226ed95a0e3f9c7e4d0b4429857), [`c7a709f224`](https://github.com/LedgerHQ/ledger-live/commit/c7a709f2246fa416513c39ffa9ef05a09488ecec), [`9aaa3e75e7`](https://github.com/LedgerHQ/ledger-live/commit/9aaa3e75e7e3d4b0cca2e177b409fc56e38efe1a), [`4d8bcb5f83`](https://github.com/LedgerHQ/ledger-live/commit/4d8bcb5f8338987252780735ecaf5a51eea8cbee), [`b4aed3961f`](https://github.com/LedgerHQ/ledger-live/commit/b4aed3961f26ee560bb8f57f60c10112ee70bc28), [`aed44f43b2`](https://github.com/LedgerHQ/ledger-live/commit/aed44f43b26fa9b60822c0754ba384412b9b236a), [`5c46dfade6`](https://github.com/LedgerHQ/ledger-live/commit/5c46dfade659a4162e032e16b3a5b603dbc8bd66), [`6c075924c0`](https://github.com/LedgerHQ/ledger-live/commit/6c075924c0a0a589ff46cc6681618e6519ef974b), [`cbc5d3ddc5`](https://github.com/LedgerHQ/ledger-live/commit/cbc5d3ddc5aca2ede06e0839388829d5b0eb84bf), [`76e381ed73`](https://github.com/LedgerHQ/ledger-live/commit/76e381ed731de5e33a78aad6c3a2a956fb170be0), [`a767918b3b`](https://github.com/LedgerHQ/ledger-live/commit/a767918b3be17319f23e2bfa118135a3924d2ee0), [`68c0a2a2ac`](https://github.com/LedgerHQ/ledger-live/commit/68c0a2a2ac2080ec7de069ceb2053737f44f2a4b), [`6003fbc140`](https://github.com/LedgerHQ/ledger-live/commit/6003fbc1408243332ee2e4956322e1a53d70de27), [`4d8bcb5f83`](https://github.com/LedgerHQ/ledger-live/commit/4d8bcb5f8338987252780735ecaf5a51eea8cbee), [`2aa9b47db4`](https://github.com/LedgerHQ/ledger-live/commit/2aa9b47db42fa70050fa09d7479988bdd1bebaa9), [`0725151a34`](https://github.com/LedgerHQ/ledger-live/commit/0725151a348608bec1f8338b57772f12a23cb471)]:
  - @ledgerhq/live-common@29.0.0-next.0
  - @ledgerhq/types-live@6.31.0-next.0
  - @ledgerhq/devices@8.0.0-next.0
  - @ledgerhq/native-ui@0.15.1-next.0
  - @ledgerhq/hw-transport@6.28.1-next.0
  - @ledgerhq/react-native-hid@6.28.14-next.0
  - @ledgerhq/react-native-hw-transport-ble@6.28.3-next.0
  - @ledgerhq/hw-transport-http@6.27.12-next.0

## 3.15.2

### Patch Changes

- Updated dependencies [[`090c6c8d8f`](https://github.com/LedgerHQ/ledger-live/commit/090c6c8d8f15bc13995851abc9eb35c649f6b678)]:
  - @ledgerhq/live-common@28.0.2

## 3.15.2-hotfix.0

### Patch Changes

- Updated dependencies [[`090c6c8d8f`](https://github.com/LedgerHQ/ledger-live/commit/090c6c8d8f15bc13995851abc9eb35c649f6b678)]:
  - @ledgerhq/live-common@28.0.2-hotfix.0

## 3.15.1

### Patch Changes

- Updated dependencies [[`61c7aafb21`](https://github.com/LedgerHQ/ledger-live/commit/61c7aafb216099692fad27621fff167f1ba4c840), [`31f13e8ac2`](https://github.com/LedgerHQ/ledger-live/commit/31f13e8ac2272c54621d2b83f8b17ab5350ce918)]:
  - @ledgerhq/live-common@28.0.1

## 3.15.1-hotfix.1

### Patch Changes

- Updated dependencies [[`61c7aafb21`](https://github.com/LedgerHQ/ledger-live/commit/61c7aafb216099692fad27621fff167f1ba4c840)]:
  - @ledgerhq/live-common@28.0.1-hotfix.1

## 3.15.1-hotfix.0

### Patch Changes

- Updated dependencies [[`31f13e8ac2`](https://github.com/LedgerHQ/ledger-live/commit/31f13e8ac2272c54621d2b83f8b17ab5350ce918)]:
  - @ledgerhq/live-common@28.0.1-hotfix.0

## 3.15.0

### Minor Changes

- [#1782](https://github.com/LedgerHQ/ledger-live/pull/1782) [`3ca4c9763d`](https://github.com/LedgerHQ/ledger-live/commit/3ca4c9763dd7c7ab7891efbd3cb6785cda2d038f) Thanks [@hzheng-ledger](https://github.com/hzheng-ledger)! - merge cosmos and osmosis

### Patch Changes

- [#2492](https://github.com/LedgerHQ/ledger-live/pull/2492) [`eca1fc0a76`](https://github.com/LedgerHQ/ledger-live/commit/eca1fc0a764e3895a392a1a0bd09d52987524351) Thanks [@chabroA](https://github.com/chabroA)! - Second tentative to fix the analytics missing equipment id for some users

* [#2290](https://github.com/LedgerHQ/ledger-live/pull/2290) [`8e690ef8ac`](https://github.com/LedgerHQ/ledger-live/commit/8e690ef8acd66d67642c95fd918ef9c3386765aa) Thanks [@mcayuelas-ledger](https://github.com/mcayuelas-ledger)! - Multi Select mode allowing hide unwanted collections in NFT GAllery

- [#2350](https://github.com/LedgerHQ/ledger-live/pull/2350) [`de1bf99157`](https://github.com/LedgerHQ/ledger-live/commit/de1bf99157b069f8ae6746172cf0a929c2764d3c) Thanks [@ofreyssinet-ledger](https://github.com/ofreyssinet-ledger)! - Implementation of analytics for Custom Lock Screen

* [#2427](https://github.com/LedgerHQ/ledger-live/pull/2427) [`b192ed6b24`](https://github.com/LedgerHQ/ledger-live/commit/b192ed6b24220acd52f4500e664ebbdf735953ee) Thanks [@cgrellard-ledger](https://github.com/cgrellard-ledger)! - We now add a parameter apptracking=false to our webviews in LLM redirecting to the shop and to the academy websites in order to not display the cookie prompt (to comply with apple rules)

- [#2475](https://github.com/LedgerHQ/ledger-live/pull/2475) [`4b81270e26`](https://github.com/LedgerHQ/ledger-live/commit/4b81270e26c683240945ecf6867b47f1272db474) Thanks [@Justkant](https://github.com/Justkant)! - fix: remove skip select device on DeviceConnect

* [#2350](https://github.com/LedgerHQ/ledger-live/pull/2350) [`de1bf99157`](https://github.com/LedgerHQ/ledger-live/commit/de1bf99157b069f8ae6746172cf0a929c2764d3c) Thanks [@ofreyssinet-ledger](https://github.com/ofreyssinet-ledger)! - Improvements to the UX of the in-app analytics console

- [#2464](https://github.com/LedgerHQ/ledger-live/pull/2464) [`59eb2b4874`](https://github.com/LedgerHQ/ledger-live/commit/59eb2b487488fd14cd40ff7157349f42ad8b6107) Thanks [@alexandremgo](https://github.com/alexandremgo)! - ignore HwTransportError for Sentry on LLM

* [#2492](https://github.com/LedgerHQ/ledger-live/pull/2492) [`eca1fc0a76`](https://github.com/LedgerHQ/ledger-live/commit/eca1fc0a764e3895a392a1a0bd09d52987524351) Thanks [@chabroA](https://github.com/chabroA)! - Added tracking to NFT Hide Multiselect feature

* Updated dependencies [[`ebdb20d071`](https://github.com/LedgerHQ/ledger-live/commit/ebdb20d071290c6d4565d64bc77e26ce8191edea), [`dcfeef0a2c`](https://github.com/LedgerHQ/ledger-live/commit/dcfeef0a2c0f8c3d344d2943b3d21654f15ae184), [`6214ac0412`](https://github.com/LedgerHQ/ledger-live/commit/6214ac0412f5d67ffc9ed965e21ffda44c30ae21), [`36c1a33638`](https://github.com/LedgerHQ/ledger-live/commit/36c1a33638dd889173f1caf263563c27aebc521f), [`3ca4c9763d`](https://github.com/LedgerHQ/ledger-live/commit/3ca4c9763dd7c7ab7891efbd3cb6785cda2d038f), [`0e3dadacce`](https://github.com/LedgerHQ/ledger-live/commit/0e3dadacce1292b85ae028289301b7a84631a8fa), [`8ff8e433ed`](https://github.com/LedgerHQ/ledger-live/commit/8ff8e433edb6e95693dc21f83c958f6c4a65f056), [`61ff754c0c`](https://github.com/LedgerHQ/ledger-live/commit/61ff754c0cfcacb564e6c6e0497c23cee17f1eb8), [`db03ee7a28`](https://github.com/LedgerHQ/ledger-live/commit/db03ee7a28e832582111eb5ab31ce73694cfb957), [`0839f0886f`](https://github.com/LedgerHQ/ledger-live/commit/0839f0886f3acd544ae21d3c9c3c7a607662303b), [`de69b7f2ba`](https://github.com/LedgerHQ/ledger-live/commit/de69b7f2baa614726167e97e4fb4bbe741aafbfb), [`c2779b1cab`](https://github.com/LedgerHQ/ledger-live/commit/c2779b1cab18a1d5747ca955f5ceee86db920f57), [`c2779b1cab`](https://github.com/LedgerHQ/ledger-live/commit/c2779b1cab18a1d5747ca955f5ceee86db920f57), [`7eb8b1a39b`](https://github.com/LedgerHQ/ledger-live/commit/7eb8b1a39b36a5b336d95f89a92edf7ee22bcd26), [`dcfeef0a2c`](https://github.com/LedgerHQ/ledger-live/commit/dcfeef0a2c0f8c3d344d2943b3d21654f15ae184), [`315c0ba0f4`](https://github.com/LedgerHQ/ledger-live/commit/315c0ba0f4e407927bd7a2ba5cc03006e24ff94d), [`de3b0da314`](https://github.com/LedgerHQ/ledger-live/commit/de3b0da31428487e025548abcfa26c0d4dac33f1)]:
  - @ledgerhq/live-common@28.0.0
  - @ledgerhq/types-cryptoassets@7.0.0
  - @ledgerhq/hw-transport@6.28.0
  - @ledgerhq/types-live@6.30.0
  - @ledgerhq/react-native-hw-transport-ble@6.28.2
  - @ledgerhq/hw-transport-http@6.27.11
  - @ledgerhq/react-native-hid@6.28.13

## 3.15.0-next.2

### Patch Changes

- Updated dependencies [[`0e3dadacce`](https://github.com/LedgerHQ/ledger-live/commit/0e3dadacce1292b85ae028289301b7a84631a8fa)]:
  - @ledgerhq/live-common@28.0.0-next.1

## 3.15.0-next.1

### Patch Changes

- [#2492](https://github.com/LedgerHQ/ledger-live/pull/2492) [`eca1fc0a76`](https://github.com/LedgerHQ/ledger-live/commit/eca1fc0a764e3895a392a1a0bd09d52987524351) Thanks [@chabroA](https://github.com/chabroA)! - Second tentative to fix the analytics missing equipment id for some users

* [#2492](https://github.com/LedgerHQ/ledger-live/pull/2492) [`eca1fc0a76`](https://github.com/LedgerHQ/ledger-live/commit/eca1fc0a764e3895a392a1a0bd09d52987524351) Thanks [@chabroA](https://github.com/chabroA)! - Added tracking to NFT Hide Multiselect feature

## 3.15.0-next.0

### Minor Changes

- [#1782](https://github.com/LedgerHQ/ledger-live/pull/1782) [`3ca4c9763d`](https://github.com/LedgerHQ/ledger-live/commit/3ca4c9763dd7c7ab7891efbd3cb6785cda2d038f) Thanks [@hzheng-ledger](https://github.com/hzheng-ledger)! - merge cosmos and osmosis

### Patch Changes

- [#2290](https://github.com/LedgerHQ/ledger-live/pull/2290) [`8e690ef8ac`](https://github.com/LedgerHQ/ledger-live/commit/8e690ef8acd66d67642c95fd918ef9c3386765aa) Thanks [@mcayuelas-ledger](https://github.com/mcayuelas-ledger)! - Multi Select mode allowing hide unwanted collections in NFT GAllery

* [#2350](https://github.com/LedgerHQ/ledger-live/pull/2350) [`de1bf99157`](https://github.com/LedgerHQ/ledger-live/commit/de1bf99157b069f8ae6746172cf0a929c2764d3c) Thanks [@ofreyssinet-ledger](https://github.com/ofreyssinet-ledger)! - Implementation of analytics for Custom Lock Screen

- [#2427](https://github.com/LedgerHQ/ledger-live/pull/2427) [`b192ed6b24`](https://github.com/LedgerHQ/ledger-live/commit/b192ed6b24220acd52f4500e664ebbdf735953ee) Thanks [@cgrellard-ledger](https://github.com/cgrellard-ledger)! - We now add a parameter apptracking=false to our webviews in LLM redirecting to the shop and to the academy websites in order to not display the cookie prompt (to comply with apple rules)

* [#2475](https://github.com/LedgerHQ/ledger-live/pull/2475) [`4b81270e26`](https://github.com/LedgerHQ/ledger-live/commit/4b81270e26c683240945ecf6867b47f1272db474) Thanks [@Justkant](https://github.com/Justkant)! - fix: remove skip select device on DeviceConnect

- [#2350](https://github.com/LedgerHQ/ledger-live/pull/2350) [`de1bf99157`](https://github.com/LedgerHQ/ledger-live/commit/de1bf99157b069f8ae6746172cf0a929c2764d3c) Thanks [@ofreyssinet-ledger](https://github.com/ofreyssinet-ledger)! - Improvements to the UX of the in-app analytics console

* [#2464](https://github.com/LedgerHQ/ledger-live/pull/2464) [`59eb2b4874`](https://github.com/LedgerHQ/ledger-live/commit/59eb2b487488fd14cd40ff7157349f42ad8b6107) Thanks [@alexandremgo](https://github.com/alexandremgo)! - ignore HwTransportError for Sentry on LLM

* Updated dependencies [[`ebdb20d071`](https://github.com/LedgerHQ/ledger-live/commit/ebdb20d071290c6d4565d64bc77e26ce8191edea), [`dcfeef0a2c`](https://github.com/LedgerHQ/ledger-live/commit/dcfeef0a2c0f8c3d344d2943b3d21654f15ae184), [`6214ac0412`](https://github.com/LedgerHQ/ledger-live/commit/6214ac0412f5d67ffc9ed965e21ffda44c30ae21), [`36c1a33638`](https://github.com/LedgerHQ/ledger-live/commit/36c1a33638dd889173f1caf263563c27aebc521f), [`3ca4c9763d`](https://github.com/LedgerHQ/ledger-live/commit/3ca4c9763dd7c7ab7891efbd3cb6785cda2d038f), [`8ff8e433ed`](https://github.com/LedgerHQ/ledger-live/commit/8ff8e433edb6e95693dc21f83c958f6c4a65f056), [`61ff754c0c`](https://github.com/LedgerHQ/ledger-live/commit/61ff754c0cfcacb564e6c6e0497c23cee17f1eb8), [`db03ee7a28`](https://github.com/LedgerHQ/ledger-live/commit/db03ee7a28e832582111eb5ab31ce73694cfb957), [`0839f0886f`](https://github.com/LedgerHQ/ledger-live/commit/0839f0886f3acd544ae21d3c9c3c7a607662303b), [`de69b7f2ba`](https://github.com/LedgerHQ/ledger-live/commit/de69b7f2baa614726167e97e4fb4bbe741aafbfb), [`c2779b1cab`](https://github.com/LedgerHQ/ledger-live/commit/c2779b1cab18a1d5747ca955f5ceee86db920f57), [`c2779b1cab`](https://github.com/LedgerHQ/ledger-live/commit/c2779b1cab18a1d5747ca955f5ceee86db920f57), [`7eb8b1a39b`](https://github.com/LedgerHQ/ledger-live/commit/7eb8b1a39b36a5b336d95f89a92edf7ee22bcd26), [`dcfeef0a2c`](https://github.com/LedgerHQ/ledger-live/commit/dcfeef0a2c0f8c3d344d2943b3d21654f15ae184), [`315c0ba0f4`](https://github.com/LedgerHQ/ledger-live/commit/315c0ba0f4e407927bd7a2ba5cc03006e24ff94d), [`de3b0da314`](https://github.com/LedgerHQ/ledger-live/commit/de3b0da31428487e025548abcfa26c0d4dac33f1)]:
  - @ledgerhq/live-common@28.0.0-next.0
  - @ledgerhq/types-cryptoassets@7.0.0-next.0
  - @ledgerhq/hw-transport@6.28.0-next.0
  - @ledgerhq/types-live@6.30.0-next.0
  - @ledgerhq/react-native-hw-transport-ble@6.28.2-next.0
  - @ledgerhq/hw-transport-http@6.27.11-next.0
  - @ledgerhq/react-native-hid@6.28.13-next.0

## 3.14.0

### Minor Changes

- [#2159](https://github.com/LedgerHQ/ledger-live/pull/2159) [`96458c4f37`](https://github.com/LedgerHQ/ledger-live/commit/96458c4f3777a079e01069005217457f3e6033e2) Thanks [@cjordan-ledger](https://github.com/cjordan-ledger)! - Changes swap kyc alert copy for changelly

* [#2338](https://github.com/LedgerHQ/ledger-live/pull/2338) [`70e9db3892`](https://github.com/LedgerHQ/ledger-live/commit/70e9db3892413c7f825cd3eb258e1577e365d6b6) Thanks [@cgrellard-ledger](https://github.com/cgrellard-ledger)! - Large Mover category added in the notifications settings

- [#2130](https://github.com/LedgerHQ/ledger-live/pull/2130) [`d26fbee27a`](https://github.com/LedgerHQ/ledger-live/commit/d26fbee27aacd05e2cc5ee0ba3c49492a72f5659) Thanks [@thomasrogerlux](https://github.com/thomasrogerlux)! - Add a restore from previous device option when installing apps during the sync onboarding

* [#1978](https://github.com/LedgerHQ/ledger-live/pull/1978) [`192b897ce4`](https://github.com/LedgerHQ/ledger-live/commit/192b897ce45635f0d91021a1d4973035f6d9bf72) Thanks [@RamyEB](https://github.com/RamyEB)! - Deletion of an old logic concerning the manifest fetch and filter, and replacement by a new one + added the possibility to give a custom Provider

- [#1661](https://github.com/LedgerHQ/ledger-live/pull/1661) [`a56ffa948d`](https://github.com/LedgerHQ/ledger-live/commit/a56ffa948defb16ea9f2968d96d4b896f9839145) Thanks [@haammar-ledger](https://github.com/haammar-ledger)! - add elrond staking and token

### Patch Changes

- [#2283](https://github.com/LedgerHQ/ledger-live/pull/2283) [`e4d5c90b53`](https://github.com/LedgerHQ/ledger-live/commit/e4d5c90b532bfa9945a0cb3edecf0178ab0d80ed) Thanks [@ofreyssinet-ledger](https://github.com/ofreyssinet-ledger)! - Fix issue on the NFT claim flow on iOS: camera not displaying right after granting the permission

* [#2275](https://github.com/LedgerHQ/ledger-live/pull/2275) [`a1e5c4bf49`](https://github.com/LedgerHQ/ledger-live/commit/a1e5c4bf49eb7e7a6c7eba069dedbfc64ffc59f1) Thanks [@cjordan-ledger](https://github.com/cjordan-ledger)! - Adds more analytics to LLM for swap.

- [#2245](https://github.com/LedgerHQ/ledger-live/pull/2245) [`cf7cb5978f`](https://github.com/LedgerHQ/ledger-live/commit/cf7cb5978f161ca628e6805f6b3a309f765d65de) Thanks [@ofreyssinet-ledger](https://github.com/ofreyssinet-ledger)! - Convert all video assets to HEVC. Remove unused assets.

* [#2191](https://github.com/LedgerHQ/ledger-live/pull/2191) [`efc2b4d4fb`](https://github.com/LedgerHQ/ledger-live/commit/efc2b4d4fb2acb6c63a4c55b5e51e251712dfc5c) Thanks [@cjordan-ledger](https://github.com/cjordan-ledger)! - Refactors swap screen on mobile to remove max loading state.

- [#2283](https://github.com/LedgerHQ/ledger-live/pull/2283) [`e4d5c90b53`](https://github.com/LedgerHQ/ledger-live/commit/e4d5c90b532bfa9945a0cb3edecf0178ab0d80ed) Thanks [@ofreyssinet-ledger](https://github.com/ofreyssinet-ledger)! - Replace the FallbackCameraScreen logic by a simple easy to reuse RequiresCameraPermission component

* [#2268](https://github.com/LedgerHQ/ledger-live/pull/2268) [`0c479704f5`](https://github.com/LedgerHQ/ledger-live/commit/0c479704f5bcd1a00b4bf5370da32d92f4165e87) Thanks [@Justkant](https://github.com/Justkant)! - fix(wallet-api): use the newDeviceSelectionFeature on mobile

- [#2270](https://github.com/LedgerHQ/ledger-live/pull/2270) [`b3ca8bff8c`](https://github.com/LedgerHQ/ledger-live/commit/b3ca8bff8c90400b302ddf0345df1b83d9ceb3c3) Thanks [@pierrelouis-c](https://github.com/pierrelouis-c)! - Add new Infinity Pass assets and debug screen for claim NFT flow

* [#2245](https://github.com/LedgerHQ/ledger-live/pull/2245) [`cf7cb5978f`](https://github.com/LedgerHQ/ledger-live/commit/cf7cb5978f161ca628e6805f6b3a309f765d65de) Thanks [@ofreyssinet-ledger](https://github.com/ofreyssinet-ledger)! - Implement a video index file to reference all the sources of video assets. Implement a "Debug Videos" screen in the debug menu.

* Updated dependencies [[`f3fd3134a3`](https://github.com/LedgerHQ/ledger-live/commit/f3fd3134a3852f9d872b1be268e60beae8ea3496), [`dcad1bcbdc`](https://github.com/LedgerHQ/ledger-live/commit/dcad1bcbdc6f1674a175f2bca12c85edbdd179e1), [`efc2b4d4fb`](https://github.com/LedgerHQ/ledger-live/commit/efc2b4d4fb2acb6c63a4c55b5e51e251712dfc5c), [`97c9cb43a4`](https://github.com/LedgerHQ/ledger-live/commit/97c9cb43a4a4dc2c6369d76f12b4a0c48fe3990a), [`75fbe7f3b1`](https://github.com/LedgerHQ/ledger-live/commit/75fbe7f3b1058e6eb6906c0d5fac3fb10eefc3eb), [`befe0e224a`](https://github.com/LedgerHQ/ledger-live/commit/befe0e224a93fbc3598f4d03b769b9d9e1af721e), [`ea6e557506`](https://github.com/LedgerHQ/ledger-live/commit/ea6e5575069f7ce4c9f9ce4983671aa465740fc5), [`789bfc0fad`](https://github.com/LedgerHQ/ledger-live/commit/789bfc0fadd53c8209a2ad8aa8df6bbf9a2891ab), [`4e9378d63b`](https://github.com/LedgerHQ/ledger-live/commit/4e9378d63b048fef131ee574220c428456ef42d4), [`d26fbee27a`](https://github.com/LedgerHQ/ledger-live/commit/d26fbee27aacd05e2cc5ee0ba3c49492a72f5659), [`7fef128ffb`](https://github.com/LedgerHQ/ledger-live/commit/7fef128ffba226dd675935c7464db60894f327bb), [`53b526847d`](https://github.com/LedgerHQ/ledger-live/commit/53b526847d5478e271e216c7a98d650915b7cb6a), [`16195a130e`](https://github.com/LedgerHQ/ledger-live/commit/16195a130e24b06528b6c2c2551e58be253f94f1), [`7af03d772a`](https://github.com/LedgerHQ/ledger-live/commit/7af03d772a16822024e456224951c48c5e09e45d), [`7399cdba96`](https://github.com/LedgerHQ/ledger-live/commit/7399cdba96c5a39be5018dcff2906fbc11200ba2), [`f3fd3134a3`](https://github.com/LedgerHQ/ledger-live/commit/f3fd3134a3852f9d872b1be268e60beae8ea3496), [`b7df09bbc9`](https://github.com/LedgerHQ/ledger-live/commit/b7df09bbc9a07602b326fbbe434c13ec61f276e7), [`5b4aa38421`](https://github.com/LedgerHQ/ledger-live/commit/5b4aa38421380512fb96ef66e1f3149ce8bfd018), [`d0919b03f4`](https://github.com/LedgerHQ/ledger-live/commit/d0919b03f49d2cfd13e0f476f7b94c54e34be872), [`96458c4f37`](https://github.com/LedgerHQ/ledger-live/commit/96458c4f3777a079e01069005217457f3e6033e2), [`63e63e5fc5`](https://github.com/LedgerHQ/ledger-live/commit/63e63e5fc562c029f1372f664d1a45dc1fda5047), [`192b897ce4`](https://github.com/LedgerHQ/ledger-live/commit/192b897ce45635f0d91021a1d4973035f6d9bf72), [`9bba7fd8bd`](https://github.com/LedgerHQ/ledger-live/commit/9bba7fd8bd9b55be569fb57367e7debc442af789), [`88d6de464b`](https://github.com/LedgerHQ/ledger-live/commit/88d6de464b475b049aaf1724b28d8a592bfd4676), [`0b827ad97a`](https://github.com/LedgerHQ/ledger-live/commit/0b827ad97afb5e12ae0c8d0d1cf3952a6d02ec7c), [`a56ffa948d`](https://github.com/LedgerHQ/ledger-live/commit/a56ffa948defb16ea9f2968d96d4b896f9839145)]:
  - @ledgerhq/types-live@6.29.0
  - @ledgerhq/live-common@27.12.0
  - @ledgerhq/react-native-hw-transport-ble@6.28.1

## 3.14.0-next.0

### Minor Changes

- [#2159](https://github.com/LedgerHQ/ledger-live/pull/2159) [`96458c4f37`](https://github.com/LedgerHQ/ledger-live/commit/96458c4f3777a079e01069005217457f3e6033e2) Thanks [@cjordan-ledger](https://github.com/cjordan-ledger)! - Changes swap kyc alert copy for changelly

* [#2338](https://github.com/LedgerHQ/ledger-live/pull/2338) [`70e9db3892`](https://github.com/LedgerHQ/ledger-live/commit/70e9db3892413c7f825cd3eb258e1577e365d6b6) Thanks [@cgrellard-ledger](https://github.com/cgrellard-ledger)! - Large Mover category added in the notifications settings

- [#2130](https://github.com/LedgerHQ/ledger-live/pull/2130) [`d26fbee27a`](https://github.com/LedgerHQ/ledger-live/commit/d26fbee27aacd05e2cc5ee0ba3c49492a72f5659) Thanks [@thomasrogerlux](https://github.com/thomasrogerlux)! - Add a restore from previous device option when installing apps during the sync onboarding

* [#1978](https://github.com/LedgerHQ/ledger-live/pull/1978) [`192b897ce4`](https://github.com/LedgerHQ/ledger-live/commit/192b897ce45635f0d91021a1d4973035f6d9bf72) Thanks [@RamyEB](https://github.com/RamyEB)! - Deletion of an old logic concerning the manifest fetch and filter, and replacement by a new one + added the possibility to give a custom Provider

- [#1661](https://github.com/LedgerHQ/ledger-live/pull/1661) [`a56ffa948d`](https://github.com/LedgerHQ/ledger-live/commit/a56ffa948defb16ea9f2968d96d4b896f9839145) Thanks [@haammar-ledger](https://github.com/haammar-ledger)! - add elrond staking and token

### Patch Changes

- [#2283](https://github.com/LedgerHQ/ledger-live/pull/2283) [`e4d5c90b53`](https://github.com/LedgerHQ/ledger-live/commit/e4d5c90b532bfa9945a0cb3edecf0178ab0d80ed) Thanks [@ofreyssinet-ledger](https://github.com/ofreyssinet-ledger)! - Fix issue on the NFT claim flow on iOS: camera not displaying right after granting the permission

* [#2275](https://github.com/LedgerHQ/ledger-live/pull/2275) [`a1e5c4bf49`](https://github.com/LedgerHQ/ledger-live/commit/a1e5c4bf49eb7e7a6c7eba069dedbfc64ffc59f1) Thanks [@cjordan-ledger](https://github.com/cjordan-ledger)! - Adds more analytics to LLM for swap.

- [#2245](https://github.com/LedgerHQ/ledger-live/pull/2245) [`cf7cb5978f`](https://github.com/LedgerHQ/ledger-live/commit/cf7cb5978f161ca628e6805f6b3a309f765d65de) Thanks [@ofreyssinet-ledger](https://github.com/ofreyssinet-ledger)! - Convert all video assets to HEVC. Remove unused assets.

* [#2191](https://github.com/LedgerHQ/ledger-live/pull/2191) [`efc2b4d4fb`](https://github.com/LedgerHQ/ledger-live/commit/efc2b4d4fb2acb6c63a4c55b5e51e251712dfc5c) Thanks [@cjordan-ledger](https://github.com/cjordan-ledger)! - Refactors swap screen on mobile to remove max loading state.

- [#2283](https://github.com/LedgerHQ/ledger-live/pull/2283) [`e4d5c90b53`](https://github.com/LedgerHQ/ledger-live/commit/e4d5c90b532bfa9945a0cb3edecf0178ab0d80ed) Thanks [@ofreyssinet-ledger](https://github.com/ofreyssinet-ledger)! - Replace the FallbackCameraScreen logic by a simple easy to reuse RequiresCameraPermission component

* [#2268](https://github.com/LedgerHQ/ledger-live/pull/2268) [`0c479704f5`](https://github.com/LedgerHQ/ledger-live/commit/0c479704f5bcd1a00b4bf5370da32d92f4165e87) Thanks [@Justkant](https://github.com/Justkant)! - fix(wallet-api): use the newDeviceSelectionFeature on mobile

- [#2270](https://github.com/LedgerHQ/ledger-live/pull/2270) [`b3ca8bff8c`](https://github.com/LedgerHQ/ledger-live/commit/b3ca8bff8c90400b302ddf0345df1b83d9ceb3c3) Thanks [@pierrelouis-c](https://github.com/pierrelouis-c)! - Add new Infinity Pass assets and debug screen for claim NFT flow

* [#2245](https://github.com/LedgerHQ/ledger-live/pull/2245) [`cf7cb5978f`](https://github.com/LedgerHQ/ledger-live/commit/cf7cb5978f161ca628e6805f6b3a309f765d65de) Thanks [@ofreyssinet-ledger](https://github.com/ofreyssinet-ledger)! - Implement a video index file to reference all the sources of video assets. Implement a "Debug Videos" screen in the debug menu.

* Updated dependencies [[`f3fd3134a3`](https://github.com/LedgerHQ/ledger-live/commit/f3fd3134a3852f9d872b1be268e60beae8ea3496), [`dcad1bcbdc`](https://github.com/LedgerHQ/ledger-live/commit/dcad1bcbdc6f1674a175f2bca12c85edbdd179e1), [`efc2b4d4fb`](https://github.com/LedgerHQ/ledger-live/commit/efc2b4d4fb2acb6c63a4c55b5e51e251712dfc5c), [`97c9cb43a4`](https://github.com/LedgerHQ/ledger-live/commit/97c9cb43a4a4dc2c6369d76f12b4a0c48fe3990a), [`75fbe7f3b1`](https://github.com/LedgerHQ/ledger-live/commit/75fbe7f3b1058e6eb6906c0d5fac3fb10eefc3eb), [`befe0e224a`](https://github.com/LedgerHQ/ledger-live/commit/befe0e224a93fbc3598f4d03b769b9d9e1af721e), [`ea6e557506`](https://github.com/LedgerHQ/ledger-live/commit/ea6e5575069f7ce4c9f9ce4983671aa465740fc5), [`789bfc0fad`](https://github.com/LedgerHQ/ledger-live/commit/789bfc0fadd53c8209a2ad8aa8df6bbf9a2891ab), [`4e9378d63b`](https://github.com/LedgerHQ/ledger-live/commit/4e9378d63b048fef131ee574220c428456ef42d4), [`d26fbee27a`](https://github.com/LedgerHQ/ledger-live/commit/d26fbee27aacd05e2cc5ee0ba3c49492a72f5659), [`7fef128ffb`](https://github.com/LedgerHQ/ledger-live/commit/7fef128ffba226dd675935c7464db60894f327bb), [`53b526847d`](https://github.com/LedgerHQ/ledger-live/commit/53b526847d5478e271e216c7a98d650915b7cb6a), [`16195a130e`](https://github.com/LedgerHQ/ledger-live/commit/16195a130e24b06528b6c2c2551e58be253f94f1), [`7af03d772a`](https://github.com/LedgerHQ/ledger-live/commit/7af03d772a16822024e456224951c48c5e09e45d), [`7399cdba96`](https://github.com/LedgerHQ/ledger-live/commit/7399cdba96c5a39be5018dcff2906fbc11200ba2), [`f3fd3134a3`](https://github.com/LedgerHQ/ledger-live/commit/f3fd3134a3852f9d872b1be268e60beae8ea3496), [`b7df09bbc9`](https://github.com/LedgerHQ/ledger-live/commit/b7df09bbc9a07602b326fbbe434c13ec61f276e7), [`5b4aa38421`](https://github.com/LedgerHQ/ledger-live/commit/5b4aa38421380512fb96ef66e1f3149ce8bfd018), [`d0919b03f4`](https://github.com/LedgerHQ/ledger-live/commit/d0919b03f49d2cfd13e0f476f7b94c54e34be872), [`96458c4f37`](https://github.com/LedgerHQ/ledger-live/commit/96458c4f3777a079e01069005217457f3e6033e2), [`63e63e5fc5`](https://github.com/LedgerHQ/ledger-live/commit/63e63e5fc562c029f1372f664d1a45dc1fda5047), [`192b897ce4`](https://github.com/LedgerHQ/ledger-live/commit/192b897ce45635f0d91021a1d4973035f6d9bf72), [`9bba7fd8bd`](https://github.com/LedgerHQ/ledger-live/commit/9bba7fd8bd9b55be569fb57367e7debc442af789), [`88d6de464b`](https://github.com/LedgerHQ/ledger-live/commit/88d6de464b475b049aaf1724b28d8a592bfd4676), [`0b827ad97a`](https://github.com/LedgerHQ/ledger-live/commit/0b827ad97afb5e12ae0c8d0d1cf3952a6d02ec7c), [`a56ffa948d`](https://github.com/LedgerHQ/ledger-live/commit/a56ffa948defb16ea9f2968d96d4b896f9839145)]:
  - @ledgerhq/types-live@6.29.0-next.0
  - @ledgerhq/live-common@27.12.0-next.0
  - @ledgerhq/react-native-hw-transport-ble@6.28.1-next.0

## 3.13.1

### Patch Changes

- Updated dependencies [[`e7bf251ba4`](https://github.com/LedgerHQ/ledger-live/commit/e7bf251ba488a9f38731db58b1d2d69d8fc802ea)]:
  - @ledgerhq/react-native-hw-transport-ble@6.28.1

## 3.13.1-hotfix.0

### Patch Changes

- Updated dependencies [[`e7bf251ba4`](https://github.com/LedgerHQ/ledger-live/commit/e7bf251ba488a9f38731db58b1d2d69d8fc802ea)]:
  - @ledgerhq/react-native-hw-transport-ble@6.28.1-hotfix.0

## 3.13.0

### Minor Changes

- [#2037](https://github.com/LedgerHQ/ledger-live/pull/2037) [`3574c62cb3`](https://github.com/LedgerHQ/ledger-live/commit/3574c62cb3fd61b29b6794b1c5b40b2836a671f7) Thanks [@nparigi-ledger](https://github.com/nparigi-ledger)! - use new parameter from formatCurrencyUnit, dynamicSignificantDigits, in all related display value components/utils. Increased this value for the display of the account crypto value in Account page so more digits are shown.

* [#2121](https://github.com/LedgerHQ/ledger-live/pull/2121) [`8aca07c549`](https://github.com/LedgerHQ/ledger-live/commit/8aca07c54935a66163aa89af6e88854742383bea) Thanks [@lvndry](https://github.com/lvndry)! - Delist Stakenet (XSN) coin

- [#2080](https://github.com/LedgerHQ/ledger-live/pull/2080) [`2200448b70`](https://github.com/LedgerHQ/ledger-live/commit/2200448b70697df875fc03d72f7cfbec3572e875) Thanks [@cjordan-ledger](https://github.com/cjordan-ledger)! - bugfix: llm - fixes issue where From account was being displayed as target account on swap screen"

* [#2154](https://github.com/LedgerHQ/ledger-live/pull/2154) [`1f7f19294f`](https://github.com/LedgerHQ/ledger-live/commit/1f7f19294f5c989a0e29ea1833a73575cb2f595d) Thanks [@grsoares21](https://github.com/grsoares21)! - Small fix on the margins on MyLedger screen for Frimware and Apps update banners

- [#1805](https://github.com/LedgerHQ/ledger-live/pull/1805) [`d99aafd1d4`](https://github.com/LedgerHQ/ledger-live/commit/d99aafd1d48336f6b4da3c1d8e7c52dbc1676278) Thanks [@haammar-ledger](https://github.com/haammar-ledger)! - NEAR sync, send and stake

* [#2190](https://github.com/LedgerHQ/ledger-live/pull/2190) [`7733415c32`](https://github.com/LedgerHQ/ledger-live/commit/7733415c32a5838cb4e6a4735530d507ff6ac405) Thanks [@chabroA](https://github.com/chabroA)! - Handle bitcoin.getXPpub wallet api method

- [#1932](https://github.com/LedgerHQ/ledger-live/pull/1932) [`fe21b6e0b3`](https://github.com/LedgerHQ/ledger-live/commit/fe21b6e0b34b048046668915b83a5a833ffc3206) Thanks [@pierrelouis-c](https://github.com/pierrelouis-c)! - This PR add the post onboarding claim NFT flow

* [#1900](https://github.com/LedgerHQ/ledger-live/pull/1900) [`f4b14e0fcc`](https://github.com/LedgerHQ/ledger-live/commit/f4b14e0fccccfebaebb4782b75783b34e12710e4) Thanks [@Justkant](https://github.com/Justkant)! - feat(wallet-api): device.transport LLD & LLM integration [LIVE-4293]

- [#1802](https://github.com/LedgerHQ/ledger-live/pull/1802) [`b01f9f5c02`](https://github.com/LedgerHQ/ledger-live/commit/b01f9f5c02ef255738b557daba38c1d9f13ee8fe) Thanks [@LFBarreto](https://github.com/LFBarreto)! - LLM - PRotect - Add Manager entry feature flagged configurable

* [#1900](https://github.com/LedgerHQ/ledger-live/pull/1900) [`fc444a8a17`](https://github.com/LedgerHQ/ledger-live/commit/fc444a8a172edf1a8bf8bea5c481ab33f70b7e6f) Thanks [@Justkant](https://github.com/Justkant)! - feat(wallet-api): LLM server implementation [LIVE-4394]

- [#2066](https://github.com/LedgerHQ/ledger-live/pull/2066) [`3a267c1424`](https://github.com/LedgerHQ/ledger-live/commit/3a267c14241ebc9184490e7eb81b5d4bcc94b092) Thanks [@ofreyssinet-ledger](https://github.com/ofreyssinet-ledger)! - Integration of Ledger Stax related assets and pixel polish (includes changes on the welcome screens of the app)

* [#2214](https://github.com/LedgerHQ/ledger-live/pull/2214) [`3f853fe836`](https://github.com/LedgerHQ/ledger-live/commit/3f853fe83643ad10d7efd4b140fd3d815c29bb08) Thanks [@grsoares21](https://github.com/grsoares21)! - Integrate the new device selection screen everywhere in the app

- [#2081](https://github.com/LedgerHQ/ledger-live/pull/2081) [`87826dce62`](https://github.com/LedgerHQ/ledger-live/commit/87826dce627602cef94cf4831c17251069b92076) Thanks [@cgrellard-ledger](https://github.com/cgrellard-ledger)! - LLM - Notification Center revamped and now displaying content cards using braze capabilities

### Patch Changes

- [#2225](https://github.com/LedgerHQ/ledger-live/pull/2225) [`a30a2594af`](https://github.com/LedgerHQ/ledger-live/commit/a30a2594afc597b4de936c08e8367d08dd99054d) Thanks [@juan-cortes](https://github.com/juan-cortes)! - Improve access to debug screens

* [#1997](https://github.com/LedgerHQ/ledger-live/pull/1997) [`35b2cbc2f1`](https://github.com/LedgerHQ/ledger-live/commit/35b2cbc2f1dead863de1507c1e40595ec0431eeb) Thanks [@juan-cortes](https://github.com/juan-cortes)! - LLM React to custom image loading and reflect the space taken by it

- [#2255](https://github.com/LedgerHQ/ledger-live/pull/2255) [`e09a545cb0`](https://github.com/LedgerHQ/ledger-live/commit/e09a545cb04a0ae56681eb1acd9deb73fb56dfee) Thanks [@cjordan-ledger](https://github.com/cjordan-ledger)! - Adds in analytics to swap screens on mobile

* [#2219](https://github.com/LedgerHQ/ledger-live/pull/2219) [`f052a64843`](https://github.com/LedgerHQ/ledger-live/commit/f052a648439ccf5be250f6f7c4bc22084569dd43) Thanks [@juan-cortes](https://github.com/juan-cortes)! - Improve debug theme tool

- [#2126](https://github.com/LedgerHQ/ledger-live/pull/2126) [`3b858335f4`](https://github.com/LedgerHQ/ledger-live/commit/3b858335f412ad6f10ce32148992b117df969182) Thanks [@juan-cortes](https://github.com/juan-cortes)! - Fix UI for Fallback Camera screen, import accounts/scan

* [#2227](https://github.com/LedgerHQ/ledger-live/pull/2227) [`7ed4cb7f10`](https://github.com/LedgerHQ/ledger-live/commit/7ed4cb7f109d8fe474050cad2567aa1e04100a6f) Thanks [@juan-cortes](https://github.com/juan-cortes)! - Improvements to the App state debugging tool

- [#1961](https://github.com/LedgerHQ/ledger-live/pull/1961) [`1aee1b0103`](https://github.com/LedgerHQ/ledger-live/commit/1aee1b01034f0c5ea90f0ff6aa0d28fc7be0b9f9) Thanks [@juan-cortes](https://github.com/juan-cortes)! - Remove isFirmwareUpdateVersionSupported logic from LLM

* [#2203](https://github.com/LedgerHQ/ledger-live/pull/2203) [`0b57f91c4e`](https://github.com/LedgerHQ/ledger-live/commit/0b57f91c4ed02cb8e22d6b55b07de6960f5b0a87) Thanks [@mcayuelas-ledger](https://github.com/mcayuelas-ledger)! - 'Terms of Use Update' pop-up issue in some languages

- [#2149](https://github.com/LedgerHQ/ledger-live/pull/2149) [`184f2fd00d`](https://github.com/LedgerHQ/ledger-live/commit/184f2fd00d98d6ab8a6b94ac16ef7b20651a55e4) Thanks [@juan-cortes](https://github.com/juan-cortes)! - Reworked the debug menu and inner tools

* [#2165](https://github.com/LedgerHQ/ledger-live/pull/2165) [`6ae49b03bc`](https://github.com/LedgerHQ/ledger-live/commit/6ae49b03bc5b9c4c262f81654d7f37a20d5ed287) Thanks [@thomasrogerlux](https://github.com/thomasrogerlux)! - Fix the back navigation when entering the error screen in the custom lockscreen flow

- [#2280](https://github.com/LedgerHQ/ledger-live/pull/2280) [`c469782e4b`](https://github.com/LedgerHQ/ledger-live/commit/c469782e4be0a284d4e7812a1946168e01a6a701) Thanks [@github-actions](https://github.com/apps/github-actions)! - Handle unseeded Stax error

* [#2071](https://github.com/LedgerHQ/ledger-live/pull/2071) [`cc3c591bdc`](https://github.com/LedgerHQ/ledger-live/commit/cc3c591bdcb31df5882210fa43928603c2bcb200) Thanks [@cgrellard-ledger](https://github.com/cgrellard-ledger)! - fix ratings modal close behavior

- [#2086](https://github.com/LedgerHQ/ledger-live/pull/2086) [`fabdfbddd5`](https://github.com/LedgerHQ/ledger-live/commit/fabdfbddd59bb17a61ee4a889178cce53dfabc24) Thanks [@lambertkevin](https://github.com/lambertkevin)! - Fix all cosmos delegation flow with an amount of 0

* [#2143](https://github.com/LedgerHQ/ledger-live/pull/2143) [`5fe65a6829`](https://github.com/LedgerHQ/ledger-live/commit/5fe65a6829fecf27391b51ffad71f62b431dc79c) Thanks [@ofreyssinet-ledger](https://github.com/ofreyssinet-ledger)! - Feature flags overriding persistency over app restarts + UX improvements (feature groups, banner, reset all)

- [#2150](https://github.com/LedgerHQ/ledger-live/pull/2150) [`e7c1eaa6a2`](https://github.com/LedgerHQ/ledger-live/commit/e7c1eaa6a24d36aa535df7a06f17c55858de5475) Thanks [@alexandremgo](https://github.com/alexandremgo)! - feat: handle locked device during genuine check and get latest available firmware update

* [#204](https://github.com/LedgerHQ/ledger-live/pull/204) [`41747ad079`](https://github.com/LedgerHQ/ledger-live/commit/41747ad0796201bacdfb6b95e4d4c43ebd9e4bd0) Thanks [@ggilchrist-ledger](https://github.com/ggilchrist-ledger)! - Bump Android target & compile SDK to API 32

- [#2089](https://github.com/LedgerHQ/ledger-live/pull/2089) [`301ac48e80`](https://github.com/LedgerHQ/ledger-live/commit/301ac48e80eac24a7c9430fee2bc341129c52e94) Thanks [@cjordan-ledger](https://github.com/cjordan-ledger)! - bugfix - llm - centers t&c link on swap confirmation modal

* [#1984](https://github.com/LedgerHQ/ledger-live/pull/1984) [`f1c15446da`](https://github.com/LedgerHQ/ledger-live/commit/f1c15446dabef05bb91dada8d8f53f9bc6474ba5) Thanks [@alexandremgo](https://github.com/alexandremgo)! - chore: BLE pairing flow as components

- [#1852](https://github.com/LedgerHQ/ledger-live/pull/1852) [`01c3025d3b`](https://github.com/LedgerHQ/ledger-live/commit/01c3025d3b742447388f92be66c7b17438168102) Thanks [@pierrelouis-c](https://github.com/pierrelouis-c)! - Add custom image deeplink

* [#2041](https://github.com/LedgerHQ/ledger-live/pull/2041) [`9189737e0b`](https://github.com/LedgerHQ/ledger-live/commit/9189737e0b137a6455f0fcd8739bf14be8d0a924) Thanks [@juan-cortes](https://github.com/juan-cortes)! - Fix blank screen when refused camera permissions on iOS scanning recipient for the send flow

- [#2157](https://github.com/LedgerHQ/ledger-live/pull/2157) [`55685e3fb7`](https://github.com/LedgerHQ/ledger-live/commit/55685e3fb77db9bde9b4c52f6f093cb32632ce44) Thanks [@juan-cortes](https://github.com/juan-cortes)! - Prevent crash with reference to nanoFTS in app data

* [#2058](https://github.com/LedgerHQ/ledger-live/pull/2058) [`aee5dd361f`](https://github.com/LedgerHQ/ledger-live/commit/aee5dd361fae6aacb8b7320107417185c90f9b8b) Thanks [@haammar-ledger](https://github.com/haammar-ledger)! - Add translation key

- [#2019](https://github.com/LedgerHQ/ledger-live/pull/2019) [`08b0445a5f`](https://github.com/LedgerHQ/ledger-live/commit/08b0445a5f8431042ddffe9abf01e1319d677ad8) Thanks [@lambertkevin](https://github.com/lambertkevin)! - Update Ethereum custom fees CSS for Ethereum

* [#2120](https://github.com/LedgerHQ/ledger-live/pull/2120) [`432e7fd7f9`](https://github.com/LedgerHQ/ledger-live/commit/432e7fd7f9cb229d9dfef47ceffcefeb94a5cb77) Thanks [@github-actions](https://github.com/apps/github-actions)! - Made the exported logs on LLM larger and configurable via ENV vars.

- [#2140](https://github.com/LedgerHQ/ledger-live/pull/2140) [`930c655cd5`](https://github.com/LedgerHQ/ledger-live/commit/930c655cd54c7bb9034ae8a81bf937a3ad6c7e6d) Thanks [@juan-cortes](https://github.com/juan-cortes)! - Refactor the last DeviceJob into a DeviceAction (device rename)

* [#2280](https://github.com/LedgerHQ/ledger-live/pull/2280) [`bcf6ba2ab8`](https://github.com/LedgerHQ/ledger-live/commit/bcf6ba2ab8408e03a0524c3bed5a613ec4415bec) Thanks [@github-actions](https://github.com/apps/github-actions)! - Sentry: ignore HederaAddAccountError

- [#2144](https://github.com/LedgerHQ/ledger-live/pull/2144) [`f6dc733dd4`](https://github.com/LedgerHQ/ledger-live/commit/f6dc733dd447856c7ff6dff2eeaceadd992a0efb) Thanks [@juan-cortes](https://github.com/juan-cortes)! - LLM - rename nano fts to stax

* [#2156](https://github.com/LedgerHQ/ledger-live/pull/2156) [`a078503879`](https://github.com/LedgerHQ/ledger-live/commit/a078503879b9c948439340c7cb6502d5b24e0460) Thanks [@juan-cortes](https://github.com/juan-cortes)! - 670pixel instead of 672 for custom lockscreen images

- [#2174](https://github.com/LedgerHQ/ledger-live/pull/2174) [`4208982cd9`](https://github.com/LedgerHQ/ledger-live/commit/4208982cd96f5e6b2ff9e5222e62279edf01fa95) Thanks [@chabroA](https://github.com/chabroA)! - Fix app crash in case requestAccount currencies array param contains non string values

* [#1802](https://github.com/LedgerHQ/ledger-live/pull/1802) [`b01f9f5c02`](https://github.com/LedgerHQ/ledger-live/commit/b01f9f5c02ef255738b557daba38c1d9f13ee8fe) Thanks [@LFBarreto](https://github.com/LFBarreto)! - LLM - Protect - Onboarding - add protect entry feature flagged

- [#2123](https://github.com/LedgerHQ/ledger-live/pull/2123) [`9b3984fb92`](https://github.com/LedgerHQ/ledger-live/commit/9b3984fb92dd5233dda6603b855c402bdfd8c6a9) Thanks [@cjordan-ledger](https://github.com/cjordan-ledger)! - Fetches CEX quotes with updated common SDK

* [#2280](https://github.com/LedgerHQ/ledger-live/pull/2280) [`0cfcc2decc`](https://github.com/LedgerHQ/ledger-live/commit/0cfcc2decca13b6533485a5840ba6eb1c97356a9) Thanks [@github-actions](https://github.com/apps/github-actions)! - discover learn section navigation fixed

- [#2128](https://github.com/LedgerHQ/ledger-live/pull/2128) [`98d787335b`](https://github.com/LedgerHQ/ledger-live/commit/98d787335bb62735448b325ff5decd34fef574a3) Thanks [@ofreyssinet-ledger](https://github.com/ofreyssinet-ledger)! - Fix broken scroll UI in MyLedger when "protectServicesMobile" is enabled

* [#2248](https://github.com/LedgerHQ/ledger-live/pull/2248) [`dc1c82be95`](https://github.com/LedgerHQ/ledger-live/commit/dc1c82be95005d0ec00aa849d69a9e77065ea128) Thanks [@Justkant](https://github.com/Justkant)! - fix(wallet-api): filter currencies families

* Updated dependencies [[`930c655cd5`](https://github.com/LedgerHQ/ledger-live/commit/930c655cd54c7bb9034ae8a81bf937a3ad6c7e6d), [`87826dce62`](https://github.com/LedgerHQ/ledger-live/commit/87826dce627602cef94cf4831c17251069b92076), [`9b3984fb92`](https://github.com/LedgerHQ/ledger-live/commit/9b3984fb92dd5233dda6603b855c402bdfd8c6a9), [`fc37600223`](https://github.com/LedgerHQ/ledger-live/commit/fc3760022341a90b51e4d836f38657ffef74040b), [`dc1c82be95`](https://github.com/LedgerHQ/ledger-live/commit/dc1c82be95005d0ec00aa849d69a9e77065ea128), [`a711a20ae8`](https://github.com/LedgerHQ/ledger-live/commit/a711a20ae82c84885705aab7fc6c97f373e973f2), [`7025af53de`](https://github.com/LedgerHQ/ledger-live/commit/7025af53dec8b4ec06cbf57e93515af2bca58645), [`3a267c1424`](https://github.com/LedgerHQ/ledger-live/commit/3a267c14241ebc9184490e7eb81b5d4bcc94b092), [`f9b6ff9d5a`](https://github.com/LedgerHQ/ledger-live/commit/f9b6ff9d5a61cd052855260fe94ac48ce54d41e8), [`8aca07c549`](https://github.com/LedgerHQ/ledger-live/commit/8aca07c54935a66163aa89af6e88854742383bea), [`ae891a166e`](https://github.com/LedgerHQ/ledger-live/commit/ae891a166e5de9947781af3630b1accca42da1a6), [`d4b01dc1b0`](https://github.com/LedgerHQ/ledger-live/commit/d4b01dc1b0f871726c517f9c6e0ebd84e64da2b7), [`7f0ac99dd9`](https://github.com/LedgerHQ/ledger-live/commit/7f0ac99dd9129c2e0833300a3055b90528669485), [`57e7afeff1`](https://github.com/LedgerHQ/ledger-live/commit/57e7afeff1035a89caa696449c6d62cf482fac72), [`3df451dafb`](https://github.com/LedgerHQ/ledger-live/commit/3df451dafb7233f5e3f897478aee22e89f6e5339), [`1f65abb76f`](https://github.com/LedgerHQ/ledger-live/commit/1f65abb76f1a36b428b5c33dd3ad6c58b4d96aa2), [`f4b14e0fcc`](https://github.com/LedgerHQ/ledger-live/commit/f4b14e0fccccfebaebb4782b75783b34e12710e4), [`b83ff5509c`](https://github.com/LedgerHQ/ledger-live/commit/b83ff5509cf7b66b39642d300b0d7ec5e8582ea7), [`3a267c1424`](https://github.com/LedgerHQ/ledger-live/commit/3a267c14241ebc9184490e7eb81b5d4bcc94b092), [`7733415c32`](https://github.com/LedgerHQ/ledger-live/commit/7733415c32a5838cb4e6a4735530d507ff6ac405), [`184f2fd00d`](https://github.com/LedgerHQ/ledger-live/commit/184f2fd00d98d6ab8a6b94ac16ef7b20651a55e4), [`fc444a8a17`](https://github.com/LedgerHQ/ledger-live/commit/fc444a8a172edf1a8bf8bea5c481ab33f70b7e6f), [`3574c62cb3`](https://github.com/LedgerHQ/ledger-live/commit/3574c62cb3fd61b29b6794b1c5b40b2836a671f7), [`cc3c591bdc`](https://github.com/LedgerHQ/ledger-live/commit/cc3c591bdcb31df5882210fa43928603c2bcb200), [`bcd7c9fd5b`](https://github.com/LedgerHQ/ledger-live/commit/bcd7c9fd5b2a1e2d1b661df6a2004fc201ae99bf), [`c469782e4b`](https://github.com/LedgerHQ/ledger-live/commit/c469782e4be0a284d4e7812a1946168e01a6a701), [`f6947ccc8f`](https://github.com/LedgerHQ/ledger-live/commit/f6947ccc8faceef656929e5fdde1fa6f52619efb), [`3a267c1424`](https://github.com/LedgerHQ/ledger-live/commit/3a267c14241ebc9184490e7eb81b5d4bcc94b092), [`3a267c1424`](https://github.com/LedgerHQ/ledger-live/commit/3a267c14241ebc9184490e7eb81b5d4bcc94b092), [`9a9c5d700c`](https://github.com/LedgerHQ/ledger-live/commit/9a9c5d700cb0231facd1d29df7024cd9bca5da9d), [`1aee1b0103`](https://github.com/LedgerHQ/ledger-live/commit/1aee1b01034f0c5ea90f0ff6aa0d28fc7be0b9f9), [`5cf73f5ce6`](https://github.com/LedgerHQ/ledger-live/commit/5cf73f5ce673bc1e9552ad46bcc7f25c40a92960), [`20c5c5e109`](https://github.com/LedgerHQ/ledger-live/commit/20c5c5e1099885173aaa5ea3199052044066ac98), [`e7c1eaa6a2`](https://github.com/LedgerHQ/ledger-live/commit/e7c1eaa6a24d36aa535df7a06f17c55858de5475), [`93bd602206`](https://github.com/LedgerHQ/ledger-live/commit/93bd602206137e10e5d5c8aa61d9b5aefef993ce), [`13078a0825`](https://github.com/LedgerHQ/ledger-live/commit/13078a08256e3d74eb89dd0be4f0dda57611b68c), [`9bbc36ac05`](https://github.com/LedgerHQ/ledger-live/commit/9bbc36ac05f818ff67553d33f4d1e36df93e5848), [`5fe65a6829`](https://github.com/LedgerHQ/ledger-live/commit/5fe65a6829fecf27391b51ffad71f62b431dc79c), [`22f514abe1`](https://github.com/LedgerHQ/ledger-live/commit/22f514abe1def1c385262a4cd7519d922b633f10), [`e7c1eaa6a2`](https://github.com/LedgerHQ/ledger-live/commit/e7c1eaa6a24d36aa535df7a06f17c55858de5475)]:
  - @ledgerhq/live-common@27.11.0
  - @ledgerhq/native-ui@0.15.0
  - @ledgerhq/devices@7.0.7
  - @ledgerhq/react-native-hw-transport-ble@6.28.0
  - @ledgerhq/errors@6.12.3
  - @ledgerhq/types-devices@6.22.4
  - @ledgerhq/types-live@6.28.1
  - @ledgerhq/hw-transport@6.27.10
  - @ledgerhq/react-native-hid@6.28.12
  - @ledgerhq/hw-transport-http@6.27.10

## 3.13.0-next.4

### Patch Changes

- Updated dependencies [[`9bbc36ac05`](https://github.com/LedgerHQ/ledger-live/commit/9bbc36ac05f818ff67553d33f4d1e36df93e5848)]:
  - @ledgerhq/live-common@27.11.0-next.2

## 3.13.0-next.3

### Patch Changes

- [#2280](https://github.com/LedgerHQ/ledger-live/pull/2280) [`0cfcc2decc`](https://github.com/LedgerHQ/ledger-live/commit/0cfcc2decca13b6533485a5840ba6eb1c97356a9) Thanks [@github-actions](https://github.com/apps/github-actions)! - discover learn section navigation fixed

## 3.13.0-next.2

### Patch Changes

- [#2280](https://github.com/LedgerHQ/ledger-live/pull/2280) [`bcf6ba2ab8`](https://github.com/LedgerHQ/ledger-live/commit/bcf6ba2ab8408e03a0524c3bed5a613ec4415bec) Thanks [@github-actions](https://github.com/apps/github-actions)! - Sentry: ignore HederaAddAccountError

## 3.13.0-next.1

### Patch Changes

- Updated dependencies [[`a711a20ae8`](https://github.com/LedgerHQ/ledger-live/commit/a711a20ae82c84885705aab7fc6c97f373e973f2)]:
  - @ledgerhq/live-common@27.11.0-next.1

## 3.13.0-next.0

### Minor Changes

- [#2037](https://github.com/LedgerHQ/ledger-live/pull/2037) [`3574c62cb3`](https://github.com/LedgerHQ/ledger-live/commit/3574c62cb3fd61b29b6794b1c5b40b2836a671f7) Thanks [@nparigi-ledger](https://github.com/nparigi-ledger)! - use new parameter from formatCurrencyUnit, dynamicSignificantDigits, in all related display value components/utils. Increased this value for the display of the account crypto value in Account page so more digits are shown.

* [#2121](https://github.com/LedgerHQ/ledger-live/pull/2121) [`8aca07c549`](https://github.com/LedgerHQ/ledger-live/commit/8aca07c54935a66163aa89af6e88854742383bea) Thanks [@lvndry](https://github.com/lvndry)! - Delist Stakenet (XSN) coin

- [#2080](https://github.com/LedgerHQ/ledger-live/pull/2080) [`2200448b70`](https://github.com/LedgerHQ/ledger-live/commit/2200448b70697df875fc03d72f7cfbec3572e875) Thanks [@cjordan-ledger](https://github.com/cjordan-ledger)! - bugfix: llm - fixes issue where From account was being displayed as target account on swap screen"

* [#2154](https://github.com/LedgerHQ/ledger-live/pull/2154) [`1f7f19294f`](https://github.com/LedgerHQ/ledger-live/commit/1f7f19294f5c989a0e29ea1833a73575cb2f595d) Thanks [@grsoares21](https://github.com/grsoares21)! - Small fix on the margins on MyLedger screen for Frimware and Apps update banners

- [#1805](https://github.com/LedgerHQ/ledger-live/pull/1805) [`d99aafd1d4`](https://github.com/LedgerHQ/ledger-live/commit/d99aafd1d48336f6b4da3c1d8e7c52dbc1676278) Thanks [@haammar-ledger](https://github.com/haammar-ledger)! - NEAR sync, send and stake

* [#2190](https://github.com/LedgerHQ/ledger-live/pull/2190) [`7733415c32`](https://github.com/LedgerHQ/ledger-live/commit/7733415c32a5838cb4e6a4735530d507ff6ac405) Thanks [@chabroA](https://github.com/chabroA)! - Handle bitcoin.getXPpub wallet api method

- [#1932](https://github.com/LedgerHQ/ledger-live/pull/1932) [`fe21b6e0b3`](https://github.com/LedgerHQ/ledger-live/commit/fe21b6e0b34b048046668915b83a5a833ffc3206) Thanks [@pierrelouis-c](https://github.com/pierrelouis-c)! - This PR add the post onboarding claim NFT flow

* [#1900](https://github.com/LedgerHQ/ledger-live/pull/1900) [`f4b14e0fcc`](https://github.com/LedgerHQ/ledger-live/commit/f4b14e0fccccfebaebb4782b75783b34e12710e4) Thanks [@Justkant](https://github.com/Justkant)! - feat(wallet-api): device.transport LLD & LLM integration [LIVE-4293]

- [#1802](https://github.com/LedgerHQ/ledger-live/pull/1802) [`b01f9f5c02`](https://github.com/LedgerHQ/ledger-live/commit/b01f9f5c02ef255738b557daba38c1d9f13ee8fe) Thanks [@LFBarreto](https://github.com/LFBarreto)! - LLM - PRotect - Add Manager entry feature flagged configurable

* [#1900](https://github.com/LedgerHQ/ledger-live/pull/1900) [`fc444a8a17`](https://github.com/LedgerHQ/ledger-live/commit/fc444a8a172edf1a8bf8bea5c481ab33f70b7e6f) Thanks [@Justkant](https://github.com/Justkant)! - feat(wallet-api): LLM server implementation [LIVE-4394]

- [#2066](https://github.com/LedgerHQ/ledger-live/pull/2066) [`3a267c1424`](https://github.com/LedgerHQ/ledger-live/commit/3a267c14241ebc9184490e7eb81b5d4bcc94b092) Thanks [@ofreyssinet-ledger](https://github.com/ofreyssinet-ledger)! - Integration of Ledger Stax related assets and pixel polish (includes changes on the welcome screens of the app)

* [#2214](https://github.com/LedgerHQ/ledger-live/pull/2214) [`3f853fe836`](https://github.com/LedgerHQ/ledger-live/commit/3f853fe83643ad10d7efd4b140fd3d815c29bb08) Thanks [@grsoares21](https://github.com/grsoares21)! - Integrate the new device selection screen everywhere in the app

- [#2081](https://github.com/LedgerHQ/ledger-live/pull/2081) [`87826dce62`](https://github.com/LedgerHQ/ledger-live/commit/87826dce627602cef94cf4831c17251069b92076) Thanks [@cgrellard-ledger](https://github.com/cgrellard-ledger)! - LLM - Notification Center revamped and now displaying content cards using braze capabilities

### Patch Changes

- [#2225](https://github.com/LedgerHQ/ledger-live/pull/2225) [`a30a2594af`](https://github.com/LedgerHQ/ledger-live/commit/a30a2594afc597b4de936c08e8367d08dd99054d) Thanks [@juan-cortes](https://github.com/juan-cortes)! - Improve access to debug screens

* [#1997](https://github.com/LedgerHQ/ledger-live/pull/1997) [`35b2cbc2f1`](https://github.com/LedgerHQ/ledger-live/commit/35b2cbc2f1dead863de1507c1e40595ec0431eeb) Thanks [@juan-cortes](https://github.com/juan-cortes)! - LLM React to custom image loading and reflect the space taken by it

- [#2255](https://github.com/LedgerHQ/ledger-live/pull/2255) [`e09a545cb0`](https://github.com/LedgerHQ/ledger-live/commit/e09a545cb04a0ae56681eb1acd9deb73fb56dfee) Thanks [@cjordan-ledger](https://github.com/cjordan-ledger)! - Adds in analytics to swap screens on mobile

* [#2219](https://github.com/LedgerHQ/ledger-live/pull/2219) [`f052a64843`](https://github.com/LedgerHQ/ledger-live/commit/f052a648439ccf5be250f6f7c4bc22084569dd43) Thanks [@juan-cortes](https://github.com/juan-cortes)! - Improve debug theme tool

- [#2126](https://github.com/LedgerHQ/ledger-live/pull/2126) [`3b858335f4`](https://github.com/LedgerHQ/ledger-live/commit/3b858335f412ad6f10ce32148992b117df969182) Thanks [@juan-cortes](https://github.com/juan-cortes)! - Fix UI for Fallback Camera screen, import accounts/scan

* [#2227](https://github.com/LedgerHQ/ledger-live/pull/2227) [`7ed4cb7f10`](https://github.com/LedgerHQ/ledger-live/commit/7ed4cb7f109d8fe474050cad2567aa1e04100a6f) Thanks [@juan-cortes](https://github.com/juan-cortes)! - Improvements to the App state debugging tool

- [#1961](https://github.com/LedgerHQ/ledger-live/pull/1961) [`1aee1b0103`](https://github.com/LedgerHQ/ledger-live/commit/1aee1b01034f0c5ea90f0ff6aa0d28fc7be0b9f9) Thanks [@juan-cortes](https://github.com/juan-cortes)! - Remove isFirmwareUpdateVersionSupported logic from LLM

* [#2203](https://github.com/LedgerHQ/ledger-live/pull/2203) [`0b57f91c4e`](https://github.com/LedgerHQ/ledger-live/commit/0b57f91c4ed02cb8e22d6b55b07de6960f5b0a87) Thanks [@mcayuelas-ledger](https://github.com/mcayuelas-ledger)! - 'Terms of Use Update' pop-up issue in some languages

- [#2149](https://github.com/LedgerHQ/ledger-live/pull/2149) [`184f2fd00d`](https://github.com/LedgerHQ/ledger-live/commit/184f2fd00d98d6ab8a6b94ac16ef7b20651a55e4) Thanks [@juan-cortes](https://github.com/juan-cortes)! - Reworked the debug menu and inner tools

* [#2165](https://github.com/LedgerHQ/ledger-live/pull/2165) [`6ae49b03bc`](https://github.com/LedgerHQ/ledger-live/commit/6ae49b03bc5b9c4c262f81654d7f37a20d5ed287) Thanks [@thomasrogerlux](https://github.com/thomasrogerlux)! - Fix the back navigation when entering the error screen in the custom lockscreen flow

- [#2280](https://github.com/LedgerHQ/ledger-live/pull/2280) [`c469782e4b`](https://github.com/LedgerHQ/ledger-live/commit/c469782e4be0a284d4e7812a1946168e01a6a701) Thanks [@github-actions](https://github.com/apps/github-actions)! - Handle unseeded Stax error

* [#2071](https://github.com/LedgerHQ/ledger-live/pull/2071) [`cc3c591bdc`](https://github.com/LedgerHQ/ledger-live/commit/cc3c591bdcb31df5882210fa43928603c2bcb200) Thanks [@cgrellard-ledger](https://github.com/cgrellard-ledger)! - fix ratings modal close behavior

- [#2086](https://github.com/LedgerHQ/ledger-live/pull/2086) [`fabdfbddd5`](https://github.com/LedgerHQ/ledger-live/commit/fabdfbddd59bb17a61ee4a889178cce53dfabc24) Thanks [@lambertkevin](https://github.com/lambertkevin)! - Fix all cosmos delegation flow with an amount of 0

* [#2143](https://github.com/LedgerHQ/ledger-live/pull/2143) [`5fe65a6829`](https://github.com/LedgerHQ/ledger-live/commit/5fe65a6829fecf27391b51ffad71f62b431dc79c) Thanks [@ofreyssinet-ledger](https://github.com/ofreyssinet-ledger)! - Feature flags overriding persistency over app restarts + UX improvements (feature groups, banner, reset all)

- [#2150](https://github.com/LedgerHQ/ledger-live/pull/2150) [`e7c1eaa6a2`](https://github.com/LedgerHQ/ledger-live/commit/e7c1eaa6a24d36aa535df7a06f17c55858de5475) Thanks [@alexandremgo](https://github.com/alexandremgo)! - feat: handle locked device during genuine check and get latest available firmware update

* [#204](https://github.com/LedgerHQ/ledger-live/pull/204) [`41747ad079`](https://github.com/LedgerHQ/ledger-live/commit/41747ad0796201bacdfb6b95e4d4c43ebd9e4bd0) Thanks [@ggilchrist-ledger](https://github.com/ggilchrist-ledger)! - Bump Android target & compile SDK to API 32

- [#2089](https://github.com/LedgerHQ/ledger-live/pull/2089) [`301ac48e80`](https://github.com/LedgerHQ/ledger-live/commit/301ac48e80eac24a7c9430fee2bc341129c52e94) Thanks [@cjordan-ledger](https://github.com/cjordan-ledger)! - bugfix - llm - centers t&c link on swap confirmation modal

* [#1984](https://github.com/LedgerHQ/ledger-live/pull/1984) [`f1c15446da`](https://github.com/LedgerHQ/ledger-live/commit/f1c15446dabef05bb91dada8d8f53f9bc6474ba5) Thanks [@alexandremgo](https://github.com/alexandremgo)! - chore: BLE pairing flow as components

- [#1852](https://github.com/LedgerHQ/ledger-live/pull/1852) [`01c3025d3b`](https://github.com/LedgerHQ/ledger-live/commit/01c3025d3b742447388f92be66c7b17438168102) Thanks [@pierrelouis-c](https://github.com/pierrelouis-c)! - Add custom image deeplink

* [#2041](https://github.com/LedgerHQ/ledger-live/pull/2041) [`9189737e0b`](https://github.com/LedgerHQ/ledger-live/commit/9189737e0b137a6455f0fcd8739bf14be8d0a924) Thanks [@juan-cortes](https://github.com/juan-cortes)! - Fix blank screen when refused camera permissions on iOS scanning recipient for the send flow

- [#2157](https://github.com/LedgerHQ/ledger-live/pull/2157) [`55685e3fb7`](https://github.com/LedgerHQ/ledger-live/commit/55685e3fb77db9bde9b4c52f6f093cb32632ce44) Thanks [@juan-cortes](https://github.com/juan-cortes)! - Prevent crash with reference to nanoFTS in app data

* [#2058](https://github.com/LedgerHQ/ledger-live/pull/2058) [`aee5dd361f`](https://github.com/LedgerHQ/ledger-live/commit/aee5dd361fae6aacb8b7320107417185c90f9b8b) Thanks [@haammar-ledger](https://github.com/haammar-ledger)! - Add translation key

- [#2019](https://github.com/LedgerHQ/ledger-live/pull/2019) [`08b0445a5f`](https://github.com/LedgerHQ/ledger-live/commit/08b0445a5f8431042ddffe9abf01e1319d677ad8) Thanks [@lambertkevin](https://github.com/lambertkevin)! - Update Ethereum custom fees CSS for Ethereum

* [#2120](https://github.com/LedgerHQ/ledger-live/pull/2120) [`432e7fd7f9`](https://github.com/LedgerHQ/ledger-live/commit/432e7fd7f9cb229d9dfef47ceffcefeb94a5cb77) Thanks [@github-actions](https://github.com/apps/github-actions)! - Made the exported logs on LLM larger and configurable via ENV vars.

- [#2140](https://github.com/LedgerHQ/ledger-live/pull/2140) [`930c655cd5`](https://github.com/LedgerHQ/ledger-live/commit/930c655cd54c7bb9034ae8a81bf937a3ad6c7e6d) Thanks [@juan-cortes](https://github.com/juan-cortes)! - Refactor the last DeviceJob into a DeviceAction (device rename)

* [#2144](https://github.com/LedgerHQ/ledger-live/pull/2144) [`f6dc733dd4`](https://github.com/LedgerHQ/ledger-live/commit/f6dc733dd447856c7ff6dff2eeaceadd992a0efb) Thanks [@juan-cortes](https://github.com/juan-cortes)! - LLM - rename nano fts to stax

- [#2156](https://github.com/LedgerHQ/ledger-live/pull/2156) [`a078503879`](https://github.com/LedgerHQ/ledger-live/commit/a078503879b9c948439340c7cb6502d5b24e0460) Thanks [@juan-cortes](https://github.com/juan-cortes)! - 670pixel instead of 672 for custom lockscreen images

* [#2174](https://github.com/LedgerHQ/ledger-live/pull/2174) [`4208982cd9`](https://github.com/LedgerHQ/ledger-live/commit/4208982cd96f5e6b2ff9e5222e62279edf01fa95) Thanks [@chabroA](https://github.com/chabroA)! - Fix app crash in case requestAccount currencies array param contains non string values

- [#1802](https://github.com/LedgerHQ/ledger-live/pull/1802) [`b01f9f5c02`](https://github.com/LedgerHQ/ledger-live/commit/b01f9f5c02ef255738b557daba38c1d9f13ee8fe) Thanks [@LFBarreto](https://github.com/LFBarreto)! - LLM - Protect - Onboarding - add protect entry feature flagged

* [#2123](https://github.com/LedgerHQ/ledger-live/pull/2123) [`9b3984fb92`](https://github.com/LedgerHQ/ledger-live/commit/9b3984fb92dd5233dda6603b855c402bdfd8c6a9) Thanks [@cjordan-ledger](https://github.com/cjordan-ledger)! - Fetches CEX quotes with updated common SDK

- [#2128](https://github.com/LedgerHQ/ledger-live/pull/2128) [`98d787335b`](https://github.com/LedgerHQ/ledger-live/commit/98d787335bb62735448b325ff5decd34fef574a3) Thanks [@ofreyssinet-ledger](https://github.com/ofreyssinet-ledger)! - Fix broken scroll UI in MyLedger when "protectServicesMobile" is enabled

* [#2248](https://github.com/LedgerHQ/ledger-live/pull/2248) [`dc1c82be95`](https://github.com/LedgerHQ/ledger-live/commit/dc1c82be95005d0ec00aa849d69a9e77065ea128) Thanks [@Justkant](https://github.com/Justkant)! - fix(wallet-api): filter currencies families

* Updated dependencies [[`930c655cd5`](https://github.com/LedgerHQ/ledger-live/commit/930c655cd54c7bb9034ae8a81bf937a3ad6c7e6d), [`87826dce62`](https://github.com/LedgerHQ/ledger-live/commit/87826dce627602cef94cf4831c17251069b92076), [`9b3984fb92`](https://github.com/LedgerHQ/ledger-live/commit/9b3984fb92dd5233dda6603b855c402bdfd8c6a9), [`fc37600223`](https://github.com/LedgerHQ/ledger-live/commit/fc3760022341a90b51e4d836f38657ffef74040b), [`dc1c82be95`](https://github.com/LedgerHQ/ledger-live/commit/dc1c82be95005d0ec00aa849d69a9e77065ea128), [`7025af53de`](https://github.com/LedgerHQ/ledger-live/commit/7025af53dec8b4ec06cbf57e93515af2bca58645), [`3a267c1424`](https://github.com/LedgerHQ/ledger-live/commit/3a267c14241ebc9184490e7eb81b5d4bcc94b092), [`f9b6ff9d5a`](https://github.com/LedgerHQ/ledger-live/commit/f9b6ff9d5a61cd052855260fe94ac48ce54d41e8), [`8aca07c549`](https://github.com/LedgerHQ/ledger-live/commit/8aca07c54935a66163aa89af6e88854742383bea), [`ae891a166e`](https://github.com/LedgerHQ/ledger-live/commit/ae891a166e5de9947781af3630b1accca42da1a6), [`d4b01dc1b0`](https://github.com/LedgerHQ/ledger-live/commit/d4b01dc1b0f871726c517f9c6e0ebd84e64da2b7), [`7f0ac99dd9`](https://github.com/LedgerHQ/ledger-live/commit/7f0ac99dd9129c2e0833300a3055b90528669485), [`57e7afeff1`](https://github.com/LedgerHQ/ledger-live/commit/57e7afeff1035a89caa696449c6d62cf482fac72), [`3df451dafb`](https://github.com/LedgerHQ/ledger-live/commit/3df451dafb7233f5e3f897478aee22e89f6e5339), [`1f65abb76f`](https://github.com/LedgerHQ/ledger-live/commit/1f65abb76f1a36b428b5c33dd3ad6c58b4d96aa2), [`f4b14e0fcc`](https://github.com/LedgerHQ/ledger-live/commit/f4b14e0fccccfebaebb4782b75783b34e12710e4), [`b83ff5509c`](https://github.com/LedgerHQ/ledger-live/commit/b83ff5509cf7b66b39642d300b0d7ec5e8582ea7), [`3a267c1424`](https://github.com/LedgerHQ/ledger-live/commit/3a267c14241ebc9184490e7eb81b5d4bcc94b092), [`7733415c32`](https://github.com/LedgerHQ/ledger-live/commit/7733415c32a5838cb4e6a4735530d507ff6ac405), [`184f2fd00d`](https://github.com/LedgerHQ/ledger-live/commit/184f2fd00d98d6ab8a6b94ac16ef7b20651a55e4), [`fc444a8a17`](https://github.com/LedgerHQ/ledger-live/commit/fc444a8a172edf1a8bf8bea5c481ab33f70b7e6f), [`3574c62cb3`](https://github.com/LedgerHQ/ledger-live/commit/3574c62cb3fd61b29b6794b1c5b40b2836a671f7), [`cc3c591bdc`](https://github.com/LedgerHQ/ledger-live/commit/cc3c591bdcb31df5882210fa43928603c2bcb200), [`bcd7c9fd5b`](https://github.com/LedgerHQ/ledger-live/commit/bcd7c9fd5b2a1e2d1b661df6a2004fc201ae99bf), [`c469782e4b`](https://github.com/LedgerHQ/ledger-live/commit/c469782e4be0a284d4e7812a1946168e01a6a701), [`f6947ccc8f`](https://github.com/LedgerHQ/ledger-live/commit/f6947ccc8faceef656929e5fdde1fa6f52619efb), [`3a267c1424`](https://github.com/LedgerHQ/ledger-live/commit/3a267c14241ebc9184490e7eb81b5d4bcc94b092), [`3a267c1424`](https://github.com/LedgerHQ/ledger-live/commit/3a267c14241ebc9184490e7eb81b5d4bcc94b092), [`9a9c5d700c`](https://github.com/LedgerHQ/ledger-live/commit/9a9c5d700cb0231facd1d29df7024cd9bca5da9d), [`1aee1b0103`](https://github.com/LedgerHQ/ledger-live/commit/1aee1b01034f0c5ea90f0ff6aa0d28fc7be0b9f9), [`5cf73f5ce6`](https://github.com/LedgerHQ/ledger-live/commit/5cf73f5ce673bc1e9552ad46bcc7f25c40a92960), [`20c5c5e109`](https://github.com/LedgerHQ/ledger-live/commit/20c5c5e1099885173aaa5ea3199052044066ac98), [`e7c1eaa6a2`](https://github.com/LedgerHQ/ledger-live/commit/e7c1eaa6a24d36aa535df7a06f17c55858de5475), [`93bd602206`](https://github.com/LedgerHQ/ledger-live/commit/93bd602206137e10e5d5c8aa61d9b5aefef993ce), [`13078a0825`](https://github.com/LedgerHQ/ledger-live/commit/13078a08256e3d74eb89dd0be4f0dda57611b68c), [`5fe65a6829`](https://github.com/LedgerHQ/ledger-live/commit/5fe65a6829fecf27391b51ffad71f62b431dc79c), [`22f514abe1`](https://github.com/LedgerHQ/ledger-live/commit/22f514abe1def1c385262a4cd7519d922b633f10), [`e7c1eaa6a2`](https://github.com/LedgerHQ/ledger-live/commit/e7c1eaa6a24d36aa535df7a06f17c55858de5475)]:
  - @ledgerhq/live-common@27.11.0-next.0
  - @ledgerhq/native-ui@0.15.0-next.0
  - @ledgerhq/devices@7.0.7-next.0
  - @ledgerhq/react-native-hw-transport-ble@6.28.0-next.0
  - @ledgerhq/errors@6.12.3-next.0
  - @ledgerhq/types-devices@6.22.4-next.0
  - @ledgerhq/types-live@6.28.1-next.0
  - @ledgerhq/hw-transport@6.27.10-next.0
  - @ledgerhq/react-native-hid@6.28.12-next.0
  - @ledgerhq/hw-transport-http@6.27.10-next.0

## 3.12.0

### Minor Changes

- [#1831](https://github.com/LedgerHQ/ledger-live/pull/1831) [`8ac70e5cca`](https://github.com/LedgerHQ/ledger-live/commit/8ac70e5ccab58159c646f23694c1da13ebc00248) Thanks [@cgrellard-ledger](https://github.com/cgrellard-ledger)! - The Carousel section of the wallet page has been replaced by Braze Content Cards which allows us to add or remove them remotely. We also added Content Cards on the Asset page

* [#1817](https://github.com/LedgerHQ/ledger-live/pull/1817) [`57b82ad735`](https://github.com/LedgerHQ/ledger-live/commit/57b82ad7350c6368b2d6a731d7b1c52b759516b0) Thanks [@sarneijim](https://github.com/sarneijim)! - CIC swap integration

- [#1775](https://github.com/LedgerHQ/ledger-live/pull/1775) [`d10c727430`](https://github.com/LedgerHQ/ledger-live/commit/d10c727430ffece743bbb7e703aaff61f97dacc1) Thanks [@nparigi-ledger](https://github.com/nparigi-ledger)! - Add NFT Gallery

* [#1774](https://github.com/LedgerHQ/ledger-live/pull/1774) [`033cfa3611`](https://github.com/LedgerHQ/ledger-live/commit/033cfa3611cb2ee17a71b152fc21475379229055) Thanks [@thomasrogerlux](https://github.com/thomasrogerlux)! - Update the custom image flow to include previews and default processing shortcuts

- [#1983](https://github.com/LedgerHQ/ledger-live/pull/1983) [`6eb5e8277c`](https://github.com/LedgerHQ/ledger-live/commit/6eb5e8277cc8a5b4c42293a981952e37fac39682) Thanks [@henrily-ledger](https://github.com/henrily-ledger)! - Revert mobile usemax key to original

* [#1962](https://github.com/LedgerHQ/ledger-live/pull/1962) [`d96bcf101d`](https://github.com/LedgerHQ/ledger-live/commit/d96bcf101d5f023fd75e8ee6e0bcaebc83cad07d) Thanks [@henrily-ledger](https://github.com/henrily-ledger)! - add more explicit error for tron trc20

- [#1746](https://github.com/LedgerHQ/ledger-live/pull/1746) [`b7107fad4d`](https://github.com/LedgerHQ/ledger-live/commit/b7107fad4d62e60377d015e5591728121c64bb38) Thanks [@thomasrogerlux](https://github.com/thomasrogerlux)! - Allow custom images to be sourced from an NFT from the users' gallery

* [#1911](https://github.com/LedgerHQ/ledger-live/pull/1911) [`5000d826fb`](https://github.com/LedgerHQ/ledger-live/commit/5000d826fb8bd38e729489ece2c36240a6a69091) Thanks [@grsoares21](https://github.com/grsoares21)! - Auto-select the last connected device for CLS if it is a Nano FTS

### Patch Changes

- [#1859](https://github.com/LedgerHQ/ledger-live/pull/1859) [`a6693e4f69`](https://github.com/LedgerHQ/ledger-live/commit/a6693e4f699a694d555a35e807a2fdbaab0d0d94) Thanks [@juan-cortes](https://github.com/juan-cortes)! - Fix debug http transport screen

* [#1904](https://github.com/LedgerHQ/ledger-live/pull/1904) [`159b3f8b05`](https://github.com/LedgerHQ/ledger-live/commit/159b3f8b054b9d2715e36db68e68c0eaec66c270) Thanks [@ofreyssinet-ledger](https://github.com/ofreyssinet-ledger)! - Fix rendering crash in new device selection screen

- [#1801](https://github.com/LedgerHQ/ledger-live/pull/1801) [`c2663f2f05`](https://github.com/LedgerHQ/ledger-live/commit/c2663f2f05b027f20ea5e9e80ee00111bf204ecb) Thanks [@ofreyssinet-ledger](https://github.com/ofreyssinet-ledger)! - Feature flag settings: fixed an annoying UI issue when the keyboard is opened. The info box at the bottom would cover most of the screen, making it very unpractical to search/add flags.

* [#1809](https://github.com/LedgerHQ/ledger-live/pull/1809) [`682342a210`](https://github.com/LedgerHQ/ledger-live/commit/682342a2106e841890140c5f6bd4a2df7cefcee8) Thanks [@ofreyssinet-ledger](https://github.com/ofreyssinet-ledger)! - Fix Podfile to disable signing on pods

- [#1801](https://github.com/LedgerHQ/ledger-live/pull/1801) [`c2663f2f05`](https://github.com/LedgerHQ/ledger-live/commit/c2663f2f05b027f20ea5e9e80ee00111bf204ecb) Thanks [@ofreyssinet-ledger](https://github.com/ofreyssinet-ledger)! - Adding a flag that allows to easily know which Firebase project/environment is targeted (for that the flag needs to be configured appropriately on the Firebase project, for now this is done for all our existing Firebase projects.). Also adding a UI element to easily visualize this in the Feature Flag settings.

* [#1741](https://github.com/LedgerHQ/ledger-live/pull/1741) [`77056e3692`](https://github.com/LedgerHQ/ledger-live/commit/77056e369256112188c183823a2c3fabfea2cba8) Thanks [@alexandremgo](https://github.com/alexandremgo)! - Fix for locked device error

- [#1975](https://github.com/LedgerHQ/ledger-live/pull/1975) [`ac8bdb8dcf`](https://github.com/LedgerHQ/ledger-live/commit/ac8bdb8dcf19103eea0b881930eef43aacc4e5e7) Thanks [@ofreyssinet-ledger](https://github.com/ofreyssinet-ledger)! - Device actions: remove unnecessary padding & replace huge text by smaller text

* [#1759](https://github.com/LedgerHQ/ledger-live/pull/1759) [`77622be003`](https://github.com/LedgerHQ/ledger-live/commit/77622be0033cb7af6ac1284b302ac62e4825652b) Thanks [@ofreyssinet-ledger](https://github.com/ofreyssinet-ledger)! - Integration of storyly-react-native library

- [#1834](https://github.com/LedgerHQ/ledger-live/pull/1834) [`c5bd929921`](https://github.com/LedgerHQ/ledger-live/commit/c5bd929921661469b86374a4fa72e9df575d4d08) Thanks [@pierrelouis-c](https://github.com/pierrelouis-c)! - Redirection CLS from MyLedger

* [#1759](https://github.com/LedgerHQ/ledger-live/pull/1759) [`77622be003`](https://github.com/LedgerHQ/ledger-live/commit/77622be0033cb7af6ac1284b302ac62e4825652b) Thanks [@ofreyssinet-ledger](https://github.com/ofreyssinet-ledger)! - Integration of a storyly story in the sync onboarding step "secret recovery phrase"

- [#1779](https://github.com/LedgerHQ/ledger-live/pull/1779) [`856f49374e`](https://github.com/LedgerHQ/ledger-live/commit/856f49374ec9b49f005676e270acdb81b78879c8) Thanks [@juan-cortes](https://github.com/juan-cortes)! - Introduce debug screen for custom image backup

* [#1803](https://github.com/LedgerHQ/ledger-live/pull/1803) [`5f71360167`](https://github.com/LedgerHQ/ledger-live/commit/5f71360167f820446fd5f56132e887767aca9905) Thanks [@ofreyssinet-ledger](https://github.com/ofreyssinet-ledger)! - Fix crash at the install apps step of the synchronous onboarding

- [#1803](https://github.com/LedgerHQ/ledger-live/pull/1803) [`5f71360167`](https://github.com/LedgerHQ/ledger-live/commit/5f71360167f820446fd5f56132e887767aca9905) Thanks [@ofreyssinet-ledger](https://github.com/ofreyssinet-ledger)! - Add a way to activate multiple Feature Flags at once

* [#1833](https://github.com/LedgerHQ/ledger-live/pull/1833) [`447353c463`](https://github.com/LedgerHQ/ledger-live/commit/447353c463caebb94f28775cd24c279a6e463a05) Thanks [@ofreyssinet-ledger](https://github.com/ofreyssinet-ledger)! - Android: use StagingRelease buildType for :apk and :apk_local builds

- [#1985](https://github.com/LedgerHQ/ledger-live/pull/1985) [`f268bf4bda`](https://github.com/LedgerHQ/ledger-live/commit/f268bf4bdaf3d3c16ae8f3c06fb202999c5e9491) Thanks [@mcayuelas-ledger](https://github.com/mcayuelas-ledger)! - Improve Analytics for NFT Gallery

* [#1871](https://github.com/LedgerHQ/ledger-live/pull/1871) [`ff5cb2cb11`](https://github.com/LedgerHQ/ledger-live/commit/ff5cb2cb11a2dcac0f2a65bf3ae4efac512cfe71) Thanks [@juan-cortes](https://github.com/juan-cortes)! - Enabled BLE background capabilities again

- [#1759](https://github.com/LedgerHQ/ledger-live/pull/1759) [`77622be003`](https://github.com/LedgerHQ/ledger-live/commit/77622be0033cb7af6ac1284b302ac62e4825652b) Thanks [@ofreyssinet-ledger](https://github.com/ofreyssinet-ledger)! - Implementation of a debug screen for storyly stories

* [#2009](https://github.com/LedgerHQ/ledger-live/pull/2009) [`ef13f615d6`](https://github.com/LedgerHQ/ledger-live/commit/ef13f615d663a7d2e37ad70e46ebe5d826d99c09) Thanks [@gre](https://github.com/gre)! - Solve crash when entering token receive flow

- [#1809](https://github.com/LedgerHQ/ledger-live/pull/1809) [`682342a210`](https://github.com/LedgerHQ/ledger-live/commit/682342a2106e841890140c5f6bd4a2df7cefcee8) Thanks [@ofreyssinet-ledger](https://github.com/ofreyssinet-ledger)! - Fix sync onboarding logic when "install set of apps" step is disabled via feature flag.

* [#1840](https://github.com/LedgerHQ/ledger-live/pull/1840) [`601c35ff2e`](https://github.com/LedgerHQ/ledger-live/commit/601c35ff2e9905c1d7869f531d85898436e2e86d) Thanks [@alexandremgo](https://github.com/alexandremgo)! - Fix: improvement on BLE scanning and polling mechanism

- [#1812](https://github.com/LedgerHQ/ledger-live/pull/1812) [`f94772354e`](https://github.com/LedgerHQ/ledger-live/commit/f94772354e18e84dfee20fbb5260f543a1b302b0) Thanks [@cgrellard-ledger](https://github.com/cgrellard-ledger)! - The push notifications feature flag's key has been modified

* [#1827](https://github.com/LedgerHQ/ledger-live/pull/1827) [`04013a766a`](https://github.com/LedgerHQ/ledger-live/commit/04013a766ae0b1e872a84ebfc8f5a28602a2ee11) Thanks [@juan-cortes](https://github.com/juan-cortes)! - Fix navigation lock bug after (un)installing apps, top arrow

- [#1956](https://github.com/LedgerHQ/ledger-live/pull/1956) [`587853bb30`](https://github.com/LedgerHQ/ledger-live/commit/587853bb30232efb0ff9e5b112969b6293a35ad6) Thanks [@sarneijim](https://github.com/sarneijim)! - Fix support link llm

- Updated dependencies [[`627b46b58e`](https://github.com/LedgerHQ/ledger-live/commit/627b46b58ed83970c69d621303af7a3a7e51850b), [`ff5cb2cb11`](https://github.com/LedgerHQ/ledger-live/commit/ff5cb2cb11a2dcac0f2a65bf3ae4efac512cfe71), [`eef8038f61`](https://github.com/LedgerHQ/ledger-live/commit/eef8038f611820efffd3b4834e124be0c29acd39), [`ff5cb2cb11`](https://github.com/LedgerHQ/ledger-live/commit/ff5cb2cb11a2dcac0f2a65bf3ae4efac512cfe71), [`a00544e8de`](https://github.com/LedgerHQ/ledger-live/commit/a00544e8de135285609e9aabc2d4ca354f8ebc2a), [`f29d3d9384`](https://github.com/LedgerHQ/ledger-live/commit/f29d3d9384f57c99c228749673d4f5d840b4bf06), [`8ac70e5cca`](https://github.com/LedgerHQ/ledger-live/commit/8ac70e5ccab58159c646f23694c1da13ebc00248), [`720dc1f58a`](https://github.com/LedgerHQ/ledger-live/commit/720dc1f58a6cea9c8a933139ff94a1d9f1b98129), [`720dc1f58a`](https://github.com/LedgerHQ/ledger-live/commit/720dc1f58a6cea9c8a933139ff94a1d9f1b98129), [`2aa8cc9c33`](https://github.com/LedgerHQ/ledger-live/commit/2aa8cc9c339ce8c9677b24e70218cc45847d799b)]:
  - @ledgerhq/react-native-hw-transport-ble@6.27.11
  - @ledgerhq/live-common@27.9.0
  - @ledgerhq/native-ui@0.13.0
  - @ledgerhq/types-live@6.27.1

## 3.12.0-next.2

### Patch Changes

- [#2009](https://github.com/LedgerHQ/ledger-live/pull/2009) [`ef13f615d6`](https://github.com/LedgerHQ/ledger-live/commit/ef13f615d663a7d2e37ad70e46ebe5d826d99c09) Thanks [@gre](https://github.com/gre)! - Solve crash when entering token receive flow

## 3.12.0-next.1

### Patch Changes

- Updated dependencies [[`627b46b58e`](https://github.com/LedgerHQ/ledger-live/commit/627b46b58ed83970c69d621303af7a3a7e51850b)]:
  - @ledgerhq/react-native-hw-transport-ble@6.27.11-next.1

## 3.12.0-next.0

### Minor Changes

- [#1831](https://github.com/LedgerHQ/ledger-live/pull/1831) [`8ac70e5cca`](https://github.com/LedgerHQ/ledger-live/commit/8ac70e5ccab58159c646f23694c1da13ebc00248) Thanks [@cgrellard-ledger](https://github.com/cgrellard-ledger)! - The Carousel section of the wallet page has been replaced by Braze Content Cards which allows us to add or remove them remotely. We also added Content Cards on the Asset page

* [#1817](https://github.com/LedgerHQ/ledger-live/pull/1817) [`57b82ad735`](https://github.com/LedgerHQ/ledger-live/commit/57b82ad7350c6368b2d6a731d7b1c52b759516b0) Thanks [@sarneijim](https://github.com/sarneijim)! - CIC swap integration

- [#1775](https://github.com/LedgerHQ/ledger-live/pull/1775) [`d10c727430`](https://github.com/LedgerHQ/ledger-live/commit/d10c727430ffece743bbb7e703aaff61f97dacc1) Thanks [@nparigi-ledger](https://github.com/nparigi-ledger)! - Add NFT Gallery

* [#1774](https://github.com/LedgerHQ/ledger-live/pull/1774) [`033cfa3611`](https://github.com/LedgerHQ/ledger-live/commit/033cfa3611cb2ee17a71b152fc21475379229055) Thanks [@thomasrogerlux](https://github.com/thomasrogerlux)! - Update the custom image flow to include previews and default processing shortcuts

- [#1983](https://github.com/LedgerHQ/ledger-live/pull/1983) [`6eb5e8277c`](https://github.com/LedgerHQ/ledger-live/commit/6eb5e8277cc8a5b4c42293a981952e37fac39682) Thanks [@henrily-ledger](https://github.com/henrily-ledger)! - Revert mobile usemax key to original

* [#1962](https://github.com/LedgerHQ/ledger-live/pull/1962) [`d96bcf101d`](https://github.com/LedgerHQ/ledger-live/commit/d96bcf101d5f023fd75e8ee6e0bcaebc83cad07d) Thanks [@henrily-ledger](https://github.com/henrily-ledger)! - add more explicit error for tron trc20

- [#1746](https://github.com/LedgerHQ/ledger-live/pull/1746) [`b7107fad4d`](https://github.com/LedgerHQ/ledger-live/commit/b7107fad4d62e60377d015e5591728121c64bb38) Thanks [@thomasrogerlux](https://github.com/thomasrogerlux)! - Allow custom images to be sourced from an NFT from the users' gallery

* [#1911](https://github.com/LedgerHQ/ledger-live/pull/1911) [`5000d826fb`](https://github.com/LedgerHQ/ledger-live/commit/5000d826fb8bd38e729489ece2c36240a6a69091) Thanks [@grsoares21](https://github.com/grsoares21)! - Auto-select the last connected device for CLS if it is a Nano FTS

### Patch Changes

- [#1859](https://github.com/LedgerHQ/ledger-live/pull/1859) [`a6693e4f69`](https://github.com/LedgerHQ/ledger-live/commit/a6693e4f699a694d555a35e807a2fdbaab0d0d94) Thanks [@juan-cortes](https://github.com/juan-cortes)! - Fix debug http transport screen

* [#1904](https://github.com/LedgerHQ/ledger-live/pull/1904) [`159b3f8b05`](https://github.com/LedgerHQ/ledger-live/commit/159b3f8b054b9d2715e36db68e68c0eaec66c270) Thanks [@ofreyssinet-ledger](https://github.com/ofreyssinet-ledger)! - Fix rendering crash in new device selection screen

- [#1801](https://github.com/LedgerHQ/ledger-live/pull/1801) [`c2663f2f05`](https://github.com/LedgerHQ/ledger-live/commit/c2663f2f05b027f20ea5e9e80ee00111bf204ecb) Thanks [@ofreyssinet-ledger](https://github.com/ofreyssinet-ledger)! - Feature flag settings: fixed an annoying UI issue when the keyboard is opened. The info box at the bottom would cover most of the screen, making it very unpractical to search/add flags.

* [#1809](https://github.com/LedgerHQ/ledger-live/pull/1809) [`682342a210`](https://github.com/LedgerHQ/ledger-live/commit/682342a2106e841890140c5f6bd4a2df7cefcee8) Thanks [@ofreyssinet-ledger](https://github.com/ofreyssinet-ledger)! - Fix Podfile to disable signing on pods

- [#1801](https://github.com/LedgerHQ/ledger-live/pull/1801) [`c2663f2f05`](https://github.com/LedgerHQ/ledger-live/commit/c2663f2f05b027f20ea5e9e80ee00111bf204ecb) Thanks [@ofreyssinet-ledger](https://github.com/ofreyssinet-ledger)! - Adding a flag that allows to easily know which Firebase project/environment is targeted (for that the flag needs to be configured appropriately on the Firebase project, for now this is done for all our existing Firebase projects.). Also adding a UI element to easily visualize this in the Feature Flag settings.

* [#1741](https://github.com/LedgerHQ/ledger-live/pull/1741) [`77056e3692`](https://github.com/LedgerHQ/ledger-live/commit/77056e369256112188c183823a2c3fabfea2cba8) Thanks [@alexandremgo](https://github.com/alexandremgo)! - Fix for locked device error

- [#1975](https://github.com/LedgerHQ/ledger-live/pull/1975) [`ac8bdb8dcf`](https://github.com/LedgerHQ/ledger-live/commit/ac8bdb8dcf19103eea0b881930eef43aacc4e5e7) Thanks [@ofreyssinet-ledger](https://github.com/ofreyssinet-ledger)! - Device actions: remove unnecessary padding & replace huge text by smaller text

* [#1759](https://github.com/LedgerHQ/ledger-live/pull/1759) [`77622be003`](https://github.com/LedgerHQ/ledger-live/commit/77622be0033cb7af6ac1284b302ac62e4825652b) Thanks [@ofreyssinet-ledger](https://github.com/ofreyssinet-ledger)! - Integration of storyly-react-native library

- [#1834](https://github.com/LedgerHQ/ledger-live/pull/1834) [`c5bd929921`](https://github.com/LedgerHQ/ledger-live/commit/c5bd929921661469b86374a4fa72e9df575d4d08) Thanks [@pierrelouis-c](https://github.com/pierrelouis-c)! - Redirection CLS from MyLedger

* [#1759](https://github.com/LedgerHQ/ledger-live/pull/1759) [`77622be003`](https://github.com/LedgerHQ/ledger-live/commit/77622be0033cb7af6ac1284b302ac62e4825652b) Thanks [@ofreyssinet-ledger](https://github.com/ofreyssinet-ledger)! - Integration of a storyly story in the sync onboarding step "secret recovery phrase"

- [#1779](https://github.com/LedgerHQ/ledger-live/pull/1779) [`856f49374e`](https://github.com/LedgerHQ/ledger-live/commit/856f49374ec9b49f005676e270acdb81b78879c8) Thanks [@juan-cortes](https://github.com/juan-cortes)! - Introduce debug screen for custom image backup

* [#1803](https://github.com/LedgerHQ/ledger-live/pull/1803) [`5f71360167`](https://github.com/LedgerHQ/ledger-live/commit/5f71360167f820446fd5f56132e887767aca9905) Thanks [@ofreyssinet-ledger](https://github.com/ofreyssinet-ledger)! - Fix crash at the install apps step of the synchronous onboarding

- [#1803](https://github.com/LedgerHQ/ledger-live/pull/1803) [`5f71360167`](https://github.com/LedgerHQ/ledger-live/commit/5f71360167f820446fd5f56132e887767aca9905) Thanks [@ofreyssinet-ledger](https://github.com/ofreyssinet-ledger)! - Add a way to activate multiple Feature Flags at once

* [#1833](https://github.com/LedgerHQ/ledger-live/pull/1833) [`447353c463`](https://github.com/LedgerHQ/ledger-live/commit/447353c463caebb94f28775cd24c279a6e463a05) Thanks [@ofreyssinet-ledger](https://github.com/ofreyssinet-ledger)! - Android: use StagingRelease buildType for :apk and :apk_local builds

- [#1985](https://github.com/LedgerHQ/ledger-live/pull/1985) [`f268bf4bda`](https://github.com/LedgerHQ/ledger-live/commit/f268bf4bdaf3d3c16ae8f3c06fb202999c5e9491) Thanks [@mcayuelas-ledger](https://github.com/mcayuelas-ledger)! - Improve Analytics for NFT Gallery

* [#1871](https://github.com/LedgerHQ/ledger-live/pull/1871) [`ff5cb2cb11`](https://github.com/LedgerHQ/ledger-live/commit/ff5cb2cb11a2dcac0f2a65bf3ae4efac512cfe71) Thanks [@juan-cortes](https://github.com/juan-cortes)! - Enabled BLE background capabilities again

- [#1759](https://github.com/LedgerHQ/ledger-live/pull/1759) [`77622be003`](https://github.com/LedgerHQ/ledger-live/commit/77622be0033cb7af6ac1284b302ac62e4825652b) Thanks [@ofreyssinet-ledger](https://github.com/ofreyssinet-ledger)! - Implementation of a debug screen for storyly stories

* [#1809](https://github.com/LedgerHQ/ledger-live/pull/1809) [`682342a210`](https://github.com/LedgerHQ/ledger-live/commit/682342a2106e841890140c5f6bd4a2df7cefcee8) Thanks [@ofreyssinet-ledger](https://github.com/ofreyssinet-ledger)! - Fix sync onboarding logic when "install set of apps" step is disabled via feature flag.

- [#1840](https://github.com/LedgerHQ/ledger-live/pull/1840) [`601c35ff2e`](https://github.com/LedgerHQ/ledger-live/commit/601c35ff2e9905c1d7869f531d85898436e2e86d) Thanks [@alexandremgo](https://github.com/alexandremgo)! - Fix: improvement on BLE scanning and polling mechanism

* [#1812](https://github.com/LedgerHQ/ledger-live/pull/1812) [`f94772354e`](https://github.com/LedgerHQ/ledger-live/commit/f94772354e18e84dfee20fbb5260f543a1b302b0) Thanks [@cgrellard-ledger](https://github.com/cgrellard-ledger)! - The push notifications feature flag's key has been modified

- [#1827](https://github.com/LedgerHQ/ledger-live/pull/1827) [`04013a766a`](https://github.com/LedgerHQ/ledger-live/commit/04013a766ae0b1e872a84ebfc8f5a28602a2ee11) Thanks [@juan-cortes](https://github.com/juan-cortes)! - Fix navigation lock bug after (un)installing apps, top arrow

* [#1956](https://github.com/LedgerHQ/ledger-live/pull/1956) [`587853bb30`](https://github.com/LedgerHQ/ledger-live/commit/587853bb30232efb0ff9e5b112969b6293a35ad6) Thanks [@sarneijim](https://github.com/sarneijim)! - Fix support link llm

* Updated dependencies [[`ff5cb2cb11`](https://github.com/LedgerHQ/ledger-live/commit/ff5cb2cb11a2dcac0f2a65bf3ae4efac512cfe71), [`eef8038f61`](https://github.com/LedgerHQ/ledger-live/commit/eef8038f611820efffd3b4834e124be0c29acd39), [`ff5cb2cb11`](https://github.com/LedgerHQ/ledger-live/commit/ff5cb2cb11a2dcac0f2a65bf3ae4efac512cfe71), [`a00544e8de`](https://github.com/LedgerHQ/ledger-live/commit/a00544e8de135285609e9aabc2d4ca354f8ebc2a), [`f29d3d9384`](https://github.com/LedgerHQ/ledger-live/commit/f29d3d9384f57c99c228749673d4f5d840b4bf06), [`8ac70e5cca`](https://github.com/LedgerHQ/ledger-live/commit/8ac70e5ccab58159c646f23694c1da13ebc00248), [`720dc1f58a`](https://github.com/LedgerHQ/ledger-live/commit/720dc1f58a6cea9c8a933139ff94a1d9f1b98129), [`720dc1f58a`](https://github.com/LedgerHQ/ledger-live/commit/720dc1f58a6cea9c8a933139ff94a1d9f1b98129), [`2aa8cc9c33`](https://github.com/LedgerHQ/ledger-live/commit/2aa8cc9c339ce8c9677b24e70218cc45847d799b)]:
  - @ledgerhq/live-common@27.9.0-next.0
  - @ledgerhq/react-native-hw-transport-ble@6.27.11-next.0
  - @ledgerhq/native-ui@0.13.0-next.0
  - @ledgerhq/types-live@6.27.1-next.0

## 3.11.2

### Patch Changes

- Updated dependencies [[`bdf55e0411`](https://github.com/LedgerHQ/ledger-live/commit/bdf55e0411d46c0bf68d42b7f96b75d49ba81a67)]:
  - @ledgerhq/live-common@27.7.2

## 3.11.2-hotfix.0

### Patch Changes

- Updated dependencies [[`bdf55e0411`](https://github.com/LedgerHQ/ledger-live/commit/bdf55e0411d46c0bf68d42b7f96b75d49ba81a67)]:
  - @ledgerhq/live-common@27.7.2-hotfix.0

## 3.11.1

### Patch Changes

- Updated dependencies [[`f7aa25417a`](https://github.com/LedgerHQ/ledger-live/commit/f7aa25417a953a6e4768e0b5d500cab566369a0a), [`e3a796b0a0`](https://github.com/LedgerHQ/ledger-live/commit/e3a796b0a021b19ff01061a019657cea26cc46de)]:
  - @ledgerhq/live-common@27.7.1

## 3.11.1-hotfix.1

### Patch Changes

- Updated dependencies [[`e3a796b0a0`](https://github.com/LedgerHQ/ledger-live/commit/e3a796b0a021b19ff01061a019657cea26cc46de)]:
  - @ledgerhq/live-common@27.7.1-hotfix.1

## 3.11.1-hotfix.0

### Patch Changes

- Updated dependencies [[`f7aa25417a`](https://github.com/LedgerHQ/ledger-live/commit/f7aa25417a953a6e4768e0b5d500cab566369a0a)]:
  - @ledgerhq/live-common@27.7.1-hotfix.0

## 3.11.0

### Minor Changes

- [#1842](https://github.com/LedgerHQ/ledger-live/pull/1842) [`32633f700a`](https://github.com/LedgerHQ/ledger-live/commit/32633f700ae4be9ede37c4bef3ed228c0ffc87be) Thanks [@henrily-ledger](https://github.com/henrily-ledger)! - Fix redelegation cosmos previous screen bug

* [#1757](https://github.com/LedgerHQ/ledger-live/pull/1757) [`aec68cca70`](https://github.com/LedgerHQ/ledger-live/commit/aec68cca70194f7890a09dca62a737046af13305) Thanks [@henrily-ledger](https://github.com/henrily-ledger)! - disable nft on ios with feature flag

- [#1211](https://github.com/LedgerHQ/ledger-live/pull/1211) [`32c8df8f47`](https://github.com/LedgerHQ/ledger-live/commit/32c8df8f47644278ee44e9db623af864d57ad61c) Thanks [@lambertkevin](https://github.com/lambertkevin)! - New UI parsing for signMessage flow, supporting EIP712 filtering

* [#1662](https://github.com/LedgerHQ/ledger-live/pull/1662) [`4ad6155953`](https://github.com/LedgerHQ/ledger-live/commit/4ad615595392f5ef806cbd21f0be1b30d3ae73c6) Thanks [@lambertkevin](https://github.com/lambertkevin)! - EIP1559 support for Ethereum transactions

- [#1455](https://github.com/LedgerHQ/ledger-live/pull/1455) [`61240d25a1`](https://github.com/LedgerHQ/ledger-live/commit/61240d25a13cea07b08ee09fa76f31127928a8c6) Thanks [@thomasrogerlux](https://github.com/thomasrogerlux)! - Add deeplink to open the sync onboarding flow

* [#1288](https://github.com/LedgerHQ/ledger-live/pull/1288) [`f5f4db47d2`](https://github.com/LedgerHQ/ledger-live/commit/f5f4db47d214bc30390b7be91d3bab4814c5fb45) Thanks [@henrily-ledger](https://github.com/henrily-ledger)! - Dynamic cal for erc20

- [#1667](https://github.com/LedgerHQ/ledger-live/pull/1667) [`654253f1a1`](https://github.com/LedgerHQ/ledger-live/commit/654253f1a17dfc09037a1ec8f25c6eae8c0081af) Thanks [@thomasrogerlux](https://github.com/thomasrogerlux)! - Add install set of apps step in sync onboarding

* [#1467](https://github.com/LedgerHQ/ledger-live/pull/1467) [`7556612769`](https://github.com/LedgerHQ/ledger-live/commit/7556612769ba0a41c1dd903da25e74262e883358) Thanks [@cgrellard-ledger](https://github.com/cgrellard-ledger)! - Braze Integration added to add push notifications and content cards to LLM

### Patch Changes

- [#1728](https://github.com/LedgerHQ/ledger-live/pull/1728) [`135838d354`](https://github.com/LedgerHQ/ledger-live/commit/135838d35439aae1565959ead31944f7a5c7a6fa) Thanks [@ofreyssinet-ledger](https://github.com/ofreyssinet-ledger)! - Migrate from expo-image-picker to react-native-image-picker to kill a JCenter dependency

* [#1639](https://github.com/LedgerHQ/ledger-live/pull/1639) [`4ebe39596e`](https://github.com/LedgerHQ/ledger-live/commit/4ebe39596e23662e878395d16282d003db745b57) Thanks [@mlegall-ledger](https://github.com/mlegall-ledger)! - Replaced a deprecated biometrics lib by a newer one

- [#1720](https://github.com/LedgerHQ/ledger-live/pull/1720) [`25a4e5caac`](https://github.com/LedgerHQ/ledger-live/commit/25a4e5caac0230c6e08aac262ad37a55218b659d) Thanks [@ofreyssinet-ledger](https://github.com/ofreyssinet-ledger)! - New device selection screen: Buy Ledger button direct redirection

* [#1806](https://github.com/LedgerHQ/ledger-live/pull/1806) [`cf9fde64bc`](https://github.com/LedgerHQ/ledger-live/commit/cf9fde64bca7f3265c354a3fddfdbce7b89949cd) Thanks [@github-actions](https://github.com/apps/github-actions)! - removing duplicated permissions from merged manifest

- [#1663](https://github.com/LedgerHQ/ledger-live/pull/1663) [`a141256f0f`](https://github.com/LedgerHQ/ledger-live/commit/a141256f0f4fff91fb811eaf081f7138f91ff251) Thanks [@lvndry](https://github.com/lvndry)! - When removing a token from the list of hidden tokens, it will be redisplayed in the app'

* [#1763](https://github.com/LedgerHQ/ledger-live/pull/1763) [`4cc023d011`](https://github.com/LedgerHQ/ledger-live/commit/4cc023d0112e9b0629d883ba5e15b216a64ea3a1) Thanks [@cgrellard-ledger](https://github.com/cgrellard-ledger)! - react-native updated from version 0.68.2 to version 0.68.5 to fix android builds

- [#1720](https://github.com/LedgerHQ/ledger-live/pull/1720) [`25a4e5caac`](https://github.com/LedgerHQ/ledger-live/commit/25a4e5caac0230c6e08aac262ad37a55218b659d) Thanks [@ofreyssinet-ledger](https://github.com/ofreyssinet-ledger)! - New device selection screen: invert 2 options "Connect an existing Ledger" and "Set up a new Ledger"

* [#1720](https://github.com/LedgerHQ/ledger-live/pull/1720) [`25a4e5caac`](https://github.com/LedgerHQ/ledger-live/commit/25a4e5caac0230c6e08aac262ad37a55218b659d) Thanks [@ofreyssinet-ledger](https://github.com/ofreyssinet-ledger)! - New device selection screen: pixel polish

- [#1720](https://github.com/LedgerHQ/ledger-live/pull/1720) [`25a4e5caac`](https://github.com/LedgerHQ/ledger-live/commit/25a4e5caac0230c6e08aac262ad37a55218b659d) Thanks [@ofreyssinet-ledger](https://github.com/ofreyssinet-ledger)! - New device selection screen: change banner wording

* [#1870](https://github.com/LedgerHQ/ledger-live/pull/1870) [`984e4a7130`](https://github.com/LedgerHQ/ledger-live/commit/984e4a7130ccdebee2c2c3fa725e81040053ed18) Thanks [@cgrellard-ledger](https://github.com/cgrellard-ledger)! - Every notifications categories are enabled by default even when updating LL to 3.11

- [#1750](https://github.com/LedgerHQ/ledger-live/pull/1750) [`1617b46f24`](https://github.com/LedgerHQ/ledger-live/commit/1617b46f24001762c94c471610257f457b485e66) Thanks [@pierrelouis-c](https://github.com/pierrelouis-c)! - OTG Banner for Android on Device Selection

* [#1141](https://github.com/LedgerHQ/ledger-live/pull/1141) [`24ea9cd15f`](https://github.com/LedgerHQ/ledger-live/commit/24ea9cd15f92d5a2c74c4b936bacb89d5d4d36fd) Thanks [@valpinkman](https://github.com/valpinkman)! - Fixed all typescript/eslint errors/warnings.

- [#1320](https://github.com/LedgerHQ/ledger-live/pull/1320) [`bc892dc3ef`](https://github.com/LedgerHQ/ledger-live/commit/bc892dc3ef0671c049c650bf05e71c254e688bf7) Thanks [@mcayuelas-ledger](https://github.com/mcayuelas-ledger)! - Add account flow: Testnet currencies shouldn't be available by default

* [#1818](https://github.com/LedgerHQ/ledger-live/pull/1818) [`9d811641ae`](https://github.com/LedgerHQ/ledger-live/commit/9d811641ae0224df7592021d22ca41107ab905e6) Thanks [@ofreyssinet-ledger](https://github.com/ofreyssinet-ledger)! - Bump Android target & compile SDK to API 32

- [#1731](https://github.com/LedgerHQ/ledger-live/pull/1731) [`ddeace7163`](https://github.com/LedgerHQ/ledger-live/commit/ddeace7163f0c9186f4f48cc4baa2b9273c5ebf3) Thanks [@pierrelouis-c](https://github.com/pierrelouis-c)! - Fix the post onboarding redirection if there is no action

* [#1675](https://github.com/LedgerHQ/ledger-live/pull/1675) [`565b3f16df`](https://github.com/LedgerHQ/ledger-live/commit/565b3f16df664ddb0e487fa737445f96dec7f953) Thanks [@thomasrogerlux](https://github.com/thomasrogerlux)! - Fix lotties for LNX new Bluetooth pairing flow

- [#1808](https://github.com/LedgerHQ/ledger-live/pull/1808) [`deeaa61fe1`](https://github.com/LedgerHQ/ledger-live/commit/deeaa61fe1bb4427057f8577f7235cf4f6ada5b0) Thanks [@cgrellard-ledger](https://github.com/cgrellard-ledger)! - Typo on warning message in Advanced account settings

* [#1513](https://github.com/LedgerHQ/ledger-live/pull/1513) [`ffc377ddf0`](https://github.com/LedgerHQ/ledger-live/commit/ffc377ddf0c354f450e3790bd221e8d57f58e9e1) Thanks [@lvndry](https://github.com/lvndry)! - Addition of a dust limit for bitcoin transactions

- [#1352](https://github.com/LedgerHQ/ledger-live/pull/1352) [`0d7e0f713a`](https://github.com/LedgerHQ/ledger-live/commit/0d7e0f713ab4fbb3d4bd7df147a96c7de73123b7) Thanks [@ofreyssinet-ledger](https://github.com/ofreyssinet-ledger)! - Moved custom image errors from ledger-live-mobile to live-common

* [#1806](https://github.com/LedgerHQ/ledger-live/pull/1806) [`d786362784`](https://github.com/LedgerHQ/ledger-live/commit/d786362784337663626da8c75b100c7e379e7f67) Thanks [@github-actions](https://github.com/apps/github-actions)! - Every notifications categories are enabled by default even when updating LL to 3.11

- [#1761](https://github.com/LedgerHQ/ledger-live/pull/1761) [`7be1afc65b`](https://github.com/LedgerHQ/ledger-live/commit/7be1afc65b33081f8a4ab0eb725d5153a92271ad) Thanks [@LFBarreto](https://github.com/LFBarreto)! - Analytics - added firstConnectHasDeviceUpdated property

* [#1615](https://github.com/LedgerHQ/ledger-live/pull/1615) [`34546edc55`](https://github.com/LedgerHQ/ledger-live/commit/34546edc55674e49b22c6d3be08777ee13d306f9) Thanks [@pierrelouis-c](https://github.com/pierrelouis-c)! - Add hidden button in Welcome screen to access the settings.

- [#1685](https://github.com/LedgerHQ/ledger-live/pull/1685) [`e89044242d`](https://github.com/LedgerHQ/ledger-live/commit/e89044242d005bfc3349abbbf1921e9056686d0b) Thanks [@alexandremgo](https://github.com/alexandremgo)! - Handle 0x5515 response for allow manager and connect app device actions on LLM

* [#1867](https://github.com/LedgerHQ/ledger-live/pull/1867) [`5f2f6ead06`](https://github.com/LedgerHQ/ledger-live/commit/5f2f6ead061261daee7da73fdb7761c4e3d86ffd) Thanks [@juan-cortes](https://github.com/juan-cortes)! - Fix crash on Android 12+ during Firmware Update

- [#1806](https://github.com/LedgerHQ/ledger-live/pull/1806) [`1dc29a7017`](https://github.com/LedgerHQ/ledger-live/commit/1dc29a7017a5ed63429c86e1dbaf4bfb844a0efa) Thanks [@github-actions](https://github.com/apps/github-actions)! - The push notifications feature flag's key has been modified

* [#1806](https://github.com/LedgerHQ/ledger-live/pull/1806) [`eaa3184ef1`](https://github.com/LedgerHQ/ledger-live/commit/eaa3184ef15fd7c6249f84bf4501bcb734cbd589) Thanks [@github-actions](https://github.com/apps/github-actions)! - Fix navigation lock bug after (un)installing apps, top arrow

* Updated dependencies [[`32c8df8f47`](https://github.com/LedgerHQ/ledger-live/commit/32c8df8f47644278ee44e9db623af864d57ad61c), [`4aa4d42cb1`](https://github.com/LedgerHQ/ledger-live/commit/4aa4d42cb103612c130b01f36100eb6fdd87e8b1), [`aec68cca70`](https://github.com/LedgerHQ/ledger-live/commit/aec68cca70194f7890a09dca62a737046af13305), [`9f8c9be0ae`](https://github.com/LedgerHQ/ledger-live/commit/9f8c9be0aead9eb4101aa9d14e4ee3b560d88792), [`3f516ea41e`](https://github.com/LedgerHQ/ledger-live/commit/3f516ea41e6e1a485be452872c91bd4a315eb167), [`2660f2993c`](https://github.com/LedgerHQ/ledger-live/commit/2660f2993cc815f10a8e8ffea18fb761d869fc36), [`f7b27a97f6`](https://github.com/LedgerHQ/ledger-live/commit/f7b27a97f6cd2b2c553cbe83d008e4ce907c9ad2), [`0308e8c6ae`](https://github.com/LedgerHQ/ledger-live/commit/0308e8c6ae721a99bc50f5dc60db0d11ea8ea1ff), [`914c5fb377`](https://github.com/LedgerHQ/ledger-live/commit/914c5fb377b8b541f5f645fe26ab80faaa33d478), [`d3c91a53e0`](https://github.com/LedgerHQ/ledger-live/commit/d3c91a53e06f9f47817e96c452f69e2d9f71d80f), [`ddeace7163`](https://github.com/LedgerHQ/ledger-live/commit/ddeace7163f0c9186f4f48cc4baa2b9273c5ebf3), [`57699a19fa`](https://github.com/LedgerHQ/ledger-live/commit/57699a19fa545ba359e457deb7ba0632b15342b5), [`32c8df8f47`](https://github.com/LedgerHQ/ledger-live/commit/32c8df8f47644278ee44e9db623af864d57ad61c), [`df8cbb8dd1`](https://github.com/LedgerHQ/ledger-live/commit/df8cbb8dd166a66325eb96d8192f3f985b71df60), [`0d7e0f713a`](https://github.com/LedgerHQ/ledger-live/commit/0d7e0f713ab4fbb3d4bd7df147a96c7de73123b7), [`4ad6155953`](https://github.com/LedgerHQ/ledger-live/commit/4ad615595392f5ef806cbd21f0be1b30d3ae73c6), [`f521bf7ef1`](https://github.com/LedgerHQ/ledger-live/commit/f521bf7ef1afa3afe1a03cbf65bd36ebee6d0768), [`4ad6155953`](https://github.com/LedgerHQ/ledger-live/commit/4ad615595392f5ef806cbd21f0be1b30d3ae73c6), [`4ad6155953`](https://github.com/LedgerHQ/ledger-live/commit/4ad615595392f5ef806cbd21f0be1b30d3ae73c6), [`e89044242d`](https://github.com/LedgerHQ/ledger-live/commit/e89044242d005bfc3349abbbf1921e9056686d0b), [`24ea9cd15f`](https://github.com/LedgerHQ/ledger-live/commit/24ea9cd15f92d5a2c74c4b936bacb89d5d4d36fd), [`1dc29a7017`](https://github.com/LedgerHQ/ledger-live/commit/1dc29a7017a5ed63429c86e1dbaf4bfb844a0efa), [`90a9fbb75b`](https://github.com/LedgerHQ/ledger-live/commit/90a9fbb75b3b3960655d601a6c7c987689ef19be)]:
  - @ledgerhq/live-common@27.7.0
  - @ledgerhq/errors@6.12.0
  - @ledgerhq/types-live@6.26.0
  - @ledgerhq/hw-transport@6.27.7
  - @ledgerhq/hw-transport-http@6.27.7
  - @ledgerhq/types-cryptoassets@6.23.3
  - @ledgerhq/native-ui@0.12.1
  - @ledgerhq/devices@7.0.4
  - @ledgerhq/react-native-hid@6.28.9
  - @ledgerhq/react-native-hw-transport-ble@6.27.9

## 3.11.0-next.10

### Patch Changes

- [#1867](https://github.com/LedgerHQ/ledger-live/pull/1867) [`5f2f6ead06`](https://github.com/LedgerHQ/ledger-live/commit/5f2f6ead061261daee7da73fdb7761c4e3d86ffd) Thanks [@juan-cortes](https://github.com/juan-cortes)! - Fix crash on Android 12+ during Firmware Update

## 3.11.0-next.9

### Patch Changes

- [#1870](https://github.com/LedgerHQ/ledger-live/pull/1870) [`984e4a7130`](https://github.com/LedgerHQ/ledger-live/commit/984e4a7130ccdebee2c2c3fa725e81040053ed18) Thanks [@cgrellard-ledger](https://github.com/cgrellard-ledger)! - Every notifications categories are enabled by default even when updating LL to 3.11

## 3.11.0-next.8

### Minor Changes

- [#1842](https://github.com/LedgerHQ/ledger-live/pull/1842) [`32633f700a`](https://github.com/LedgerHQ/ledger-live/commit/32633f700ae4be9ede37c4bef3ed228c0ffc87be) Thanks [@henrily-ledger](https://github.com/henrily-ledger)! - Fix redelegation cosmos previous screen bug

### Patch Changes

- Updated dependencies [[`2660f2993c`](https://github.com/LedgerHQ/ledger-live/commit/2660f2993cc815f10a8e8ffea18fb761d869fc36)]:
  - @ledgerhq/live-common@27.7.0-next.3

## 3.11.0-next.7

### Patch Changes

- Updated dependencies [[`9f8c9be0ae`](https://github.com/LedgerHQ/ledger-live/commit/9f8c9be0aead9eb4101aa9d14e4ee3b560d88792)]:
  - @ledgerhq/live-common@27.7.0-next.2

## 3.11.0-next.6

### Patch Changes

- [#1806](https://github.com/LedgerHQ/ledger-live/pull/1806) [`d786362784`](https://github.com/LedgerHQ/ledger-live/commit/d786362784337663626da8c75b100c7e379e7f67) Thanks [@github-actions](https://github.com/apps/github-actions)! - Every notifications categories are enabled by default even when updating LL to 3.11

## 3.11.0-next.5

### Patch Changes

- [#1806](https://github.com/LedgerHQ/ledger-live/pull/1806) [`eaa3184ef1`](https://github.com/LedgerHQ/ledger-live/commit/eaa3184ef15fd7c6249f84bf4501bcb734cbd589) Thanks [@github-actions](https://github.com/apps/github-actions)! - Fix navigation lock bug after (un)installing apps, top arrow

## 3.11.0-next.4

### Patch Changes

- [#1806](https://github.com/LedgerHQ/ledger-live/pull/1806) [`cf9fde64bc`](https://github.com/LedgerHQ/ledger-live/commit/cf9fde64bca7f3265c354a3fddfdbce7b89949cd) Thanks [@github-actions](https://github.com/apps/github-actions)! - removing duplicated permissions from merged manifest

## 3.11.0-next.3

### Patch Changes

- [#1818](https://github.com/LedgerHQ/ledger-live/pull/1818) [`9d811641ae`](https://github.com/LedgerHQ/ledger-live/commit/9d811641ae0224df7592021d22ca41107ab905e6) Thanks [@ofreyssinet-ledger](https://github.com/ofreyssinet-ledger)! - Bump Android target & compile SDK to API 32

## 3.11.0-next.2

### Patch Changes

- [#1806](https://github.com/LedgerHQ/ledger-live/pull/1806) [`1dc29a7017`](https://github.com/LedgerHQ/ledger-live/commit/1dc29a7017a5ed63429c86e1dbaf4bfb844a0efa) Thanks [@github-actions](https://github.com/apps/github-actions)! - The push notifications feature flag's key has been modified

- Updated dependencies [[`1dc29a7017`](https://github.com/LedgerHQ/ledger-live/commit/1dc29a7017a5ed63429c86e1dbaf4bfb844a0efa)]:
  - @ledgerhq/types-live@6.26.0-next.1
  - @ledgerhq/live-common@27.7.0-next.1

## 3.11.0-next.1

### Patch Changes

- Updated dependencies [[`f521bf7ef1`](https://github.com/LedgerHQ/ledger-live/commit/f521bf7ef1afa3afe1a03cbf65bd36ebee6d0768)]:
  - @ledgerhq/live-common@27.7.0-next.1

## 3.11.0-next.0

### Minor Changes

- [#1757](https://github.com/LedgerHQ/ledger-live/pull/1757) [`aec68cca70`](https://github.com/LedgerHQ/ledger-live/commit/aec68cca70194f7890a09dca62a737046af13305) Thanks [@henrily-ledger](https://github.com/henrily-ledger)! - disable nft on ios with feature flag

* [#1211](https://github.com/LedgerHQ/ledger-live/pull/1211) [`32c8df8f47`](https://github.com/LedgerHQ/ledger-live/commit/32c8df8f47644278ee44e9db623af864d57ad61c) Thanks [@lambertkevin](https://github.com/lambertkevin)! - New UI parsing for signMessage flow, supporting EIP712 filtering

- [#1662](https://github.com/LedgerHQ/ledger-live/pull/1662) [`4ad6155953`](https://github.com/LedgerHQ/ledger-live/commit/4ad615595392f5ef806cbd21f0be1b30d3ae73c6) Thanks [@lambertkevin](https://github.com/lambertkevin)! - EIP1559 support for Ethereum transactions

* [#1455](https://github.com/LedgerHQ/ledger-live/pull/1455) [`61240d25a1`](https://github.com/LedgerHQ/ledger-live/commit/61240d25a13cea07b08ee09fa76f31127928a8c6) Thanks [@thomasrogerlux](https://github.com/thomasrogerlux)! - Add deeplink to open the sync onboarding flow

- [#1288](https://github.com/LedgerHQ/ledger-live/pull/1288) [`f5f4db47d2`](https://github.com/LedgerHQ/ledger-live/commit/f5f4db47d214bc30390b7be91d3bab4814c5fb45) Thanks [@henrily-ledger](https://github.com/henrily-ledger)! - Dynamic cal for erc20

* [#1667](https://github.com/LedgerHQ/ledger-live/pull/1667) [`654253f1a1`](https://github.com/LedgerHQ/ledger-live/commit/654253f1a17dfc09037a1ec8f25c6eae8c0081af) Thanks [@thomasrogerlux](https://github.com/thomasrogerlux)! - Add install set of apps step in sync onboarding

- [#1467](https://github.com/LedgerHQ/ledger-live/pull/1467) [`7556612769`](https://github.com/LedgerHQ/ledger-live/commit/7556612769ba0a41c1dd903da25e74262e883358) Thanks [@cgrellard-ledger](https://github.com/cgrellard-ledger)! - Braze Integration added to add push notifications and content cards to LLM

### Patch Changes

- [#1728](https://github.com/LedgerHQ/ledger-live/pull/1728) [`135838d354`](https://github.com/LedgerHQ/ledger-live/commit/135838d35439aae1565959ead31944f7a5c7a6fa) Thanks [@ofreyssinet-ledger](https://github.com/ofreyssinet-ledger)! - Migrate from expo-image-picker to react-native-image-picker to kill a JCenter dependency

* [#1639](https://github.com/LedgerHQ/ledger-live/pull/1639) [`4ebe39596e`](https://github.com/LedgerHQ/ledger-live/commit/4ebe39596e23662e878395d16282d003db745b57) Thanks [@mlegall-ledger](https://github.com/mlegall-ledger)! - Replaced a deprecated biometrics lib by a newer one

- [#1720](https://github.com/LedgerHQ/ledger-live/pull/1720) [`25a4e5caac`](https://github.com/LedgerHQ/ledger-live/commit/25a4e5caac0230c6e08aac262ad37a55218b659d) Thanks [@ofreyssinet-ledger](https://github.com/ofreyssinet-ledger)! - New device selection screen: Buy Ledger button direct redirection

* [#1663](https://github.com/LedgerHQ/ledger-live/pull/1663) [`a141256f0f`](https://github.com/LedgerHQ/ledger-live/commit/a141256f0f4fff91fb811eaf081f7138f91ff251) Thanks [@lvndry](https://github.com/lvndry)! - When removing a token from the list of hidden tokens, it will be redisplayed in the app'

- [#1763](https://github.com/LedgerHQ/ledger-live/pull/1763) [`4cc023d011`](https://github.com/LedgerHQ/ledger-live/commit/4cc023d0112e9b0629d883ba5e15b216a64ea3a1) Thanks [@cgrellard-ledger](https://github.com/cgrellard-ledger)! - react-native updated from version 0.68.2 to version 0.68.5 to fix android builds

* [#1720](https://github.com/LedgerHQ/ledger-live/pull/1720) [`25a4e5caac`](https://github.com/LedgerHQ/ledger-live/commit/25a4e5caac0230c6e08aac262ad37a55218b659d) Thanks [@ofreyssinet-ledger](https://github.com/ofreyssinet-ledger)! - New device selection screen: invert 2 options "Connect an existing Ledger" and "Set up a new Ledger"

- [#1720](https://github.com/LedgerHQ/ledger-live/pull/1720) [`25a4e5caac`](https://github.com/LedgerHQ/ledger-live/commit/25a4e5caac0230c6e08aac262ad37a55218b659d) Thanks [@ofreyssinet-ledger](https://github.com/ofreyssinet-ledger)! - New device selection screen: pixel polish

* [#1720](https://github.com/LedgerHQ/ledger-live/pull/1720) [`25a4e5caac`](https://github.com/LedgerHQ/ledger-live/commit/25a4e5caac0230c6e08aac262ad37a55218b659d) Thanks [@ofreyssinet-ledger](https://github.com/ofreyssinet-ledger)! - New device selection screen: change banner wording

- [#1750](https://github.com/LedgerHQ/ledger-live/pull/1750) [`1617b46f24`](https://github.com/LedgerHQ/ledger-live/commit/1617b46f24001762c94c471610257f457b485e66) Thanks [@pierrelouis-c](https://github.com/pierrelouis-c)! - OTG Banner for Android on Device Selection

* [#1141](https://github.com/LedgerHQ/ledger-live/pull/1141) [`24ea9cd15f`](https://github.com/LedgerHQ/ledger-live/commit/24ea9cd15f92d5a2c74c4b936bacb89d5d4d36fd) Thanks [@valpinkman](https://github.com/valpinkman)! - Fixed all typescript/eslint errors/warnings.

- [#1320](https://github.com/LedgerHQ/ledger-live/pull/1320) [`bc892dc3ef`](https://github.com/LedgerHQ/ledger-live/commit/bc892dc3ef0671c049c650bf05e71c254e688bf7) Thanks [@mcayuelas-ledger](https://github.com/mcayuelas-ledger)! - Add account flow: Testnet currencies shouldn't be available by default

* [#1731](https://github.com/LedgerHQ/ledger-live/pull/1731) [`ddeace7163`](https://github.com/LedgerHQ/ledger-live/commit/ddeace7163f0c9186f4f48cc4baa2b9273c5ebf3) Thanks [@pierrelouis-c](https://github.com/pierrelouis-c)! - Fix the post onboarding redirection if there is no action

- [#1675](https://github.com/LedgerHQ/ledger-live/pull/1675) [`565b3f16df`](https://github.com/LedgerHQ/ledger-live/commit/565b3f16df664ddb0e487fa737445f96dec7f953) Thanks [@thomasrogerlux](https://github.com/thomasrogerlux)! - Fix lotties for LNX new Bluetooth pairing flow

* [#1808](https://github.com/LedgerHQ/ledger-live/pull/1808) [`deeaa61fe1`](https://github.com/LedgerHQ/ledger-live/commit/deeaa61fe1bb4427057f8577f7235cf4f6ada5b0) Thanks [@cgrellard-ledger](https://github.com/cgrellard-ledger)! - Typo on warning message in Advanced account settings

- [#1513](https://github.com/LedgerHQ/ledger-live/pull/1513) [`ffc377ddf0`](https://github.com/LedgerHQ/ledger-live/commit/ffc377ddf0c354f450e3790bd221e8d57f58e9e1) Thanks [@lvndry](https://github.com/lvndry)! - Addition of a dust limit for bitcoin transactions

* [#1352](https://github.com/LedgerHQ/ledger-live/pull/1352) [`0d7e0f713a`](https://github.com/LedgerHQ/ledger-live/commit/0d7e0f713ab4fbb3d4bd7df147a96c7de73123b7) Thanks [@ofreyssinet-ledger](https://github.com/ofreyssinet-ledger)! - Moved custom image errors from ledger-live-mobile to live-common

- [#1761](https://github.com/LedgerHQ/ledger-live/pull/1761) [`7be1afc65b`](https://github.com/LedgerHQ/ledger-live/commit/7be1afc65b33081f8a4ab0eb725d5153a92271ad) Thanks [@LFBarreto](https://github.com/LFBarreto)! - Analytics - added firstConnectHasDeviceUpdated property

* [#1615](https://github.com/LedgerHQ/ledger-live/pull/1615) [`34546edc55`](https://github.com/LedgerHQ/ledger-live/commit/34546edc55674e49b22c6d3be08777ee13d306f9) Thanks [@pierrelouis-c](https://github.com/pierrelouis-c)! - Add hidden button in Welcome screen to access the settings.

- [#1685](https://github.com/LedgerHQ/ledger-live/pull/1685) [`e89044242d`](https://github.com/LedgerHQ/ledger-live/commit/e89044242d005bfc3349abbbf1921e9056686d0b) Thanks [@alexandremgo](https://github.com/alexandremgo)! - Handle 0x5515 response for allow manager and connect app device actions on LLM

- Updated dependencies [[`32c8df8f47`](https://github.com/LedgerHQ/ledger-live/commit/32c8df8f47644278ee44e9db623af864d57ad61c), [`4aa4d42cb1`](https://github.com/LedgerHQ/ledger-live/commit/4aa4d42cb103612c130b01f36100eb6fdd87e8b1), [`aec68cca70`](https://github.com/LedgerHQ/ledger-live/commit/aec68cca70194f7890a09dca62a737046af13305), [`3f516ea41e`](https://github.com/LedgerHQ/ledger-live/commit/3f516ea41e6e1a485be452872c91bd4a315eb167), [`f7b27a97f6`](https://github.com/LedgerHQ/ledger-live/commit/f7b27a97f6cd2b2c553cbe83d008e4ce907c9ad2), [`0308e8c6ae`](https://github.com/LedgerHQ/ledger-live/commit/0308e8c6ae721a99bc50f5dc60db0d11ea8ea1ff), [`914c5fb377`](https://github.com/LedgerHQ/ledger-live/commit/914c5fb377b8b541f5f645fe26ab80faaa33d478), [`658303322b`](https://github.com/LedgerHQ/ledger-live/commit/658303322b767f5ed3821def8384b5342ab03089), [`d3c91a53e0`](https://github.com/LedgerHQ/ledger-live/commit/d3c91a53e06f9f47817e96c452f69e2d9f71d80f), [`ddeace7163`](https://github.com/LedgerHQ/ledger-live/commit/ddeace7163f0c9186f4f48cc4baa2b9273c5ebf3), [`57699a19fa`](https://github.com/LedgerHQ/ledger-live/commit/57699a19fa545ba359e457deb7ba0632b15342b5), [`32c8df8f47`](https://github.com/LedgerHQ/ledger-live/commit/32c8df8f47644278ee44e9db623af864d57ad61c), [`df8cbb8dd1`](https://github.com/LedgerHQ/ledger-live/commit/df8cbb8dd166a66325eb96d8192f3f985b71df60), [`0d7e0f713a`](https://github.com/LedgerHQ/ledger-live/commit/0d7e0f713ab4fbb3d4bd7df147a96c7de73123b7), [`4ad6155953`](https://github.com/LedgerHQ/ledger-live/commit/4ad615595392f5ef806cbd21f0be1b30d3ae73c6), [`4ad6155953`](https://github.com/LedgerHQ/ledger-live/commit/4ad615595392f5ef806cbd21f0be1b30d3ae73c6), [`4ad6155953`](https://github.com/LedgerHQ/ledger-live/commit/4ad615595392f5ef806cbd21f0be1b30d3ae73c6), [`e89044242d`](https://github.com/LedgerHQ/ledger-live/commit/e89044242d005bfc3349abbbf1921e9056686d0b), [`24ea9cd15f`](https://github.com/LedgerHQ/ledger-live/commit/24ea9cd15f92d5a2c74c4b936bacb89d5d4d36fd), [`90a9fbb75b`](https://github.com/LedgerHQ/ledger-live/commit/90a9fbb75b3b3960655d601a6c7c987689ef19be)]:
  - @ledgerhq/live-common@27.7.0-next.0
  - @ledgerhq/errors@6.12.0-next.0
  - @ledgerhq/types-live@6.26.0-next.0
  - @ledgerhq/hw-transport@6.27.7-next.0
  - @ledgerhq/hw-transport-http@6.27.7-next.0
  - @ledgerhq/types-cryptoassets@6.23.3-next.0
  - @ledgerhq/native-ui@0.12.1-next.0
  - @ledgerhq/devices@7.0.4-next.0
  - @ledgerhq/react-native-hid@6.28.9-next.0
  - @ledgerhq/react-native-hw-transport-ble@6.27.9-next.0

## 3.10.0

### Minor Changes

- [#330](https://github.com/LedgerHQ/ledger-live/pull/330) [`f7a8df09f8`](https://github.com/LedgerHQ/ledger-live/commit/f7a8df09f8115da779b7082384d5db0823317d53) Thanks [@alexandremgo](https://github.com/alexandremgo)! - Add synchronous onboarding UI to mobile app

* [#1478](https://github.com/LedgerHQ/ledger-live/pull/1478) [`12b1ab3a75`](https://github.com/LedgerHQ/ledger-live/commit/12b1ab3a75de17662ce8bfa6d77ee8166b69a5fd) Thanks [@sarneijim](https://github.com/sarneijim)! - Fix redelegate cosmos banner

- [#1279](https://github.com/LedgerHQ/ledger-live/pull/1279) [`0f1bf87fdc`](https://github.com/LedgerHQ/ledger-live/commit/0f1bf87fdc8b80a4edb2556222b255d644fdd5da) Thanks [@grsoares21](https://github.com/grsoares21)! - Adaptations to My Ledger screen and Device Selection screen rebuild

* [#1369](https://github.com/LedgerHQ/ledger-live/pull/1369) [`4ea4df0b75`](https://github.com/LedgerHQ/ledger-live/commit/4ea4df0b7544fc0302e7ae7a8e40eb91752aff9f) Thanks [@mlegall-ledger](https://github.com/mlegall-ledger)! - Add prompt to change device language when live language is changed

### Patch Changes

- [#1486](https://github.com/LedgerHQ/ledger-live/pull/1486) [`10984d0adc`](https://github.com/LedgerHQ/ledger-live/commit/10984d0adc3b6f2b9867c0fb816075b5c11f8e6e) Thanks [@thomasrogerlux](https://github.com/thomasrogerlux)! - Small visual fixes on the new sync onboarding flow

* [#1499](https://github.com/LedgerHQ/ledger-live/pull/1499) [`fffd15218c`](https://github.com/LedgerHQ/ledger-live/commit/fffd15218c6422f1e73032768a64e12cc3708ba8) Thanks [@Justkant](https://github.com/Justkant)! - fix: custom manifest open button

- [#1369](https://github.com/LedgerHQ/ledger-live/pull/1369) [`4ea4df0b75`](https://github.com/LedgerHQ/ledger-live/commit/4ea4df0b7544fc0302e7ae7a8e40eb91752aff9f) Thanks [@mlegall-ledger](https://github.com/mlegall-ledger)! - Error message when trying to send a NFT from LNS is wrong

* [#1308](https://github.com/LedgerHQ/ledger-live/pull/1308) [`0fd20dff04`](https://github.com/LedgerHQ/ledger-live/commit/0fd20dff0440f932426c618640ac519c06b2d477) Thanks [@mcayuelas-ledger](https://github.com/mcayuelas-ledger)! - UI issue on Sync modal

- [#1329](https://github.com/LedgerHQ/ledger-live/pull/1329) [`66158fa9b5`](https://github.com/LedgerHQ/ledger-live/commit/66158fa9b571662f614debe211b297201abc11f3) Thanks [@mcayuelas-ledger](https://github.com/mcayuelas-ledger)! - Accents are cropped on the Onboarding carousel

* [#1490](https://github.com/LedgerHQ/ledger-live/pull/1490) [`26fbd9513f`](https://github.com/LedgerHQ/ledger-live/commit/26fbd9513fad4cd20b74968d8a9707093a968aed) Thanks [@juan-cortes](https://github.com/juan-cortes)! - Added benchmark view on manager for app installs

- [#1414](https://github.com/LedgerHQ/ledger-live/pull/1414) [`d843b441f4`](https://github.com/LedgerHQ/ledger-live/commit/d843b441f43eb774bb9e5300c74f33bfcf2d293a) Thanks [@cgrellard-ledger](https://github.com/cgrellard-ledger)! - Fixed the lastSeenDevice apps property that wasn't set properly in some cases

* [#1492](https://github.com/LedgerHQ/ledger-live/pull/1492) [`bdda4ebf98`](https://github.com/LedgerHQ/ledger-live/commit/bdda4ebf98709e95ef2801bb0e398e7f2bdc871e) Thanks [@juan-cortes](https://github.com/juan-cortes)! - Updated lottie animations for PlugAndPinCode BLE LLM

- [#1482](https://github.com/LedgerHQ/ledger-live/pull/1482) [`6c174071cf`](https://github.com/LedgerHQ/ledger-live/commit/6c174071cf96629fd1aa1e8582eb262a3ff3795f) Thanks [@LFBarreto](https://github.com/LFBarreto)! - LLM - bug fix - issue in transfer drawer text spacing

* [#1380](https://github.com/LedgerHQ/ledger-live/pull/1380) [`c88f557e3e`](https://github.com/LedgerHQ/ledger-live/commit/c88f557e3e1965ebe8a01950c0f49d521c35e2fc) Thanks [@mcayuelas-ledger](https://github.com/mcayuelas-ledger)! - LLM - Onboarding - Terms and Privacy urls should not overflow screen in the small screen

- [#1335](https://github.com/LedgerHQ/ledger-live/pull/1335) [`c356580f1c`](https://github.com/LedgerHQ/ledger-live/commit/c356580f1c7f54bb39af3bb89c217ff8c2a6edc4) Thanks [@mcayuelas-ledger](https://github.com/mcayuelas-ledger)! - iOS/Android - Market General Layout polish

* [#1439](https://github.com/LedgerHQ/ledger-live/pull/1439) [`c33c82cd32`](https://github.com/LedgerHQ/ledger-live/commit/c33c82cd3291b651238659a8b9eababe6f953ece) Thanks [@LFBarreto](https://github.com/LFBarreto)! - LLM - Add discover card for referral program

- [#1406](https://github.com/LedgerHQ/ledger-live/pull/1406) [`10a662a295`](https://github.com/LedgerHQ/ledger-live/commit/10a662a295c3bf8a04559a6e36c8f584b363df8f) Thanks [@mcayuelas-ledger](https://github.com/mcayuelas-ledger)! - LLM- Asset Receive Quick action Improvement

* [#1397](https://github.com/LedgerHQ/ledger-live/pull/1397) [`860027ad76`](https://github.com/LedgerHQ/ledger-live/commit/860027ad76a444cb21fa1fc5b804859869114748) Thanks [@juan-cortes](https://github.com/juan-cortes)! - Updated share library (fixes export logs and ops)

- [#1369](https://github.com/LedgerHQ/ledger-live/pull/1369) [`4ea4df0b75`](https://github.com/LedgerHQ/ledger-live/commit/4ea4df0b7544fc0302e7ae7a8e40eb91752aff9f) Thanks [@mlegall-ledger](https://github.com/mlegall-ledger)! - Update error message when trying to send NFTs with LNS

* [#1372](https://github.com/LedgerHQ/ledger-live/pull/1372) [`b53d648424`](https://github.com/LedgerHQ/ledger-live/commit/b53d64842471eb2382066aecfc9f2b3b15ef7aed) Thanks [@ofreyssinet-ledger](https://github.com/ofreyssinet-ledger)! - Feature flags: take into account env variable FEATURE_FLAGS to override feature flags

- [#1307](https://github.com/LedgerHQ/ledger-live/pull/1307) [`1592d5e00d`](https://github.com/LedgerHQ/ledger-live/commit/1592d5e00da3c8433401ae23d8144329f18b8163) Thanks [@mcayuelas-ledger](https://github.com/mcayuelas-ledger)! - Layout issue with the error message if Bluetooth is disabled when user pairs device

* [#1474](https://github.com/LedgerHQ/ledger-live/pull/1474) [`2802e2d684`](https://github.com/LedgerHQ/ledger-live/commit/2802e2d6844a7e17127ea7d103fe0d1a45afa032) Thanks [@juan-cortes](https://github.com/juan-cortes)! - Allow for DeviceAction UI overrides in custom implementations + Debug tool

- [#1402](https://github.com/LedgerHQ/ledger-live/pull/1402) [`fdc072dcf4`](https://github.com/LedgerHQ/ledger-live/commit/fdc072dcf4044df03923adc67df71396388998de) Thanks [@mcayuelas-ledger](https://github.com/mcayuelas-ledger)! - Onboarding quizz pixel polish LLM

* [#330](https://github.com/LedgerHQ/ledger-live/pull/330) [`f7a8df09f8`](https://github.com/LedgerHQ/ledger-live/commit/f7a8df09f8115da779b7082384d5db0823317d53) Thanks [@alexandremgo](https://github.com/alexandremgo)! - Remove double selection screen in sync onboarding flow and polish header UI

- [#1384](https://github.com/LedgerHQ/ledger-live/pull/1384) [`b3a787f49d`](https://github.com/LedgerHQ/ledger-live/commit/b3a787f49dc02119026fc04b997117f9e41b7db9) Thanks [@mcayuelas-ledger](https://github.com/mcayuelas-ledger)! - The text "Fingerprint" should be translated

* [#1533](https://github.com/LedgerHQ/ledger-live/pull/1533) [`107e9cfb3d`](https://github.com/LedgerHQ/ledger-live/commit/107e9cfb3df84d74b738150b379355e4615e6034) Thanks [@mcayuelas-ledger](https://github.com/mcayuelas-ledger)! - LLM - Swap buttons not available on Currency and account screens

- [#1623](https://github.com/LedgerHQ/ledger-live/pull/1623) [`9d90943e38`](https://github.com/LedgerHQ/ledger-live/commit/9d90943e38f359b0a6ab6276af437d133990f6ca) Thanks [@ofreyssinet-ledger](https://github.com/ofreyssinet-ledger)! - Fix device localization button layout in My Ledger

* [#1359](https://github.com/LedgerHQ/ledger-live/pull/1359) [`32daa009f7`](https://github.com/LedgerHQ/ledger-live/commit/32daa009f7851fe1421cb007e0a819326c5d6514) Thanks [@mcayuelas-ledger](https://github.com/mcayuelas-ledger)! - UI Improvment Sync from Desktop Screen - LLM

- [#1577](https://github.com/LedgerHQ/ledger-live/pull/1577) [`aa6abeeb2c`](https://github.com/LedgerHQ/ledger-live/commit/aa6abeeb2cc9e5c871e62d4490fe82c6015c3730) Thanks [@LFBarreto](https://github.com/LFBarreto)! - LLM - analytics update for reborn

* [#1648](https://github.com/LedgerHQ/ledger-live/pull/1648) [`6ee6bfd41a`](https://github.com/LedgerHQ/ledger-live/commit/6ee6bfd41a363962caba2e56c3470726db24d76e) Thanks [@alexandremgo](https://github.com/alexandremgo)! - fix: new rendering in the case of a LatestFirmwareVersionRequired error

- [#1633](https://github.com/LedgerHQ/ledger-live/pull/1633) [`269185cddf`](https://github.com/LedgerHQ/ledger-live/commit/269185cddf354b5ca4dcf710f5df4dc2524bcaf9) Thanks [@alexandremgo](https://github.com/alexandremgo)! - Fix MyLedger dot display condition

* [#1569](https://github.com/LedgerHQ/ledger-live/pull/1569) [`459e02d258`](https://github.com/LedgerHQ/ledger-live/commit/459e02d258e1aa0e3d946e951b104da7ca6ab275) Thanks [@alexandremgo](https://github.com/alexandremgo)! - eslint rule on live-common import path

- [#1322](https://github.com/LedgerHQ/ledger-live/pull/1322) [`28a6afaf2c`](https://github.com/LedgerHQ/ledger-live/commit/28a6afaf2c8359b00d881c793d957f363f00cbd1) Thanks [@cgrellard-ledger](https://github.com/cgrellard-ledger)! - Fixed a bug causing a freeze on ios when the ratings modal opened at the same time as the notifications one

* [#330](https://github.com/LedgerHQ/ledger-live/pull/330) [`f7a8df09f8`](https://github.com/LedgerHQ/ledger-live/commit/f7a8df09f8115da779b7082384d5db0823317d53) Thanks [@alexandremgo](https://github.com/alexandremgo)! - Feat: Sync onboarding BLE pairing and Scanning UI

  - Use of types-devices package

- [#330](https://github.com/LedgerHQ/ledger-live/pull/330) [`f7a8df09f8`](https://github.com/LedgerHQ/ledger-live/commit/f7a8df09f8115da779b7082384d5db0823317d53) Thanks [@alexandremgo](https://github.com/alexandremgo)! - Feat: Sync onboarding software checks UI

  - handling unlock device during genuine check

* [#1281](https://github.com/LedgerHQ/ledger-live/pull/1281) [`b8f28d388c`](https://github.com/LedgerHQ/ledger-live/commit/b8f28d388c04ef1ea91960eb126490954f98f75c) Thanks [@mcayuelas-ledger](https://github.com/mcayuelas-ledger)! - Add warning on Advanced logs for xpub sharing

- [#1498](https://github.com/LedgerHQ/ledger-live/pull/1498) [`f5182b21d1`](https://github.com/LedgerHQ/ledger-live/commit/f5182b21d1ad69f2749e730af055cb6055e4fc2c) Thanks [@LFBarreto](https://github.com/LFBarreto)! - LLM - Firmware update banner issue

* [#1373](https://github.com/LedgerHQ/ledger-live/pull/1373) [`40cc80114c`](https://github.com/LedgerHQ/ledger-live/commit/40cc80114c347f305ea1aaeefc79a0620f04f3ff) Thanks [@mcayuelas-ledger](https://github.com/mcayuelas-ledger)! - Replace manager deeplink with myledger

- [#1702](https://github.com/LedgerHQ/ledger-live/pull/1702) [`fe339a8d05`](https://github.com/LedgerHQ/ledger-live/commit/fe339a8d0571ca6a502bb8f7a4c1c1250085d83c) Thanks [@nparigi-ledger](https://github.com/nparigi-ledger)! - Fix update firmware notif breaking layout

- Updated dependencies [[`0f1bf87fdc`](https://github.com/LedgerHQ/ledger-live/commit/0f1bf87fdc8b80a4edb2556222b255d644fdd5da), [`24cdfe3869`](https://github.com/LedgerHQ/ledger-live/commit/24cdfe38695b60c7f3bc4827ea46893c8062dbad), [`cbcc0c1989`](https://github.com/LedgerHQ/ledger-live/commit/cbcc0c19899ffecbdbeda2e4b230a130d0fe1899), [`2f615db01b`](https://github.com/LedgerHQ/ledger-live/commit/2f615db01be43e7c21b5654b28bd122dab140252), [`6bcbd3967a`](https://github.com/LedgerHQ/ledger-live/commit/6bcbd3967a9841779a60708eab4b70144af880d7), [`b53d648424`](https://github.com/LedgerHQ/ledger-live/commit/b53d64842471eb2382066aecfc9f2b3b15ef7aed), [`2c3d6b53ea`](https://github.com/LedgerHQ/ledger-live/commit/2c3d6b53eaaefc0f2ab766addf8584d2f83a5eb9), [`f7a8df09f8`](https://github.com/LedgerHQ/ledger-live/commit/f7a8df09f8115da779b7082384d5db0823317d53), [`b49a269bb2`](https://github.com/LedgerHQ/ledger-live/commit/b49a269bb2d3ff1cdaae5e74d85fb8e1c33da978), [`f7a8df09f8`](https://github.com/LedgerHQ/ledger-live/commit/f7a8df09f8115da779b7082384d5db0823317d53), [`f7a8df09f8`](https://github.com/LedgerHQ/ledger-live/commit/f7a8df09f8115da779b7082384d5db0823317d53)]:
  - @ledgerhq/live-common@27.6.0
  - @ledgerhq/types-live@6.25.1
  - @ledgerhq/native-ui@0.12.0
  - @ledgerhq/types-devices@6.22.3

## 3.10.0-next.4

### Patch Changes

- [#1702](https://github.com/LedgerHQ/ledger-live/pull/1702) [`fe339a8d05`](https://github.com/LedgerHQ/ledger-live/commit/fe339a8d0571ca6a502bb8f7a4c1c1250085d83c) Thanks [@nparigi-ledger](https://github.com/nparigi-ledger)! - Fix update firmware notif breaking layout

## 3.10.0-next.3

### Patch Changes

- [#1648](https://github.com/LedgerHQ/ledger-live/pull/1648) [`6ee6bfd41a`](https://github.com/LedgerHQ/ledger-live/commit/6ee6bfd41a363962caba2e56c3470726db24d76e) Thanks [@alexandremgo](https://github.com/alexandremgo)! - fix: new rendering in the case of a LatestFirmwareVersionRequired error

## 3.10.0-next.2

### Patch Changes

- [#1633](https://github.com/LedgerHQ/ledger-live/pull/1633) [`269185cddf`](https://github.com/LedgerHQ/ledger-live/commit/269185cddf354b5ca4dcf710f5df4dc2524bcaf9) Thanks [@alexandremgo](https://github.com/alexandremgo)! - Fix MyLedger dot display condition

## 3.10.0-next.1

### Patch Changes

- [#1623](https://github.com/LedgerHQ/ledger-live/pull/1623) [`9d90943e38`](https://github.com/LedgerHQ/ledger-live/commit/9d90943e38f359b0a6ab6276af437d133990f6ca) Thanks [@ofreyssinet-ledger](https://github.com/ofreyssinet-ledger)! - Fix device localization button layout in My Ledger

## 3.10.0-next.0

### Minor Changes

- [#330](https://github.com/LedgerHQ/ledger-live/pull/330) [`f7a8df09f8`](https://github.com/LedgerHQ/ledger-live/commit/f7a8df09f8115da779b7082384d5db0823317d53) Thanks [@alexandremgo](https://github.com/alexandremgo)! - Add synchronous onboarding UI to mobile app

* [#1478](https://github.com/LedgerHQ/ledger-live/pull/1478) [`12b1ab3a75`](https://github.com/LedgerHQ/ledger-live/commit/12b1ab3a75de17662ce8bfa6d77ee8166b69a5fd) Thanks [@sarneijim](https://github.com/sarneijim)! - Fix redelegate cosmos banner

- [#1279](https://github.com/LedgerHQ/ledger-live/pull/1279) [`0f1bf87fdc`](https://github.com/LedgerHQ/ledger-live/commit/0f1bf87fdc8b80a4edb2556222b255d644fdd5da) Thanks [@grsoares21](https://github.com/grsoares21)! - Adaptations to My Ledger screen and Device Selection screen rebuild

* [#1369](https://github.com/LedgerHQ/ledger-live/pull/1369) [`4ea4df0b75`](https://github.com/LedgerHQ/ledger-live/commit/4ea4df0b7544fc0302e7ae7a8e40eb91752aff9f) Thanks [@mlegall-ledger](https://github.com/mlegall-ledger)! - Add prompt to change device language when live language is changed

### Patch Changes

- [#1486](https://github.com/LedgerHQ/ledger-live/pull/1486) [`10984d0adc`](https://github.com/LedgerHQ/ledger-live/commit/10984d0adc3b6f2b9867c0fb816075b5c11f8e6e) Thanks [@thomasrogerlux](https://github.com/thomasrogerlux)! - Small visual fixes on the new sync onboarding flow

* [#1499](https://github.com/LedgerHQ/ledger-live/pull/1499) [`fffd15218c`](https://github.com/LedgerHQ/ledger-live/commit/fffd15218c6422f1e73032768a64e12cc3708ba8) Thanks [@Justkant](https://github.com/Justkant)! - fix: custom manifest open button

- [#1369](https://github.com/LedgerHQ/ledger-live/pull/1369) [`4ea4df0b75`](https://github.com/LedgerHQ/ledger-live/commit/4ea4df0b7544fc0302e7ae7a8e40eb91752aff9f) Thanks [@mlegall-ledger](https://github.com/mlegall-ledger)! - Error message when trying to send a NFT from LNS is wrong

* [#1308](https://github.com/LedgerHQ/ledger-live/pull/1308) [`0fd20dff04`](https://github.com/LedgerHQ/ledger-live/commit/0fd20dff0440f932426c618640ac519c06b2d477) Thanks [@mcayuelas-ledger](https://github.com/mcayuelas-ledger)! - UI issue on Sync modal

- [#1329](https://github.com/LedgerHQ/ledger-live/pull/1329) [`66158fa9b5`](https://github.com/LedgerHQ/ledger-live/commit/66158fa9b571662f614debe211b297201abc11f3) Thanks [@mcayuelas-ledger](https://github.com/mcayuelas-ledger)! - Accents are cropped on the Onboarding carousel

* [#1490](https://github.com/LedgerHQ/ledger-live/pull/1490) [`26fbd9513f`](https://github.com/LedgerHQ/ledger-live/commit/26fbd9513fad4cd20b74968d8a9707093a968aed) Thanks [@juan-cortes](https://github.com/juan-cortes)! - Added benchmark view on manager for app installs

- [#1414](https://github.com/LedgerHQ/ledger-live/pull/1414) [`d843b441f4`](https://github.com/LedgerHQ/ledger-live/commit/d843b441f43eb774bb9e5300c74f33bfcf2d293a) Thanks [@cgrellard-ledger](https://github.com/cgrellard-ledger)! - Fixed the lastSeenDevice apps property that wasn't set properly in some cases

* [#1492](https://github.com/LedgerHQ/ledger-live/pull/1492) [`bdda4ebf98`](https://github.com/LedgerHQ/ledger-live/commit/bdda4ebf98709e95ef2801bb0e398e7f2bdc871e) Thanks [@juan-cortes](https://github.com/juan-cortes)! - Updated lottie animations for PlugAndPinCode BLE LLM

- [#1482](https://github.com/LedgerHQ/ledger-live/pull/1482) [`6c174071cf`](https://github.com/LedgerHQ/ledger-live/commit/6c174071cf96629fd1aa1e8582eb262a3ff3795f) Thanks [@LFBarreto](https://github.com/LFBarreto)! - LLM - bug fix - issue in transfer drawer text spacing

* [#1380](https://github.com/LedgerHQ/ledger-live/pull/1380) [`c88f557e3e`](https://github.com/LedgerHQ/ledger-live/commit/c88f557e3e1965ebe8a01950c0f49d521c35e2fc) Thanks [@mcayuelas-ledger](https://github.com/mcayuelas-ledger)! - LLM - Onboarding - Terms and Privacy urls should not overflow screen in the small screen

- [#1335](https://github.com/LedgerHQ/ledger-live/pull/1335) [`c356580f1c`](https://github.com/LedgerHQ/ledger-live/commit/c356580f1c7f54bb39af3bb89c217ff8c2a6edc4) Thanks [@mcayuelas-ledger](https://github.com/mcayuelas-ledger)! - iOS/Android - Market General Layout polish

* [#1439](https://github.com/LedgerHQ/ledger-live/pull/1439) [`c33c82cd32`](https://github.com/LedgerHQ/ledger-live/commit/c33c82cd3291b651238659a8b9eababe6f953ece) Thanks [@LFBarreto](https://github.com/LFBarreto)! - LLM - Add discover card for referral program

- [#1406](https://github.com/LedgerHQ/ledger-live/pull/1406) [`10a662a295`](https://github.com/LedgerHQ/ledger-live/commit/10a662a295c3bf8a04559a6e36c8f584b363df8f) Thanks [@mcayuelas-ledger](https://github.com/mcayuelas-ledger)! - LLM- Asset Receive Quick action Improvement

* [#1397](https://github.com/LedgerHQ/ledger-live/pull/1397) [`860027ad76`](https://github.com/LedgerHQ/ledger-live/commit/860027ad76a444cb21fa1fc5b804859869114748) Thanks [@juan-cortes](https://github.com/juan-cortes)! - Updated share library (fixes export logs and ops)

- [#1369](https://github.com/LedgerHQ/ledger-live/pull/1369) [`4ea4df0b75`](https://github.com/LedgerHQ/ledger-live/commit/4ea4df0b7544fc0302e7ae7a8e40eb91752aff9f) Thanks [@mlegall-ledger](https://github.com/mlegall-ledger)! - Update error message when trying to send NFTs with LNS

* [#1372](https://github.com/LedgerHQ/ledger-live/pull/1372) [`b53d648424`](https://github.com/LedgerHQ/ledger-live/commit/b53d64842471eb2382066aecfc9f2b3b15ef7aed) Thanks [@ofreyssinet-ledger](https://github.com/ofreyssinet-ledger)! - Feature flags: take into account env variable FEATURE_FLAGS to override feature flags

- [#1307](https://github.com/LedgerHQ/ledger-live/pull/1307) [`1592d5e00d`](https://github.com/LedgerHQ/ledger-live/commit/1592d5e00da3c8433401ae23d8144329f18b8163) Thanks [@mcayuelas-ledger](https://github.com/mcayuelas-ledger)! - Layout issue with the error message if Bluetooth is disabled when user pairs device

* [#1474](https://github.com/LedgerHQ/ledger-live/pull/1474) [`2802e2d684`](https://github.com/LedgerHQ/ledger-live/commit/2802e2d6844a7e17127ea7d103fe0d1a45afa032) Thanks [@juan-cortes](https://github.com/juan-cortes)! - Allow for DeviceAction UI overrides in custom implementations + Debug tool

- [#1402](https://github.com/LedgerHQ/ledger-live/pull/1402) [`fdc072dcf4`](https://github.com/LedgerHQ/ledger-live/commit/fdc072dcf4044df03923adc67df71396388998de) Thanks [@mcayuelas-ledger](https://github.com/mcayuelas-ledger)! - Onboarding quizz pixel polish LLM

* [#330](https://github.com/LedgerHQ/ledger-live/pull/330) [`f7a8df09f8`](https://github.com/LedgerHQ/ledger-live/commit/f7a8df09f8115da779b7082384d5db0823317d53) Thanks [@alexandremgo](https://github.com/alexandremgo)! - Remove double selection screen in sync onboarding flow and polish header UI

- [#1384](https://github.com/LedgerHQ/ledger-live/pull/1384) [`b3a787f49d`](https://github.com/LedgerHQ/ledger-live/commit/b3a787f49dc02119026fc04b997117f9e41b7db9) Thanks [@mcayuelas-ledger](https://github.com/mcayuelas-ledger)! - The text "Fingerprint" should be translated

* [#1533](https://github.com/LedgerHQ/ledger-live/pull/1533) [`107e9cfb3d`](https://github.com/LedgerHQ/ledger-live/commit/107e9cfb3df84d74b738150b379355e4615e6034) Thanks [@mcayuelas-ledger](https://github.com/mcayuelas-ledger)! - LLM - Swap buttons not available on Currency and account screens

- [#1359](https://github.com/LedgerHQ/ledger-live/pull/1359) [`32daa009f7`](https://github.com/LedgerHQ/ledger-live/commit/32daa009f7851fe1421cb007e0a819326c5d6514) Thanks [@mcayuelas-ledger](https://github.com/mcayuelas-ledger)! - UI Improvment Sync from Desktop Screen - LLM

* [#1577](https://github.com/LedgerHQ/ledger-live/pull/1577) [`aa6abeeb2c`](https://github.com/LedgerHQ/ledger-live/commit/aa6abeeb2cc9e5c871e62d4490fe82c6015c3730) Thanks [@LFBarreto](https://github.com/LFBarreto)! - LLM - analytics update for reborn

- [#1569](https://github.com/LedgerHQ/ledger-live/pull/1569) [`459e02d258`](https://github.com/LedgerHQ/ledger-live/commit/459e02d258e1aa0e3d946e951b104da7ca6ab275) Thanks [@alexandremgo](https://github.com/alexandremgo)! - eslint rule on live-common import path

* [#1322](https://github.com/LedgerHQ/ledger-live/pull/1322) [`28a6afaf2c`](https://github.com/LedgerHQ/ledger-live/commit/28a6afaf2c8359b00d881c793d957f363f00cbd1) Thanks [@cgrellard-ledger](https://github.com/cgrellard-ledger)! - Fixed a bug causing a freeze on ios when the ratings modal opened at the same time as the notifications one

- [#330](https://github.com/LedgerHQ/ledger-live/pull/330) [`f7a8df09f8`](https://github.com/LedgerHQ/ledger-live/commit/f7a8df09f8115da779b7082384d5db0823317d53) Thanks [@alexandremgo](https://github.com/alexandremgo)! - Feat: Sync onboarding BLE pairing and Scanning UI

  - Use of types-devices package

* [#330](https://github.com/LedgerHQ/ledger-live/pull/330) [`f7a8df09f8`](https://github.com/LedgerHQ/ledger-live/commit/f7a8df09f8115da779b7082384d5db0823317d53) Thanks [@alexandremgo](https://github.com/alexandremgo)! - Feat: Sync onboarding software checks UI

  - handling unlock device during genuine check

- [#1281](https://github.com/LedgerHQ/ledger-live/pull/1281) [`b8f28d388c`](https://github.com/LedgerHQ/ledger-live/commit/b8f28d388c04ef1ea91960eb126490954f98f75c) Thanks [@mcayuelas-ledger](https://github.com/mcayuelas-ledger)! - Add warning on Advanced logs for xpub sharing

* [#1498](https://github.com/LedgerHQ/ledger-live/pull/1498) [`f5182b21d1`](https://github.com/LedgerHQ/ledger-live/commit/f5182b21d1ad69f2749e730af055cb6055e4fc2c) Thanks [@LFBarreto](https://github.com/LFBarreto)! - LLM - Firmware update banner issue

- [#1373](https://github.com/LedgerHQ/ledger-live/pull/1373) [`40cc80114c`](https://github.com/LedgerHQ/ledger-live/commit/40cc80114c347f305ea1aaeefc79a0620f04f3ff) Thanks [@mcayuelas-ledger](https://github.com/mcayuelas-ledger)! - Replace manager deeplink with myledger

- Updated dependencies [[`0f1bf87fdc`](https://github.com/LedgerHQ/ledger-live/commit/0f1bf87fdc8b80a4edb2556222b255d644fdd5da), [`24cdfe3869`](https://github.com/LedgerHQ/ledger-live/commit/24cdfe38695b60c7f3bc4827ea46893c8062dbad), [`cbcc0c1989`](https://github.com/LedgerHQ/ledger-live/commit/cbcc0c19899ffecbdbeda2e4b230a130d0fe1899), [`2f615db01b`](https://github.com/LedgerHQ/ledger-live/commit/2f615db01be43e7c21b5654b28bd122dab140252), [`6bcbd3967a`](https://github.com/LedgerHQ/ledger-live/commit/6bcbd3967a9841779a60708eab4b70144af880d7), [`b53d648424`](https://github.com/LedgerHQ/ledger-live/commit/b53d64842471eb2382066aecfc9f2b3b15ef7aed), [`2c3d6b53ea`](https://github.com/LedgerHQ/ledger-live/commit/2c3d6b53eaaefc0f2ab766addf8584d2f83a5eb9), [`f7a8df09f8`](https://github.com/LedgerHQ/ledger-live/commit/f7a8df09f8115da779b7082384d5db0823317d53), [`b49a269bb2`](https://github.com/LedgerHQ/ledger-live/commit/b49a269bb2d3ff1cdaae5e74d85fb8e1c33da978), [`f7a8df09f8`](https://github.com/LedgerHQ/ledger-live/commit/f7a8df09f8115da779b7082384d5db0823317d53), [`f7a8df09f8`](https://github.com/LedgerHQ/ledger-live/commit/f7a8df09f8115da779b7082384d5db0823317d53)]:
  - @ledgerhq/live-common@27.5.0-next.0
  - @ledgerhq/types-live@6.25.1-next.0
  - @ledgerhq/native-ui@0.12.0-next.0
  - @ledgerhq/types-devices@6.22.3-next.0

## 3.9.2

### Patch Changes

- [#1518](https://github.com/LedgerHQ/ledger-live/pull/1518) [`f255b258a9`](https://github.com/LedgerHQ/ledger-live/commit/f255b258a9c79c5eb89ec65d6647e52b90a9c52c) Thanks [@desirendr](https://github.com/desirendr)! - LLM - Add discover card for referral program

- Updated dependencies [[`f255b258a9`](https://github.com/LedgerHQ/ledger-live/commit/f255b258a9c79c5eb89ec65d6647e52b90a9c52c)]:
  - @ledgerhq/types-live@6.24.3
  - @ledgerhq/live-common@27.3.2

## 3.9.2-hotfix.0

### Patch Changes

- [#1518](https://github.com/LedgerHQ/ledger-live/pull/1518) [`f255b258a9`](https://github.com/LedgerHQ/ledger-live/commit/f255b258a9c79c5eb89ec65d6647e52b90a9c52c) Thanks [@desirendr](https://github.com/desirendr)! - LLM - Add discover card for referral program

- Updated dependencies [[`f255b258a9`](https://github.com/LedgerHQ/ledger-live/commit/f255b258a9c79c5eb89ec65d6647e52b90a9c52c)]:
  - @ledgerhq/types-live@6.24.3-hotfix.0
  - @ledgerhq/live-common@27.3.2

## 3.9.1

### Patch Changes

- [#687](https://github.com/LedgerHQ/ledger-live/pull/687) [`c7e40bfef7`](https://github.com/LedgerHQ/ledger-live/commit/c7e40bfef718b2f806d2f6e942f2ca61b03a0110) Thanks [@JunichiSugiura](https://github.com/JunichiSugiura)! - add FTX as a swap provider in mobile

- Updated dependencies [[`c7e40bfef7`](https://github.com/LedgerHQ/ledger-live/commit/c7e40bfef718b2f806d2f6e942f2ca61b03a0110)]:
  - @ledgerhq/live-common@27.3.2

## 3.9.1-hotfix.0

### Patch Changes

- [#687](https://github.com/LedgerHQ/ledger-live/pull/687) [`c7e40bfef7`](https://github.com/LedgerHQ/ledger-live/commit/c7e40bfef718b2f806d2f6e942f2ca61b03a0110) Thanks [@JunichiSugiura](https://github.com/JunichiSugiura)! - add FTX as a swap provider in mobile

- Updated dependencies [[`c7e40bfef7`](https://github.com/LedgerHQ/ledger-live/commit/c7e40bfef718b2f806d2f6e942f2ca61b03a0110)]:
  - @ledgerhq/live-common@27.3.2-hotfix.0

## 3.9.0

### Minor Changes

- [#742](https://github.com/LedgerHQ/ledger-live/pull/742) [`56068b813c`](https://github.com/LedgerHQ/ledger-live/commit/56068b813ce301a37b9d08bd55273b3d934c7371) Thanks [@grsoares21](https://github.com/grsoares21)! - Adds a device language change feature under feature flag

* [#1134](https://github.com/LedgerHQ/ledger-live/pull/1134) [`13696ed5d3`](https://github.com/LedgerHQ/ledger-live/commit/13696ed5d3c56399f84dcdcd9615e7f4259ca5f6) Thanks [@haammar-ledger](https://github.com/haammar-ledger)! - Adds support for staking operations in Celo LLM, no breaking changes.

- [#1326](https://github.com/LedgerHQ/ledger-live/pull/1326) [`95cb5649b9`](https://github.com/LedgerHQ/ledger-live/commit/95cb5649b9395ff1ad845043101116007f3f85c0) Thanks [@github-actions](https://github.com/apps/github-actions)! - Add prompt to change device language when live language is changed

* [#1134](https://github.com/LedgerHQ/ledger-live/pull/1134) [`13696ed5d3`](https://github.com/LedgerHQ/ledger-live/commit/13696ed5d3c56399f84dcdcd9615e7f4259ca5f6) Thanks [@haammar-ledger](https://github.com/haammar-ledger)! - Adds functionality to withdraw unlocked funds in Celo LLM

### Patch Changes

- [#1258](https://github.com/LedgerHQ/ledger-live/pull/1258) [`8f64d0983a`](https://github.com/LedgerHQ/ledger-live/commit/8f64d0983adaf210cad688dfcc98ad8fc83859b7) Thanks [@mcayuelas-ledger](https://github.com/mcayuelas-ledger)! - Capitalize P for Português language in settings

* [#943](https://github.com/LedgerHQ/ledger-live/pull/943) [`8465b5e317`](https://github.com/LedgerHQ/ledger-live/commit/8465b5e317baecaf8f893b9c090537d2d03ac835) Thanks [@ofreyssinet-ledger](https://github.com/ofreyssinet-ledger)! - Add post-onboarding hub (not used for any device model so far)

- [#1326](https://github.com/LedgerHQ/ledger-live/pull/1326) [`c3831633cd`](https://github.com/LedgerHQ/ledger-live/commit/c3831633cddc7bff9792246e6078b75a6f0c01ce) Thanks [@github-actions](https://github.com/apps/github-actions)! - Error message when trying to send a NFT from LNS is wrong

* [#1247](https://github.com/LedgerHQ/ledger-live/pull/1247) [`198d93418a`](https://github.com/LedgerHQ/ledger-live/commit/198d93418a9a82c854175ac32c71a0e340901af1) Thanks [@mcayuelas-ledger](https://github.com/mcayuelas-ledger)! - Add Deeplink for Add Account and Accounts page

- [`fb0128bb89`](https://github.com/LedgerHQ/ledger-live/commit/fb0128bb898adb5cf11a0337e180ea537e9fca9b) Thanks [@thomasrogerlux](https://github.com/thomasrogerlux)! - Inconsistency in languages display names

* [#1259](https://github.com/LedgerHQ/ledger-live/pull/1259) [`134ec2ab52`](https://github.com/LedgerHQ/ledger-live/commit/134ec2ab520f331df9251ac80ba4f89a633f8e62) Thanks [@mcayuelas-ledger](https://github.com/mcayuelas-ledger)! - Added translation for Settings and experimental features

- [#1250](https://github.com/LedgerHQ/ledger-live/pull/1250) [`d4fe263704`](https://github.com/LedgerHQ/ledger-live/commit/d4fe2637049b98453ac12ac965d945d59044ab54) Thanks [@pierrelouis-c](https://github.com/pierrelouis-c)! - Update gpg doc

* [#1328](https://github.com/LedgerHQ/ledger-live/pull/1328) [`877dc46b5f`](https://github.com/LedgerHQ/ledger-live/commit/877dc46b5f7ebffeff618449884cb5f923bb7932) Thanks [@juan-cortes](https://github.com/juan-cortes)! - Bump hermes-engine dependency to 0.11.0

- [#1243](https://github.com/LedgerHQ/ledger-live/pull/1243) [`3ab7ed642f`](https://github.com/LedgerHQ/ledger-live/commit/3ab7ed642fe9d8a6e9c914c8d87a732e1f9b911c) Thanks [@ofreyssinet-ledger](https://github.com/ofreyssinet-ledger)! - Change the navigation header font variant from h3 (Alpha) to h5 (Inter)

* [#1265](https://github.com/LedgerHQ/ledger-live/pull/1265) [`e11d177678`](https://github.com/LedgerHQ/ledger-live/commit/e11d17767822c292e066e9c99e821114a55b7928) Thanks [@mcayuelas-ledger](https://github.com/mcayuelas-ledger)! - Wrap text when is too long in TabBar Tansfer

- [#1326](https://github.com/LedgerHQ/ledger-live/pull/1326) [`e9166620ec`](https://github.com/LedgerHQ/ledger-live/commit/e9166620ec195be7c2803ebeb83508be39d5563d) Thanks [@github-actions](https://github.com/apps/github-actions)! - Update error message when trying to send NFTs with LNS

* [#1365](https://github.com/LedgerHQ/ledger-live/pull/1365) [`6af4a22c54`](https://github.com/LedgerHQ/ledger-live/commit/6af4a22c5484499e112f21249f1c28ae146c78af) Thanks [@mcayuelas-ledger](https://github.com/mcayuelas-ledger)! - LLM - Terms and Privacy Policy urls to update

- [#1316](https://github.com/LedgerHQ/ledger-live/pull/1316) [`d3be8877e3`](https://github.com/LedgerHQ/ledger-live/commit/d3be8877e30eb48943942a7dfd31c19085b4f89e) Thanks [@mcayuelas-ledger](https://github.com/mcayuelas-ledger)! - Wrong message when LNX storage is full

* [#1297](https://github.com/LedgerHQ/ledger-live/pull/1297) [`e315e556ae`](https://github.com/LedgerHQ/ledger-live/commit/e315e556ae714b0f8780fd691987b90f241b7fda) Thanks [@ofreyssinet-ledger](https://github.com/ofreyssinet-ledger)! - UX and functional fixes in custom image flow

- [#1332](https://github.com/LedgerHQ/ledger-live/pull/1332) [`768abf264a`](https://github.com/LedgerHQ/ledger-live/commit/768abf264a50d151661267b029a6d56c471de2b6) Thanks [@mcayuelas-ledger](https://github.com/mcayuelas-ledger)! - Close individual NFT drawer should back to Gallery/Collection screen

* [#1277](https://github.com/LedgerHQ/ledger-live/pull/1277) [`11d59178fe`](https://github.com/LedgerHQ/ledger-live/commit/11d59178fe11787b2a7209723eaef4713bfcd7ef) Thanks [@mcayuelas-ledger](https://github.com/mcayuelas-ledger)! - Update text and ui for Add Account modal

* Updated dependencies [[`1a23c232fa`](https://github.com/LedgerHQ/ledger-live/commit/1a23c232fa21557ccd48568f4f577263bd6fc6e6), [`2f473b2fdf`](https://github.com/LedgerHQ/ledger-live/commit/2f473b2fdffbbe8641a90aa9ada5ad1dd048460f), [`ecac411d7a`](https://github.com/LedgerHQ/ledger-live/commit/ecac411d7aad6f4003503ba6259d7c25017ca7aa)]:
  - @ledgerhq/live-common@27.3.1
  - @ledgerhq/devices@7.0.3
  - @ledgerhq/errors@6.11.1
  - @ledgerhq/hw-transport-http@6.27.6
  - @ledgerhq/hw-transport@6.27.6
  - @ledgerhq/logs@6.10.1
  - @ledgerhq/react-native-hid@6.28.8
  - @ledgerhq/react-native-hw-transport-ble@6.27.8
  - @ledgerhq/types-cryptoassets@6.23.2
  - @ledgerhq/types-devices@6.22.2
  - @ledgerhq/types-live@6.24.2

## 3.9.0-next.0

### Minor Changes

- [#742](https://github.com/LedgerHQ/ledger-live/pull/742) [`56068b813c`](https://github.com/LedgerHQ/ledger-live/commit/56068b813ce301a37b9d08bd55273b3d934c7371) Thanks [@grsoares21](https://github.com/grsoares21)! - Adds a device language change feature under feature flag

* [#1134](https://github.com/LedgerHQ/ledger-live/pull/1134) [`13696ed5d3`](https://github.com/LedgerHQ/ledger-live/commit/13696ed5d3c56399f84dcdcd9615e7f4259ca5f6) Thanks [@haammar-ledger](https://github.com/haammar-ledger)! - Adds support for staking operations in Celo LLM, no breaking changes.

- [#1326](https://github.com/LedgerHQ/ledger-live/pull/1326) [`95cb5649b9`](https://github.com/LedgerHQ/ledger-live/commit/95cb5649b9395ff1ad845043101116007f3f85c0) Thanks [@github-actions](https://github.com/apps/github-actions)! - Add prompt to change device language when live language is changed

* [#1134](https://github.com/LedgerHQ/ledger-live/pull/1134) [`13696ed5d3`](https://github.com/LedgerHQ/ledger-live/commit/13696ed5d3c56399f84dcdcd9615e7f4259ca5f6) Thanks [@haammar-ledger](https://github.com/haammar-ledger)! - Adds functionality to withdraw unlocked funds in Celo LLM

### Patch Changes

- [#1258](https://github.com/LedgerHQ/ledger-live/pull/1258) [`8f64d0983a`](https://github.com/LedgerHQ/ledger-live/commit/8f64d0983adaf210cad688dfcc98ad8fc83859b7) Thanks [@mcayuelas-ledger](https://github.com/mcayuelas-ledger)! - Capitalize P for Português language in settings

* [#943](https://github.com/LedgerHQ/ledger-live/pull/943) [`8465b5e317`](https://github.com/LedgerHQ/ledger-live/commit/8465b5e317baecaf8f893b9c090537d2d03ac835) Thanks [@ofreyssinet-ledger](https://github.com/ofreyssinet-ledger)! - Add post-onboarding hub (not used for any device model so far)

- [#1326](https://github.com/LedgerHQ/ledger-live/pull/1326) [`c3831633cd`](https://github.com/LedgerHQ/ledger-live/commit/c3831633cddc7bff9792246e6078b75a6f0c01ce) Thanks [@github-actions](https://github.com/apps/github-actions)! - Error message when trying to send a NFT from LNS is wrong

* [#1247](https://github.com/LedgerHQ/ledger-live/pull/1247) [`198d93418a`](https://github.com/LedgerHQ/ledger-live/commit/198d93418a9a82c854175ac32c71a0e340901af1) Thanks [@mcayuelas-ledger](https://github.com/mcayuelas-ledger)! - Add Deeplink for Add Account and Accounts page

- [`fb0128bb89`](https://github.com/LedgerHQ/ledger-live/commit/fb0128bb898adb5cf11a0337e180ea537e9fca9b) Thanks [@thomasrogerlux](https://github.com/thomasrogerlux)! - Inconsistency in languages display names

* [#1259](https://github.com/LedgerHQ/ledger-live/pull/1259) [`134ec2ab52`](https://github.com/LedgerHQ/ledger-live/commit/134ec2ab520f331df9251ac80ba4f89a633f8e62) Thanks [@mcayuelas-ledger](https://github.com/mcayuelas-ledger)! - Added translation for Settings and experimental features

- [#1250](https://github.com/LedgerHQ/ledger-live/pull/1250) [`d4fe263704`](https://github.com/LedgerHQ/ledger-live/commit/d4fe2637049b98453ac12ac965d945d59044ab54) Thanks [@pierrelouis-c](https://github.com/pierrelouis-c)! - Update gpg doc

* [#1328](https://github.com/LedgerHQ/ledger-live/pull/1328) [`877dc46b5f`](https://github.com/LedgerHQ/ledger-live/commit/877dc46b5f7ebffeff618449884cb5f923bb7932) Thanks [@juan-cortes](https://github.com/juan-cortes)! - Bump hermes-engine dependency to 0.11.0

- [#1243](https://github.com/LedgerHQ/ledger-live/pull/1243) [`3ab7ed642f`](https://github.com/LedgerHQ/ledger-live/commit/3ab7ed642fe9d8a6e9c914c8d87a732e1f9b911c) Thanks [@ofreyssinet-ledger](https://github.com/ofreyssinet-ledger)! - Change the navigation header font variant from h3 (Alpha) to h5 (Inter)

* [#1265](https://github.com/LedgerHQ/ledger-live/pull/1265) [`e11d177678`](https://github.com/LedgerHQ/ledger-live/commit/e11d17767822c292e066e9c99e821114a55b7928) Thanks [@mcayuelas-ledger](https://github.com/mcayuelas-ledger)! - Wrap text when is too long in TabBar Tansfer

- [#1326](https://github.com/LedgerHQ/ledger-live/pull/1326) [`e9166620ec`](https://github.com/LedgerHQ/ledger-live/commit/e9166620ec195be7c2803ebeb83508be39d5563d) Thanks [@github-actions](https://github.com/apps/github-actions)! - Update error message when trying to send NFTs with LNS

* [#1365](https://github.com/LedgerHQ/ledger-live/pull/1365) [`6af4a22c54`](https://github.com/LedgerHQ/ledger-live/commit/6af4a22c5484499e112f21249f1c28ae146c78af) Thanks [@mcayuelas-ledger](https://github.com/mcayuelas-ledger)! - LLM - Terms and Privacy Policy urls to update

- [#1316](https://github.com/LedgerHQ/ledger-live/pull/1316) [`d3be8877e3`](https://github.com/LedgerHQ/ledger-live/commit/d3be8877e30eb48943942a7dfd31c19085b4f89e) Thanks [@mcayuelas-ledger](https://github.com/mcayuelas-ledger)! - Wrong message when LNX storage is full

* [#1297](https://github.com/LedgerHQ/ledger-live/pull/1297) [`e315e556ae`](https://github.com/LedgerHQ/ledger-live/commit/e315e556ae714b0f8780fd691987b90f241b7fda) Thanks [@ofreyssinet-ledger](https://github.com/ofreyssinet-ledger)! - UX and functional fixes in custom image flow

- [#1332](https://github.com/LedgerHQ/ledger-live/pull/1332) [`768abf264a`](https://github.com/LedgerHQ/ledger-live/commit/768abf264a50d151661267b029a6d56c471de2b6) Thanks [@mcayuelas-ledger](https://github.com/mcayuelas-ledger)! - Close individual NFT drawer should back to Gallery/Collection screen

* [#1277](https://github.com/LedgerHQ/ledger-live/pull/1277) [`11d59178fe`](https://github.com/LedgerHQ/ledger-live/commit/11d59178fe11787b2a7209723eaef4713bfcd7ef) Thanks [@mcayuelas-ledger](https://github.com/mcayuelas-ledger)! - Update text and ui for Add Account modal

* Updated dependencies [[`1a23c232fa`](https://github.com/LedgerHQ/ledger-live/commit/1a23c232fa21557ccd48568f4f577263bd6fc6e6), [`2f473b2fdf`](https://github.com/LedgerHQ/ledger-live/commit/2f473b2fdffbbe8641a90aa9ada5ad1dd048460f), [`ecac411d7a`](https://github.com/LedgerHQ/ledger-live/commit/ecac411d7aad6f4003503ba6259d7c25017ca7aa)]:
  - @ledgerhq/live-common@27.3.1-next.0
  - @ledgerhq/devices@7.0.3-next.0
  - @ledgerhq/errors@6.11.1-next.0
  - @ledgerhq/hw-transport-http@6.27.6-next.0
  - @ledgerhq/hw-transport@6.27.6-next.0
  - @ledgerhq/logs@6.10.1-next.0
  - @ledgerhq/react-native-hid@6.28.8-next.0
  - @ledgerhq/react-native-hw-transport-ble@6.27.8-next.0
  - @ledgerhq/types-cryptoassets@6.23.2-next.0
  - @ledgerhq/types-devices@6.22.2-next.0
  - @ledgerhq/types-live@6.24.2-next.0

## 3.8.0

### Minor Changes

- [`c14ed5a942`](https://github.com/LedgerHQ/ledger-live/commit/c14ed5a942d65c92da96b0f6ad84b709a0884f25) Thanks [@Justkant](https://github.com/Justkant)! - Add Celo Staking

* [#963](https://github.com/LedgerHQ/ledger-live/pull/963) [`80aa008719`](https://github.com/LedgerHQ/ledger-live/commit/80aa00871943788d730cc8bb95a6d57ea2e9be96) Thanks [@haammar-ledger](https://github.com/haammar-ledger)! - Enable Filecoin integration on LLM

- [#1017](https://github.com/LedgerHQ/ledger-live/pull/1017) [`21ed0bd521`](https://github.com/LedgerHQ/ledger-live/commit/21ed0bd5219a3629abc0bbb547fc4d75f5e71300) Thanks [@sarneijim](https://github.com/sarneijim)! - Add cosmos account banner in LLM

* [#899](https://github.com/LedgerHQ/ledger-live/pull/899) [`6d48688498`](https://github.com/LedgerHQ/ledger-live/commit/6d48688498bb825aab1fab86739894ebe9ae4110) Thanks [@LFBarreto](https://github.com/LFBarreto)! - feat(LLM): Wallet connect as live app feature flag [LIVE-3254]

### Patch Changes

- [#1105](https://github.com/LedgerHQ/ledger-live/pull/1105) [`8186d2efce`](https://github.com/LedgerHQ/ledger-live/commit/8186d2efcea2b270b162bd80f660bd64a76b837c) Thanks [@LFBarreto](https://github.com/LFBarreto)! - LLM - Deeplinks updated for buy sell flows with live apps

* [#743](https://github.com/LedgerHQ/ledger-live/pull/743) [`a089100d37`](https://github.com/LedgerHQ/ledger-live/commit/a089100d37c2057210201e7faccab2c889a57668) Thanks [@ofreyssinet-ledger](https://github.com/ofreyssinet-ledger)! - Add custom image tool

- [#1112](https://github.com/LedgerHQ/ledger-live/pull/1112) [`44516bce9f`](https://github.com/LedgerHQ/ledger-live/commit/44516bce9f2faae54989e508371785b50189399e) Thanks [@hzheng-ledger](https://github.com/hzheng-ledger)! - Support: LLM eslint rule no-unused-vars only from TS

* [#1136](https://github.com/LedgerHQ/ledger-live/pull/1136) [`d66472e571`](https://github.com/LedgerHQ/ledger-live/commit/d66472e5716b2465835bfd332f895229acdc6b40) Thanks [@LFBarreto](https://github.com/LFBarreto)! - LLM - fix several issues regarding analytics

- [#1143](https://github.com/LedgerHQ/ledger-live/pull/1143) [`5f15da1746`](https://github.com/LedgerHQ/ledger-live/commit/5f15da174652ebc39ec8f07a0671ab265317214c) Thanks [@alexandremgo](https://github.com/alexandremgo)! - Fix new BLE pairing flow, with more flexible options

* [#1097](https://github.com/LedgerHQ/ledger-live/pull/1097) [`936b6dc545`](https://github.com/LedgerHQ/ledger-live/commit/936b6dc5450fcd69a31e03fa2040346d512c0912) Thanks [@alexandremgo](https://github.com/alexandremgo)! - New BLE pairing flow

  Not yet used in production. Accessible from the debug menu.

  Features:

  - scanning and pairing: one screen to go to from anywhere
  - navigate to after pairing success: configuration of the screen (and its associated navigator) with params and name of the route param that will have newly paired device info
  - scanning: filtering on device models
  - scanning: filtering out or displaying already known devices
  - pairing: new animation for pairing (lotties placeholders for now)
  - pairing: possibility to add (or not) the newly paired device to the "known devices" of the app (redux store)

- [#1239](https://github.com/LedgerHQ/ledger-live/pull/1239) [`691ef324ff`](https://github.com/LedgerHQ/ledger-live/commit/691ef324ff02c3341b72c7dc9754537bd9f8b73a) Thanks [@ThomasLaforge](https://github.com/ThomasLaforge)! - use brazilian portuguese smartling translation and add some missing keys for system language available popup

* [#1222](https://github.com/LedgerHQ/ledger-live/pull/1222) [`5df97cb448`](https://github.com/LedgerHQ/ledger-live/commit/5df97cb44863834fa16b28ffd20849500c92b652) Thanks [@LFBarreto](https://github.com/LFBarreto)! - LLM - fix issue on lottie animations for nanoS nanoSP and blue

- [#1000](https://github.com/LedgerHQ/ledger-live/pull/1000) [`dc3fd1841e`](https://github.com/LedgerHQ/ledger-live/commit/dc3fd1841e3e8b164f047fe84efd3776e16f8ff1) Thanks [@juan-cortes](https://github.com/juan-cortes)! - Migration from JavaScript to TypeScript for LLM

* [#1070](https://github.com/LedgerHQ/ledger-live/pull/1070) [`533e658dcd`](https://github.com/LedgerHQ/ledger-live/commit/533e658dcd7862d4e6c9cb1b55c400652c68ae26) Thanks [@grsoares21](https://github.com/grsoares21)! - Fix crash when scanning for bluetooth devices

- [#1244](https://github.com/LedgerHQ/ledger-live/pull/1244) [`34eb4e7e29`](https://github.com/LedgerHQ/ledger-live/commit/34eb4e7e295c882574938791c828fe64a2dd329d) Thanks [@ThomasLaforge](https://github.com/ThomasLaforge)! - Adding Japanese, Korean, Turkish and Deutcsh to fully supported languages

- Updated dependencies [[`a089100d37`](https://github.com/LedgerHQ/ledger-live/commit/a089100d37c2057210201e7faccab2c889a57668), [`ae5e33e15e`](https://github.com/LedgerHQ/ledger-live/commit/ae5e33e15e8a107d0ba8a3688a63eda2c0d43ce7), [`d70bb7042a`](https://github.com/LedgerHQ/ledger-live/commit/d70bb7042a01de2191b59337d8a1574e22bd8887)]:
  - @ledgerhq/live-common@27.2.0
  - @ledgerhq/errors@6.10.2
  - @ledgerhq/devices@7.0.1
  - @ledgerhq/hw-transport@6.27.4
  - @ledgerhq/hw-transport-http@6.27.4
  - @ledgerhq/react-native-hid@6.28.6
  - @ledgerhq/react-native-hw-transport-ble@6.27.6

## 3.8.0-next.10

### Patch Changes

- [#1244](https://github.com/LedgerHQ/ledger-live/pull/1244) [`34eb4e7e29`](https://github.com/LedgerHQ/ledger-live/commit/34eb4e7e295c882574938791c828fe64a2dd329d) Thanks [@ThomasLaforge](https://github.com/ThomasLaforge)! - Adding Japanese, Korean, Turkish and Deutcsh to fully supported languages

## 3.8.0-next.9

### Patch Changes

- [#1239](https://github.com/LedgerHQ/ledger-live/pull/1239) [`691ef324f`](https://github.com/LedgerHQ/ledger-live/commit/691ef324ff02c3341b72c7dc9754537bd9f8b73a) Thanks [@ThomasLaforge](https://github.com/ThomasLaforge)! - use brazilian portuguese smartling translation and add some missing keys for system language available popup

## 3.8.0-next.8

### Patch Changes

- [#1222](https://github.com/LedgerHQ/ledger-live/pull/1222) [`5df97cb44`](https://github.com/LedgerHQ/ledger-live/commit/5df97cb44863834fa16b28ffd20849500c92b652) Thanks [@LFBarreto](https://github.com/LFBarreto)! - LLM - fix issue on lottie animations for nanoS nanoSP and blue

## 3.8.0-next.7

### Minor Changes

- [`c14ed5a94`](https://github.com/LedgerHQ/ledger-live/commit/c14ed5a942d65c92da96b0f6ad84b709a0884f25) Thanks [@Justkant](https://github.com/Justkant)! - Add Celo Staking

* [#963](https://github.com/LedgerHQ/ledger-live/pull/963) [`80aa00871`](https://github.com/LedgerHQ/ledger-live/commit/80aa00871943788d730cc8bb95a6d57ea2e9be96) Thanks [@haammar-ledger](https://github.com/haammar-ledger)! - Enable Filecoin integration on LLM

- [#1017](https://github.com/LedgerHQ/ledger-live/pull/1017) [`21ed0bd52`](https://github.com/LedgerHQ/ledger-live/commit/21ed0bd5219a3629abc0bbb547fc4d75f5e71300) Thanks [@sarneijim](https://github.com/sarneijim)! - Add cosmos account banner in LLM

* [#899](https://github.com/LedgerHQ/ledger-live/pull/899) [`6d4868849`](https://github.com/LedgerHQ/ledger-live/commit/6d48688498bb825aab1fab86739894ebe9ae4110) Thanks [@LFBarreto](https://github.com/LFBarreto)! - feat(LLM): Wallet connect as live app feature flag [LIVE-3254]

### Patch Changes

- [#1105](https://github.com/LedgerHQ/ledger-live/pull/1105) [`8186d2efc`](https://github.com/LedgerHQ/ledger-live/commit/8186d2efcea2b270b162bd80f660bd64a76b837c) Thanks [@LFBarreto](https://github.com/LFBarreto)! - LLM - Deeplinks updated for buy sell flows with live apps

* [#743](https://github.com/LedgerHQ/ledger-live/pull/743) [`a089100d3`](https://github.com/LedgerHQ/ledger-live/commit/a089100d37c2057210201e7faccab2c889a57668) Thanks [@ofreyssinet-ledger](https://github.com/ofreyssinet-ledger)! - Add custom image tool

- [#1112](https://github.com/LedgerHQ/ledger-live/pull/1112) [`44516bce9`](https://github.com/LedgerHQ/ledger-live/commit/44516bce9f2faae54989e508371785b50189399e) Thanks [@hzheng-ledger](https://github.com/hzheng-ledger)! - Support: LLM eslint rule no-unused-vars only from TS

* [#1136](https://github.com/LedgerHQ/ledger-live/pull/1136) [`d66472e57`](https://github.com/LedgerHQ/ledger-live/commit/d66472e5716b2465835bfd332f895229acdc6b40) Thanks [@LFBarreto](https://github.com/LFBarreto)! - LLM - fix several issues regarding analytics

- [#1143](https://github.com/LedgerHQ/ledger-live/pull/1143) [`5f15da174`](https://github.com/LedgerHQ/ledger-live/commit/5f15da174652ebc39ec8f07a0671ab265317214c) Thanks [@alexandremgo](https://github.com/alexandremgo)! - Fix new BLE pairing flow, with more flexible options

* [#1097](https://github.com/LedgerHQ/ledger-live/pull/1097) [`936b6dc54`](https://github.com/LedgerHQ/ledger-live/commit/936b6dc5450fcd69a31e03fa2040346d512c0912) Thanks [@alexandremgo](https://github.com/alexandremgo)! - New BLE pairing flow

  Not yet used in production. Accessible from the debug menu.

  Features:

  - scanning and pairing: one screen to go to from anywhere
  - navigate to after pairing success: configuration of the screen (and its associated navigator) with params and name of the route param that will have newly paired device info
  - scanning: filtering on device models
  - scanning: filtering out or displaying already known devices
  - pairing: new animation for pairing (lotties placeholders for now)
  - pairing: possibility to add (or not) the newly paired device to the "known devices" of the app (redux store)

- [#1000](https://github.com/LedgerHQ/ledger-live/pull/1000) [`dc3fd1841`](https://github.com/LedgerHQ/ledger-live/commit/dc3fd1841e3e8b164f047fe84efd3776e16f8ff1) Thanks [@juan-cortes](https://github.com/juan-cortes)! - Migration from JavaScript to TypeScript for LLM

* [#1070](https://github.com/LedgerHQ/ledger-live/pull/1070) [`533e658dc`](https://github.com/LedgerHQ/ledger-live/commit/533e658dcd7862d4e6c9cb1b55c400652c68ae26) Thanks [@grsoares21](https://github.com/grsoares21)! - Fix crash when scanning for bluetooth devices

* Updated dependencies [[`a089100d3`](https://github.com/LedgerHQ/ledger-live/commit/a089100d37c2057210201e7faccab2c889a57668), [`ae5e33e15`](https://github.com/LedgerHQ/ledger-live/commit/ae5e33e15e8a107d0ba8a3688a63eda2c0d43ce7), [`d70bb7042`](https://github.com/LedgerHQ/ledger-live/commit/d70bb7042a01de2191b59337d8a1574e22bd8887)]:
  - @ledgerhq/live-common@27.2.0-next.0
  - @ledgerhq/errors@6.10.2-next.0
  - @ledgerhq/devices@7.0.1-next.0
  - @ledgerhq/hw-transport@6.27.4-next.0
  - @ledgerhq/hw-transport-http@6.27.4-next.0
  - @ledgerhq/react-native-hid@6.28.6-next.0
  - @ledgerhq/react-native-hw-transport-ble@6.27.6-next.0

## 3.8.0-next.6

### Patch Changes

- [#756](https://github.com/LedgerHQ/ledger-live/pull/756) [`708f647d88`](https://github.com/LedgerHQ/ledger-live/commit/708f647d88ae484b5f1829fcab64139561bbd21f) Thanks [@juan-cortes](https://github.com/juan-cortes)! - Prevent navigation without user confirmation with ongoing installs/uninstalls
- Updated dependencies [[`3849ee3f30`](https://github.com/LedmgerHQ/ledger-live/commit/3849ee3f30987b51d648ce29bfee4721f4ddff5f)]:
  - @ledgerhq/live-common@27.1.0-next.6

## 3.8.0-next.5

### Patch Changes

- [#1097](https://github.com/LedgerHQ/ledger-live/pull/1097) [`936b6dc545`](https://github.com/LedgerHQ/ledger-live/commit/936b6dc5450fcd69a31e03fa2040346d512c0912) Thanks [@alexandremgo](https://github.com/alexandremgo)! - New BLE pairing flow

  Not yet used in production. Accessible from the debug menu.

  Features:

  - scanning and pairing: one screen to go to from anywhere
  - navigate to after pairing success: configuration of the screen (and its associated navigator) with params and name of the route param that will have newly paired device info
  - scanning: filtering on device models
  - scanning: filtering out or displaying already known devices
  - pairing: new animation for pairing (lotties placeholders for now)
  - pairing: possibility to add (or not) the newly paired device to the "known devices" of the app (redux store)

- Updated dependencies [[`936b6dc545`](https://github.com/LedgerHQ/ledger-live/commit/936b6dc5450fcd69a31e03fa2040346d512c0912)]:
  - @ledgerhq/live-common@27.1.0-next.5

## 3.8.0-next.4

### Patch Changes

- Updated dependencies [[`0ebdec50bf`](https://github.com/LedgerHQ/ledger-live/commit/0ebdec50bfca81b2d814726f8f9a82237ad42ffc)]:
  - @ledgerhq/live-common@27.1.0-next.4

## 3.8.0-next.3

### Minor Changes

- [#961](https://github.com/LedgerHQ/ledger-live/pull/961) [`b06c9fdf5c`](https://github.com/LedgerHQ/ledger-live/commit/b06c9fdf5ccbbc68283dd73ea4c3ea0e380c1539) Thanks [@juan-cortes](https://github.com/juan-cortes)! - Minor wording changes
- [#963](https://github.com/LedgerHQ/ledger-live/pull/963) [`80aa008719`](https://github.com/LedgerHQ/ledger-live/commit/80aa00871943788d730cc8bb95a6d57ea2e9be96) Thanks [@haammar-ledger](https://github.com/haammar-ledger)! - Enable Filecoin integration on LLM

### Patch Changes

- Updated dependencies [[`685348dd35`](https://github.com/LedgerHQ/ledger-live/commit/685348dd351181a9ed7f23cedb3e3d289b16fe9e), [`dd538c3723`](https://github.com/LedgerHQ/ledger-live/commit/dd538c3723853334ce19a89353f20766432d12fd), [`0601b6541f`](https://github.com/LedgerHQ/ledger-live/commit/0601b6541f10635aea72f916626432a334aa49fa)]:
  - @ledgerhq/live-common@27.1.0-next.3

## 3.8.0-next.2

### Minor Changes

- [#1017](https://github.com/LedgerHQ/ledger-live/pull/1017) [`21ed0bd521`](https://github.com/LedgerHQ/ledger-live/commit/21ed0bd5219a3629abc0bbb547fc4d75f5e71300) Thanks [@sarneijim](https://github.com/sarneijim)! - Add cosmos account banner in LLM

### Patch Changes

- Updated dependencies [[`8fe44e12d7`](https://github.com/LedgerHQ/ledger-live/commit/8fe44e12d73fe96636282666dd8f3b02ef96d0e6), [`21ed0bd521`](https://github.com/LedgerHQ/ledger-live/commit/21ed0bd5219a3629abc0bbb547fc4d75f5e71300)]:
  - @ledgerhq/live-common@27.1.0-next.2

## 3.8.0-next.1

### Minor Changes

- [#669](https://github.com/LedgerHQ/ledger-live/pull/669) [`b615140ba2`](https://github.com/LedgerHQ/ledger-live/commit/b615140ba2e326e1466d15f123d412ea90db3754) Thanks [@andyhass](https://github.com/andyhass)! - Add Celo Staking

### Patch Changes

- Updated dependencies [[`b615140ba2`](https://github.com/LedgerHQ/ledger-live/commit/b615140ba2e326e1466d15f123d412ea90db3754), [`336eb879a8`](https://github.com/LedgerHQ/ledger-live/commit/336eb879a80573fd81027232c4c6c9b383bd2a97), [`3615a06f19`](https://github.com/LedgerHQ/ledger-live/commit/3615a06f19ef659480d50a1a1a28f6df952b117a)]:
  - @ledgerhq/live-common@27.1.0-next.1

## 3.7.1-next.0

### Patch Changes

- [#1112](https://github.com/LedgerHQ/ledger-live/pull/1112) [`44516bce9f`](https://github.com/LedgerHQ/ledger-live/commit/44516bce9f2faae54989e508371785b50189399e) Thanks [@hzheng-ledger](https://github.com/hzheng-ledger)! - Support: LLM eslint rule no-unused-vars only from TS

* [#1000](https://github.com/LedgerHQ/ledger-live/pull/1000) [`dc3fd1841e`](https://github.com/LedgerHQ/ledger-live/commit/dc3fd1841e3e8b164f047fe84efd3776e16f8ff1) Thanks [@juan-cortes](https://github.com/juan-cortes)! - Migration from JavaScript to TypeScript for LLM

- [#1070](https://github.com/LedgerHQ/ledger-live/pull/1070) [`533e658dcd`](https://github.com/LedgerHQ/ledger-live/commit/533e658dcd7862d4e6c9cb1b55c400652c68ae26) Thanks [@grsoares21](https://github.com/grsoares21)! - Fix crash when scanning for bluetooth devices

- Updated dependencies [[`7e812a738d`](https://github.com/LedgerHQ/ledger-live/commit/7e812a738db718200138dcb9b7bcc2f6dd0ddd6f), [`058a1af7ff`](https://github.com/LedgerHQ/ledger-live/commit/058a1af7ff463d21afe85d03563b61e1d543c95b), [`d6634bc0b7`](https://github.com/LedgerHQ/ledger-live/commit/d6634bc0b720d8a13f3681caf33e2f23d5c64968), [`5da717c523`](https://github.com/LedgerHQ/ledger-live/commit/5da717c523db7678edeb0f86bdfa88256dfe96c4), [`533e658dcd`](https://github.com/LedgerHQ/ledger-live/commit/533e658dcd7862d4e6c9cb1b55c400652c68ae26)]:
  - @ledgerhq/live-common@27.0.1-next.0
  - @ledgerhq/react-native-hw-transport-ble@6.27.5-next.0

## 3.7.0

### Minor Changes

- [#921](https://github.com/LedgerHQ/ledger-live/pull/921) [`cce2e7a4e7`](https://github.com/LedgerHQ/ledger-live/commit/cce2e7a4e76445921066593a07964ed7d0875f54) Thanks [@github-actions](https://github.com/apps/github-actions)! - Type libraries usage in LLC, LLD, LLM, CLI

* [#921](https://github.com/LedgerHQ/ledger-live/pull/921) [`cce2e7a4e7`](https://github.com/LedgerHQ/ledger-live/commit/cce2e7a4e76445921066593a07964ed7d0875f54) Thanks [@github-actions](https://github.com/apps/github-actions)! - Osmosis Send, Receive and Staking + Cosmos refactor

  For additional context on what changed:

  - Ledger Live Desktop: functionality for Osmosis send, receive and staking.
  - Ledger Live Desktop: refactor of some Cosmos components to enable reusing some components for Osmosis.
    and easily integrate future Cosmos-based cryptocurrencies.

  - Ledger Live Common: functionality for Osmosis send, receive and staking.
  - Ledger Live Common: refactor of some Cosmos modules to enable reusing code for Osmosis.
    Notable changes are: renaming the hook useCosmosPreloadData to useCosmosFamilyPreloadData and turning
    validators.ts and js-synchronisation.ts into classes.

  - Ledger Live Mobile: only marked as major because the useCosmosPreloadData hook changed name, which is a breaking change.

  - Cryptoassets: updated a URL in the Osmosis cryptocurrency definition.

  - Live CLI: updated references to cosmosSourceValidators to sourceValidators for re-usability.

- [#921](https://github.com/LedgerHQ/ledger-live/pull/921) [`cce2e7a4e7`](https://github.com/LedgerHQ/ledger-live/commit/cce2e7a4e76445921066593a07964ed7d0875f54) Thanks [@github-actions](https://github.com/apps/github-actions)! - Add banner to external integrations

### Patch Changes

- [#798](https://github.com/LedgerHQ/ledger-live/pull/798) [`222335854d`](https://github.com/LedgerHQ/ledger-live/commit/222335854d412cd748c0add73b5f0bb93e02ba42) Thanks [@cgrellard-ledger](https://github.com/cgrellard-ledger)! - LLM - bug fix issue on storyly package version

* [#882](https://github.com/LedgerHQ/ledger-live/pull/882) [`807f3feb94`](https://github.com/LedgerHQ/ledger-live/commit/807f3feb947ffd31d47d43b5aa7b8e85f2bbf6d8) Thanks [@Justkant](https://github.com/Justkant)! - fix: bump platform API version [LIVE-3181]

- [#921](https://github.com/LedgerHQ/ledger-live/pull/921) [`cce2e7a4e7`](https://github.com/LedgerHQ/ledger-live/commit/cce2e7a4e76445921066593a07964ed7d0875f54) Thanks [@github-actions](https://github.com/apps/github-actions)! - Add Analytics 'reason' field in context of sync events

* [#815](https://github.com/LedgerHQ/ledger-live/pull/815) [`152339dcee`](https://github.com/LedgerHQ/ledger-live/commit/152339dceeaca4b4b7656aad1c690589189900a8) Thanks [@pierrelouis-c](https://github.com/pierrelouis-c)! - Add generics lotties animations

## 3.7.0-hotfix.0

### Minor Changes

- [#921](https://github.com/LedgerHQ/ledger-live/pull/921) [`cce2e7a4e7`](https://github.com/LedgerHQ/ledger-live/commit/cce2e7a4e76445921066593a07964ed7d0875f54) Thanks [@github-actions](https://github.com/apps/github-actions)! - Type libraries usage in LLC, LLD, LLM, CLI

* [#723](https://github.com/LedgerHQ/ledger-live/pull/723) [`0c12f3e897`](https://github.com/LedgerHQ/ledger-live/commit/0c12f3e897527265ec86f688368d6d46340759a1) Thanks [@marco-figment](https://github.com/marco-figment)! - Osmosis Send, Receive and Staking + Cosmos refactor

  For additional context on what changed:

  - Ledger Live Desktop: functionality for Osmosis send, receive and staking.
  - Ledger Live Desktop: refactor of some Cosmos components to enable reusing some components for Osmosis.
    and easily integrate future Cosmos-based cryptocurrencies.

  - Ledger Live Common: functionality for Osmosis send, receive and staking.
  - Ledger Live Common: refactor of some Cosmos modules to enable reusing code for Osmosis.
    Notable changes are: renaming the hook useCosmosPreloadData to useCosmosFamilyPreloadData and turning
    validators.ts and js-synchronisation.ts into classes.

  - Ledger Live Mobile: only marked as major because the useCosmosPreloadData hook changed name, which is a breaking change.

  - Cryptoassets: updated a URL in the Osmosis cryptocurrency definition.

  - Live CLI: updated references to cosmosSourceValidators to sourceValidators for re-usability.

- [#855](https://github.com/LedgerHQ/ledger-live/pull/855) [`2258f1ae8e`](https://github.com/LedgerHQ/ledger-live/commit/2258f1ae8e052761003d2c92efd2e5d00198439e) Thanks [@hedi-edelbloute](https://github.com/hedi-edelbloute)! - Add banner to external integrations

### Patch Changes

- Updated dependencies [[`a36d1de865`](https://github.com/LedgerHQ/ledger-live/commit/a36d1de865fd318051c46335d1c86f5cf12b2100), [`0c12f3e897`](https://github.com/LedgerHQ/ledger-live/commit/0c12f3e897527265ec86f688368d6d46340759a1)]:
  - @ledgerhq/live-common@27.0.0-next.2

## 3.7.0-next.2

### Patch Changes

- [#1013](https://github.com/LedgerHQ/ledger-live/pull/1013) [`7d7b38fa6c`](https://github.com/LedgerHQ/ledger-live/commit/7d7b38fa6c6089e60194b536131777d2035ef892) Thanks [@juan-cortes](https://github.com/juan-cortes)! - Fix rendering of last app item in manager

## 3.7.0-next.1

### Minor Changes

- [#492](https://github.com/LedgerHQ/ledger-live/pull/492) [`d679e5feeb`](https://github.com/LedgerHQ/ledger-live/commit/d679e5feebc02e7cd138e1026b7bad5392866ea2) Thanks [@grsoares21](https://github.com/grsoares21)! - Adds a device language change feature under feature flag

### Patch Changes

- Updated dependencies [[`d679e5feeb`](https://github.com/LedgerHQ/ledger-live/commit/d679e5feebc02e7cd138e1026b7bad5392866ea2), [`d679e5feeb`](https://github.com/LedgerHQ/ledger-live/commit/d679e5feebc02e7cd138e1026b7bad5392866ea2)]:
  - @ledgerhq/native-ui@0.9.0-next.1
  - @ledgerhq/live-common@26.1.0-next.1

## 3.7.0-next.0

### Minor Changes

- [#756](https://github.com/LedgerHQ/ledger-live/pull/756) [`708f647d8`](https://github.com/LedgerHQ/ledger-live/commit/708f647d88ae484b5f1829fcab64139561bbd21f) Thanks [@juan-cortes](https://github.com/juan-cortes)! - Prevent navigation without user confirmation with ongoing installs/uninstalls

* [`2a3013359`](https://github.com/LedgerHQ/ledger-live/commit/2a301335985cadf937a7acfc661d55572eb73301) Thanks [@alexandremgo](https://github.com/alexandremgo)! - Type libraries usage in LLC, LLD, LLM, CLI

- [#814](https://github.com/LedgerHQ/ledger-live/pull/814) [`23c9bf994`](https://github.com/LedgerHQ/ledger-live/commit/23c9bf9949169d31d534f12dca48e21e35df05b2) Thanks [@juan-cortes](https://github.com/juan-cortes)! - Added development/QA tool for feature flags [mobile]

* [`2a3013359`](https://github.com/LedgerHQ/ledger-live/commit/2a301335985cadf937a7acfc661d55572eb73301) Thanks [@alexandremgo](https://github.com/alexandremgo)! - Osmosis Send, Receive and Staking + Cosmos refactor

  For additional context on what changed:

  - Ledger Live Desktop: functionality for Osmosis send, receive and staking.
  - Ledger Live Desktop: refactor of some Cosmos components to enable reusing some components for Osmosis.
    and easily integrate future Cosmos-based cryptocurrencies.

  - Ledger Live Common: functionality for Osmosis send, receive and staking.
  - Ledger Live Common: refactor of some Cosmos modules to enable reusing code for Osmosis.
    Notable changes are: renaming the hook useCosmosPreloadData to useCosmosFamilyPreloadData and turning
    validators.ts and js-synchronisation.ts into classes.

  - Ledger Live Mobile: only marked as major because the useCosmosPreloadData hook changed name, which is a breaking change.

  - Cryptoassets: updated a URL in the Osmosis cryptocurrency definition.

  - Live CLI: updated references to cosmosSourceValidators to sourceValidators for re-usability.

- [#961](https://github.com/LedgerHQ/ledger-live/pull/961) [`b06c9fdf5`](https://github.com/LedgerHQ/ledger-live/commit/b06c9fdf5ccbbc68283dd73ea4c3ea0e380c1539) Thanks [@juan-cortes](https://github.com/juan-cortes)! - Minor wording changes

* [#730](https://github.com/LedgerHQ/ledger-live/pull/730) [`e1173f5f4`](https://github.com/LedgerHQ/ledger-live/commit/e1173f5f4c521bdf50c9c1be431f63ae17aa2793) Thanks [@LFBarreto](https://github.com/LFBarreto)! - LLM - Redirect buy sell in app links to live app implementation if feature flag is activated

- [`2a3013359`](https://github.com/LedgerHQ/ledger-live/commit/2a301335985cadf937a7acfc661d55572eb73301) Thanks [@alexandremgo](https://github.com/alexandremgo)! - Add banner to external integrations

### Patch Changes

- [#958](https://github.com/LedgerHQ/ledger-live/pull/958) [`68c50cd94`](https://github.com/LedgerHQ/ledger-live/commit/68c50cd94bbe50a1bf284a2e9e5aed3781788754) Thanks [@ofreyssinet-ledger](https://github.com/ofreyssinet-ledger)! - Fix getFeature being a hook and getting called outside of React

* [#798](https://github.com/LedgerHQ/ledger-live/pull/798) [`222335854d`](https://github.com/LedgerHQ/ledger-live/commit/222335854d412cd748c0add73b5f0bb93e02ba42) Thanks [@cgrellard-ledger](https://github.com/cgrellard-ledger)! - LLM - bug fix issue on storyly package version

- [#808](https://github.com/LedgerHQ/ledger-live/pull/808) [`706081054`](https://github.com/LedgerHQ/ledger-live/commit/70608105451e29cbb543ee98d2a8a4cf5ada38df) Thanks [@jules-grenier-ledger](https://github.com/jules-grenier-ledger)! - Fix redirection to stories from device selection screen

* [#882](https://github.com/LedgerHQ/ledger-live/pull/882) [`807f3feb9`](https://github.com/LedgerHQ/ledger-live/commit/807f3feb947ffd31d47d43b5aa7b8e85f2bbf6d8) Thanks [@Justkant](https://github.com/Justkant)! - fix: bump platform API version [LIVE-3181]

- [#965](https://github.com/LedgerHQ/ledger-live/pull/965) [`186256aba`](https://github.com/LedgerHQ/ledger-live/commit/186256abac2ff3992a37ce15424bd1a3251e0c89) Thanks [@ofreyssinet-ledger](https://github.com/ofreyssinet-ledger)! - Display more of the essential information in Feature Flags debugging screen

* [#751](https://github.com/LedgerHQ/ledger-live/pull/751) [`be4ad4860`](https://github.com/LedgerHQ/ledger-live/commit/be4ad4860c3954549c8ac955e1971f52cdb99679) Thanks [@jules-grenier-ledger](https://github.com/jules-grenier-ledger)! - Fix redirection from upsell screen

- [`2a3013359`](https://github.com/LedgerHQ/ledger-live/commit/2a301335985cadf937a7acfc661d55572eb73301) Thanks [@alexandremgo](https://github.com/alexandremgo)! - Add Analytics 'reason' field in context of sync events

* [#815](https://github.com/LedgerHQ/ledger-live/pull/815) [`152339dcee`](https://github.com/LedgerHQ/ledger-live/commit/152339dceeaca4b4b7656aad1c690589189900a8) Thanks [@pierrelouis-c](https://github.com/pierrelouis-c)! - Add generics lotties animations

- [#730](https://github.com/LedgerHQ/ledger-live/pull/730) [`6e057f716`](https://github.com/LedgerHQ/ledger-live/commit/6e057f7163dc53658604429e3e6c8057ae9988f4) Thanks [@LFBarreto](https://github.com/LFBarreto)! - update ptx smart routing feature flag and live app web player undefined uri params

- Updated dependencies [[`2fd6f6244`](https://github.com/LedgerHQ/ledger-live/commit/2fd6f6244c41158883ca44accf9cbda4fd8d3418), [`68c50cd94`](https://github.com/LedgerHQ/ledger-live/commit/68c50cd94bbe50a1bf284a2e9e5aed3781788754), [`092a887af`](https://github.com/LedgerHQ/ledger-live/commit/092a887af5a1405a1de3704bc5954c761cd53457), [`432cfa899`](https://github.com/LedgerHQ/ledger-live/commit/432cfa8994e21c2e67d72bd0e6e94a64d7cc2dfb), [`23c9bf994`](https://github.com/LedgerHQ/ledger-live/commit/23c9bf9949169d31d534f12dca48e21e35df05b2), [`6e057f716`](https://github.com/LedgerHQ/ledger-live/commit/6e057f7163dc53658604429e3e6c8057ae9988f4), [`f28d40354`](https://github.com/LedgerHQ/ledger-live/commit/f28d4035426e741822108daf172f4509ce030751), [`ecfdd1ebd`](https://github.com/LedgerHQ/ledger-live/commit/ecfdd1ebd8cc7c4b5bc6315316ce662bb6241311), [`2fd6f6244`](https://github.com/LedgerHQ/ledger-live/commit/2fd6f6244c41158883ca44accf9cbda4fd8d3418)]:
  - @ledgerhq/native-ui@0.9.0-next.0
  - @ledgerhq/types-live@6.24.0-next.0
  - @ledgerhq/live-common@26.1.0-next.0
  - @ledgerhq/hw-transport@6.27.3-next.0
  - @ledgerhq/react-native-hw-transport-ble@6.27.4-next.0
  - @ledgerhq/hw-transport-http@6.27.3-next.0
  - @ledgerhq/react-native-hid@6.28.5-next.0

## 3.6.0-next.3

### Minor Changes

- [#855](https://github.com/LedgerHQ/ledger-live/pull/855) [`2258f1ae8`](https://github.com/LedgerHQ/ledger-live/commit/2258f1ae8e052761003d2c92efd2e5d00198439e) Thanks [@hedi-edelbloute](https://github.com/hedi-edelbloute)! - Add banner to external integrations

## 3.6.0-next.2

### Patch Changes

- Updated dependencies [[`a36d1de86`](https://github.com/LedgerHQ/ledger-live/commit/a36d1de865fd318051c46335d1c86f5cf12b2100)]:
  - @ledgerhq/live-common@26.0.0-next.2

## 3.6.0-next.1

### Minor Changes

- [#723](https://github.com/LedgerHQ/ledger-live/pull/723) [`0c12f3e89`](https://github.com/LedgerHQ/ledger-live/commit/0c12f3e897527265ec86f688368d6d46340759a1) Thanks [@marco-figment](https://github.com/marco-figment)! - Osmosis Send, Receive and Staking + Cosmos refactor

  For additional context on what changed:

  - Ledger Live Desktop: functionality for Osmosis send, receive and staking.
  - Ledger Live Desktop: refactor of some Cosmos components to enable reusing some components for Osmosis.
    and easily integrate future Cosmos-based cryptocurrencies.

  - Ledger Live Common: functionality for Osmosis send, receive and staking.
  - Ledger Live Common: refactor of some Cosmos modules to enable reusing code for Osmosis.
    Notable changes are: renaming the hook useCosmosPreloadData to useCosmosFamilyPreloadData and turning
    validators.ts and js-synchronisation.ts into classes.

  - Ledger Live Mobile: only marked as major because the useCosmosPreloadData hook changed name, which is a breaking change.

  - Cryptoassets: updated a URL in the Osmosis cryptocurrency definition.

  - Live CLI: updated references to cosmosSourceValidators to sourceValidators for re-usability.

### Patch Changes

- Updated dependencies [[`0c12f3e89`](https://github.com/LedgerHQ/ledger-live/commit/0c12f3e897527265ec86f688368d6d46340759a1)]:
  - @ledgerhq/live-common@25.2.0-next.1

## 3.6.0-next.0

### Minor Changes

- [#451](https://github.com/LedgerHQ/ledger-live/pull/451) [`134355d56`](https://github.com/LedgerHQ/ledger-live/commit/134355d561bd8d576123d51f99cb5058be5721a4) Thanks [@hedi-edelbloute](https://github.com/hedi-edelbloute)! - Type libraries usage in LLC, LLD, LLM, CLI

### Patch Changes

- [#798](https://github.com/LedgerHQ/ledger-live/pull/798) [`222335854`](https://github.com/LedgerHQ/ledger-live/commit/222335854d412cd748c0add73b5f0bb93e02ba42) Thanks [@cgrellard-ledger](https://github.com/cgrellard-ledger)! - LLM - bug fix issue on storyly package version

* [#882](https://github.com/LedgerHQ/ledger-live/pull/882) [`807f3feb9`](https://github.com/LedgerHQ/ledger-live/commit/807f3feb947ffd31d47d43b5aa7b8e85f2bbf6d8) Thanks [@Justkant](https://github.com/Justkant)! - fix: bump platform API version [LIVE-3181]

- [#859](https://github.com/LedgerHQ/ledger-live/pull/859) [`f66e547cb`](https://github.com/LedgerHQ/ledger-live/commit/f66e547cb9f9c6403f3046c08c8c14789fc47bfd) Thanks [@gre](https://github.com/gre)! - Add Analytics 'reason' field in context of sync events

* [#815](https://github.com/LedgerHQ/ledger-live/pull/815) [`152339dce`](https://github.com/LedgerHQ/ledger-live/commit/152339dceeaca4b4b7656aad1c690589189900a8) Thanks [@pierrelouis-c](https://github.com/pierrelouis-c)! - Add generics lotties animations

* Updated dependencies [[`37159cbb9`](https://github.com/LedgerHQ/ledger-live/commit/37159cbb9e0023b65593e4ed71557f80bf48989e), [`ebe1adfb7`](https://github.com/LedgerHQ/ledger-live/commit/ebe1adfb7d264da0f8c9e30b84c188eaa931d1e6), [`3dbd4d078`](https://github.com/LedgerHQ/ledger-live/commit/3dbd4d0781569cd0bfce575854e706def2bd951f), [`1a33d8641`](https://github.com/LedgerHQ/ledger-live/commit/1a33d8641f9d1b4e4adfa262a179f124918e0ff5), [`807f3feb9`](https://github.com/LedgerHQ/ledger-live/commit/807f3feb947ffd31d47d43b5aa7b8e85f2bbf6d8), [`3cc45438a`](https://github.com/LedgerHQ/ledger-live/commit/3cc45438a8aced1922742ff077946d1216f63525), [`134355d56`](https://github.com/LedgerHQ/ledger-live/commit/134355d561bd8d576123d51f99cb5058be5721a4), [`f4b789442`](https://github.com/LedgerHQ/ledger-live/commit/f4b7894426341f5b909ba3a2422ae2b8ecf31466), [`97eab434d`](https://github.com/LedgerHQ/ledger-live/commit/97eab434dee361716588b256146665c99c274af9)]:
  - @ledgerhq/live-common@25.2.0-next.0
  - @ledgerhq/types-live@6.23.0-next.0
  - @ledgerhq/react-native-hw-transport-ble@6.27.3-next.0
  - @ledgerhq/types-cryptoassets@6.23.0-next.0

## 3.5.1

### Patch Changes

- [#972](https://github.com/LedgerHQ/ledger-live/pull/972) [`d39efbb170`](https://github.com/LedgerHQ/ledger-live/commit/d39efbb170d78d8d0289ba3972532d0c5a9fa75b) Thanks [@LFBarreto](https://github.com/LFBarreto)! - LLM - fix issue during receive flow causing crash

* [#972](https://github.com/LedgerHQ/ledger-live/pull/972) [`bbb229a824`](https://github.com/LedgerHQ/ledger-live/commit/bbb229a824f1006f4d0eaebd4363c01cb60cdbf3) Thanks [@LFBarreto](https://github.com/LFBarreto)! - LLM - analytics reborn issue

- [#972](https://github.com/LedgerHQ/ledger-live/pull/972) [`d7e8766dbd`](https://github.com/LedgerHQ/ledger-live/commit/d7e8766dbdbe2172ff1004fcbeb9724c5e76ec38) Thanks [@LFBarreto](https://github.com/LFBarreto)! - LLM - fix undefined issue on some accounts during receive flow

## 3.5.0

### Minor Changes

- [#740](https://github.com/LedgerHQ/ledger-live/pull/740) [`709020dd7`](https://github.com/LedgerHQ/ledger-live/commit/709020dd74a228afca1d592264d42cfb7469e746) Thanks [@juan-cortes](https://github.com/juan-cortes)! - Fixed incorrect value for used space in Manager

* [#389](https://github.com/LedgerHQ/ledger-live/pull/389) [`d4a71a6d8`](https://github.com/LedgerHQ/ledger-live/commit/d4a71a6d890d85f1ff36641949e3a8396d0a8eb9) Thanks [@laure-lebon](https://github.com/laure-lebon)! - Fix wrong gas Price Polygon

- [#104](https://github.com/LedgerHQ/ledger-live/pull/104) [`6adbe47e2`](https://github.com/LedgerHQ/ledger-live/commit/6adbe47e2d3037a9a53e5a59b4198f265f644bdf) Thanks [@haammar-ledger](https://github.com/haammar-ledger)! - Add support of memo for Hedera on LLM

* [`8d0dc4733`](https://github.com/LedgerHQ/ledger-live/commit/8d0dc4733143af138de9b1db2fb20d6aab78f1c0) Thanks [@Justkant](https://github.com/Justkant)! - feat: add ERC20 token support to the Platform API

- [#104](https://github.com/LedgerHQ/ledger-live/pull/104) [`6adbe47e2`](https://github.com/LedgerHQ/ledger-live/commit/6adbe47e2d3037a9a53e5a59b4198f265f644bdf) Thanks [@haammar-ledger](https://github.com/haammar-ledger)! - LIVE-1004 Hedera integration on LLM

* [`8d0dc4733`](https://github.com/LedgerHQ/ledger-live/commit/8d0dc4733143af138de9b1db2fb20d6aab78f1c0) Thanks [@Justkant](https://github.com/Justkant)! - Add Searching bar for validators list of ATOM and SOL

- [`8d0dc4733`](https://github.com/LedgerHQ/ledger-live/commit/8d0dc4733143af138de9b1db2fb20d6aab78f1c0) Thanks [@Justkant](https://github.com/Justkant)! - Add support of Stellar assets (tokens)

* [#703](https://github.com/LedgerHQ/ledger-live/pull/703) [`aabfe4950`](https://github.com/LedgerHQ/ledger-live/commit/aabfe495061dbf7169945e77c7adb5fdccef6114) Thanks [@mehulcs](https://github.com/mehulcs)! - Rewards balance info banner for Cardanno currency

- [#731](https://github.com/LedgerHQ/ledger-live/pull/731) [`0e115ae5c`](https://github.com/LedgerHQ/ledger-live/commit/0e115ae5cd7ddcc728d9f435dc4084cedb53beed) Thanks [@juan-cortes](https://github.com/juan-cortes)! - Update UI for manager app install/uninstall buttons

* [#507](https://github.com/LedgerHQ/ledger-live/pull/507) [`3bdbfd3cb`](https://github.com/LedgerHQ/ledger-live/commit/3bdbfd3cbc0153a2ebf4ab91f631cb9f6e42d74c) Thanks [@jules-grenier-ledger](https://github.com/jules-grenier-ledger)! - Push notifications support added to ledger live mobile, new 'notifications' section added to the settings to enable or disable them, new modal added to ask the user if he wants to allow the notifications

- [#728](https://github.com/LedgerHQ/ledger-live/pull/728) [`b0053cced`](https://github.com/LedgerHQ/ledger-live/commit/b0053cced9accefe8ecbf0983934e18fcc75bad6) Thanks [@LFBarreto](https://github.com/LFBarreto)! - LLM - Learn page add a close button to allow back navigation

### Patch Changes

- [#718](https://github.com/LedgerHQ/ledger-live/pull/718) [`14245392b`](https://github.com/LedgerHQ/ledger-live/commit/14245392b30d6ece427bdcbe5bce3aab6ec80dd4) Thanks [@grsoares21](https://github.com/grsoares21)! - Fix the error wording for users trying to update the firmware via bluetooth

* [#374](https://github.com/LedgerHQ/ledger-live/pull/374) [`111160df7`](https://github.com/LedgerHQ/ledger-live/commit/111160df73e426a4a659f0717fcd976dea8f2e94) Thanks [@ofreyssinet-ledger](https://github.com/ofreyssinet-ledger)! - Fix 2 firmware update banners being displayed on the wallet screen

- [#767](https://github.com/LedgerHQ/ledger-live/pull/767) [`b80857e94`](https://github.com/LedgerHQ/ledger-live/commit/b80857e94c8050be2443d2d53525a920fa74b74e) Thanks [@JunichiSugiura](https://github.com/JunichiSugiura)! - Disable ftx ftxus temporary as a swap provider before official mobile release

* [#811](https://github.com/LedgerHQ/ledger-live/pull/811) [`0872e6688`](https://github.com/LedgerHQ/ledger-live/commit/0872e6688d34b6711a7043b24dfb765f72fe9e5d) Thanks [@LFBarreto](https://github.com/LFBarreto)! - LLM - add microphone permission to LLM for live apps

- [#792](https://github.com/LedgerHQ/ledger-live/pull/792) [`555c334eb`](https://github.com/LedgerHQ/ledger-live/commit/555c334ebf9f25271a810bc487abce03acf30fc5) Thanks [@LFBarreto](https://github.com/LFBarreto)! - LLM - fix issue related to navigation on receive flow

* [#897](https://github.com/LedgerHQ/ledger-live/pull/897) [`bb92400cf`](https://github.com/LedgerHQ/ledger-live/commit/bb92400cf8243ec1df89a08810bd5b6788e25575) Thanks [@LFBarreto](https://github.com/LFBarreto)! - LLM - Receive flow fix issue on receive token accounts from market page

- [#435](https://github.com/LedgerHQ/ledger-live/pull/435) [`8319ff45a`](https://github.com/LedgerHQ/ledger-live/commit/8319ff45a8dbcdac691097d2ad2039430d18ab87) Thanks [@ofreyssinet-ledger](https://github.com/ofreyssinet-ledger)! - - Upgraded `react-native` to `0.68.2`, following [this guide](https://react-native-community.github.io/upgrade-helper/?from=0.67.3&to=0.68.2) and picked what works for us:
  - we don't upgrade Flipper as it crashes on runtime
  - we don't upgrade gradle as it builds fine like this and v7 didn't work out of the box
  - we don't keep `react-native-gradle-plugin` as it's only necessary for the new architecture..
  - we don't change `AppDelegate.m` to the new `AppDelegate.mm` as it's only useful for the new RN arch which we aren't using yet + it was a pain to migrate the existing config (Firebase, Flipper, splash screen)
  - Upgraded `react-native-reanimated` to `2.8.0`
  - Upgraded `lottie-react-native` to `5.1.3` as it was not building on iOS without upgrading -> I tested the device lotties in the "Debug Lottie" menu and it seems to work fine.
  - Upgraded `react-native-gesture-handler` to `2.5.0` & [Migrating off RNGHEnabledRootView](https://docs.swmansion.com/react-native-gesture-handler/docs/guides/migrating-off-rnghenabledroot) as its setup on Android (in `MainActivity.java`) might conflict with react-native stuff later on
  - Fixed an issue in the portfolio where if there was no assets, scrolling was crashing the app on iOS. This is a mysterious issue and the logs are similar to this issue https://github.com/software-mansion/react-native-reanimated/issues/2285, for now it has been solved by removing the animation of a border width (border which anyway was invisible so the animation was pointless).

* [#586](https://github.com/LedgerHQ/ledger-live/pull/586) [`37598e481`](https://github.com/LedgerHQ/ledger-live/commit/37598e4816139a280236437e3b8c001c05fcbcd3) Thanks [@Justkant](https://github.com/Justkant)! - fix: Inline app install not working [LIVE-2851]

- [#821](https://github.com/LedgerHQ/ledger-live/pull/821) [`7e46d2828`](https://github.com/LedgerHQ/ledger-live/commit/7e46d28284b6d1700a36bb776dbd3708233cfc61) Thanks [@LFBarreto](https://github.com/LFBarreto)! - revert storyly

* [#711](https://github.com/LedgerHQ/ledger-live/pull/711) [`afa1ca628`](https://github.com/LedgerHQ/ledger-live/commit/afa1ca628003b6df3f922b6cc9bdb0293e0fffd5) Thanks [@Justkant](https://github.com/Justkant)! - fix: requestAccount to show all accounts

- [#699](https://github.com/LedgerHQ/ledger-live/pull/699) [`957d942a4`](https://github.com/LedgerHQ/ledger-live/commit/957d942a48e98a4f834a2d566cf75e658d6f8c29) Thanks [@LFBarreto](https://github.com/LFBarreto)! - Reborn analytics

* [#804](https://github.com/LedgerHQ/ledger-live/pull/804) [`10aba54ba`](https://github.com/LedgerHQ/ledger-live/commit/10aba54ba8a14853a5d50d0cebf1e2af965b6320) Thanks [@cgrellard-ledger](https://github.com/cgrellard-ledger)! - Keyboard avoiding view fixed on Send Coin Amount page

- [#794](https://github.com/LedgerHQ/ledger-live/pull/794) [`661719e15`](https://github.com/LedgerHQ/ledger-live/commit/661719e159666b140246079107e8cf09d452268f) Thanks [@LFBarreto](https://github.com/LFBarreto)! - LLM - fic issue on redirection after account deletion

* [#823](https://github.com/LedgerHQ/ledger-live/pull/823) [`4df8aed2e`](https://github.com/LedgerHQ/ledger-live/commit/4df8aed2e865f1e7ef15f45780673cf5c26fbfec) Thanks [@LFBarreto](https://github.com/LFBarreto)! - LLM - market receive flow redirection issue

- [#796](https://github.com/LedgerHQ/ledger-live/pull/796) [`078665b95`](https://github.com/LedgerHQ/ledger-live/commit/078665b952d7d8b26e98687e5d6275466353e31d) Thanks [@LFBarreto](https://github.com/LFBarreto)! - LLM - Send Flow navigation issue

* [#847](https://github.com/LedgerHQ/ledger-live/pull/847) [`03c90eebe`](https://github.com/LedgerHQ/ledger-live/commit/03c90eebebd87cb58c796fd422657b8a0ace8ab3) Thanks [@LFBarreto](https://github.com/LFBarreto)! - LLM - Receive flow prevent creation of multiple accounts at the same time

- [`8d0dc4733`](https://github.com/LedgerHQ/ledger-live/commit/8d0dc4733143af138de9b1db2fb20d6aab78f1c0) Thanks [@Justkant](https://github.com/Justkant)! - Log experimental and feature flags in Sentry error reports.

* [#833](https://github.com/LedgerHQ/ledger-live/pull/833) [`91cfea6e2`](https://github.com/LedgerHQ/ledger-live/commit/91cfea6e250574b6e21982509b4630066c7816bf) Thanks [@LFBarreto](https://github.com/LFBarreto)! - LLM - Receive flow copy address button overflow issue

- [#883](https://github.com/LedgerHQ/ledger-live/pull/883) [`7101ca25c`](https://github.com/LedgerHQ/ledger-live/commit/7101ca25cb38490ae9697be2122aa2a42e734d21) Thanks [@LFBarreto](https://github.com/LFBarreto)! - LLM - Receive flow - prevent double modal to pop during verification of address

* [#834](https://github.com/LedgerHQ/ledger-live/pull/834) [`7aa93b8b2`](https://github.com/LedgerHQ/ledger-live/commit/7aa93b8b260a48d236b33181e1500f96962b3d86) Thanks [@LFBarreto](https://github.com/LFBarreto)! - LLM - fixes issue on market header button touch highlight color

- [#797](https://github.com/LedgerHQ/ledger-live/pull/797) [`b2eb19311`](https://github.com/LedgerHQ/ledger-live/commit/b2eb19311711bf3a1cc4ca095af495da0988caca) Thanks [@LFBarreto](https://github.com/LFBarreto)! - LLM - Receive flow - fix issue on token account creation name

* [`8d0dc4733`](https://github.com/LedgerHQ/ledger-live/commit/8d0dc4733143af138de9b1db2fb20d6aab78f1c0) Thanks [@Justkant](https://github.com/Justkant)! - #### Replace [webpack](https://webpack.js.org/) with [vite.js](https://vitejs.dev/) to speed up the ledger live desktop development process.

  To fully embrace the "bundleless" vite.js approach, it is necessary to transpile our packages contained in the monorepository to the ESM format, and [subpath exports](https://nodejs.org/api/packages.html#subpath-exports) have been added to silently map to commonjs or esm depending on the need.

  #### 🔥 BREAKING CHANGES for `@ledgerhq/live-common`, `@ledgerhq/devices` and `@ledgerhq/hw-app-btc` consumers.

  As highlighted [here](https://github.com/nodejs/node#39994), it is not possible to target folders directly when using subpath exports.

  The workaround is to suffix the call with `/index` (or `/`).

  For instance…

  ```ts
  import * as currencies from "@ledgerhq/live-common/currencies";
  ```

  …must be rewritten to…

  ```ts
  import * as currencies from "@ledgerhq/live-common/currencies/index;";
  ```

  …or:

  ```ts
  import * as currencies from "@ledgerhq/live-common/currencies/;";
  ```

- [#737](https://github.com/LedgerHQ/ledger-live/pull/737) [`8ee5ab993`](https://github.com/LedgerHQ/ledger-live/commit/8ee5ab9937b2abba6837684933dde266a09811cd) Thanks [@lambertkevin](https://github.com/lambertkevin)! - Fix missing import in NFTViewer

- Updated dependencies [[`f10d01171`](https://github.com/LedgerHQ/ledger-live/commit/f10d01171f4c0869d1d82e6cc5402da9ca80990b), [`aa2794813`](https://github.com/LedgerHQ/ledger-live/commit/aa2794813c05b1b39272814cc803cd662662584c), [`8afb69530`](https://github.com/LedgerHQ/ledger-live/commit/8afb69530292fa1f41f2fc78b38639134b1fe16f), [`7aa93b8b2`](https://github.com/LedgerHQ/ledger-live/commit/7aa93b8b260a48d236b33181e1500f96962b3d86), [`0e115ae5c`](https://github.com/LedgerHQ/ledger-live/commit/0e115ae5cd7ddcc728d9f435dc4084cedb53beed), [`3bdbfd3cb`](https://github.com/LedgerHQ/ledger-live/commit/3bdbfd3cbc0153a2ebf4ab91f631cb9f6e42d74c), [`858898d63`](https://github.com/LedgerHQ/ledger-live/commit/858898d63b3d70dc0be4cefbeaba5770c389660b), [`331794cfb`](https://github.com/LedgerHQ/ledger-live/commit/331794cfbdb901f9224fed759c57f419861ec364)]:
  - @ledgerhq/live-common@25.1.0
  - @ledgerhq/native-ui@0.8.3

## 3.5.0-next.28

### Patch Changes

- [#897](https://github.com/LedgerHQ/ledger-live/pull/897) [`bb92400cf`](https://github.com/LedgerHQ/ledger-live/commit/bb92400cf8243ec1df89a08810bd5b6788e25575) Thanks [@LFBarreto](https://github.com/LFBarreto)! - LLM - Receive flow fix issue on receive token accounts from market page

## 3.5.0-next.27

### Patch Changes

- [#883](https://github.com/LedgerHQ/ledger-live/pull/883) [`7101ca25c`](https://github.com/LedgerHQ/ledger-live/commit/7101ca25cb38490ae9697be2122aa2a42e734d21) Thanks [@LFBarreto](https://github.com/LFBarreto)! - LLM - Receive flow - prevent double modal to pop during verification of address

## 3.5.0-next.26

### Patch Changes

- [#847](https://github.com/LedgerHQ/ledger-live/pull/847) [`03c90eebe`](https://github.com/LedgerHQ/ledger-live/commit/03c90eebebd87cb58c796fd422657b8a0ace8ab3) Thanks [@LFBarreto](https://github.com/LFBarreto)! - LLM - Receive flow prevent creation of multiple accounts at the same time

## 3.5.0-next.25

### Patch Changes

- [#834](https://github.com/LedgerHQ/ledger-live/pull/834) [`7aa93b8b2`](https://github.com/LedgerHQ/ledger-live/commit/7aa93b8b260a48d236b33181e1500f96962b3d86) Thanks [@LFBarreto](https://github.com/LFBarreto)! - LLM - fixes issue on market header button touch highlight color

- Updated dependencies [[`7aa93b8b2`](https://github.com/LedgerHQ/ledger-live/commit/7aa93b8b260a48d236b33181e1500f96962b3d86)]:
  - @ledgerhq/native-ui@0.8.3-next.1

## 3.5.0-next.24

### Patch Changes

- [#833](https://github.com/LedgerHQ/ledger-live/pull/833) [`91cfea6e2`](https://github.com/LedgerHQ/ledger-live/commit/91cfea6e250574b6e21982509b4630066c7816bf) Thanks [@LFBarreto](https://github.com/LFBarreto)! - LLM - Receive flow copy address button overflow issue

## 3.5.0-next.23

### Patch Changes

- [#823](https://github.com/LedgerHQ/ledger-live/pull/823) [`4df8aed2e`](https://github.com/LedgerHQ/ledger-live/commit/4df8aed2e865f1e7ef15f45780673cf5c26fbfec) Thanks [@LFBarreto](https://github.com/LFBarreto)! - LLM - market receive flow redirection issue

## 3.5.0-next.22

### Patch Changes

- [#821](https://github.com/LedgerHQ/ledger-live/pull/821) [`7e46d2828`](https://github.com/LedgerHQ/ledger-live/commit/7e46d28284b6d1700a36bb776dbd3708233cfc61) Thanks [@LFBarreto](https://github.com/LFBarreto)! - revert storyly

## 3.5.0-next.21

### Patch Changes

- [#811](https://github.com/LedgerHQ/ledger-live/pull/811) [`0872e6688`](https://github.com/LedgerHQ/ledger-live/commit/0872e6688d34b6711a7043b24dfb765f72fe9e5d) Thanks [@LFBarreto](https://github.com/LFBarreto)! - LLM - add microphone permission to LLM for live apps

## 3.5.0-next.20

### Patch Changes

- [#804](https://github.com/LedgerHQ/ledger-live/pull/804) [`10aba54ba`](https://github.com/LedgerHQ/ledger-live/commit/10aba54ba8a14853a5d50d0cebf1e2af965b6320) Thanks [@cgrellard-ledger](https://github.com/cgrellard-ledger)! - Keyboard avoiding view fixed on Send Coin Amount page

## 3.5.0-next.19

### Patch Changes

- [#797](https://github.com/LedgerHQ/ledger-live/pull/797) [`b2eb19311`](https://github.com/LedgerHQ/ledger-live/commit/b2eb19311711bf3a1cc4ca095af495da0988caca) Thanks [@LFBarreto](https://github.com/LFBarreto)! - LLM - Receive flow - fix issue on token account creation name

## 3.5.0-next.18

### Patch Changes

- [#794](https://github.com/LedgerHQ/ledger-live/pull/794) [`661719e15`](https://github.com/LedgerHQ/ledger-live/commit/661719e159666b140246079107e8cf09d452268f) Thanks [@LFBarreto](https://github.com/LFBarreto)! - LLM - fic issue on redirection after account deletion

## 3.5.0-next.17

### Patch Changes

- [#792](https://github.com/LedgerHQ/ledger-live/pull/792) [`555c334eb`](https://github.com/LedgerHQ/ledger-live/commit/555c334ebf9f25271a810bc487abce03acf30fc5) Thanks [@LFBarreto](https://github.com/LFBarreto)! - LLM - fix issue related to navigation on receive flow

## 3.5.0-next.16

### Patch Changes

- [#796](https://github.com/LedgerHQ/ledger-live/pull/796) [`078665b95`](https://github.com/LedgerHQ/ledger-live/commit/078665b952d7d8b26e98687e5d6275466353e31d) Thanks [@LFBarreto](https://github.com/LFBarreto)! - LLM - Send Flow navigation issue

## 3.5.0-next.15

### Minor Changes

- [#507](https://github.com/LedgerHQ/ledger-live/pull/507) [`3bdbfd3cb`](https://github.com/LedgerHQ/ledger-live/commit/3bdbfd3cbc0153a2ebf4ab91f631cb9f6e42d74c) Thanks [@jules-grenier-ledger](https://github.com/jules-grenier-ledger)! - Push notifications support added to ledger live mobile, new 'notifications' section added to the settings to enable or disable them, new modal added to ask the user if he wants to allow the notifications

### Patch Changes

- Updated dependencies [[`3bdbfd3cb`](https://github.com/LedgerHQ/ledger-live/commit/3bdbfd3cbc0153a2ebf4ab91f631cb9f6e42d74c)]:
  - @ledgerhq/live-common@25.1.0-next.2

## 3.5.0-next.14

### Patch Changes

- Updated dependencies [[`858898d63`](https://github.com/LedgerHQ/ledger-live/commit/858898d63b3d70dc0be4cefbeaba5770c389660b)]:
  - @ledgerhq/native-ui@0.8.3-next.0

## 3.5.0-next.13

### Patch Changes

- [#699](https://github.com/LedgerHQ/ledger-live/pull/699) [`957d942a4`](https://github.com/LedgerHQ/ledger-live/commit/957d942a48e98a4f834a2d566cf75e658d6f8c29) Thanks [@LFBarreto](https://github.com/LFBarreto)! - Reborn analytics

## 3.5.0-next.12

### Minor Changes

- [#728](https://github.com/LedgerHQ/ledger-live/pull/728) [`b0053cced`](https://github.com/LedgerHQ/ledger-live/commit/b0053cced9accefe8ecbf0983934e18fcc75bad6) Thanks [@LFBarreto](https://github.com/LFBarreto)! - LLM - Learn page add a close button to allow back navigation

## 3.5.0-next.11

### Minor Changes

- [#731](https://github.com/LedgerHQ/ledger-live/pull/731) [`0e115ae5c`](https://github.com/LedgerHQ/ledger-live/commit/0e115ae5cd7ddcc728d9f435dc4084cedb53beed) Thanks [@juan-cortes](https://github.com/juan-cortes)! - Update UI for manager app install/uninstall buttons

### Patch Changes

- Updated dependencies [[`0e115ae5c`](https://github.com/LedgerHQ/ledger-live/commit/0e115ae5cd7ddcc728d9f435dc4084cedb53beed)]:
  - @ledgerhq/live-common@25.1.0-next.1

## 3.5.0-next.10

### Patch Changes

- [#767](https://github.com/LedgerHQ/ledger-live/pull/767) [`b80857e94`](https://github.com/LedgerHQ/ledger-live/commit/b80857e94c8050be2443d2d53525a920fa74b74e) Thanks [@JunichiSugiura](https://github.com/JunichiSugiura)! - Disable ftx ftxus temporary as a swap provider before official mobile release

## 3.5.0-next.9

### Minor Changes

- [#740](https://github.com/LedgerHQ/ledger-live/pull/740) [`709020dd7`](https://github.com/LedgerHQ/ledger-live/commit/709020dd74a228afca1d592264d42cfb7469e746) Thanks [@juan-cortes](https://github.com/juan-cortes)! - Fixed incorrect value for used space in Manager

## 3.5.0-next.8

### Minor Changes

- [#389](https://github.com/LedgerHQ/ledger-live/pull/389) [`d4a71a6d8`](https://github.com/LedgerHQ/ledger-live/commit/d4a71a6d890d85f1ff36641949e3a8396d0a8eb9) Thanks [@laure-lebon](https://github.com/laure-lebon)! - Fix wrong gas Price Polygon

* [#104](https://github.com/LedgerHQ/ledger-live/pull/104) [`6adbe47e2`](https://github.com/LedgerHQ/ledger-live/commit/6adbe47e2d3037a9a53e5a59b4198f265f644bdf) Thanks [@haammar-ledger](https://github.com/haammar-ledger)! - Add support of memo for Hedera on LLM

- [`8d0dc4733`](https://github.com/LedgerHQ/ledger-live/commit/8d0dc4733143af138de9b1db2fb20d6aab78f1c0) Thanks [@Justkant](https://github.com/Justkant)! - feat: add ERC20 token support to the Platform API

* [#104](https://github.com/LedgerHQ/ledger-live/pull/104) [`6adbe47e2`](https://github.com/LedgerHQ/ledger-live/commit/6adbe47e2d3037a9a53e5a59b4198f265f644bdf) Thanks [@haammar-ledger](https://github.com/haammar-ledger)! - LIVE-1004 Hedera integration on LLM

- [`8d0dc4733`](https://github.com/LedgerHQ/ledger-live/commit/8d0dc4733143af138de9b1db2fb20d6aab78f1c0) Thanks [@Justkant](https://github.com/Justkant)! - Add Searching bar for validators list of ATOM and SOL

* [`8d0dc4733`](https://github.com/LedgerHQ/ledger-live/commit/8d0dc4733143af138de9b1db2fb20d6aab78f1c0) Thanks [@Justkant](https://github.com/Justkant)! - Add support of Stellar assets (tokens)

- [#703](https://github.com/LedgerHQ/ledger-live/pull/703) [`aabfe4950`](https://github.com/LedgerHQ/ledger-live/commit/aabfe495061dbf7169945e77c7adb5fdccef6114) Thanks [@mehulcs](https://github.com/mehulcs)! - Rewards balance info banner for Cardanno currency

### Patch Changes

- [#633](https://github.com/LedgerHQ/ledger-live/pull/633) [`50fd2243e`](https://github.com/LedgerHQ/ledger-live/commit/50fd2243e0c867c71da2b51387de2f9dc0b32f18) Thanks [@ofreyssinet-ledger](https://github.com/ofreyssinet-ledger)! - Integration of storyly-react-native (Storyly SDK)

* [#718](https://github.com/LedgerHQ/ledger-live/pull/718) [`14245392b`](https://github.com/LedgerHQ/ledger-live/commit/14245392b30d6ece427bdcbe5bce3aab6ec80dd4) Thanks [@grsoares21](https://github.com/grsoares21)! - Fix the error wording for users trying to update the firmware via bluetooth

- [#374](https://github.com/LedgerHQ/ledger-live/pull/374) [`111160df7`](https://github.com/LedgerHQ/ledger-live/commit/111160df73e426a4a659f0717fcd976dea8f2e94) Thanks [@ofreyssinet-ledger](https://github.com/ofreyssinet-ledger)! - Fix 2 firmware update banners being displayed on the wallet screen

* [#435](https://github.com/LedgerHQ/ledger-live/pull/435) [`8319ff45a`](https://github.com/LedgerHQ/ledger-live/commit/8319ff45a8dbcdac691097d2ad2039430d18ab87) Thanks [@ofreyssinet-ledger](https://github.com/ofreyssinet-ledger)! - - Upgraded `react-native` to `0.68.2`, following [this guide](https://react-native-community.github.io/upgrade-helper/?from=0.67.3&to=0.68.2) and picked what works for us:
  - we don't upgrade Flipper as it crashes on runtime
  - we don't upgrade gradle as it builds fine like this and v7 didn't work out of the box
  - we don't keep `react-native-gradle-plugin` as it's only necessary for the new architecture..
  - we don't change `AppDelegate.m` to the new `AppDelegate.mm` as it's only useful for the new RN arch which we aren't using yet + it was a pain to migrate the existing config (Firebase, Flipper, splash screen)
  - Upgraded `react-native-reanimated` to `2.8.0`
  - Upgraded `lottie-react-native` to `5.1.3` as it was not building on iOS without upgrading -> I tested the device lotties in the "Debug Lottie" menu and it seems to work fine.
  - Upgraded `react-native-gesture-handler` to `2.5.0` & [Migrating off RNGHEnabledRootView](https://docs.swmansion.com/react-native-gesture-handler/docs/guides/migrating-off-rnghenabledroot) as its setup on Android (in `MainActivity.java`) might conflict with react-native stuff later on
  - Fixed an issue in the portfolio where if there was no assets, scrolling was crashing the app on iOS. This is a mysterious issue and the logs are similar to this issue https://github.com/software-mansion/react-native-reanimated/issues/2285, for now it has been solved by removing the animation of a border width (border which anyway was invisible so the animation was pointless).

- [#586](https://github.com/LedgerHQ/ledger-live/pull/586) [`37598e481`](https://github.com/LedgerHQ/ledger-live/commit/37598e4816139a280236437e3b8c001c05fcbcd3) Thanks [@Justkant](https://github.com/Justkant)! - fix: Inline app install not working [LIVE-2851]

* [#711](https://github.com/LedgerHQ/ledger-live/pull/711) [`afa1ca628`](https://github.com/LedgerHQ/ledger-live/commit/afa1ca628003b6df3f922b6cc9bdb0293e0fffd5) Thanks [@Justkant](https://github.com/Justkant)! - fix: requestAccount to show all accounts

- [`8d0dc4733`](https://github.com/LedgerHQ/ledger-live/commit/8d0dc4733143af138de9b1db2fb20d6aab78f1c0) Thanks [@Justkant](https://github.com/Justkant)! - Log experimental and feature flags in Sentry error reports.

* [`8d0dc4733`](https://github.com/LedgerHQ/ledger-live/commit/8d0dc4733143af138de9b1db2fb20d6aab78f1c0) Thanks [@Justkant](https://github.com/Justkant)! - #### Replace [webpack](https://webpack.js.org/) with [vite.js](https://vitejs.dev/) to speed up the ledger live desktop development process.

  To fully embrace the "bundleless" vite.js approach, it is necessary to transpile our packages contained in the monorepository to the ESM format, and [subpath exports](https://nodejs.org/api/packages.html#subpath-exports) have been added to silently map to commonjs or esm depending on the need.

  #### 🔥 BREAKING CHANGES for `@ledgerhq/live-common`, `@ledgerhq/devices` and `@ledgerhq/hw-app-btc` consumers.

  As highlighted [here](https://github.com/nodejs/node#39994), it is not possible to target folders directly when using subpath exports.

  The workaround is to suffix the call with `/index` (or `/`).

  For instance…

  ```ts
  import * as currencies from "@ledgerhq/live-common/currencies";
  ```

  …must be rewritten to…

  ```ts
  import * as currencies from "@ledgerhq/live-common/currencies/index;";
  ```

  …or:

  ```ts
  import * as currencies from "@ledgerhq/live-common/currencies/;";
  ```

- [#737](https://github.com/LedgerHQ/ledger-live/pull/737) [`8ee5ab993`](https://github.com/LedgerHQ/ledger-live/commit/8ee5ab9937b2abba6837684933dde266a09811cd) Thanks [@lambertkevin](https://github.com/lambertkevin)! - Fix missing import in NFTViewer

- Updated dependencies [[`f10d01171`](https://github.com/LedgerHQ/ledger-live/commit/f10d01171f4c0869d1d82e6cc5402da9ca80990b), [`aa2794813`](https://github.com/LedgerHQ/ledger-live/commit/aa2794813c05b1b39272814cc803cd662662584c), [`8afb69530`](https://github.com/LedgerHQ/ledger-live/commit/8afb69530292fa1f41f2fc78b38639134b1fe16f), [`331794cfb`](https://github.com/LedgerHQ/ledger-live/commit/331794cfbdb901f9224fed759c57f419861ec364)]:
  - @ledgerhq/live-common@25.0.1-next.0

## 3.5.0-next.7

### Patch Changes

- [#711](https://github.com/LedgerHQ/ledger-live/pull/711) [`afa1ca628`](https://github.com/LedgerHQ/ledger-live/commit/afa1ca628003b6df3f922b6cc9bdb0293e0fffd5) Thanks [@Justkant](https://github.com/Justkant)! - fix: requestAccount to show all accounts

## 3.5.0-next.6

### Minor Changes

- [#624](https://github.com/LedgerHQ/ledger-live/pull/624) [`947c33140`](https://github.com/LedgerHQ/ledger-live/commit/947c33140e906ca35bf1fbfdf7831e28fe99dd67) Thanks [@henrily-ledger](https://github.com/henrily-ledger)! - Add Searching bar for validators list of ATOM and SOL

### Patch Changes

- Updated dependencies [[`947c33140`](https://github.com/LedgerHQ/ledger-live/commit/947c33140e906ca35bf1fbfdf7831e28fe99dd67)]:
  - @ledgerhq/live-common@25.0.0-next.6

## 3.5.0-next.5

### Patch Changes

- Updated dependencies [[`816f2b7e9`](https://github.com/LedgerHQ/ledger-live/commit/816f2b7e942967bf0ed670dc43464521bd0b5d01)]:
  - @ledgerhq/live-common@25.0.0-next.5

## 3.5.0-next.4

### Minor Changes

- [#104](https://github.com/LedgerHQ/ledger-live/pull/104) [`6adbe47e2`](https://github.com/LedgerHQ/ledger-live/commit/6adbe47e2d3037a9a53e5a59b4198f265f644bdf) Thanks [@haammar-ledger](https://github.com/haammar-ledger)! - Add support of memo for Hedera on LLM

* [#104](https://github.com/LedgerHQ/ledger-live/pull/104) [`6adbe47e2`](https://github.com/LedgerHQ/ledger-live/commit/6adbe47e2d3037a9a53e5a59b4198f265f644bdf) Thanks [@haammar-ledger](https://github.com/haammar-ledger)! - LIVE-1004 Hedera integration on LLM

### Patch Changes

- Updated dependencies [[`6adbe47e2`](https://github.com/LedgerHQ/ledger-live/commit/6adbe47e2d3037a9a53e5a59b4198f265f644bdf)]:
  - @ledgerhq/live-common@25.0.0-next.4

## 3.5.0-next.3

### Minor Changes

- [#81](https://github.com/LedgerHQ/ledger-live/pull/81) [`76b2825e8`](https://github.com/LedgerHQ/ledger-live/commit/76b2825e84730e9d5a2f7906abd7c00a191de4db) Thanks [@JunichiSugiura](https://github.com/JunichiSugiura)! - feat: add ERC20 token support to the Platform API

### Patch Changes

- Updated dependencies [[`76b2825e8`](https://github.com/LedgerHQ/ledger-live/commit/76b2825e84730e9d5a2f7906abd7c00a191de4db)]:
  - @ledgerhq/live-common@25.0.0-next.3

## 3.5.0-next.2

### Patch Changes

- Updated dependencies [[`345706e24`](https://github.com/LedgerHQ/ledger-live/commit/345706e24e91ba4c397d4a6ffc1b2b174a0ddc84)]:
  - @ledgerhq/live-common@25.0.0-next.2

## 3.5.0-next.1

### Minor Changes

- [#471](https://github.com/LedgerHQ/ledger-live/pull/471) [`03da88df2`](https://github.com/LedgerHQ/ledger-live/commit/03da88df2f9c06c054081dcbf34226cb440809c0) Thanks [@haammar-ledger](https://github.com/haammar-ledger)! - Add support of Stellar assets (tokens)

### Patch Changes

- Updated dependencies [[`03da88df2`](https://github.com/LedgerHQ/ledger-live/commit/03da88df2f9c06c054081dcbf34226cb440809c0)]:
  - @ledgerhq/live-common@25.0.0-next.1

## 3.5.0-next.0

### Minor Changes

- [#389](https://github.com/LedgerHQ/ledger-live/pull/389) [`d4a71a6d8`](https://github.com/LedgerHQ/ledger-live/commit/d4a71a6d890d85f1ff36641949e3a8396d0a8eb9) Thanks [@laure-lebon](https://github.com/laure-lebon)! - Fix wrong gas Price Polygon

### Patch Changes

- [#633](https://github.com/LedgerHQ/ledger-live/pull/633) [`50fd2243e`](https://github.com/LedgerHQ/ledger-live/commit/50fd2243e0c867c71da2b51387de2f9dc0b32f18) Thanks [@ofreyssinet-ledger](https://github.com/ofreyssinet-ledger)! - Integration of storyly-react-native (Storyly SDK)

* [#374](https://github.com/LedgerHQ/ledger-live/pull/374) [`111160df7`](https://github.com/LedgerHQ/ledger-live/commit/111160df73e426a4a659f0717fcd976dea8f2e94) Thanks [@ofreyssinet-ledger](https://github.com/ofreyssinet-ledger)! - Fix 2 firmware update banners being displayed on the wallet screen

- [#435](https://github.com/LedgerHQ/ledger-live/pull/435) [`8319ff45a`](https://github.com/LedgerHQ/ledger-live/commit/8319ff45a8dbcdac691097d2ad2039430d18ab87) Thanks [@ofreyssinet-ledger](https://github.com/ofreyssinet-ledger)! - - Upgraded `react-native` to `0.68.2`, following [this guide](https://react-native-community.github.io/upgrade-helper/?from=0.67.3&to=0.68.2) and picked what works for us:
  - we don't upgrade Flipper as it crashes on runtime
  - we don't upgrade gradle as it builds fine like this and v7 didn't work out of the box
  - we don't keep `react-native-gradle-plugin` as it's only necessary for the new architecture..
  - we don't change `AppDelegate.m` to the new `AppDelegate.mm` as it's only useful for the new RN arch which we aren't using yet + it was a pain to migrate the existing config (Firebase, Flipper, splash screen)
  - Upgraded `react-native-reanimated` to `2.8.0`
  - Upgraded `lottie-react-native` to `5.1.3` as it was not building on iOS without upgrading -> I tested the device lotties in the "Debug Lottie" menu and it seems to work fine.
  - Upgraded `react-native-gesture-handler` to `2.5.0` & [Migrating off RNGHEnabledRootView](https://docs.swmansion.com/react-native-gesture-handler/docs/guides/migrating-off-rnghenabledroot) as its setup on Android (in `MainActivity.java`) might conflict with react-native stuff later on
  - Fixed an issue in the portfolio where if there was no assets, scrolling was crashing the app on iOS. This is a mysterious issue and the logs are similar to this issue https://github.com/software-mansion/react-native-reanimated/issues/2285, for now it has been solved by removing the animation of a border width (border which anyway was invisible so the animation was pointless).

* [#586](https://github.com/LedgerHQ/ledger-live/pull/586) [`37598e481`](https://github.com/LedgerHQ/ledger-live/commit/37598e4816139a280236437e3b8c001c05fcbcd3) Thanks [@Justkant](https://github.com/Justkant)! - fix: Inline app install not working [LIVE-2851]

- [#386](https://github.com/LedgerHQ/ledger-live/pull/386) [`8917ca143`](https://github.com/LedgerHQ/ledger-live/commit/8917ca1436e780e3a52f66f968f8224ad35362b4) Thanks [@gre](https://github.com/gre)! - Log experimental and feature flags in Sentry error reports.

* [#364](https://github.com/LedgerHQ/ledger-live/pull/364) [`f538d2974`](https://github.com/LedgerHQ/ledger-live/commit/f538d29745669b2aada6ac34f37cd404c23cf1b8) Thanks [@elbywan](https://github.com/elbywan)! - #### Replace [webpack](https://webpack.js.org/) with [vite.js](https://vitejs.dev/) to speed up the ledger live desktop development process.

  To fully embrace the "bundleless" vite.js approach, it is necessary to transpile our packages contained in the monorepository to the ESM format, and [subpath exports](https://nodejs.org/api/packages.html#subpath-exports) have been added to silently map to commonjs or esm depending on the need.

  #### 🔥 BREAKING CHANGES for `@ledgerhq/live-common`, `@ledgerhq/devices` and `@ledgerhq/hw-app-btc` consumers.

  As highlighted [here](https://github.com/nodejs/node#39994), it is not possible to target folders directly when using subpath exports.

  The workaround is to suffix the call with `/index` (or `/`).

  For instance…

  ```ts
  import * as currencies from "@ledgerhq/live-common/currencies";
  ```

  …must be rewritten to…

  ```ts
  import * as currencies from "@ledgerhq/live-common/currencies/index;";
  ```

  …or:

  ```ts
  import * as currencies from "@ledgerhq/live-common/currencies/;";
  ```

* Updated dependencies [[`2de4b99c0`](https://github.com/LedgerHQ/ledger-live/commit/2de4b99c0c36766474d5ea037615f9f69942e905), [`7c15869a7`](https://github.com/LedgerHQ/ledger-live/commit/7c15869a7a2cf74f849f8cf0fe13b66133ff673a), [`e4b7dc326`](https://github.com/LedgerHQ/ledger-live/commit/e4b7dc32664d32b43dfae2821c29715ae94a6ab4), [`203b927b4`](https://github.com/LedgerHQ/ledger-live/commit/203b927b4e5bca3402c85a88c536d519adb18c5f), [`f538d2974`](https://github.com/LedgerHQ/ledger-live/commit/f538d29745669b2aada6ac34f37cd404c23cf1b8)]:
  - @ledgerhq/live-common@25.0.0-next.0
  - @ledgerhq/errors@6.10.1-next.0
  - @ledgerhq/devices@7.0.0-next.0
  - @ledgerhq/react-native-hw-transport-ble@6.27.2-next.0
  - @ledgerhq/hw-transport@6.27.2-next.0
  - @ledgerhq/hw-transport-http@6.27.2-next.0
  - @ledgerhq/react-native-hid@6.28.4-next.0
  - @ledgerhq/native-ui@0.8.2-next.0

## 3.4.1

### Patch Changes

- [#642](https://github.com/LedgerHQ/ledger-live/pull/642) [`fbb61657d`](https://github.com/LedgerHQ/ledger-live/commit/fbb61657d1204174c31dc37c716e5c837617b60f) Thanks [@porenes](https://github.com/porenes)! - Adding [ L ] Market to the Mobile Discover Landing

## 3.4.1-hotfix.0

### Patch Changes

- [#642](https://github.com/LedgerHQ/ledger-live/pull/642) [`fbb61657d`](https://github.com/LedgerHQ/ledger-live/commit/fbb61657d1204174c31dc37c716e5c837617b60f) Thanks [@porenes](https://github.com/porenes)! - Adding [ L ] Market to the Mobile Discover Landing

## 3.4.0

### Minor Changes

- [#582](https://github.com/LedgerHQ/ledger-live/pull/582) [`8aefbac63`](https://github.com/LedgerHQ/ledger-live/commit/8aefbac63188f72e8c3f6655b2f91fc45bf16004) Thanks [@nparigi-ledger](https://github.com/nparigi-ledger)! - Refresh segment identify to take in account satisfaction user property change

### Patch Changes

- [#574](https://github.com/LedgerHQ/ledger-live/pull/574) [`6a5c9caf4`](https://github.com/LedgerHQ/ledger-live/commit/6a5c9caf4ff5b16830fff254be2b01e427073375) Thanks [@github-actions](https://github.com/apps/github-actions)! - Merge hotfix - Fix deeplinking logic to platform (cold app start deeplink, experimental & private apps always accessible)

* [#562](https://github.com/LedgerHQ/ledger-live/pull/562) [`41aa44fde`](https://github.com/LedgerHQ/ledger-live/commit/41aa44fde2ca4e0d127f82e622c4cdb3e96cfa90) Thanks [@nparigi-ledger](https://github.com/nparigi-ledger)! - Empty analytics overlay when activating it

- [#592](https://github.com/LedgerHQ/ledger-live/pull/592) [`593cd6bc1`](https://github.com/LedgerHQ/ledger-live/commit/593cd6bc1dd146e99c7966aa03a9a20cac5af46a) Thanks [@Justkant](https://github.com/Justkant)! - fix: Inline app install not working [LIVE-2851]

* [#391](https://github.com/LedgerHQ/ledger-live/pull/391) [`d9689451e`](https://github.com/LedgerHQ/ledger-live/commit/d9689451efe39fd7333aafb9aff12df1702e88db) Thanks [@grsoares21](https://github.com/grsoares21)! - Fix bug when navigating to the Manager screen without params

- [#568](https://github.com/LedgerHQ/ledger-live/pull/568) [`2f0f22075`](https://github.com/LedgerHQ/ledger-live/commit/2f0f220756e1c014cb8a8ecf1d62f1a4ddccb1b0) Thanks [@Justkant](https://github.com/Justkant)! - fix: imports should use /lib and not /src

* [#466](https://github.com/LedgerHQ/ledger-live/pull/466) [`026d923ee`](https://github.com/LedgerHQ/ledger-live/commit/026d923ee078169845026a9ab8abbf7cf235599d) Thanks [@mlegall-ledger](https://github.com/mlegall-ledger)! - Update on Ledger Card CTA's (removed some, created one in the portfolio header)

- [#315](https://github.com/LedgerHQ/ledger-live/pull/315) [`093792ebb`](https://github.com/LedgerHQ/ledger-live/commit/093792ebb70704cfcba7f12f1511930d0cd33a05) Thanks [@jules-grenier-ledger](https://github.com/jules-grenier-ledger)! - Reborn analytics

* [#373](https://github.com/LedgerHQ/ledger-live/pull/373) [`da3320c0a`](https://github.com/LedgerHQ/ledger-live/commit/da3320c0a65d6c5479eacf14e3a93ce85a42766c) Thanks [@lambertkevin](https://github.com/lambertkevin)! - Changing the architecture of NftMedia component

* Updated dependencies [[`60fb9efdc`](https://github.com/LedgerHQ/ledger-live/commit/60fb9efdcc9dbf72f651fd7b388d175a12bf859b), [`3969bac02`](https://github.com/LedgerHQ/ledger-live/commit/3969bac02d6028ff543e61d4b67d95a6bfb14dfe), [`414fa596a`](https://github.com/LedgerHQ/ledger-live/commit/414fa596a88aafdce676ac3fb349f41f302ea860), [`4c02cf2e0`](https://github.com/LedgerHQ/ledger-live/commit/4c02cf2e0c393ad8d9cc5339e7b63eefb297e2cb)]:
  - @ledgerhq/live-common@24.1.0

## 3.4.0-next.7

### Patch Changes

- [#574](https://github.com/LedgerHQ/ledger-live/pull/574) [`6a5c9caf4`](https://github.com/LedgerHQ/ledger-live/commit/6a5c9caf4ff5b16830fff254be2b01e427073375) Thanks [@github-actions](https://github.com/apps/github-actions)! - Merge hotfix - Fix deeplinking logic to platform (cold app start deeplink, experimental & private apps always accessible)

## 3.4.0-next.6

### Patch Changes

- [#315](https://github.com/LedgerHQ/ledger-live/pull/315) [`093792ebb`](https://github.com/LedgerHQ/ledger-live/commit/093792ebb70704cfcba7f12f1511930d0cd33a05) Thanks [@jules-grenier-ledger](https://github.com/jules-grenier-ledger)! - Reborn analytics

## 3.5.0-next.5

### Patch Changes

- [#592](https://github.com/LedgerHQ/ledger-live/pull/592) [`593cd6bc1`](https://github.com/LedgerHQ/ledger-live/commit/593cd6bc1dd146e99c7966aa03a9a20cac5af46a) Thanks [@Justkant](https://github.com/Justkant)! - fix: Inline app install not working [LIVE-2851]

## 3.5.0-next.4

### Patch Changes

- [#562](https://github.com/LedgerHQ/ledger-live/pull/562) [`41aa44fde`](https://github.com/LedgerHQ/ledger-live/commit/41aa44fde2ca4e0d127f82e622c4cdb3e96cfa90) Thanks [@nparigi-ledger](https://github.com/nparigi-ledger)! - Empty analytics overlay when activating it

## 3.5.0-next.3

### Patch Changes

- Updated dependencies [[`4c02cf2e0`](https://github.com/LedgerHQ/ledger-live/commit/4c02cf2e0c393ad8d9cc5339e7b63eefb297e2cb)]:
  - @ledgerhq/live-common@24.1.0-next.1

## 3.5.0-next.2

### Patch Changes

- [#373](https://github.com/LedgerHQ/ledger-live/pull/373) [`da3320c0a`](https://github.com/LedgerHQ/ledger-live/commit/da3320c0a65d6c5479eacf14e3a93ce85a42766c) Thanks [@lambertkevin](https://github.com/lambertkevin)! - Changing the architecture of NftMedia component

## 3.5.0-next.1

### Minor Changes

- [#582](https://github.com/LedgerHQ/ledger-live/pull/582) [`8aefbac63`](https://github.com/LedgerHQ/ledger-live/commit/8aefbac63188f72e8c3f6655b2f91fc45bf16004) Thanks [@nparigi-ledger](https://github.com/nparigi-ledger)! - Refresh segment identify to take in account satisfaction user property change

## 3.4.1-next.0

### Patch Changes

- [#391](https://github.com/LedgerHQ/ledger-live/pull/391) [`d9689451e`](https://github.com/LedgerHQ/ledger-live/commit/d9689451efe39fd7333aafb9aff12df1702e88db) Thanks [@grsoares21](https://github.com/grsoares21)! - Fix bug when navigating to the Manager screen without params

* [#568](https://github.com/LedgerHQ/ledger-live/pull/568) [`2f0f22075`](https://github.com/LedgerHQ/ledger-live/commit/2f0f220756e1c014cb8a8ecf1d62f1a4ddccb1b0) Thanks [@Justkant](https://github.com/Justkant)! - fix: imports should use /lib and not /src

- [#466](https://github.com/LedgerHQ/ledger-live/pull/466) [`026d923ee`](https://github.com/LedgerHQ/ledger-live/commit/026d923ee078169845026a9ab8abbf7cf235599d) Thanks [@mlegall-ledger](https://github.com/mlegall-ledger)! - Update on Ledger Card CTA's (removed some, created one in the portfolio header)

- Updated dependencies [[`60fb9efdc`](https://github.com/LedgerHQ/ledger-live/commit/60fb9efdcc9dbf72f651fd7b388d175a12bf859b), [`3969bac02`](https://github.com/LedgerHQ/ledger-live/commit/3969bac02d6028ff543e61d4b67d95a6bfb14dfe), [`414fa596a`](https://github.com/LedgerHQ/ledger-live/commit/414fa596a88aafdce676ac3fb349f41f302ea860)]:
  - @ledgerhq/live-common@24.1.0-next.0

## 3.3.2

### Patch Changes

- [#609](https://github.com/LedgerHQ/ledger-live/pull/609) [`0139d05ab`](https://github.com/LedgerHQ/ledger-live/commit/0139d05ab2adf83f49690e3b6cd93e87707f82d7) Thanks [@github-actions](https://github.com/apps/github-actions)! - Fix deeplinking logic to platform (cold app start deeplink, experimental & private apps always accessible)

## 3.3.2-hotfix.0

### Patch Changes

- [#609](https://github.com/LedgerHQ/ledger-live/pull/609) [`0139d05ab`](https://github.com/LedgerHQ/ledger-live/commit/0139d05ab2adf83f49690e3b6cd93e87707f82d7) Thanks [@github-actions](https://github.com/apps/github-actions)! - Fix deeplinking logic to platform (cold app start deeplink, experimental & private apps always accessible)

## 3.4.0

### Minor Changes

- [#385](https://github.com/LedgerHQ/ledger-live/pull/385) [`5145781e5`](https://github.com/LedgerHQ/ledger-live/commit/5145781e599fcb64be13695620988951bb805a3e) Thanks [@lambertkevin](https://github.com/lambertkevin)! - NFT counter value added on LLM and LLD with feature flagging

### Patch Changes

- [#73](https://github.com/LedgerHQ/ledger-live/pull/73) [`99cc5bbc1`](https://github.com/LedgerHQ/ledger-live/commit/99cc5bbc10d2676ad3e621577fdbcf432d1c91a2) Thanks [@chabroA](https://github.com/chabroA)! - Handle all non final (i.e: non OK nor KO) status as pending

* [#412](https://github.com/LedgerHQ/ledger-live/pull/412) [`fbc32d3e2`](https://github.com/LedgerHQ/ledger-live/commit/fbc32d3e2e229e7a3dbe71bbd8c36ed203c61e34) Thanks [@mlegall-ledger](https://github.com/mlegall-ledger)! - AccountGraphCard : Add rounding when using counter value (to prevent too many decimals in crypto-value)

- [#371](https://github.com/LedgerHQ/ledger-live/pull/371) [`4f43ac0e5`](https://github.com/LedgerHQ/ledger-live/commit/4f43ac0e53e090239dcdc11ae3840cf5abbf401b) Thanks [@mlegall-ledger](https://github.com/mlegall-ledger)! - Add back navigation to NftViewer and fixed style issues on the view

* [#336](https://github.com/LedgerHQ/ledger-live/pull/336) [`6bf75fa20`](https://github.com/LedgerHQ/ledger-live/commit/6bf75fa20e1991964948bf48c01a530a43ba03e1) Thanks [@mlegall-ledger](https://github.com/mlegall-ledger)! - Updated naming for last operations to last transactions

- [#337](https://github.com/LedgerHQ/ledger-live/pull/337) [`7bdf0091f`](https://github.com/LedgerHQ/ledger-live/commit/7bdf0091fef18d6b10e54a74a765f76798640100) Thanks [@gre](https://github.com/gre)! - (internal) Filtering more errors to NOT be reported to Sentry – typically to ignore users-specific cases

- Updated dependencies [[`99cc5bbc1`](https://github.com/LedgerHQ/ledger-live/commit/99cc5bbc10d2676ad3e621577fdbcf432d1c91a2), [`22531f3c3`](https://github.com/LedgerHQ/ledger-live/commit/22531f3c377191d56bc5d5635f1174fb32b01957), [`c5714333b`](https://github.com/LedgerHQ/ledger-live/commit/c5714333bdb1c90a29c20c7e5793184d89967142), [`d22452817`](https://github.com/LedgerHQ/ledger-live/commit/d224528174313bc4975e62d015adf928d4315620), [`5145781e5`](https://github.com/LedgerHQ/ledger-live/commit/5145781e599fcb64be13695620988951bb805a3e), [`bdc76d75f`](https://github.com/LedgerHQ/ledger-live/commit/bdc76d75f9643129384c76ac9868e160c4b52062), [`2012b5477`](https://github.com/LedgerHQ/ledger-live/commit/2012b54773b6391f353903564a247ad02be1a296), [`10440ec3c`](https://github.com/LedgerHQ/ledger-live/commit/10440ec3c2bffa7ce8636a7838680bb3501ffe0d), [`e1f2f07a2`](https://github.com/LedgerHQ/ledger-live/commit/e1f2f07a2ba1de5eab6fa10c4c800b7097c8037d), [`99cc5bbc1`](https://github.com/LedgerHQ/ledger-live/commit/99cc5bbc10d2676ad3e621577fdbcf432d1c91a2), [`1e4a5647b`](https://github.com/LedgerHQ/ledger-live/commit/1e4a5647b39c0f806bc311383b49a246fbe453eb), [`508e4c23b`](https://github.com/LedgerHQ/ledger-live/commit/508e4c23babd04c48e7b626ef4004fb55f3c1ba9), [`b1e396dd8`](https://github.com/LedgerHQ/ledger-live/commit/b1e396dd89ca2787978dc7e53b7ca865133a1961), [`e9decc277`](https://github.com/LedgerHQ/ledger-live/commit/e9decc27785fb07972460494c8ef39e92b0127a1)]:
  - @ledgerhq/live-common@24.0.0
  - @ledgerhq/native-ui@0.8.1

## 3.4.0-next.4

### Patch Changes

- Updated dependencies [[`bdc76d75f`](https://github.com/LedgerHQ/ledger-live/commit/bdc76d75f9643129384c76ac9868e160c4b52062)]:
  - @ledgerhq/live-common@24.0.0-next.4

## 3.4.0-next.3

### Minor Changes

- 5145781e5: NFT counter value added on LLM and LLD with feature flagging

### Patch Changes

- Updated dependencies [5145781e5]
  - @ledgerhq/live-common@24.0.0-next.3

## 3.3.1

### Patch Changes

- c3079243d: Exit readonly mode in multiple places where the user interacts with a device and therefore should have exited readonly mode. Fix a bug where user in "old" readonly mode would crash when pressing an account in MarketPage.
- bda266fc4: Fix an edge case where the readonly example portfolio would show up instead of the real one

## 3.3.1-hotfix.1

### Patch Changes

- bb592ab1d: Exit readonly mode in multiple places where the user interacts with a device and therefore should have exited readonly mode. Fix a bug where user in "old" readonly mode would crash when pressing an account in MarketPage.

## 3.3.1-hotfix.0

### Patch Changes

- b8dad7183: Fix an edge case where the readonly example portfolio would show up instead of the real one

## 3.3.1-next.2

### Patch Changes

- Updated dependencies [c5714333b]
  - @ledgerhq/live-common@24.0.0-next.2

## 3.3.1-next.1

### Patch Changes

- 99cc5bbc1: Handle all non final (i.e: non OK nor KO) status as pending
- Updated dependencies [99cc5bbc1]
- Updated dependencies [99cc5bbc1]
  - @ledgerhq/live-common@24.0.0-next.1

## 3.3.1-next.0

### Patch Changes

- fbc32d3e2: AccountGraphCard : Add rounding when using counter value (to prevent too many decimals in crypto-value)
- 4f43ac0e5: Add back navigation to NftViewer and fixed style issues on the view
- 6bf75fa20: Updated naming for last operations to last transactions
- 7bdf0091f: (internal) Filtering more errors to NOT be reported to Sentry – typically to ignore users-specific cases
- Updated dependencies [22531f3c3]
- Updated dependencies [d22452817]
- Updated dependencies [2012b5477]
- Updated dependencies [10440ec3c]
- Updated dependencies [e1f2f07a2]
- Updated dependencies [1e4a5647b]
- Updated dependencies [508e4c23b]
- Updated dependencies [b1e396dd8]
- Updated dependencies [e9decc277]
  - @ledgerhq/live-common@24.0.0-next.0
  - @ledgerhq/native-ui@0.8.1-next.0

## 3.3.0

### Minor Changes

- 09f79c7b4: Add Cardano to mobile
- 7ba2346a5: feat(LLM): multibuy 1.5 [LIVE-1710]
- 4db0f58ca: Updated learn feature url to be remote configurable
- bf12e0f65: feat: sell and fund flow [LIVE-784]
- d2576ef46: feat(swap): Add Changelly's Terms of Use in the confirmation screen [LIVE-1196]
- 592ad2f7b: Update design on upsell modal in mobile app. Also add new variants and shape to IconBoxList and BoxedIcon components in native UI.
- 608010c9d: Add a purchase device page embedding a webview from the ecommerce team. Also abstract webview pages logic into its own component (include Learn page's webview). Add a delayed tracking provider to send events to Adjust or Segment with an anonymised timestamp for sensible data.
- fe3c7a39c: Add Earn Rewards btn on Solana

### Patch Changes

- 3d71946fb: Fix deep linking logic for platform apps
- 27c947ba4: fix(multibuy): remove fiat filter
- 35737e057: fix(LLM): can't open custom loaded manifest on iOS [LIVE-2481]
- 95b4c2854: Fix hasOrderedNano state with Buy Nano screen
- 3d1ab8511: Behavior fixed when clicking on the "My Ledger" button on the tab bar when on read only mode
- 46994ebfd: Wording - small typos fixed
- 8a973ad0e: fix(LLM): platform manifest can be undefined when no network [LIVE-2571]
- 5bae58815: bugfix - webview reload crash issue related to ui rendering layout shift bugs
- Updated dependencies [8323d2eaa]
- Updated dependencies [bf12e0f65]
- Updated dependencies [8861c4fe0]
- Updated dependencies [592ad2f7b]
- Updated dependencies [ec5c4fa3d]
- Updated dependencies [dd6a12c9b]
- Updated dependencies [608010c9d]
- Updated dependencies [78a64769d]
- Updated dependencies [0c2c6682b]
  - @ledgerhq/live-common@23.1.0
  - @ledgerhq/native-ui@0.8.0

## 3.3.0-next.14

### Patch Changes

- 95b4c2854: Fix hasOrderedNano state with Buy Nano screen

## 3.3.0-next.13

### Patch Changes

- Updated dependencies [78a64769d]
  - @ledgerhq/live-common@23.1.0-next.4

## 3.3.0-next.12

### Patch Changes

- 5bae58815: bugfix - webview reload crash issue related to ui rendering layout shift bugs
- Updated dependencies [0c2c6682b]
  - @ledgerhq/native-ui@0.8.0-next.2

## 3.3.0-next.11

### Patch Changes

- 46994ebfd: Wording - small typos fixed

## 3.3.0-next.10

### Patch Changes

- 3d1ab8511: Behavior fixed when clicking on the "My Ledger" button on the tab bar when on read only mode

## 3.3.0-next.9

### Patch Changes

- Updated dependencies [ec5c4fa3d]
  - @ledgerhq/live-common@23.1.0-next.3

## 3.3.0-next.8

### Patch Changes

- 27c947ba4: fix(multibuy): remove fiat filter

## 3.3.0-next.7

### Minor Changes

- 7ba2346a5: feat(LLM): multibuy 1.5 [LIVE-1710]

## 3.3.0-next.6

### Minor Changes

- bf12e0f65: feat: sell and fund flow [LIVE-784]
- d2576ef46: feat(swap): Add Changelly's Terms of Use in the confirmation screen [LIVE-1196]

## 3.2.1

### Patch Changes

- fea7a4aa1: Fix bug of a conditionally called hook in the firmware retrieval

## 3.2.1-hotfix.0

### Patch Changes

- Updated dependencies [bf12e0f65]
  - @ledgerhq/live-common@23.1.0-next.2

## 3.3.0-next.5

### Patch Changes

- 3d71946fb: Fix deep linking logic for platform apps

## 3.3.0-next.4

### Minor Changes

- 4db0f58ca: Updated learn feature url to be remote configurable

## 3.3.0-next.3

### Minor Changes

- fe3c7a39c: Add Earn Rewards btn on Solana

## 3.3.0-next.2

### Minor Changes

- 09f79c7b4: Add Cardano to mobile

## 3.3.0-next.1

### Minor Changes

- 592ad2f7b: Update design on upsell modal in mobile app. Also add new variants and shape to IconBoxList and BoxedIcon components in native UI.
- 608010c9d: Add a purchase device page embedding a webview from the ecommerce team. Also abstract webview pages logic into its own component (include Learn page's webview). Add a delayed tracking provider to send events to Adjust or Segment with an anonymised timestamp for sensible data.

### Patch Changes

- Updated dependencies [592ad2f7b]
- Updated dependencies [608010c9d]
  - @ledgerhq/native-ui@0.8.0-next.1
  - @ledgerhq/live-common@23.1.0-next.1

## 3.2.1-next.0

### Patch Changes

- 35737e057: fix(LLM): can't open custom loaded manifest on iOS [LIVE-2481]
- 8a973ad0e: fix(LLM): platform manifest can be undefined when no network [LIVE-2571]
- Updated dependencies [8323d2eaa]
- Updated dependencies [8861c4fe0]
- Updated dependencies [dd6a12c9b]
  - @ledgerhq/live-common@23.1.0-next.0
  - @ledgerhq/native-ui@0.7.19-next.0

## 3.2.0

### Minor Changes

- becfc06f9: LIVE-1751 Solana staking on LLM
- d63570a38: Rework Cosmos delegation flow
- c6c127630: We now prompt a modal to ask the user what he thinks of the app at key moments (for example when receiving crypto or claiming rewards) based on some conditions (installed the app for at least x days, has at least x accounts, ...) The purpose of this feature is to increase the ratings of the app on the stores
- 8ea9c2deb: LLM: increase to iOS 13 minimum
- 64c2fdb06: Filecoin integration in LLD and LLM

### Patch Changes

- 09648db7f: refactor of the top perfs filter
- 0f59cfc10: Fix crash related to the way polkadot/crypto handles environments that lack WASM support.
- 68cb59649: Fix overlapped price on the market screen
- 9a86fe231: Fix the click on browse assets button on the market screen
- 54dbab04f: Fix Ledger logo glitch
- 71ad84023: Track in Sentry the uncaught errors thrown in the bridge transaction flow.
- 61116f39f: Disable React Navigation Sentry integration
- a26ee3f54: Fix crash related to the way polkadot/crypto handles environments that lack WASM support.
- 68cb59649: Fix overlapped price on the market screen
- 9a86fe231: Fix the click on browse assets button on the market screen
- cb5814f38: Temporarily remove some device action error tracking due to it causing a crash on iOS while offline
- 3cd734f86: Add firmware update feature for Android via OTG USB
- 54dbab04f: Fix Ledger logo glitch
- Updated dependencies [09648db7f]
- Updated dependencies [a66fbe852]
- Updated dependencies [0f59cfc10]
- Updated dependencies [8ee9c5568]
- Updated dependencies [899aa3300]
- Updated dependencies [89e82ed79]
- Updated dependencies [403ea8efe]
- Updated dependencies [98ecc6272]
- Updated dependencies [9a86fe231]
- Updated dependencies [8b2e24b6c]
- Updated dependencies [64c2fdb06]
- Updated dependencies [f686ec781]
- Updated dependencies [b688a592d]
- Updated dependencies [71ad84023]
- Updated dependencies [64c2fdb06]
  - @ledgerhq/live-common@23.0.0
  - @ledgerhq/native-ui@0.7.18
- Updated dependencies [e0c187073]
- Updated dependencies [ee44ffb17]
- Updated dependencies [3cd734f86]
- Updated dependencies [16be6e5c0]
- Updated dependencies [a26ee3f54]
- Updated dependencies [0252fab71]
- Updated dependencies [3f816efba]
- Updated dependencies [f2574d25d]
- Updated dependencies [f913f6fdb]
- Updated dependencies [403ea8efe]
- Updated dependencies [9a86fe231]

  - @ledgerhq/live-common@22.2.0
  - @ledgerhq/react-native-hid@6.28.3

## 3.2.0-llmnext.6

### Patch Changes

- Updated dependencies [16be6e5c0]
  - @ledgerhq/live-common@22.2.0-llmnext.2

## 3.2.0-llmnext.5

### Patch Changes

- a26ee3f54: Fix crash related to the way polkadot/crypto handles environments that lack WASM support.
- Updated dependencies [a26ee3f54]
  - @ledgerhq/live-common@22.2.0-llmnext.1

## 3.2.0-llmnext.4

### Patch Changes

- cb5814f3: Temporarily remove some device action error tracking due to it causing a crash on iOS while offline

## 3.2.0-llmnext.3

### Minor Changes

- c6c12763: We now prompt a modal to ask the user what he thinks of the app at key moments (for example when receiving crypto or claiming rewards) based on some conditions (installed the app for at least x days, has at least x accounts, ...) The purpose of this feature is to increase the ratings of the app on the stores

## 3.2.0-llmnext.2

### Minor Changes

- becfc06f: LIVE-1751 Solana staking on LLM
- d63570a3: Rework Cosmos delegation flow

## 3.1.3

### Patch Changes

- Updated dependencies [6bcf42ecd]
  - @ledgerhq/live-common@22.2.1

## 3.1.3-hotfix.0

### Patch Changes

- Updated dependencies [6bcf42ecd]
  - @ledgerhq/live-common@22.2.1-hotfix.0

## 3.2.0-next.4

### Patch Changes

- Updated dependencies [8b2e24b6c]
  - @ledgerhq/live-common@23.0.0-next.4

## 3.2.0-next.3

### Patch Changes

- Updated dependencies [a66fbe852]
  - @ledgerhq/live-common@23.0.0-next.3

## 3.2.0-next.2

### Patch Changes

- Updated dependencies [8ee9c5568]
  - @ledgerhq/live-common@23.0.0-next.2

## 3.2.0-next.1

### Patch Changes

- Updated dependencies [98ecc6272]
  - @ledgerhq/live-common@23.0.0-next.1

## 3.2.0-next.0

### Minor Changes

- 8ea9c2deb: LLM: increase to iOS 13 minimum
- 64c2fdb06: Filecoin integration in LLD and LLM

### Patch Changes

- 09648db7f: refactor of the top perfs filter
- 0f59cfc10: Fix crash related to the way polkadot/crypto handles environments that lack WASM support.
- 68cb59649: Fix overlapped price on the market screen
- 9a86fe231: Fix the click on browse assets button on the market screen
- 54dbab04f: Fix Ledger logo glitch
- 71ad84023: Track in Sentry the uncaught errors thrown in the bridge transaction flow.
- 61116f39f: Disable React Navigation Sentry integration
- Updated dependencies [09648db7f]
- Updated dependencies [0f59cfc10]
- Updated dependencies [899aa3300]
- Updated dependencies [89e82ed79]
- Updated dependencies [403ea8efe]
- Updated dependencies [9a86fe231]
- Updated dependencies [64c2fdb06]
- Updated dependencies [f686ec781]
- Updated dependencies [b688a592d]
- Updated dependencies [71ad84023]
- Updated dependencies [64c2fdb06]
  - @ledgerhq/live-common@23.0.0-next.0
  - @ledgerhq/native-ui@0.7.18-next.0

## 3.1.3

### Patch Changes

- Updated dependencies [6bcf42ecd]
  - @ledgerhq/live-common@22.2.1

## 3.1.3-hotfix.0

### Patch Changes

- Updated dependencies [6bcf42ecd]
  - @ledgerhq/live-common@22.2.1-hotfix.0

## 3.1.2

### Patch Changes

- Updated dependencies [e0c187073]
- Updated dependencies [ee44ffb17]
- Updated dependencies [0252fab71]
- Updated dependencies [3f816efba]
- Updated dependencies [f2574d25d]
- Updated dependencies [f913f6fdb]
- Updated dependencies [9dadffa88]
- Updated dependencies [04ad3813d]
  - @ledgerhq/live-common@22.2.0

## 3.1.2-next.2

### Patch Changes

- Updated dependencies [9dadffa88]
  - @ledgerhq/live-common@22.2.0-next.2

## 3.1.2-next.1

### Patch Changes

- Updated dependencies [04ad3813d]
  - @ledgerhq/live-common@22.2.0-next.1

## 3.1.2-next.0

### Patch Changes

- Updated dependencies [e0c18707]
- Updated dependencies [ee44ffb1]
- Updated dependencies [0252fab7]
- Updated dependencies [3f816efb]
- Updated dependencies [f2574d25]
- Updated dependencies [f913f6fd]
  - @ledgerhq/live-common@22.2.0-next.0

## 3.1.2-llmnext.1

### Patch Changes

- 3cd734f8: Add firmware update feature for Android via OTG USB
- Updated dependencies [3cd734f8]
  - @ledgerhq/react-native-hid@6.28.3-llmnext.0

## 3.1.2-llmnext.0

### Patch Changes

- 68cb59649: Fix overlapped price on the market screen
- 9a86fe231: Fix the click on browse assets button on the market screen
- 54dbab04f: Fix Ledger logo glitch
- Updated dependencies [e0c187073]
- Updated dependencies [ee44ffb17]
- Updated dependencies [0252fab71]
- Updated dependencies [3f816efba]
- Updated dependencies [f2574d25d]
- Updated dependencies [f913f6fdb]
- Updated dependencies [403ea8efe]
- Updated dependencies [9a86fe231]
  - @ledgerhq/live-common@22.2.0-llmnext.0<|MERGE_RESOLUTION|>--- conflicted
+++ resolved
@@ -1,7 +1,5 @@
 # live-mobile
 
-<<<<<<< HEAD
-=======
 ## 3.20.1
 
 ### Patch Changes
@@ -34,7 +32,6 @@
 
   Patching `asyncstorage-down` to import `AsyncStorage` from the right package should solve the issue.
 
->>>>>>> 044d0956
 ## 3.20.0
 
 ### Minor Changes
