# live-mobile

<<<<<<< HEAD
=======
## 3.7.0-next.0

### Minor Changes

- [#756](https://github.com/LedgerHQ/ledger-live/pull/756) [`708f647d8`](https://github.com/LedgerHQ/ledger-live/commit/708f647d88ae484b5f1829fcab64139561bbd21f) Thanks [@juan-cortes](https://github.com/juan-cortes)! - Prevent navigation without user confirmation with ongoing installs/uninstalls

* [`2a3013359`](https://github.com/LedgerHQ/ledger-live/commit/2a301335985cadf937a7acfc661d55572eb73301) Thanks [@alexandremgo](https://github.com/alexandremgo)! - Type libraries usage in LLC, LLD, LLM, CLI

- [#814](https://github.com/LedgerHQ/ledger-live/pull/814) [`23c9bf994`](https://github.com/LedgerHQ/ledger-live/commit/23c9bf9949169d31d534f12dca48e21e35df05b2) Thanks [@juan-cortes](https://github.com/juan-cortes)! - Added development/QA tool for feature flags [mobile]

* [`2a3013359`](https://github.com/LedgerHQ/ledger-live/commit/2a301335985cadf937a7acfc661d55572eb73301) Thanks [@alexandremgo](https://github.com/alexandremgo)! - Osmosis Send, Receive and Staking + Cosmos refactor

  For additional context on what changed:

  - Ledger Live Desktop: functionality for Osmosis send, receive and staking.
  - Ledger Live Desktop: refactor of some Cosmos components to enable reusing some components for Osmosis.
    and easily integrate future Cosmos-based cryptocurrencies.

  - Ledger Live Common: functionality for Osmosis send, receive and staking.
  - Ledger Live Common: refactor of some Cosmos modules to enable reusing code for Osmosis.
    Notable changes are: renaming the hook useCosmosPreloadData to useCosmosFamilyPreloadData and turning
    validators.ts and js-synchronisation.ts into classes.

  - Ledger Live Mobile: only marked as major because the useCosmosPreloadData hook changed name, which is a breaking change.

  - Cryptoassets: updated a URL in the Osmosis cryptocurrency definition.

  - Live CLI: updated references to cosmosSourceValidators to sourceValidators for re-usability.

- [#961](https://github.com/LedgerHQ/ledger-live/pull/961) [`b06c9fdf5`](https://github.com/LedgerHQ/ledger-live/commit/b06c9fdf5ccbbc68283dd73ea4c3ea0e380c1539) Thanks [@juan-cortes](https://github.com/juan-cortes)! - Minor wording changes

* [#730](https://github.com/LedgerHQ/ledger-live/pull/730) [`e1173f5f4`](https://github.com/LedgerHQ/ledger-live/commit/e1173f5f4c521bdf50c9c1be431f63ae17aa2793) Thanks [@LFBarreto](https://github.com/LFBarreto)! - LLM - Redirect buy sell in app links to live app implementation if feature flag is activated

- [`2a3013359`](https://github.com/LedgerHQ/ledger-live/commit/2a301335985cadf937a7acfc661d55572eb73301) Thanks [@alexandremgo](https://github.com/alexandremgo)! - Add banner to external integrations

### Patch Changes

- [#958](https://github.com/LedgerHQ/ledger-live/pull/958) [`68c50cd94`](https://github.com/LedgerHQ/ledger-live/commit/68c50cd94bbe50a1bf284a2e9e5aed3781788754) Thanks [@ofreyssinet-ledger](https://github.com/ofreyssinet-ledger)! - Fix getFeature being a hook and getting called outside of React

* [#798](https://github.com/LedgerHQ/ledger-live/pull/798) [`222335854d`](https://github.com/LedgerHQ/ledger-live/commit/222335854d412cd748c0add73b5f0bb93e02ba42) Thanks [@cgrellard-ledger](https://github.com/cgrellard-ledger)! - LLM - bug fix issue on storyly package version

- [#808](https://github.com/LedgerHQ/ledger-live/pull/808) [`706081054`](https://github.com/LedgerHQ/ledger-live/commit/70608105451e29cbb543ee98d2a8a4cf5ada38df) Thanks [@jules-grenier-ledger](https://github.com/jules-grenier-ledger)! - Fix redirection to stories from device selection screen

* [#882](https://github.com/LedgerHQ/ledger-live/pull/882) [`807f3feb9`](https://github.com/LedgerHQ/ledger-live/commit/807f3feb947ffd31d47d43b5aa7b8e85f2bbf6d8) Thanks [@Justkant](https://github.com/Justkant)! - fix: bump platform API version [LIVE-3181]

- [#965](https://github.com/LedgerHQ/ledger-live/pull/965) [`186256aba`](https://github.com/LedgerHQ/ledger-live/commit/186256abac2ff3992a37ce15424bd1a3251e0c89) Thanks [@ofreyssinet-ledger](https://github.com/ofreyssinet-ledger)! - Display more of the essential information in Feature Flags debugging screen

* [#751](https://github.com/LedgerHQ/ledger-live/pull/751) [`be4ad4860`](https://github.com/LedgerHQ/ledger-live/commit/be4ad4860c3954549c8ac955e1971f52cdb99679) Thanks [@jules-grenier-ledger](https://github.com/jules-grenier-ledger)! - Fix redirection from upsell screen

- [`2a3013359`](https://github.com/LedgerHQ/ledger-live/commit/2a301335985cadf937a7acfc661d55572eb73301) Thanks [@alexandremgo](https://github.com/alexandremgo)! - Add Analytics 'reason' field in context of sync events

* [#815](https://github.com/LedgerHQ/ledger-live/pull/815) [`152339dcee`](https://github.com/LedgerHQ/ledger-live/commit/152339dceeaca4b4b7656aad1c690589189900a8) Thanks [@pierrelouis-c](https://github.com/pierrelouis-c)! - Add generics lotties animations

- [#730](https://github.com/LedgerHQ/ledger-live/pull/730) [`6e057f716`](https://github.com/LedgerHQ/ledger-live/commit/6e057f7163dc53658604429e3e6c8057ae9988f4) Thanks [@LFBarreto](https://github.com/LFBarreto)! - update ptx smart routing feature flag and live app web player undefined uri params

- Updated dependencies [[`2fd6f6244`](https://github.com/LedgerHQ/ledger-live/commit/2fd6f6244c41158883ca44accf9cbda4fd8d3418), [`68c50cd94`](https://github.com/LedgerHQ/ledger-live/commit/68c50cd94bbe50a1bf284a2e9e5aed3781788754), [`092a887af`](https://github.com/LedgerHQ/ledger-live/commit/092a887af5a1405a1de3704bc5954c761cd53457), [`432cfa899`](https://github.com/LedgerHQ/ledger-live/commit/432cfa8994e21c2e67d72bd0e6e94a64d7cc2dfb), [`23c9bf994`](https://github.com/LedgerHQ/ledger-live/commit/23c9bf9949169d31d534f12dca48e21e35df05b2), [`6e057f716`](https://github.com/LedgerHQ/ledger-live/commit/6e057f7163dc53658604429e3e6c8057ae9988f4), [`f28d40354`](https://github.com/LedgerHQ/ledger-live/commit/f28d4035426e741822108daf172f4509ce030751), [`ecfdd1ebd`](https://github.com/LedgerHQ/ledger-live/commit/ecfdd1ebd8cc7c4b5bc6315316ce662bb6241311), [`2fd6f6244`](https://github.com/LedgerHQ/ledger-live/commit/2fd6f6244c41158883ca44accf9cbda4fd8d3418)]:
  - @ledgerhq/native-ui@0.9.0-next.0
  - @ledgerhq/types-live@6.24.0-next.0
  - @ledgerhq/live-common@26.1.0-next.0
  - @ledgerhq/hw-transport@6.27.3-next.0
  - @ledgerhq/react-native-hw-transport-ble@6.27.4-next.0
  - @ledgerhq/hw-transport-http@6.27.3-next.0
  - @ledgerhq/react-native-hid@6.28.5-next.0

>>>>>>> ee8bfdb3
## 3.6.0-next.3

### Minor Changes

- [#855](https://github.com/LedgerHQ/ledger-live/pull/855) [`2258f1ae8`](https://github.com/LedgerHQ/ledger-live/commit/2258f1ae8e052761003d2c92efd2e5d00198439e) Thanks [@hedi-edelbloute](https://github.com/hedi-edelbloute)! - Add banner to external integrations

## 3.6.0-next.2

### Patch Changes

- Updated dependencies [[`a36d1de86`](https://github.com/LedgerHQ/ledger-live/commit/a36d1de865fd318051c46335d1c86f5cf12b2100)]:
  - @ledgerhq/live-common@26.0.0-next.2

## 3.6.0-next.1

### Minor Changes

- [#723](https://github.com/LedgerHQ/ledger-live/pull/723) [`0c12f3e89`](https://github.com/LedgerHQ/ledger-live/commit/0c12f3e897527265ec86f688368d6d46340759a1) Thanks [@marco-figment](https://github.com/marco-figment)! - Osmosis Send, Receive and Staking + Cosmos refactor

  For additional context on what changed:

  - Ledger Live Desktop: functionality for Osmosis send, receive and staking.
  - Ledger Live Desktop: refactor of some Cosmos components to enable reusing some components for Osmosis.
    and easily integrate future Cosmos-based cryptocurrencies.

  - Ledger Live Common: functionality for Osmosis send, receive and staking.
  - Ledger Live Common: refactor of some Cosmos modules to enable reusing code for Osmosis.
    Notable changes are: renaming the hook useCosmosPreloadData to useCosmosFamilyPreloadData and turning
    validators.ts and js-synchronisation.ts into classes.

  - Ledger Live Mobile: only marked as major because the useCosmosPreloadData hook changed name, which is a breaking change.

  - Cryptoassets: updated a URL in the Osmosis cryptocurrency definition.

  - Live CLI: updated references to cosmosSourceValidators to sourceValidators for re-usability.

### Patch Changes

- Updated dependencies [[`0c12f3e89`](https://github.com/LedgerHQ/ledger-live/commit/0c12f3e897527265ec86f688368d6d46340759a1)]:
  - @ledgerhq/live-common@25.2.0-next.1

## 3.6.0-next.0

### Minor Changes

- [#451](https://github.com/LedgerHQ/ledger-live/pull/451) [`134355d56`](https://github.com/LedgerHQ/ledger-live/commit/134355d561bd8d576123d51f99cb5058be5721a4) Thanks [@hedi-edelbloute](https://github.com/hedi-edelbloute)! - Type libraries usage in LLC, LLD, LLM, CLI

### Patch Changes

- [#798](https://github.com/LedgerHQ/ledger-live/pull/798) [`222335854`](https://github.com/LedgerHQ/ledger-live/commit/222335854d412cd748c0add73b5f0bb93e02ba42) Thanks [@cgrellard-ledger](https://github.com/cgrellard-ledger)! - LLM - bug fix issue on storyly package version

* [#882](https://github.com/LedgerHQ/ledger-live/pull/882) [`807f3feb9`](https://github.com/LedgerHQ/ledger-live/commit/807f3feb947ffd31d47d43b5aa7b8e85f2bbf6d8) Thanks [@Justkant](https://github.com/Justkant)! - fix: bump platform API version [LIVE-3181]

- [#859](https://github.com/LedgerHQ/ledger-live/pull/859) [`f66e547cb`](https://github.com/LedgerHQ/ledger-live/commit/f66e547cb9f9c6403f3046c08c8c14789fc47bfd) Thanks [@gre](https://github.com/gre)! - Add Analytics 'reason' field in context of sync events

* [#815](https://github.com/LedgerHQ/ledger-live/pull/815) [`152339dce`](https://github.com/LedgerHQ/ledger-live/commit/152339dceeaca4b4b7656aad1c690589189900a8) Thanks [@pierrelouis-c](https://github.com/pierrelouis-c)! - Add generics lotties animations

* Updated dependencies [[`37159cbb9`](https://github.com/LedgerHQ/ledger-live/commit/37159cbb9e0023b65593e4ed71557f80bf48989e), [`ebe1adfb7`](https://github.com/LedgerHQ/ledger-live/commit/ebe1adfb7d264da0f8c9e30b84c188eaa931d1e6), [`3dbd4d078`](https://github.com/LedgerHQ/ledger-live/commit/3dbd4d0781569cd0bfce575854e706def2bd951f), [`1a33d8641`](https://github.com/LedgerHQ/ledger-live/commit/1a33d8641f9d1b4e4adfa262a179f124918e0ff5), [`807f3feb9`](https://github.com/LedgerHQ/ledger-live/commit/807f3feb947ffd31d47d43b5aa7b8e85f2bbf6d8), [`3cc45438a`](https://github.com/LedgerHQ/ledger-live/commit/3cc45438a8aced1922742ff077946d1216f63525), [`134355d56`](https://github.com/LedgerHQ/ledger-live/commit/134355d561bd8d576123d51f99cb5058be5721a4), [`f4b789442`](https://github.com/LedgerHQ/ledger-live/commit/f4b7894426341f5b909ba3a2422ae2b8ecf31466), [`97eab434d`](https://github.com/LedgerHQ/ledger-live/commit/97eab434dee361716588b256146665c99c274af9)]:
  - @ledgerhq/live-common@25.2.0-next.0
  - @ledgerhq/types-live@6.23.0-next.0
  - @ledgerhq/react-native-hw-transport-ble@6.27.3-next.0
  - @ledgerhq/types-cryptoassets@6.23.0-next.0

<<<<<<< HEAD
=======
## 3.5.1

### Patch Changes

- [#972](https://github.com/LedgerHQ/ledger-live/pull/972) [`d39efbb170`](https://github.com/LedgerHQ/ledger-live/commit/d39efbb170d78d8d0289ba3972532d0c5a9fa75b) Thanks [@LFBarreto](https://github.com/LFBarreto)! - LLM - fix issue during receive flow causing crash

* [#972](https://github.com/LedgerHQ/ledger-live/pull/972) [`bbb229a824`](https://github.com/LedgerHQ/ledger-live/commit/bbb229a824f1006f4d0eaebd4363c01cb60cdbf3) Thanks [@LFBarreto](https://github.com/LFBarreto)! - LLM - analytics reborn issue

- [#972](https://github.com/LedgerHQ/ledger-live/pull/972) [`d7e8766dbd`](https://github.com/LedgerHQ/ledger-live/commit/d7e8766dbdbe2172ff1004fcbeb9724c5e76ec38) Thanks [@LFBarreto](https://github.com/LFBarreto)! - LLM - fix undefined issue on some accounts during receive flow

>>>>>>> ee8bfdb3
## 3.5.0

### Minor Changes

- [#740](https://github.com/LedgerHQ/ledger-live/pull/740) [`709020dd7`](https://github.com/LedgerHQ/ledger-live/commit/709020dd74a228afca1d592264d42cfb7469e746) Thanks [@juan-cortes](https://github.com/juan-cortes)! - Fixed incorrect value for used space in Manager

* [#389](https://github.com/LedgerHQ/ledger-live/pull/389) [`d4a71a6d8`](https://github.com/LedgerHQ/ledger-live/commit/d4a71a6d890d85f1ff36641949e3a8396d0a8eb9) Thanks [@laure-lebon](https://github.com/laure-lebon)! - Fix wrong gas Price Polygon

- [#104](https://github.com/LedgerHQ/ledger-live/pull/104) [`6adbe47e2`](https://github.com/LedgerHQ/ledger-live/commit/6adbe47e2d3037a9a53e5a59b4198f265f644bdf) Thanks [@haammar-ledger](https://github.com/haammar-ledger)! - Add support of memo for Hedera on LLM

* [`8d0dc4733`](https://github.com/LedgerHQ/ledger-live/commit/8d0dc4733143af138de9b1db2fb20d6aab78f1c0) Thanks [@Justkant](https://github.com/Justkant)! - feat: add ERC20 token support to the Platform API

- [#104](https://github.com/LedgerHQ/ledger-live/pull/104) [`6adbe47e2`](https://github.com/LedgerHQ/ledger-live/commit/6adbe47e2d3037a9a53e5a59b4198f265f644bdf) Thanks [@haammar-ledger](https://github.com/haammar-ledger)! - LIVE-1004 Hedera integration on LLM

* [`8d0dc4733`](https://github.com/LedgerHQ/ledger-live/commit/8d0dc4733143af138de9b1db2fb20d6aab78f1c0) Thanks [@Justkant](https://github.com/Justkant)! - Add Searching bar for validators list of ATOM and SOL

- [`8d0dc4733`](https://github.com/LedgerHQ/ledger-live/commit/8d0dc4733143af138de9b1db2fb20d6aab78f1c0) Thanks [@Justkant](https://github.com/Justkant)! - Add support of Stellar assets (tokens)

* [#703](https://github.com/LedgerHQ/ledger-live/pull/703) [`aabfe4950`](https://github.com/LedgerHQ/ledger-live/commit/aabfe495061dbf7169945e77c7adb5fdccef6114) Thanks [@mehulcs](https://github.com/mehulcs)! - Rewards balance info banner for Cardanno currency

- [#731](https://github.com/LedgerHQ/ledger-live/pull/731) [`0e115ae5c`](https://github.com/LedgerHQ/ledger-live/commit/0e115ae5cd7ddcc728d9f435dc4084cedb53beed) Thanks [@juan-cortes](https://github.com/juan-cortes)! - Update UI for manager app install/uninstall buttons

* [#507](https://github.com/LedgerHQ/ledger-live/pull/507) [`3bdbfd3cb`](https://github.com/LedgerHQ/ledger-live/commit/3bdbfd3cbc0153a2ebf4ab91f631cb9f6e42d74c) Thanks [@jules-grenier-ledger](https://github.com/jules-grenier-ledger)! - Push notifications support added to ledger live mobile, new 'notifications' section added to the settings to enable or disable them, new modal added to ask the user if he wants to allow the notifications

- [#728](https://github.com/LedgerHQ/ledger-live/pull/728) [`b0053cced`](https://github.com/LedgerHQ/ledger-live/commit/b0053cced9accefe8ecbf0983934e18fcc75bad6) Thanks [@LFBarreto](https://github.com/LFBarreto)! - LLM - Learn page add a close button to allow back navigation

### Patch Changes

- [#718](https://github.com/LedgerHQ/ledger-live/pull/718) [`14245392b`](https://github.com/LedgerHQ/ledger-live/commit/14245392b30d6ece427bdcbe5bce3aab6ec80dd4) Thanks [@grsoares21](https://github.com/grsoares21)! - Fix the error wording for users trying to update the firmware via bluetooth

* [#374](https://github.com/LedgerHQ/ledger-live/pull/374) [`111160df7`](https://github.com/LedgerHQ/ledger-live/commit/111160df73e426a4a659f0717fcd976dea8f2e94) Thanks [@ofreyssinet-ledger](https://github.com/ofreyssinet-ledger)! - Fix 2 firmware update banners being displayed on the wallet screen

- [#767](https://github.com/LedgerHQ/ledger-live/pull/767) [`b80857e94`](https://github.com/LedgerHQ/ledger-live/commit/b80857e94c8050be2443d2d53525a920fa74b74e) Thanks [@JunichiSugiura](https://github.com/JunichiSugiura)! - Disable ftx ftxus temporary as a swap provider before official mobile release

* [#811](https://github.com/LedgerHQ/ledger-live/pull/811) [`0872e6688`](https://github.com/LedgerHQ/ledger-live/commit/0872e6688d34b6711a7043b24dfb765f72fe9e5d) Thanks [@LFBarreto](https://github.com/LFBarreto)! - LLM - add microphone permission to LLM for live apps

- [#792](https://github.com/LedgerHQ/ledger-live/pull/792) [`555c334eb`](https://github.com/LedgerHQ/ledger-live/commit/555c334ebf9f25271a810bc487abce03acf30fc5) Thanks [@LFBarreto](https://github.com/LFBarreto)! - LLM - fix issue related to navigation on receive flow

* [#897](https://github.com/LedgerHQ/ledger-live/pull/897) [`bb92400cf`](https://github.com/LedgerHQ/ledger-live/commit/bb92400cf8243ec1df89a08810bd5b6788e25575) Thanks [@LFBarreto](https://github.com/LFBarreto)! - LLM - Receive flow fix issue on receive token accounts from market page

- [#435](https://github.com/LedgerHQ/ledger-live/pull/435) [`8319ff45a`](https://github.com/LedgerHQ/ledger-live/commit/8319ff45a8dbcdac691097d2ad2039430d18ab87) Thanks [@ofreyssinet-ledger](https://github.com/ofreyssinet-ledger)! - - Upgraded `react-native` to `0.68.2`, following [this guide](https://react-native-community.github.io/upgrade-helper/?from=0.67.3&to=0.68.2) and picked what works for us:
  - we don't upgrade Flipper as it crashes on runtime
  - we don't upgrade gradle as it builds fine like this and v7 didn't work out of the box
  - we don't keep `react-native-gradle-plugin` as it's only necessary for the new architecture..
  - we don't change `AppDelegate.m` to the new `AppDelegate.mm` as it's only useful for the new RN arch which we aren't using yet + it was a pain to migrate the existing config (Firebase, Flipper, splash screen)
  - Upgraded `react-native-reanimated` to `2.8.0`
  - Upgraded `lottie-react-native` to `5.1.3` as it was not building on iOS without upgrading -> I tested the device lotties in the "Debug Lottie" menu and it seems to work fine.
  - Upgraded `react-native-gesture-handler` to `2.5.0` & [Migrating off RNGHEnabledRootView](https://docs.swmansion.com/react-native-gesture-handler/docs/guides/migrating-off-rnghenabledroot) as its setup on Android (in `MainActivity.java`) might conflict with react-native stuff later on
  - Fixed an issue in the portfolio where if there was no assets, scrolling was crashing the app on iOS. This is a mysterious issue and the logs are similar to this issue https://github.com/software-mansion/react-native-reanimated/issues/2285, for now it has been solved by removing the animation of a border width (border which anyway was invisible so the animation was pointless).

* [#586](https://github.com/LedgerHQ/ledger-live/pull/586) [`37598e481`](https://github.com/LedgerHQ/ledger-live/commit/37598e4816139a280236437e3b8c001c05fcbcd3) Thanks [@Justkant](https://github.com/Justkant)! - fix: Inline app install not working [LIVE-2851]

- [#821](https://github.com/LedgerHQ/ledger-live/pull/821) [`7e46d2828`](https://github.com/LedgerHQ/ledger-live/commit/7e46d28284b6d1700a36bb776dbd3708233cfc61) Thanks [@LFBarreto](https://github.com/LFBarreto)! - revert storyly

* [#711](https://github.com/LedgerHQ/ledger-live/pull/711) [`afa1ca628`](https://github.com/LedgerHQ/ledger-live/commit/afa1ca628003b6df3f922b6cc9bdb0293e0fffd5) Thanks [@Justkant](https://github.com/Justkant)! - fix: requestAccount to show all accounts

- [#699](https://github.com/LedgerHQ/ledger-live/pull/699) [`957d942a4`](https://github.com/LedgerHQ/ledger-live/commit/957d942a48e98a4f834a2d566cf75e658d6f8c29) Thanks [@LFBarreto](https://github.com/LFBarreto)! - Reborn analytics

* [#804](https://github.com/LedgerHQ/ledger-live/pull/804) [`10aba54ba`](https://github.com/LedgerHQ/ledger-live/commit/10aba54ba8a14853a5d50d0cebf1e2af965b6320) Thanks [@cgrellard-ledger](https://github.com/cgrellard-ledger)! - Keyboard avoiding view fixed on Send Coin Amount page

- [#794](https://github.com/LedgerHQ/ledger-live/pull/794) [`661719e15`](https://github.com/LedgerHQ/ledger-live/commit/661719e159666b140246079107e8cf09d452268f) Thanks [@LFBarreto](https://github.com/LFBarreto)! - LLM - fic issue on redirection after account deletion

* [#823](https://github.com/LedgerHQ/ledger-live/pull/823) [`4df8aed2e`](https://github.com/LedgerHQ/ledger-live/commit/4df8aed2e865f1e7ef15f45780673cf5c26fbfec) Thanks [@LFBarreto](https://github.com/LFBarreto)! - LLM - market receive flow redirection issue

- [#796](https://github.com/LedgerHQ/ledger-live/pull/796) [`078665b95`](https://github.com/LedgerHQ/ledger-live/commit/078665b952d7d8b26e98687e5d6275466353e31d) Thanks [@LFBarreto](https://github.com/LFBarreto)! - LLM - Send Flow navigation issue

* [#847](https://github.com/LedgerHQ/ledger-live/pull/847) [`03c90eebe`](https://github.com/LedgerHQ/ledger-live/commit/03c90eebebd87cb58c796fd422657b8a0ace8ab3) Thanks [@LFBarreto](https://github.com/LFBarreto)! - LLM - Receive flow prevent creation of multiple accounts at the same time

- [`8d0dc4733`](https://github.com/LedgerHQ/ledger-live/commit/8d0dc4733143af138de9b1db2fb20d6aab78f1c0) Thanks [@Justkant](https://github.com/Justkant)! - Log experimental and feature flags in Sentry error reports.

* [#833](https://github.com/LedgerHQ/ledger-live/pull/833) [`91cfea6e2`](https://github.com/LedgerHQ/ledger-live/commit/91cfea6e250574b6e21982509b4630066c7816bf) Thanks [@LFBarreto](https://github.com/LFBarreto)! - LLM - Receive flow copy address button overflow issue

- [#883](https://github.com/LedgerHQ/ledger-live/pull/883) [`7101ca25c`](https://github.com/LedgerHQ/ledger-live/commit/7101ca25cb38490ae9697be2122aa2a42e734d21) Thanks [@LFBarreto](https://github.com/LFBarreto)! - LLM - Receive flow - prevent double modal to pop during verification of address

* [#834](https://github.com/LedgerHQ/ledger-live/pull/834) [`7aa93b8b2`](https://github.com/LedgerHQ/ledger-live/commit/7aa93b8b260a48d236b33181e1500f96962b3d86) Thanks [@LFBarreto](https://github.com/LFBarreto)! - LLM - fixes issue on market header button touch highlight color

- [#797](https://github.com/LedgerHQ/ledger-live/pull/797) [`b2eb19311`](https://github.com/LedgerHQ/ledger-live/commit/b2eb19311711bf3a1cc4ca095af495da0988caca) Thanks [@LFBarreto](https://github.com/LFBarreto)! - LLM - Receive flow - fix issue on token account creation name

* [`8d0dc4733`](https://github.com/LedgerHQ/ledger-live/commit/8d0dc4733143af138de9b1db2fb20d6aab78f1c0) Thanks [@Justkant](https://github.com/Justkant)! - #### Replace [webpack](https://webpack.js.org/) with [vite.js](https://vitejs.dev/) to speed up the ledger live desktop development process.

  To fully embrace the "bundleless" vite.js approach, it is necessary to transpile our packages contained in the monorepository to the ESM format, and [subpath exports](https://nodejs.org/api/packages.html#subpath-exports) have been added to silently map to commonjs or esm depending on the need.

  #### 🔥 BREAKING CHANGES for `@ledgerhq/live-common`, `@ledgerhq/devices` and `@ledgerhq/hw-app-btc` consumers.

  As highlighted [here](https://github.com/nodejs/node#39994), it is not possible to target folders directly when using subpath exports.

  The workaround is to suffix the call with `/index` (or `/`).

  For instance…

  ```ts
  import * as currencies from "@ledgerhq/live-common/currencies";
  ```

  …must be rewritten to…

  ```ts
  import * as currencies from "@ledgerhq/live-common/currencies/index;";
  ```

  …or:

  ```ts
  import * as currencies from "@ledgerhq/live-common/currencies/;";
  ```

- [#737](https://github.com/LedgerHQ/ledger-live/pull/737) [`8ee5ab993`](https://github.com/LedgerHQ/ledger-live/commit/8ee5ab9937b2abba6837684933dde266a09811cd) Thanks [@lambertkevin](https://github.com/lambertkevin)! - Fix missing import in NFTViewer

- Updated dependencies [[`f10d01171`](https://github.com/LedgerHQ/ledger-live/commit/f10d01171f4c0869d1d82e6cc5402da9ca80990b), [`aa2794813`](https://github.com/LedgerHQ/ledger-live/commit/aa2794813c05b1b39272814cc803cd662662584c), [`8afb69530`](https://github.com/LedgerHQ/ledger-live/commit/8afb69530292fa1f41f2fc78b38639134b1fe16f), [`7aa93b8b2`](https://github.com/LedgerHQ/ledger-live/commit/7aa93b8b260a48d236b33181e1500f96962b3d86), [`0e115ae5c`](https://github.com/LedgerHQ/ledger-live/commit/0e115ae5cd7ddcc728d9f435dc4084cedb53beed), [`3bdbfd3cb`](https://github.com/LedgerHQ/ledger-live/commit/3bdbfd3cbc0153a2ebf4ab91f631cb9f6e42d74c), [`858898d63`](https://github.com/LedgerHQ/ledger-live/commit/858898d63b3d70dc0be4cefbeaba5770c389660b), [`331794cfb`](https://github.com/LedgerHQ/ledger-live/commit/331794cfbdb901f9224fed759c57f419861ec364)]:
  - @ledgerhq/live-common@25.1.0
  - @ledgerhq/native-ui@0.8.3

## 3.5.0-next.28

### Patch Changes

- [#897](https://github.com/LedgerHQ/ledger-live/pull/897) [`bb92400cf`](https://github.com/LedgerHQ/ledger-live/commit/bb92400cf8243ec1df89a08810bd5b6788e25575) Thanks [@LFBarreto](https://github.com/LFBarreto)! - LLM - Receive flow fix issue on receive token accounts from market page

## 3.5.0-next.27

### Patch Changes

- [#883](https://github.com/LedgerHQ/ledger-live/pull/883) [`7101ca25c`](https://github.com/LedgerHQ/ledger-live/commit/7101ca25cb38490ae9697be2122aa2a42e734d21) Thanks [@LFBarreto](https://github.com/LFBarreto)! - LLM - Receive flow - prevent double modal to pop during verification of address

## 3.5.0-next.26

### Patch Changes

- [#847](https://github.com/LedgerHQ/ledger-live/pull/847) [`03c90eebe`](https://github.com/LedgerHQ/ledger-live/commit/03c90eebebd87cb58c796fd422657b8a0ace8ab3) Thanks [@LFBarreto](https://github.com/LFBarreto)! - LLM - Receive flow prevent creation of multiple accounts at the same time

## 3.5.0-next.25

### Patch Changes

- [#834](https://github.com/LedgerHQ/ledger-live/pull/834) [`7aa93b8b2`](https://github.com/LedgerHQ/ledger-live/commit/7aa93b8b260a48d236b33181e1500f96962b3d86) Thanks [@LFBarreto](https://github.com/LFBarreto)! - LLM - fixes issue on market header button touch highlight color

- Updated dependencies [[`7aa93b8b2`](https://github.com/LedgerHQ/ledger-live/commit/7aa93b8b260a48d236b33181e1500f96962b3d86)]:
  - @ledgerhq/native-ui@0.8.3-next.1

## 3.5.0-next.24

### Patch Changes

- [#833](https://github.com/LedgerHQ/ledger-live/pull/833) [`91cfea6e2`](https://github.com/LedgerHQ/ledger-live/commit/91cfea6e250574b6e21982509b4630066c7816bf) Thanks [@LFBarreto](https://github.com/LFBarreto)! - LLM - Receive flow copy address button overflow issue

## 3.5.0-next.23

### Patch Changes

- [#823](https://github.com/LedgerHQ/ledger-live/pull/823) [`4df8aed2e`](https://github.com/LedgerHQ/ledger-live/commit/4df8aed2e865f1e7ef15f45780673cf5c26fbfec) Thanks [@LFBarreto](https://github.com/LFBarreto)! - LLM - market receive flow redirection issue

## 3.5.0-next.22

### Patch Changes

- [#821](https://github.com/LedgerHQ/ledger-live/pull/821) [`7e46d2828`](https://github.com/LedgerHQ/ledger-live/commit/7e46d28284b6d1700a36bb776dbd3708233cfc61) Thanks [@LFBarreto](https://github.com/LFBarreto)! - revert storyly

## 3.5.0-next.21

### Patch Changes

- [#811](https://github.com/LedgerHQ/ledger-live/pull/811) [`0872e6688`](https://github.com/LedgerHQ/ledger-live/commit/0872e6688d34b6711a7043b24dfb765f72fe9e5d) Thanks [@LFBarreto](https://github.com/LFBarreto)! - LLM - add microphone permission to LLM for live apps

## 3.5.0-next.20

### Patch Changes

- [#804](https://github.com/LedgerHQ/ledger-live/pull/804) [`10aba54ba`](https://github.com/LedgerHQ/ledger-live/commit/10aba54ba8a14853a5d50d0cebf1e2af965b6320) Thanks [@cgrellard-ledger](https://github.com/cgrellard-ledger)! - Keyboard avoiding view fixed on Send Coin Amount page

## 3.5.0-next.19

### Patch Changes

- [#797](https://github.com/LedgerHQ/ledger-live/pull/797) [`b2eb19311`](https://github.com/LedgerHQ/ledger-live/commit/b2eb19311711bf3a1cc4ca095af495da0988caca) Thanks [@LFBarreto](https://github.com/LFBarreto)! - LLM - Receive flow - fix issue on token account creation name

## 3.5.0-next.18

### Patch Changes

- [#794](https://github.com/LedgerHQ/ledger-live/pull/794) [`661719e15`](https://github.com/LedgerHQ/ledger-live/commit/661719e159666b140246079107e8cf09d452268f) Thanks [@LFBarreto](https://github.com/LFBarreto)! - LLM - fic issue on redirection after account deletion

## 3.5.0-next.17

### Patch Changes

- [#792](https://github.com/LedgerHQ/ledger-live/pull/792) [`555c334eb`](https://github.com/LedgerHQ/ledger-live/commit/555c334ebf9f25271a810bc487abce03acf30fc5) Thanks [@LFBarreto](https://github.com/LFBarreto)! - LLM - fix issue related to navigation on receive flow

## 3.5.0-next.16

### Patch Changes

- [#796](https://github.com/LedgerHQ/ledger-live/pull/796) [`078665b95`](https://github.com/LedgerHQ/ledger-live/commit/078665b952d7d8b26e98687e5d6275466353e31d) Thanks [@LFBarreto](https://github.com/LFBarreto)! - LLM - Send Flow navigation issue

## 3.5.0-next.15

### Minor Changes

- [#507](https://github.com/LedgerHQ/ledger-live/pull/507) [`3bdbfd3cb`](https://github.com/LedgerHQ/ledger-live/commit/3bdbfd3cbc0153a2ebf4ab91f631cb9f6e42d74c) Thanks [@jules-grenier-ledger](https://github.com/jules-grenier-ledger)! - Push notifications support added to ledger live mobile, new 'notifications' section added to the settings to enable or disable them, new modal added to ask the user if he wants to allow the notifications

### Patch Changes

- Updated dependencies [[`3bdbfd3cb`](https://github.com/LedgerHQ/ledger-live/commit/3bdbfd3cbc0153a2ebf4ab91f631cb9f6e42d74c)]:
  - @ledgerhq/live-common@25.1.0-next.2

## 3.5.0-next.14

### Patch Changes

- Updated dependencies [[`858898d63`](https://github.com/LedgerHQ/ledger-live/commit/858898d63b3d70dc0be4cefbeaba5770c389660b)]:
  - @ledgerhq/native-ui@0.8.3-next.0

## 3.5.0-next.13

### Patch Changes

- [#699](https://github.com/LedgerHQ/ledger-live/pull/699) [`957d942a4`](https://github.com/LedgerHQ/ledger-live/commit/957d942a48e98a4f834a2d566cf75e658d6f8c29) Thanks [@LFBarreto](https://github.com/LFBarreto)! - Reborn analytics

## 3.5.0-next.12

### Minor Changes

- [#728](https://github.com/LedgerHQ/ledger-live/pull/728) [`b0053cced`](https://github.com/LedgerHQ/ledger-live/commit/b0053cced9accefe8ecbf0983934e18fcc75bad6) Thanks [@LFBarreto](https://github.com/LFBarreto)! - LLM - Learn page add a close button to allow back navigation

## 3.5.0-next.11

### Minor Changes

- [#731](https://github.com/LedgerHQ/ledger-live/pull/731) [`0e115ae5c`](https://github.com/LedgerHQ/ledger-live/commit/0e115ae5cd7ddcc728d9f435dc4084cedb53beed) Thanks [@juan-cortes](https://github.com/juan-cortes)! - Update UI for manager app install/uninstall buttons

### Patch Changes

- Updated dependencies [[`0e115ae5c`](https://github.com/LedgerHQ/ledger-live/commit/0e115ae5cd7ddcc728d9f435dc4084cedb53beed)]:
  - @ledgerhq/live-common@25.1.0-next.1

## 3.5.0-next.10

### Patch Changes

- [#767](https://github.com/LedgerHQ/ledger-live/pull/767) [`b80857e94`](https://github.com/LedgerHQ/ledger-live/commit/b80857e94c8050be2443d2d53525a920fa74b74e) Thanks [@JunichiSugiura](https://github.com/JunichiSugiura)! - Disable ftx ftxus temporary as a swap provider before official mobile release

## 3.5.0-next.9

### Minor Changes

- [#740](https://github.com/LedgerHQ/ledger-live/pull/740) [`709020dd7`](https://github.com/LedgerHQ/ledger-live/commit/709020dd74a228afca1d592264d42cfb7469e746) Thanks [@juan-cortes](https://github.com/juan-cortes)! - Fixed incorrect value for used space in Manager

## 3.5.0-next.8

### Minor Changes

- [#389](https://github.com/LedgerHQ/ledger-live/pull/389) [`d4a71a6d8`](https://github.com/LedgerHQ/ledger-live/commit/d4a71a6d890d85f1ff36641949e3a8396d0a8eb9) Thanks [@laure-lebon](https://github.com/laure-lebon)! - Fix wrong gas Price Polygon

* [#104](https://github.com/LedgerHQ/ledger-live/pull/104) [`6adbe47e2`](https://github.com/LedgerHQ/ledger-live/commit/6adbe47e2d3037a9a53e5a59b4198f265f644bdf) Thanks [@haammar-ledger](https://github.com/haammar-ledger)! - Add support of memo for Hedera on LLM

- [`8d0dc4733`](https://github.com/LedgerHQ/ledger-live/commit/8d0dc4733143af138de9b1db2fb20d6aab78f1c0) Thanks [@Justkant](https://github.com/Justkant)! - feat: add ERC20 token support to the Platform API

* [#104](https://github.com/LedgerHQ/ledger-live/pull/104) [`6adbe47e2`](https://github.com/LedgerHQ/ledger-live/commit/6adbe47e2d3037a9a53e5a59b4198f265f644bdf) Thanks [@haammar-ledger](https://github.com/haammar-ledger)! - LIVE-1004 Hedera integration on LLM

- [`8d0dc4733`](https://github.com/LedgerHQ/ledger-live/commit/8d0dc4733143af138de9b1db2fb20d6aab78f1c0) Thanks [@Justkant](https://github.com/Justkant)! - Add Searching bar for validators list of ATOM and SOL

* [`8d0dc4733`](https://github.com/LedgerHQ/ledger-live/commit/8d0dc4733143af138de9b1db2fb20d6aab78f1c0) Thanks [@Justkant](https://github.com/Justkant)! - Add support of Stellar assets (tokens)

- [#703](https://github.com/LedgerHQ/ledger-live/pull/703) [`aabfe4950`](https://github.com/LedgerHQ/ledger-live/commit/aabfe495061dbf7169945e77c7adb5fdccef6114) Thanks [@mehulcs](https://github.com/mehulcs)! - Rewards balance info banner for Cardanno currency

### Patch Changes

- [#633](https://github.com/LedgerHQ/ledger-live/pull/633) [`50fd2243e`](https://github.com/LedgerHQ/ledger-live/commit/50fd2243e0c867c71da2b51387de2f9dc0b32f18) Thanks [@ofreyssinet-ledger](https://github.com/ofreyssinet-ledger)! - Integration of storyly-react-native (Storyly SDK)

* [#718](https://github.com/LedgerHQ/ledger-live/pull/718) [`14245392b`](https://github.com/LedgerHQ/ledger-live/commit/14245392b30d6ece427bdcbe5bce3aab6ec80dd4) Thanks [@grsoares21](https://github.com/grsoares21)! - Fix the error wording for users trying to update the firmware via bluetooth

- [#374](https://github.com/LedgerHQ/ledger-live/pull/374) [`111160df7`](https://github.com/LedgerHQ/ledger-live/commit/111160df73e426a4a659f0717fcd976dea8f2e94) Thanks [@ofreyssinet-ledger](https://github.com/ofreyssinet-ledger)! - Fix 2 firmware update banners being displayed on the wallet screen

* [#435](https://github.com/LedgerHQ/ledger-live/pull/435) [`8319ff45a`](https://github.com/LedgerHQ/ledger-live/commit/8319ff45a8dbcdac691097d2ad2039430d18ab87) Thanks [@ofreyssinet-ledger](https://github.com/ofreyssinet-ledger)! - - Upgraded `react-native` to `0.68.2`, following [this guide](https://react-native-community.github.io/upgrade-helper/?from=0.67.3&to=0.68.2) and picked what works for us:
  - we don't upgrade Flipper as it crashes on runtime
  - we don't upgrade gradle as it builds fine like this and v7 didn't work out of the box
  - we don't keep `react-native-gradle-plugin` as it's only necessary for the new architecture..
  - we don't change `AppDelegate.m` to the new `AppDelegate.mm` as it's only useful for the new RN arch which we aren't using yet + it was a pain to migrate the existing config (Firebase, Flipper, splash screen)
  - Upgraded `react-native-reanimated` to `2.8.0`
  - Upgraded `lottie-react-native` to `5.1.3` as it was not building on iOS without upgrading -> I tested the device lotties in the "Debug Lottie" menu and it seems to work fine.
  - Upgraded `react-native-gesture-handler` to `2.5.0` & [Migrating off RNGHEnabledRootView](https://docs.swmansion.com/react-native-gesture-handler/docs/guides/migrating-off-rnghenabledroot) as its setup on Android (in `MainActivity.java`) might conflict with react-native stuff later on
  - Fixed an issue in the portfolio where if there was no assets, scrolling was crashing the app on iOS. This is a mysterious issue and the logs are similar to this issue https://github.com/software-mansion/react-native-reanimated/issues/2285, for now it has been solved by removing the animation of a border width (border which anyway was invisible so the animation was pointless).

- [#586](https://github.com/LedgerHQ/ledger-live/pull/586) [`37598e481`](https://github.com/LedgerHQ/ledger-live/commit/37598e4816139a280236437e3b8c001c05fcbcd3) Thanks [@Justkant](https://github.com/Justkant)! - fix: Inline app install not working [LIVE-2851]

* [#711](https://github.com/LedgerHQ/ledger-live/pull/711) [`afa1ca628`](https://github.com/LedgerHQ/ledger-live/commit/afa1ca628003b6df3f922b6cc9bdb0293e0fffd5) Thanks [@Justkant](https://github.com/Justkant)! - fix: requestAccount to show all accounts

- [`8d0dc4733`](https://github.com/LedgerHQ/ledger-live/commit/8d0dc4733143af138de9b1db2fb20d6aab78f1c0) Thanks [@Justkant](https://github.com/Justkant)! - Log experimental and feature flags in Sentry error reports.

* [`8d0dc4733`](https://github.com/LedgerHQ/ledger-live/commit/8d0dc4733143af138de9b1db2fb20d6aab78f1c0) Thanks [@Justkant](https://github.com/Justkant)! - #### Replace [webpack](https://webpack.js.org/) with [vite.js](https://vitejs.dev/) to speed up the ledger live desktop development process.

  To fully embrace the "bundleless" vite.js approach, it is necessary to transpile our packages contained in the monorepository to the ESM format, and [subpath exports](https://nodejs.org/api/packages.html#subpath-exports) have been added to silently map to commonjs or esm depending on the need.

  #### 🔥 BREAKING CHANGES for `@ledgerhq/live-common`, `@ledgerhq/devices` and `@ledgerhq/hw-app-btc` consumers.

  As highlighted [here](https://github.com/nodejs/node#39994), it is not possible to target folders directly when using subpath exports.

  The workaround is to suffix the call with `/index` (or `/`).

  For instance…

  ```ts
  import * as currencies from "@ledgerhq/live-common/currencies";
  ```

  …must be rewritten to…

  ```ts
  import * as currencies from "@ledgerhq/live-common/currencies/index;";
  ```

  …or:

  ```ts
  import * as currencies from "@ledgerhq/live-common/currencies/;";
  ```

- [#737](https://github.com/LedgerHQ/ledger-live/pull/737) [`8ee5ab993`](https://github.com/LedgerHQ/ledger-live/commit/8ee5ab9937b2abba6837684933dde266a09811cd) Thanks [@lambertkevin](https://github.com/lambertkevin)! - Fix missing import in NFTViewer

- Updated dependencies [[`f10d01171`](https://github.com/LedgerHQ/ledger-live/commit/f10d01171f4c0869d1d82e6cc5402da9ca80990b), [`aa2794813`](https://github.com/LedgerHQ/ledger-live/commit/aa2794813c05b1b39272814cc803cd662662584c), [`8afb69530`](https://github.com/LedgerHQ/ledger-live/commit/8afb69530292fa1f41f2fc78b38639134b1fe16f), [`331794cfb`](https://github.com/LedgerHQ/ledger-live/commit/331794cfbdb901f9224fed759c57f419861ec364)]:
  - @ledgerhq/live-common@25.0.1-next.0

## 3.5.0-next.7

### Patch Changes

- [#711](https://github.com/LedgerHQ/ledger-live/pull/711) [`afa1ca628`](https://github.com/LedgerHQ/ledger-live/commit/afa1ca628003b6df3f922b6cc9bdb0293e0fffd5) Thanks [@Justkant](https://github.com/Justkant)! - fix: requestAccount to show all accounts

## 3.5.0-next.6

### Minor Changes

- [#624](https://github.com/LedgerHQ/ledger-live/pull/624) [`947c33140`](https://github.com/LedgerHQ/ledger-live/commit/947c33140e906ca35bf1fbfdf7831e28fe99dd67) Thanks [@henrily-ledger](https://github.com/henrily-ledger)! - Add Searching bar for validators list of ATOM and SOL

### Patch Changes

- Updated dependencies [[`947c33140`](https://github.com/LedgerHQ/ledger-live/commit/947c33140e906ca35bf1fbfdf7831e28fe99dd67)]:
  - @ledgerhq/live-common@25.0.0-next.6

## 3.5.0-next.5

### Patch Changes

- Updated dependencies [[`816f2b7e9`](https://github.com/LedgerHQ/ledger-live/commit/816f2b7e942967bf0ed670dc43464521bd0b5d01)]:
  - @ledgerhq/live-common@25.0.0-next.5

## 3.5.0-next.4

### Minor Changes

- [#104](https://github.com/LedgerHQ/ledger-live/pull/104) [`6adbe47e2`](https://github.com/LedgerHQ/ledger-live/commit/6adbe47e2d3037a9a53e5a59b4198f265f644bdf) Thanks [@haammar-ledger](https://github.com/haammar-ledger)! - Add support of memo for Hedera on LLM

* [#104](https://github.com/LedgerHQ/ledger-live/pull/104) [`6adbe47e2`](https://github.com/LedgerHQ/ledger-live/commit/6adbe47e2d3037a9a53e5a59b4198f265f644bdf) Thanks [@haammar-ledger](https://github.com/haammar-ledger)! - LIVE-1004 Hedera integration on LLM

### Patch Changes

- Updated dependencies [[`6adbe47e2`](https://github.com/LedgerHQ/ledger-live/commit/6adbe47e2d3037a9a53e5a59b4198f265f644bdf)]:
  - @ledgerhq/live-common@25.0.0-next.4

## 3.5.0-next.3

### Minor Changes

- [#81](https://github.com/LedgerHQ/ledger-live/pull/81) [`76b2825e8`](https://github.com/LedgerHQ/ledger-live/commit/76b2825e84730e9d5a2f7906abd7c00a191de4db) Thanks [@JunichiSugiura](https://github.com/JunichiSugiura)! - feat: add ERC20 token support to the Platform API

### Patch Changes

- Updated dependencies [[`76b2825e8`](https://github.com/LedgerHQ/ledger-live/commit/76b2825e84730e9d5a2f7906abd7c00a191de4db)]:
  - @ledgerhq/live-common@25.0.0-next.3

## 3.5.0-next.2

### Patch Changes

- Updated dependencies [[`345706e24`](https://github.com/LedgerHQ/ledger-live/commit/345706e24e91ba4c397d4a6ffc1b2b174a0ddc84)]:
  - @ledgerhq/live-common@25.0.0-next.2

## 3.5.0-next.1

### Minor Changes

- [#471](https://github.com/LedgerHQ/ledger-live/pull/471) [`03da88df2`](https://github.com/LedgerHQ/ledger-live/commit/03da88df2f9c06c054081dcbf34226cb440809c0) Thanks [@haammar-ledger](https://github.com/haammar-ledger)! - Add support of Stellar assets (tokens)

### Patch Changes

- Updated dependencies [[`03da88df2`](https://github.com/LedgerHQ/ledger-live/commit/03da88df2f9c06c054081dcbf34226cb440809c0)]:
  - @ledgerhq/live-common@25.0.0-next.1

## 3.5.0-next.0

### Minor Changes

- [#389](https://github.com/LedgerHQ/ledger-live/pull/389) [`d4a71a6d8`](https://github.com/LedgerHQ/ledger-live/commit/d4a71a6d890d85f1ff36641949e3a8396d0a8eb9) Thanks [@laure-lebon](https://github.com/laure-lebon)! - Fix wrong gas Price Polygon

### Patch Changes

- [#633](https://github.com/LedgerHQ/ledger-live/pull/633) [`50fd2243e`](https://github.com/LedgerHQ/ledger-live/commit/50fd2243e0c867c71da2b51387de2f9dc0b32f18) Thanks [@ofreyssinet-ledger](https://github.com/ofreyssinet-ledger)! - Integration of storyly-react-native (Storyly SDK)

* [#374](https://github.com/LedgerHQ/ledger-live/pull/374) [`111160df7`](https://github.com/LedgerHQ/ledger-live/commit/111160df73e426a4a659f0717fcd976dea8f2e94) Thanks [@ofreyssinet-ledger](https://github.com/ofreyssinet-ledger)! - Fix 2 firmware update banners being displayed on the wallet screen

- [#435](https://github.com/LedgerHQ/ledger-live/pull/435) [`8319ff45a`](https://github.com/LedgerHQ/ledger-live/commit/8319ff45a8dbcdac691097d2ad2039430d18ab87) Thanks [@ofreyssinet-ledger](https://github.com/ofreyssinet-ledger)! - - Upgraded `react-native` to `0.68.2`, following [this guide](https://react-native-community.github.io/upgrade-helper/?from=0.67.3&to=0.68.2) and picked what works for us:
  - we don't upgrade Flipper as it crashes on runtime
  - we don't upgrade gradle as it builds fine like this and v7 didn't work out of the box
  - we don't keep `react-native-gradle-plugin` as it's only necessary for the new architecture..
  - we don't change `AppDelegate.m` to the new `AppDelegate.mm` as it's only useful for the new RN arch which we aren't using yet + it was a pain to migrate the existing config (Firebase, Flipper, splash screen)
  - Upgraded `react-native-reanimated` to `2.8.0`
  - Upgraded `lottie-react-native` to `5.1.3` as it was not building on iOS without upgrading -> I tested the device lotties in the "Debug Lottie" menu and it seems to work fine.
  - Upgraded `react-native-gesture-handler` to `2.5.0` & [Migrating off RNGHEnabledRootView](https://docs.swmansion.com/react-native-gesture-handler/docs/guides/migrating-off-rnghenabledroot) as its setup on Android (in `MainActivity.java`) might conflict with react-native stuff later on
  - Fixed an issue in the portfolio where if there was no assets, scrolling was crashing the app on iOS. This is a mysterious issue and the logs are similar to this issue https://github.com/software-mansion/react-native-reanimated/issues/2285, for now it has been solved by removing the animation of a border width (border which anyway was invisible so the animation was pointless).

* [#586](https://github.com/LedgerHQ/ledger-live/pull/586) [`37598e481`](https://github.com/LedgerHQ/ledger-live/commit/37598e4816139a280236437e3b8c001c05fcbcd3) Thanks [@Justkant](https://github.com/Justkant)! - fix: Inline app install not working [LIVE-2851]

- [#386](https://github.com/LedgerHQ/ledger-live/pull/386) [`8917ca143`](https://github.com/LedgerHQ/ledger-live/commit/8917ca1436e780e3a52f66f968f8224ad35362b4) Thanks [@gre](https://github.com/gre)! - Log experimental and feature flags in Sentry error reports.

* [#364](https://github.com/LedgerHQ/ledger-live/pull/364) [`f538d2974`](https://github.com/LedgerHQ/ledger-live/commit/f538d29745669b2aada6ac34f37cd404c23cf1b8) Thanks [@elbywan](https://github.com/elbywan)! - #### Replace [webpack](https://webpack.js.org/) with [vite.js](https://vitejs.dev/) to speed up the ledger live desktop development process.

  To fully embrace the "bundleless" vite.js approach, it is necessary to transpile our packages contained in the monorepository to the ESM format, and [subpath exports](https://nodejs.org/api/packages.html#subpath-exports) have been added to silently map to commonjs or esm depending on the need.

  #### 🔥 BREAKING CHANGES for `@ledgerhq/live-common`, `@ledgerhq/devices` and `@ledgerhq/hw-app-btc` consumers.

  As highlighted [here](https://github.com/nodejs/node#39994), it is not possible to target folders directly when using subpath exports.

  The workaround is to suffix the call with `/index` (or `/`).

  For instance…

  ```ts
  import * as currencies from "@ledgerhq/live-common/currencies";
  ```

  …must be rewritten to…

  ```ts
  import * as currencies from "@ledgerhq/live-common/currencies/index;";
  ```

  …or:

  ```ts
  import * as currencies from "@ledgerhq/live-common/currencies/;";
  ```

* Updated dependencies [[`2de4b99c0`](https://github.com/LedgerHQ/ledger-live/commit/2de4b99c0c36766474d5ea037615f9f69942e905), [`7c15869a7`](https://github.com/LedgerHQ/ledger-live/commit/7c15869a7a2cf74f849f8cf0fe13b66133ff673a), [`e4b7dc326`](https://github.com/LedgerHQ/ledger-live/commit/e4b7dc32664d32b43dfae2821c29715ae94a6ab4), [`203b927b4`](https://github.com/LedgerHQ/ledger-live/commit/203b927b4e5bca3402c85a88c536d519adb18c5f), [`f538d2974`](https://github.com/LedgerHQ/ledger-live/commit/f538d29745669b2aada6ac34f37cd404c23cf1b8)]:
  - @ledgerhq/live-common@25.0.0-next.0
  - @ledgerhq/errors@6.10.1-next.0
  - @ledgerhq/devices@7.0.0-next.0
  - @ledgerhq/react-native-hw-transport-ble@6.27.2-next.0
  - @ledgerhq/hw-transport@6.27.2-next.0
  - @ledgerhq/hw-transport-http@6.27.2-next.0
  - @ledgerhq/react-native-hid@6.28.4-next.0
  - @ledgerhq/native-ui@0.8.2-next.0

## 3.4.1

### Patch Changes

- [#642](https://github.com/LedgerHQ/ledger-live/pull/642) [`fbb61657d`](https://github.com/LedgerHQ/ledger-live/commit/fbb61657d1204174c31dc37c716e5c837617b60f) Thanks [@porenes](https://github.com/porenes)! - Adding [ L ] Market to the Mobile Discover Landing

## 3.4.1-hotfix.0

### Patch Changes

- [#642](https://github.com/LedgerHQ/ledger-live/pull/642) [`fbb61657d`](https://github.com/LedgerHQ/ledger-live/commit/fbb61657d1204174c31dc37c716e5c837617b60f) Thanks [@porenes](https://github.com/porenes)! - Adding [ L ] Market to the Mobile Discover Landing

## 3.4.0

### Minor Changes

- [#582](https://github.com/LedgerHQ/ledger-live/pull/582) [`8aefbac63`](https://github.com/LedgerHQ/ledger-live/commit/8aefbac63188f72e8c3f6655b2f91fc45bf16004) Thanks [@nparigi-ledger](https://github.com/nparigi-ledger)! - Refresh segment identify to take in account satisfaction user property change

### Patch Changes

- [#574](https://github.com/LedgerHQ/ledger-live/pull/574) [`6a5c9caf4`](https://github.com/LedgerHQ/ledger-live/commit/6a5c9caf4ff5b16830fff254be2b01e427073375) Thanks [@github-actions](https://github.com/apps/github-actions)! - Merge hotfix - Fix deeplinking logic to platform (cold app start deeplink, experimental & private apps always accessible)

* [#562](https://github.com/LedgerHQ/ledger-live/pull/562) [`41aa44fde`](https://github.com/LedgerHQ/ledger-live/commit/41aa44fde2ca4e0d127f82e622c4cdb3e96cfa90) Thanks [@nparigi-ledger](https://github.com/nparigi-ledger)! - Empty analytics overlay when activating it

- [#592](https://github.com/LedgerHQ/ledger-live/pull/592) [`593cd6bc1`](https://github.com/LedgerHQ/ledger-live/commit/593cd6bc1dd146e99c7966aa03a9a20cac5af46a) Thanks [@Justkant](https://github.com/Justkant)! - fix: Inline app install not working [LIVE-2851]

* [#391](https://github.com/LedgerHQ/ledger-live/pull/391) [`d9689451e`](https://github.com/LedgerHQ/ledger-live/commit/d9689451efe39fd7333aafb9aff12df1702e88db) Thanks [@grsoares21](https://github.com/grsoares21)! - Fix bug when navigating to the Manager screen without params

- [#568](https://github.com/LedgerHQ/ledger-live/pull/568) [`2f0f22075`](https://github.com/LedgerHQ/ledger-live/commit/2f0f220756e1c014cb8a8ecf1d62f1a4ddccb1b0) Thanks [@Justkant](https://github.com/Justkant)! - fix: imports should use /lib and not /src

* [#466](https://github.com/LedgerHQ/ledger-live/pull/466) [`026d923ee`](https://github.com/LedgerHQ/ledger-live/commit/026d923ee078169845026a9ab8abbf7cf235599d) Thanks [@mlegall-ledger](https://github.com/mlegall-ledger)! - Update on Ledger Card CTA's (removed some, created one in the portfolio header)

- [#315](https://github.com/LedgerHQ/ledger-live/pull/315) [`093792ebb`](https://github.com/LedgerHQ/ledger-live/commit/093792ebb70704cfcba7f12f1511930d0cd33a05) Thanks [@jules-grenier-ledger](https://github.com/jules-grenier-ledger)! - Reborn analytics

* [#373](https://github.com/LedgerHQ/ledger-live/pull/373) [`da3320c0a`](https://github.com/LedgerHQ/ledger-live/commit/da3320c0a65d6c5479eacf14e3a93ce85a42766c) Thanks [@lambertkevin](https://github.com/lambertkevin)! - Changing the architecture of NftMedia component

* Updated dependencies [[`60fb9efdc`](https://github.com/LedgerHQ/ledger-live/commit/60fb9efdcc9dbf72f651fd7b388d175a12bf859b), [`3969bac02`](https://github.com/LedgerHQ/ledger-live/commit/3969bac02d6028ff543e61d4b67d95a6bfb14dfe), [`414fa596a`](https://github.com/LedgerHQ/ledger-live/commit/414fa596a88aafdce676ac3fb349f41f302ea860), [`4c02cf2e0`](https://github.com/LedgerHQ/ledger-live/commit/4c02cf2e0c393ad8d9cc5339e7b63eefb297e2cb)]:
  - @ledgerhq/live-common@24.1.0

## 3.4.0-next.7

### Patch Changes

- [#574](https://github.com/LedgerHQ/ledger-live/pull/574) [`6a5c9caf4`](https://github.com/LedgerHQ/ledger-live/commit/6a5c9caf4ff5b16830fff254be2b01e427073375) Thanks [@github-actions](https://github.com/apps/github-actions)! - Merge hotfix - Fix deeplinking logic to platform (cold app start deeplink, experimental & private apps always accessible)

## 3.4.0-next.6

### Patch Changes

- [#315](https://github.com/LedgerHQ/ledger-live/pull/315) [`093792ebb`](https://github.com/LedgerHQ/ledger-live/commit/093792ebb70704cfcba7f12f1511930d0cd33a05) Thanks [@jules-grenier-ledger](https://github.com/jules-grenier-ledger)! - Reborn analytics

## 3.5.0-next.5

### Patch Changes

- [#592](https://github.com/LedgerHQ/ledger-live/pull/592) [`593cd6bc1`](https://github.com/LedgerHQ/ledger-live/commit/593cd6bc1dd146e99c7966aa03a9a20cac5af46a) Thanks [@Justkant](https://github.com/Justkant)! - fix: Inline app install not working [LIVE-2851]

## 3.5.0-next.4

### Patch Changes

- [#562](https://github.com/LedgerHQ/ledger-live/pull/562) [`41aa44fde`](https://github.com/LedgerHQ/ledger-live/commit/41aa44fde2ca4e0d127f82e622c4cdb3e96cfa90) Thanks [@nparigi-ledger](https://github.com/nparigi-ledger)! - Empty analytics overlay when activating it

## 3.5.0-next.3

### Patch Changes

- Updated dependencies [[`4c02cf2e0`](https://github.com/LedgerHQ/ledger-live/commit/4c02cf2e0c393ad8d9cc5339e7b63eefb297e2cb)]:
  - @ledgerhq/live-common@24.1.0-next.1

## 3.5.0-next.2

### Patch Changes

- [#373](https://github.com/LedgerHQ/ledger-live/pull/373) [`da3320c0a`](https://github.com/LedgerHQ/ledger-live/commit/da3320c0a65d6c5479eacf14e3a93ce85a42766c) Thanks [@lambertkevin](https://github.com/lambertkevin)! - Changing the architecture of NftMedia component

## 3.5.0-next.1

### Minor Changes

- [#582](https://github.com/LedgerHQ/ledger-live/pull/582) [`8aefbac63`](https://github.com/LedgerHQ/ledger-live/commit/8aefbac63188f72e8c3f6655b2f91fc45bf16004) Thanks [@nparigi-ledger](https://github.com/nparigi-ledger)! - Refresh segment identify to take in account satisfaction user property change

## 3.4.1-next.0

### Patch Changes

- [#391](https://github.com/LedgerHQ/ledger-live/pull/391) [`d9689451e`](https://github.com/LedgerHQ/ledger-live/commit/d9689451efe39fd7333aafb9aff12df1702e88db) Thanks [@grsoares21](https://github.com/grsoares21)! - Fix bug when navigating to the Manager screen without params

* [#568](https://github.com/LedgerHQ/ledger-live/pull/568) [`2f0f22075`](https://github.com/LedgerHQ/ledger-live/commit/2f0f220756e1c014cb8a8ecf1d62f1a4ddccb1b0) Thanks [@Justkant](https://github.com/Justkant)! - fix: imports should use /lib and not /src

- [#466](https://github.com/LedgerHQ/ledger-live/pull/466) [`026d923ee`](https://github.com/LedgerHQ/ledger-live/commit/026d923ee078169845026a9ab8abbf7cf235599d) Thanks [@mlegall-ledger](https://github.com/mlegall-ledger)! - Update on Ledger Card CTA's (removed some, created one in the portfolio header)

- Updated dependencies [[`60fb9efdc`](https://github.com/LedgerHQ/ledger-live/commit/60fb9efdcc9dbf72f651fd7b388d175a12bf859b), [`3969bac02`](https://github.com/LedgerHQ/ledger-live/commit/3969bac02d6028ff543e61d4b67d95a6bfb14dfe), [`414fa596a`](https://github.com/LedgerHQ/ledger-live/commit/414fa596a88aafdce676ac3fb349f41f302ea860)]:
  - @ledgerhq/live-common@24.1.0-next.0

## 3.3.2

### Patch Changes

- [#609](https://github.com/LedgerHQ/ledger-live/pull/609) [`0139d05ab`](https://github.com/LedgerHQ/ledger-live/commit/0139d05ab2adf83f49690e3b6cd93e87707f82d7) Thanks [@github-actions](https://github.com/apps/github-actions)! - Fix deeplinking logic to platform (cold app start deeplink, experimental & private apps always accessible)

## 3.3.2-hotfix.0

### Patch Changes

- [#609](https://github.com/LedgerHQ/ledger-live/pull/609) [`0139d05ab`](https://github.com/LedgerHQ/ledger-live/commit/0139d05ab2adf83f49690e3b6cd93e87707f82d7) Thanks [@github-actions](https://github.com/apps/github-actions)! - Fix deeplinking logic to platform (cold app start deeplink, experimental & private apps always accessible)

## 3.4.0

### Minor Changes

- [#385](https://github.com/LedgerHQ/ledger-live/pull/385) [`5145781e5`](https://github.com/LedgerHQ/ledger-live/commit/5145781e599fcb64be13695620988951bb805a3e) Thanks [@lambertkevin](https://github.com/lambertkevin)! - NFT counter value added on LLM and LLD with feature flagging

### Patch Changes

- [#73](https://github.com/LedgerHQ/ledger-live/pull/73) [`99cc5bbc1`](https://github.com/LedgerHQ/ledger-live/commit/99cc5bbc10d2676ad3e621577fdbcf432d1c91a2) Thanks [@chabroA](https://github.com/chabroA)! - Handle all non final (i.e: non OK nor KO) status as pending

* [#412](https://github.com/LedgerHQ/ledger-live/pull/412) [`fbc32d3e2`](https://github.com/LedgerHQ/ledger-live/commit/fbc32d3e2e229e7a3dbe71bbd8c36ed203c61e34) Thanks [@mlegall-ledger](https://github.com/mlegall-ledger)! - AccountGraphCard : Add rounding when using counter value (to prevent too many decimals in crypto-value)

- [#371](https://github.com/LedgerHQ/ledger-live/pull/371) [`4f43ac0e5`](https://github.com/LedgerHQ/ledger-live/commit/4f43ac0e53e090239dcdc11ae3840cf5abbf401b) Thanks [@mlegall-ledger](https://github.com/mlegall-ledger)! - Add back navigation to NftViewer and fixed style issues on the view

* [#336](https://github.com/LedgerHQ/ledger-live/pull/336) [`6bf75fa20`](https://github.com/LedgerHQ/ledger-live/commit/6bf75fa20e1991964948bf48c01a530a43ba03e1) Thanks [@mlegall-ledger](https://github.com/mlegall-ledger)! - Updated naming for last operations to last transactions

- [#337](https://github.com/LedgerHQ/ledger-live/pull/337) [`7bdf0091f`](https://github.com/LedgerHQ/ledger-live/commit/7bdf0091fef18d6b10e54a74a765f76798640100) Thanks [@gre](https://github.com/gre)! - (internal) Filtering more errors to NOT be reported to Sentry – typically to ignore users-specific cases

- Updated dependencies [[`99cc5bbc1`](https://github.com/LedgerHQ/ledger-live/commit/99cc5bbc10d2676ad3e621577fdbcf432d1c91a2), [`22531f3c3`](https://github.com/LedgerHQ/ledger-live/commit/22531f3c377191d56bc5d5635f1174fb32b01957), [`c5714333b`](https://github.com/LedgerHQ/ledger-live/commit/c5714333bdb1c90a29c20c7e5793184d89967142), [`d22452817`](https://github.com/LedgerHQ/ledger-live/commit/d224528174313bc4975e62d015adf928d4315620), [`5145781e5`](https://github.com/LedgerHQ/ledger-live/commit/5145781e599fcb64be13695620988951bb805a3e), [`bdc76d75f`](https://github.com/LedgerHQ/ledger-live/commit/bdc76d75f9643129384c76ac9868e160c4b52062), [`2012b5477`](https://github.com/LedgerHQ/ledger-live/commit/2012b54773b6391f353903564a247ad02be1a296), [`10440ec3c`](https://github.com/LedgerHQ/ledger-live/commit/10440ec3c2bffa7ce8636a7838680bb3501ffe0d), [`e1f2f07a2`](https://github.com/LedgerHQ/ledger-live/commit/e1f2f07a2ba1de5eab6fa10c4c800b7097c8037d), [`99cc5bbc1`](https://github.com/LedgerHQ/ledger-live/commit/99cc5bbc10d2676ad3e621577fdbcf432d1c91a2), [`1e4a5647b`](https://github.com/LedgerHQ/ledger-live/commit/1e4a5647b39c0f806bc311383b49a246fbe453eb), [`508e4c23b`](https://github.com/LedgerHQ/ledger-live/commit/508e4c23babd04c48e7b626ef4004fb55f3c1ba9), [`b1e396dd8`](https://github.com/LedgerHQ/ledger-live/commit/b1e396dd89ca2787978dc7e53b7ca865133a1961), [`e9decc277`](https://github.com/LedgerHQ/ledger-live/commit/e9decc27785fb07972460494c8ef39e92b0127a1)]:
  - @ledgerhq/live-common@24.0.0
  - @ledgerhq/native-ui@0.8.1

## 3.4.0-next.4

### Patch Changes

- Updated dependencies [[`bdc76d75f`](https://github.com/LedgerHQ/ledger-live/commit/bdc76d75f9643129384c76ac9868e160c4b52062)]:
  - @ledgerhq/live-common@24.0.0-next.4

## 3.4.0-next.3

### Minor Changes

- 5145781e5: NFT counter value added on LLM and LLD with feature flagging

### Patch Changes

- Updated dependencies [5145781e5]
  - @ledgerhq/live-common@24.0.0-next.3

## 3.3.1

### Patch Changes

- c3079243d: Exit readonly mode in multiple places where the user interacts with a device and therefore should have exited readonly mode. Fix a bug where user in "old" readonly mode would crash when pressing an account in MarketPage.
- bda266fc4: Fix an edge case where the readonly example portfolio would show up instead of the real one

## 3.3.1-hotfix.1

### Patch Changes

- bb592ab1d: Exit readonly mode in multiple places where the user interacts with a device and therefore should have exited readonly mode. Fix a bug where user in "old" readonly mode would crash when pressing an account in MarketPage.

## 3.3.1-hotfix.0

### Patch Changes

- b8dad7183: Fix an edge case where the readonly example portfolio would show up instead of the real one

## 3.3.1-next.2

### Patch Changes

- Updated dependencies [c5714333b]
  - @ledgerhq/live-common@24.0.0-next.2

## 3.3.1-next.1

### Patch Changes

- 99cc5bbc1: Handle all non final (i.e: non OK nor KO) status as pending
- Updated dependencies [99cc5bbc1]
- Updated dependencies [99cc5bbc1]
  - @ledgerhq/live-common@24.0.0-next.1

## 3.3.1-next.0

### Patch Changes

- fbc32d3e2: AccountGraphCard : Add rounding when using counter value (to prevent too many decimals in crypto-value)
- 4f43ac0e5: Add back navigation to NftViewer and fixed style issues on the view
- 6bf75fa20: Updated naming for last operations to last transactions
- 7bdf0091f: (internal) Filtering more errors to NOT be reported to Sentry – typically to ignore users-specific cases
- Updated dependencies [22531f3c3]
- Updated dependencies [d22452817]
- Updated dependencies [2012b5477]
- Updated dependencies [10440ec3c]
- Updated dependencies [e1f2f07a2]
- Updated dependencies [1e4a5647b]
- Updated dependencies [508e4c23b]
- Updated dependencies [b1e396dd8]
- Updated dependencies [e9decc277]
  - @ledgerhq/live-common@24.0.0-next.0
  - @ledgerhq/native-ui@0.8.1-next.0

## 3.3.0

### Minor Changes

- 09f79c7b4: Add Cardano to mobile
- 7ba2346a5: feat(LLM): multibuy 1.5 [LIVE-1710]
- 4db0f58ca: Updated learn feature url to be remote configurable
- bf12e0f65: feat: sell and fund flow [LIVE-784]
- d2576ef46: feat(swap): Add Changelly's Terms of Use in the confirmation screen [LIVE-1196]
- 592ad2f7b: Update design on upsell modal in mobile app. Also add new variants and shape to IconBoxList and BoxedIcon components in native UI.
- 608010c9d: Add a purchase device page embedding a webview from the ecommerce team. Also abstract webview pages logic into its own component (include Learn page's webview). Add a delayed tracking provider to send events to Adjust or Segment with an anonymised timestamp for sensible data.
- fe3c7a39c: Add Earn Rewards btn on Solana

### Patch Changes

- 3d71946fb: Fix deep linking logic for platform apps
- 27c947ba4: fix(multibuy): remove fiat filter
- 35737e057: fix(LLM): can't open custom loaded manifest on iOS [LIVE-2481]
- 95b4c2854: Fix hasOrderedNano state with Buy Nano screen
- 3d1ab8511: Behavior fixed when clicking on the "My Ledger" button on the tab bar when on read only mode
- 46994ebfd: Wording - small typos fixed
- 8a973ad0e: fix(LLM): platform manifest can be undefined when no network [LIVE-2571]
- 5bae58815: bugfix - webview reload crash issue related to ui rendering layout shift bugs
- Updated dependencies [8323d2eaa]
- Updated dependencies [bf12e0f65]
- Updated dependencies [8861c4fe0]
- Updated dependencies [592ad2f7b]
- Updated dependencies [ec5c4fa3d]
- Updated dependencies [dd6a12c9b]
- Updated dependencies [608010c9d]
- Updated dependencies [78a64769d]
- Updated dependencies [0c2c6682b]
  - @ledgerhq/live-common@23.1.0
  - @ledgerhq/native-ui@0.8.0

## 3.3.0-next.14

### Patch Changes

- 95b4c2854: Fix hasOrderedNano state with Buy Nano screen

## 3.3.0-next.13

### Patch Changes

- Updated dependencies [78a64769d]
  - @ledgerhq/live-common@23.1.0-next.4

## 3.3.0-next.12

### Patch Changes

- 5bae58815: bugfix - webview reload crash issue related to ui rendering layout shift bugs
- Updated dependencies [0c2c6682b]
  - @ledgerhq/native-ui@0.8.0-next.2

## 3.3.0-next.11

### Patch Changes

- 46994ebfd: Wording - small typos fixed

## 3.3.0-next.10

### Patch Changes

- 3d1ab8511: Behavior fixed when clicking on the "My Ledger" button on the tab bar when on read only mode

## 3.3.0-next.9

### Patch Changes

- Updated dependencies [ec5c4fa3d]
  - @ledgerhq/live-common@23.1.0-next.3

## 3.3.0-next.8

### Patch Changes

- 27c947ba4: fix(multibuy): remove fiat filter

## 3.3.0-next.7

### Minor Changes

- 7ba2346a5: feat(LLM): multibuy 1.5 [LIVE-1710]

## 3.3.0-next.6

### Minor Changes

- bf12e0f65: feat: sell and fund flow [LIVE-784]
- d2576ef46: feat(swap): Add Changelly's Terms of Use in the confirmation screen [LIVE-1196]

## 3.2.1

### Patch Changes

- fea7a4aa1: Fix bug of a conditionally called hook in the firmware retrieval

## 3.2.1-hotfix.0

### Patch Changes

- Updated dependencies [bf12e0f65]
  - @ledgerhq/live-common@23.1.0-next.2

## 3.3.0-next.5

### Patch Changes

- 3d71946fb: Fix deep linking logic for platform apps

## 3.3.0-next.4

### Minor Changes

- 4db0f58ca: Updated learn feature url to be remote configurable

## 3.3.0-next.3

### Minor Changes

- fe3c7a39c: Add Earn Rewards btn on Solana

## 3.3.0-next.2

### Minor Changes

- 09f79c7b4: Add Cardano to mobile

## 3.3.0-next.1

### Minor Changes

- 592ad2f7b: Update design on upsell modal in mobile app. Also add new variants and shape to IconBoxList and BoxedIcon components in native UI.
- 608010c9d: Add a purchase device page embedding a webview from the ecommerce team. Also abstract webview pages logic into its own component (include Learn page's webview). Add a delayed tracking provider to send events to Adjust or Segment with an anonymised timestamp for sensible data.

### Patch Changes

- Updated dependencies [592ad2f7b]
- Updated dependencies [608010c9d]
  - @ledgerhq/native-ui@0.8.0-next.1
  - @ledgerhq/live-common@23.1.0-next.1

## 3.2.1-next.0

### Patch Changes

- 35737e057: fix(LLM): can't open custom loaded manifest on iOS [LIVE-2481]
- 8a973ad0e: fix(LLM): platform manifest can be undefined when no network [LIVE-2571]
- Updated dependencies [8323d2eaa]
- Updated dependencies [8861c4fe0]
- Updated dependencies [dd6a12c9b]
  - @ledgerhq/live-common@23.1.0-next.0
  - @ledgerhq/native-ui@0.7.19-next.0

## 3.2.0

### Minor Changes

- becfc06f9: LIVE-1751 Solana staking on LLM
- d63570a38: Rework Cosmos delegation flow
- c6c127630: We now prompt a modal to ask the user what he thinks of the app at key moments (for example when receiving crypto or claiming rewards) based on some conditions (installed the app for at least x days, has at least x accounts, ...) The purpose of this feature is to increase the ratings of the app on the stores
- 8ea9c2deb: LLM: increase to iOS 13 minimum
- 64c2fdb06: Filecoin integration in LLD and LLM

### Patch Changes

- 09648db7f: refactor of the top perfs filter
- 0f59cfc10: Fix crash related to the way polkadot/crypto handles environments that lack WASM support.
- 68cb59649: Fix overlapped price on the market screen
- 9a86fe231: Fix the click on browse assets button on the market screen
- 54dbab04f: Fix Ledger logo glitch
- 71ad84023: Track in Sentry the uncaught errors thrown in the bridge transaction flow.
- 61116f39f: Disable React Navigation Sentry integration
- a26ee3f54: Fix crash related to the way polkadot/crypto handles environments that lack WASM support.
- 68cb59649: Fix overlapped price on the market screen
- 9a86fe231: Fix the click on browse assets button on the market screen
- cb5814f38: Temporarily remove some device action error tracking due to it causing a crash on iOS while offline
- 3cd734f86: Add firmware update feature for Android via OTG USB
- 54dbab04f: Fix Ledger logo glitch
- Updated dependencies [09648db7f]
- Updated dependencies [a66fbe852]
- Updated dependencies [0f59cfc10]
- Updated dependencies [8ee9c5568]
- Updated dependencies [899aa3300]
- Updated dependencies [89e82ed79]
- Updated dependencies [403ea8efe]
- Updated dependencies [98ecc6272]
- Updated dependencies [9a86fe231]
- Updated dependencies [8b2e24b6c]
- Updated dependencies [64c2fdb06]
- Updated dependencies [f686ec781]
- Updated dependencies [b688a592d]
- Updated dependencies [71ad84023]
- Updated dependencies [64c2fdb06]
  - @ledgerhq/live-common@23.0.0
  - @ledgerhq/native-ui@0.7.18
- Updated dependencies [e0c187073]
- Updated dependencies [ee44ffb17]
- Updated dependencies [3cd734f86]
- Updated dependencies [16be6e5c0]
- Updated dependencies [a26ee3f54]
- Updated dependencies [0252fab71]
- Updated dependencies [3f816efba]
- Updated dependencies [f2574d25d]
- Updated dependencies [f913f6fdb]
- Updated dependencies [403ea8efe]
- Updated dependencies [9a86fe231]

  - @ledgerhq/live-common@22.2.0
  - @ledgerhq/react-native-hid@6.28.3

## 3.2.0-llmnext.6

### Patch Changes

- Updated dependencies [16be6e5c0]
  - @ledgerhq/live-common@22.2.0-llmnext.2

## 3.2.0-llmnext.5

### Patch Changes

- a26ee3f54: Fix crash related to the way polkadot/crypto handles environments that lack WASM support.
- Updated dependencies [a26ee3f54]
  - @ledgerhq/live-common@22.2.0-llmnext.1

## 3.2.0-llmnext.4

### Patch Changes

- cb5814f3: Temporarily remove some device action error tracking due to it causing a crash on iOS while offline

## 3.2.0-llmnext.3

### Minor Changes

- c6c12763: We now prompt a modal to ask the user what he thinks of the app at key moments (for example when receiving crypto or claiming rewards) based on some conditions (installed the app for at least x days, has at least x accounts, ...) The purpose of this feature is to increase the ratings of the app on the stores

## 3.2.0-llmnext.2

### Minor Changes

- becfc06f: LIVE-1751 Solana staking on LLM
- d63570a3: Rework Cosmos delegation flow

## 3.1.3

### Patch Changes

- Updated dependencies [6bcf42ecd]
  - @ledgerhq/live-common@22.2.1

## 3.1.3-hotfix.0

### Patch Changes

- Updated dependencies [6bcf42ecd]
  - @ledgerhq/live-common@22.2.1-hotfix.0

## 3.2.0-next.4

### Patch Changes

- Updated dependencies [8b2e24b6c]
  - @ledgerhq/live-common@23.0.0-next.4

## 3.2.0-next.3

### Patch Changes

- Updated dependencies [a66fbe852]
  - @ledgerhq/live-common@23.0.0-next.3

## 3.2.0-next.2

### Patch Changes

- Updated dependencies [8ee9c5568]
  - @ledgerhq/live-common@23.0.0-next.2

## 3.2.0-next.1

### Patch Changes

- Updated dependencies [98ecc6272]
  - @ledgerhq/live-common@23.0.0-next.1

## 3.2.0-next.0

### Minor Changes

- 8ea9c2deb: LLM: increase to iOS 13 minimum
- 64c2fdb06: Filecoin integration in LLD and LLM

### Patch Changes

- 09648db7f: refactor of the top perfs filter
- 0f59cfc10: Fix crash related to the way polkadot/crypto handles environments that lack WASM support.
- 68cb59649: Fix overlapped price on the market screen
- 9a86fe231: Fix the click on browse assets button on the market screen
- 54dbab04f: Fix Ledger logo glitch
- 71ad84023: Track in Sentry the uncaught errors thrown in the bridge transaction flow.
- 61116f39f: Disable React Navigation Sentry integration
- Updated dependencies [09648db7f]
- Updated dependencies [0f59cfc10]
- Updated dependencies [899aa3300]
- Updated dependencies [89e82ed79]
- Updated dependencies [403ea8efe]
- Updated dependencies [9a86fe231]
- Updated dependencies [64c2fdb06]
- Updated dependencies [f686ec781]
- Updated dependencies [b688a592d]
- Updated dependencies [71ad84023]
- Updated dependencies [64c2fdb06]
  - @ledgerhq/live-common@23.0.0-next.0
  - @ledgerhq/native-ui@0.7.18-next.0

## 3.1.3

### Patch Changes

- Updated dependencies [6bcf42ecd]
  - @ledgerhq/live-common@22.2.1

## 3.1.3-hotfix.0

### Patch Changes

- Updated dependencies [6bcf42ecd]
  - @ledgerhq/live-common@22.2.1-hotfix.0

## 3.1.2

### Patch Changes

- Updated dependencies [e0c187073]
- Updated dependencies [ee44ffb17]
- Updated dependencies [0252fab71]
- Updated dependencies [3f816efba]
- Updated dependencies [f2574d25d]
- Updated dependencies [f913f6fdb]
- Updated dependencies [9dadffa88]
- Updated dependencies [04ad3813d]
  - @ledgerhq/live-common@22.2.0

## 3.1.2-next.2

### Patch Changes

- Updated dependencies [9dadffa88]
  - @ledgerhq/live-common@22.2.0-next.2

## 3.1.2-next.1

### Patch Changes

- Updated dependencies [04ad3813d]
  - @ledgerhq/live-common@22.2.0-next.1

## 3.1.2-next.0

### Patch Changes

- Updated dependencies [e0c18707]
- Updated dependencies [ee44ffb1]
- Updated dependencies [0252fab7]
- Updated dependencies [3f816efb]
- Updated dependencies [f2574d25]
- Updated dependencies [f913f6fd]
  - @ledgerhq/live-common@22.2.0-next.0

## 3.1.2-llmnext.1

### Patch Changes

- 3cd734f8: Add firmware update feature for Android via OTG USB
- Updated dependencies [3cd734f8]
  - @ledgerhq/react-native-hid@6.28.3-llmnext.0

## 3.1.2-llmnext.0

### Patch Changes

- 68cb59649: Fix overlapped price on the market screen
- 9a86fe231: Fix the click on browse assets button on the market screen
- 54dbab04f: Fix Ledger logo glitch
- Updated dependencies [e0c187073]
- Updated dependencies [ee44ffb17]
- Updated dependencies [0252fab71]
- Updated dependencies [3f816efba]
- Updated dependencies [f2574d25d]
- Updated dependencies [f913f6fdb]
- Updated dependencies [403ea8efe]
- Updated dependencies [9a86fe231]
  - @ledgerhq/live-common@22.2.0-llmnext.0<|MERGE_RESOLUTION|>--- conflicted
+++ resolved
@@ -1,7 +1,5 @@
 # live-mobile
 
-<<<<<<< HEAD
-=======
 ## 3.7.0-next.0
 
 ### Minor Changes
@@ -66,7 +64,6 @@
   - @ledgerhq/hw-transport-http@6.27.3-next.0
   - @ledgerhq/react-native-hid@6.28.5-next.0
 
->>>>>>> ee8bfdb3
 ## 3.6.0-next.3
 
 ### Minor Changes
@@ -130,8 +127,6 @@
   - @ledgerhq/react-native-hw-transport-ble@6.27.3-next.0
   - @ledgerhq/types-cryptoassets@6.23.0-next.0
 
-<<<<<<< HEAD
-=======
 ## 3.5.1
 
 ### Patch Changes
@@ -142,7 +137,6 @@
 
 - [#972](https://github.com/LedgerHQ/ledger-live/pull/972) [`d7e8766dbd`](https://github.com/LedgerHQ/ledger-live/commit/d7e8766dbdbe2172ff1004fcbeb9724c5e76ec38) Thanks [@LFBarreto](https://github.com/LFBarreto)! - LLM - fix undefined issue on some accounts during receive flow
 
->>>>>>> ee8bfdb3
 ## 3.5.0
 
 ### Minor Changes
