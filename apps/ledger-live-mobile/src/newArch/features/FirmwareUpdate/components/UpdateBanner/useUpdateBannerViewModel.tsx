import { useState, useCallback } from "react";
import { Platform } from "react-native";
import { useNavigation, useRoute } from "@react-navigation/native";
import { useSelector } from "react-redux";
import { useLatestFirmware } from "@ledgerhq/live-common/device/hooks/useLatestFirmware";
import { DeviceModelId } from "@ledgerhq/devices";
import semver from "semver";
import {
  lastSeenDeviceSelector,
  hasCompletedOnboardingSelector,
  lastConnectedDeviceSelector,
} from "~/reducers/settings";
import { hasConnectedDeviceSelector } from "~/reducers/appstate";
import { FirmwareUpdateBannerProps } from ".";
import type { ViewProps } from "./ViewProps";
import {
  isNewFirmwareUpdateUxSupported,
  isOldFirmwareUpdateUxSupported,
} from "../../utils/isFirmwareUpdateSupported";
import { navigateToNewUpdateFlow } from "../../utils/navigateToNewUpdateFlow";
import { navigateToOldUpdateFlow } from "../../utils/navigateToOldUpdateFlow";
import { BaseNavigation } from "~/components/RootNavigator/types/helpers";

export function useUpdateBannerViewModel({
  onBackFromUpdate,
}: FirmwareUpdateBannerProps): ViewProps {
  const route = useRoute();
  const navigation = useNavigation<BaseNavigation>();

  const lastSeenDeviceModelInfo = useSelector(lastSeenDeviceSelector);
  const lastConnectedDevice = useSelector(lastConnectedDeviceSelector);
  const hasConnectedDevice = useSelector(hasConnectedDeviceSelector);
  const hasCompletedOnboarding: boolean = useSelector(hasCompletedOnboardingSelector);
  const latestFirmware = useLatestFirmware(lastSeenDeviceModelInfo?.deviceInfo);

  const bannerVisible = Boolean(latestFirmware) && hasCompletedOnboarding && hasConnectedDevice;
  const version = latestFirmware?.final?.name ?? "";
  const connectionType = lastConnectedDevice?.wired ? "usb" : "bluetooth";

  const {
    updateSupported: isOldUxSupported,
    updateSupportedButDeviceNotWired: isOldUxSupportedButDeviceNotWired,
  } = isOldFirmwareUpdateUxSupported({
    lastSeenDeviceModelInfo,
    lastConnectedDevice,
  });
  const isNewUxSupported = isNewFirmwareUpdateUxSupported(
    lastConnectedDevice,
    lastSeenDeviceModelInfo,
  );

  const [unsupportedUpdateDrawerOpened, setUnsupportedUpdateDrawerOpened] =
    useState<boolean>(false);
  const closeUnsupportedUpdateDrawer = useCallback(() => {
    setUnsupportedUpdateDrawerOpened(false);
  }, []);

  const onClickUpdate = useCallback(() => {
    if (isNewUxSupported) {
      if (
        connectionType === "bluetooth" &&
        lastConnectedDevice?.modelId === DeviceModelId.nanoX &&
        lastSeenDeviceModelInfo?.deviceInfo.version &&
        semver.lt(lastSeenDeviceModelInfo?.deviceInfo.version, "2.4.0")
      ) {
        setUnsupportedUpdateDrawerOpened(true);
      } else {
        navigateToNewUpdateFlow({
          navigation,
          lastConnectedDevice,
          lastSeenDeviceModelInfo,
          latestFirmware,
          onBackFromUpdate,
        });
      }
    } else if (isOldUxSupported) {
      navigateToOldUpdateFlow({ route, navigation });
    } else {
      setUnsupportedUpdateDrawerOpened(true);
    }
  }, [
    isNewUxSupported,
    isOldUxSupported,
    lastConnectedDevice,
    lastSeenDeviceModelInfo,
    latestFirmware,
    navigation,
    onBackFromUpdate,
    route,
    connectionType,
  ]);

  return {
    bannerVisible,
    version,
    lastConnectedDevice,
    onClickUpdate,
    unsupportedUpdateDrawerOpened,
    closeUnsupportedUpdateDrawer,
    isUpdateSupportedButDeviceNotWired:
      isOldUxSupportedButDeviceNotWired ||
      (connectionType === "bluetooth" &&
        Platform.OS === "android" &&
        !!lastSeenDeviceModelInfo &&
<<<<<<< HEAD
=======
        lastConnectedDevice?.deviceId === DeviceModelId.nanoX &&
>>>>>>> 7c9d5189
        semver.lt(lastSeenDeviceModelInfo?.deviceInfo.version, "2.4.0")),
  };
}<|MERGE_RESOLUTION|>--- conflicted
+++ resolved
@@ -102,10 +102,7 @@
       (connectionType === "bluetooth" &&
         Platform.OS === "android" &&
         !!lastSeenDeviceModelInfo &&
-<<<<<<< HEAD
-=======
         lastConnectedDevice?.deviceId === DeviceModelId.nanoX &&
->>>>>>> 7c9d5189
         semver.lt(lastSeenDeviceModelInfo?.deviceInfo.version, "2.4.0")),
   };
 }