import React, { PureComponent } from "react";
import { StyleSheet, View, AppState, Platform } from "react-native";
import * as Keychain from "react-native-keychain";
import type { TFunction } from "i18next";
import { connect } from "react-redux";
import { withTranslation } from "react-i18next";
import { createStructuredSelector } from "reselect";
import { compose } from "redux";
import { setPrivacy } from "../../actions/settings";
import { privacySelector } from "../../reducers/settings";
import { isPasswordLockBlocked } from "../../reducers/appstate";
import { SkipLockContext } from "../../components/behaviour/SkipLock";
import type { Privacy, State as GlobalState, AppState as EventState } from "../../reducers/types";
import AuthScreen from "./AuthScreen";
import RequestBiometricAuth from "../../components/RequestBiometricAuth";

const mapDispatchToProps = {
  setPrivacy,
};

const mapStateToProps = createStructuredSelector<
  GlobalState,
  {
    privacy: Privacy | null | undefined;
    isPasswordLockBlocked: EventState["isPasswordLockBlocked"]; // skips screen lock for internal deeplinks from ptx web player.
  }
>({
  privacy: privacySelector,
  isPasswordLockBlocked: isPasswordLockBlocked,
});

type State = {
  isLocked: boolean;
  biometricsError: Error | null | undefined;
  appState: string;
  skipLockCount: number;
  setEnabled: (_: boolean) => void;
  authModalOpen: boolean;
  mounted: boolean;
};

type OwnProps = {
  children: JSX.Element;
};

type Props = OwnProps & {
  t: TFunction;
  privacy: Privacy | null | undefined;
<<<<<<< HEAD
  isDeepLinking: EventState["isDeepLinking"];
  setPrivacy: (_: Privacy) => void;
=======
  isPasswordLockBlocked: EventState["isPasswordLockBlocked"];
>>>>>>> fb72a48a
};

// as we needs to be resilient to reboots (not showing unlock again after a reboot)
// we need to store this global variable to know if we need to isLocked initially
let wasUnlocked = false;

// If "Password lock" setting is enabled, then this provider opens a re-authentication modal every time the user "backgrounds" or closes the app then re-focuses. Requires refactor.
class AuthPass extends PureComponent<Props, State> {
  setEnabled = (enabled: boolean) => {
    if (this.state.mounted)
      this.setState(prevState => ({
        skipLockCount: prevState.skipLockCount + (enabled ? 1 : -1),
      }));
  };
  state = {
    isLocked: !!this.props.privacy?.hasPassword && !wasUnlocked,
    biometricsError: null,
    appState: AppState.currentState || "",
    skipLockCount: 0,
    setEnabled: this.setEnabled,
    authModalOpen: false,
    mounted: false,
  };

  static getDerivedStateFromProps({ privacy }: Props, { isLocked }: State) {
    if (isLocked && !privacy?.hasPassword) {
      return {
        isLocked: false,
      };
    }

    return null;
  }

  componentDidMount() {
    // TODO: REWORK THIS COMPONENT WITHOUT USING STATE (eg: this.mounted instead)
    // eslint-disable-next-line react/no-direct-mutation-state
    this.state.mounted = true;
    this.auth();
    AppState.addEventListener("change", this.handleAppStateChange);

    // If privacy has never been set, set to the correct values
    if (!this.props.privacy) {
      Keychain.getSupportedBiometryType().then(biometricsType => {
        this.props.setPrivacy({
          hasPassword: false,
          biometricsType,
          biometricsEnabled: false,
        });
      });
    }
  }

  componentWillUnmount() {
    // eslint-disable-next-line react/no-direct-mutation-state
    this.state.mounted = false;
  }

  // The state lifecycle differs between iOS and Android. This is to prevent FaceId from triggering an inactive state and looping.
  isBackgrounded = (appState: string) => {
    const isAppInBackground =
      Platform.OS === "ios" ? appState === "background" : appState.match(/inactive|background/);

    return isAppInBackground;
  };

  // If the app reopened from the background, lock the app
  handleAppStateChange = (nextAppState: string) => {
    if (
      this.isBackgrounded(this.state.appState) &&
      nextAppState === "active" &&
      // do not lock if triggered by a deep link flow
      !this.props.isPasswordLockBlocked
    ) {
      this.lock();
    }

    if (this.state.mounted)
      this.setState({
        appState: nextAppState,
      });
  };

  // auth: try to auth with biometrics and fallback on password
  auth = () => {
    const { privacy } = this.props;
    const { isLocked, authModalOpen } = this.state;

    if (isLocked && privacy && privacy.biometricsEnabled && !authModalOpen && this.state.mounted) {
      this.setState({
        authModalOpen: true,
      });
    }
  };

  onSuccess = () => {
    if (this.state.mounted)
      this.setState({
        authModalOpen: false,
      });
    this.unlock();
  };

  onError = (error: Error) => {
    if (this.state.mounted) {
      this.setState({
        authModalOpen: false,
      });
      this.setState({
        biometricsError: error,
      });
    }
  };
  // lock the app
  lock = () => {
    if (!this.props.privacy?.hasPassword || this.state.skipLockCount) return;
    wasUnlocked = false;

    if (this.state.mounted) {
      this.setState(
        {
          isLocked: true,
          biometricsError: null,
        },
        () => this.auth(),
      );
    }
  };
  // unlock the app
  unlock = () => {
    wasUnlocked = true;

    if (this.state.mounted) {
      this.setState({
        isLocked: false,
        biometricsError: null,
      });
    }
  };

  render() {
    const { children, privacy } = this.props;
    const { isLocked, biometricsError, setEnabled, authModalOpen } = this.state;
    let lockScreen = null;

    if (isLocked && privacy?.hasPassword) {
      lockScreen = (
        <View style={styles.container}>
          <AuthScreen
            biometricsError={biometricsError}
            privacy={privacy}
            lock={this.lock}
            unlock={this.unlock}
          />
          <RequestBiometricAuth
            disabled={!authModalOpen}
            onSuccess={this.onSuccess}
            onError={this.onError}
          />
        </View>
      );
    }

    return (
      <SkipLockContext.Provider value={setEnabled}>
        {children}
        {lockScreen}
      </SkipLockContext.Provider>
    );
  }
}

const styles = StyleSheet.create({
  container: {
    position: "absolute",
    top: 0,
    left: 0,
    bottom: 0,
    right: 0,
    zIndex: 10,
  },
});

export default compose<React.ComponentType<OwnProps>>(
  withTranslation(),
  connect(mapStateToProps, mapDispatchToProps),
)(AuthPass);<|MERGE_RESOLUTION|>--- conflicted
+++ resolved
@@ -46,12 +46,8 @@
 type Props = OwnProps & {
   t: TFunction;
   privacy: Privacy | null | undefined;
-<<<<<<< HEAD
-  isDeepLinking: EventState["isDeepLinking"];
   setPrivacy: (_: Privacy) => void;
-=======
   isPasswordLockBlocked: EventState["isPasswordLockBlocked"];
->>>>>>> fb72a48a
 };
 
 // as we needs to be resilient to reboots (not showing unlock again after a reboot)
