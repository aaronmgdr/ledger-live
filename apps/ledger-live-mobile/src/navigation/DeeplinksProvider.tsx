import React, { useMemo, useEffect } from "react";
import { useDispatch, useSelector } from "react-redux";
import { Linking } from "react-native";
import SplashScreen from "react-native-splash-screen";
import { getStateFromPath, LinkingOptions, NavigationContainer } from "@react-navigation/native";
import { useFlipper } from "@react-navigation/devtools";
import { useRemoteLiveAppContext } from "@ledgerhq/live-common/platform/providers/RemoteLiveAppProvider/index";
import { DEFAULT_MULTIBUY_APP_ID } from "@ledgerhq/live-common/wallet-api/constants";

import Braze from "react-native-appboy-sdk";
import { LiveAppManifest } from "@ledgerhq/live-common/platform/types";
import useFeature from "@ledgerhq/live-common/featureFlags/useFeature";

import * as Sentry from "@sentry/react-native";
import { hasCompletedOnboardingSelector } from "../reducers/settings";
import { navigationRef, isReadyRef } from "../rootnavigation";
import { ScreenName, NavigatorName } from "../const";
import { setWallectConnectUri } from "../actions/walletconnect";
import { useGeneralTermsAccepted } from "../logic/terms";
import { Writeable } from "../types/helpers";
import { lightTheme, darkTheme, Theme } from "../colors";
import { track } from "../analytics";
import { setEarnInfoModal } from "../actions/earn";
import { OptionalFeatureMap } from "@ledgerhq/types-live";

const routingInstrumentation = new Sentry.ReactNavigationInstrumentation();

const themes: {
  [key: string]: Theme;
} = {
  light: lightTheme,
  dark: darkTheme,
};

function isWalletConnectUrl(url: string) {
  return url.substring(0, 3) === "wc:";
}
function isWalletConnectLink(url: string) {
  return (
    isWalletConnectUrl(url) ||
    url.substring(0, 20) === "ledgerlive://wc" ||
    url.substring(0, 26) === "https://ledger.com/wc"
  );
}
// https://docs.walletconnect.com/mobile-linking#wallet-support
function isValidWalletConnectUrl(_url: string) {
  let url = _url;
  if (!isWalletConnectUrl(url)) {
    const uri = new URL(url).searchParams.get("uri");
    if (!uri) {
      return false;
    }
    url = uri;
  }
  const { protocol, search } = new URL(url);
  return protocol === "wc:" && search;
}
function isInvalidWalletConnectLink(url: string) {
  if (!isWalletConnectLink(url) || isValidWalletConnectUrl(url)) {
    return false;
  }
  return true;
}

function getProxyURL(url: string) {
  const uri = new URL(url);
  const { hostname, pathname } = uri;
  const platform = pathname.split("/")[1];

  if (hostname === "discover" && platform && platform.startsWith("protect")) {
    return url.replace("://discover", "://recover");
  }

  if (isWalletConnectUrl(url)) {
    return `ledgerlive://wc?uri=${encodeURIComponent(url)}`;
  }

  // This is to handle links set in the useFromAmountStatusMessage in LLC.
  // Also handles a difference in paths between LLD on LLD /platform/:app_id
  // but on LLM /discover/:app_id
  if (hostname === "platform" && [DEFAULT_MULTIBUY_APP_ID].includes(platform)) {
    return url.replace("://platform", "://discover");
  }

  return url;
}

// DeepLinking
const linkingOptions = (featureFlags: OptionalFeatureMap) => ({
  async getInitialURL() {
    const url = await Linking.getInitialURL();
    if (url) {
      return url && !isInvalidWalletConnectLink(url) ? getProxyURL(url) : null;
    }
    const brazeUrl: string = await new Promise(resolve => {
      Braze.getInitialURL(initialUrl => {
        resolve(initialUrl);
      });
    });
    return brazeUrl && !isInvalidWalletConnectLink(brazeUrl) ? getProxyURL(brazeUrl) : null;
  },

  prefixes: [
    "ledgerlive://",
    "https://ledger.com",
    /**
     * Adjust universal links attached to iOS Bundle ID com.ledger.live
     * (local debug, prod & nightly builds)
     * (https://r354.adj.st/.well-known/apple-app-site-association)
     * (https://ledger.go.link/.well-known/apple-app-site-association)
     *
     * to use these universal links, add this query parameter to the URL: adj_t=r1guxhk
     *  */
    "https://r354.adj.st",
    "https://ledger.go.link",
    /**
     * Adjust universal links attached to iOS Bundle ID com.ledger.live.debug
     * (https://a4wc.adj.st/.well-known/apple-app-site-association)
     * (https://ledger-debug.go.link/.well-known/apple-app-site-association)
     *
     * to use these universal links, add this query parameter to the URL: adj_t=f1vrzvp
     *  */
    "https://a4wc.adj.st",
    "https://ledger-debug.go.link",
    /**
     * Adjust universal links attached to iOS Bundle ID com.ledger.live.dev
     * (staging builds)
     * (https://fvsc.adj.st/.well-known/apple-app-site-association)
     * (https://ledger-staging.go.link/.well-known/apple-app-site-association)
     *
     * to use these universal links, add this query parameter to the URL: adj_t=p72sbdr
     *  */
    "https://fvsc.adj.st",
    "https://ledger-staging.go.link",
  ],
  config: {
    screens: {
      [NavigatorName.Base]: {
        initialRouteName: NavigatorName.Main,
        screens: {
          [NavigatorName.WalletConnect]: {
            screens: {
              /**
               * @params ?uri: string
               * ie: "ledgerlive://wc?uri=wc:00e46b69-d0cc-4b3e-b6a2-cee442f97188@1?bridge=https%3A%2F%2Fbridge.walletconnect.org&key=91303dedf64285cbbaf9120f6e9d160a5c8aa3deb67017a3874cd272323f48ae
               */
              [ScreenName.WalletConnectConnect]: "wc",
            },
          },

          [ScreenName.PostBuyDeviceScreen]: "hw-purchase-success",

          [ScreenName.BleDevicePairingFlow]: "sync-onboarding",

          [ScreenName.RedirectToOnboardingRecoverFlow]: "recover-restore-flow",
          [NavigatorName.PostOnboarding]: {
            screens: {
              /**
               * @params ?completed: boolean
               * ie: "ledgerlive://post-onboarding/nft-claimed?completed=true" will open the post onboarding hub and complete the Nft claim action
               * * @params ?allCompleted: boolean
               * ie: "ledgerlive://post-onboarding/nft-claimed?allCompleted=true" will open the post onboarding hub with all steps completed
               */
              [ScreenName.PostOnboardingHub]: "post-onboarding/nft-claimed",
            },
          },

          [NavigatorName.ClaimNft]: {
            screens: {
              /**
               * ie: "ledgerlive://linkdrop-nft-claim/qr-scanning" will redirect to the QR scanning page
               */
              [ScreenName.ClaimNftQrScan]: "linkdrop-nft-claim/qr-scanning",
            },
          },

          /**
           * @params ?platform: string
           * ie: "ledgerlive://discover/paraswap?theme=light" will open the catalog and the paraswap dapp with a light theme as parameter
           */
          [ScreenName.PlatformApp]: "discover/:platform",
          [ScreenName.Recover]: "recover/:platform",
          [NavigatorName.Main]: {
            initialRouteName: ScreenName.Portfolio,
            screens: {
              /**
               * ie: "ledgerlive://portfolio" -> will redirect to the portfolio
               */
              [NavigatorName.Portfolio]: {
                screens: {
                  [NavigatorName.WalletTab]: {
                    screens: {
                      [ScreenName.Portfolio]: "portfolio",
                      [ScreenName.WalletNftGallery]: "nftgallery",
                      [NavigatorName.PortfolioAccounts]: {
                        screens: {
                          /**
                           * @params ?currency: string
                           * ie: "ledgerlive://account?currency=bitcoin" will open the first bitcoin account
                           */
                          [ScreenName.Accounts]: "account",
                        },
                      },
                      ...(featureFlags?.ptxEarn?.enabled && {
                        [NavigatorName.Market]: {
                          screens: {
                            /**
                             * ie: "ledgerlive://market" will open the market screen
                             */
                            [ScreenName.MarketList]: "market",
                          },
                        },
                      }),
                    },
                  },
                },
              },
              ...(!featureFlags?.ptxEarn?.enabled && {
                [NavigatorName.Market]: {
                  screens: {
                    /**
                     * ie: "ledgerlive://market" will open the market screen
                     */
                    [ScreenName.MarketList]: "market",
                  },
                },
              }),
              [NavigatorName.Earn]: {
                screens: {
                  /**
                   * ie: "ledgerlive://earn" will open earn dashboard page
                   *
                   * @params ?action: string
                   * ie: "ledgerlive://earn?action=stake" will open staking flow
                   *
                   * * @params ?action: string
                   * * @params &accountId: string
                   * ie: "ledgerlive://earn?action=stake-account&accountId=XXXX" will open staking flow with specific account
                   *
                   * * @params ?action: string
                   * * @params ?currencyId: string
                   * ie: "ledgerlive://earn?action=get-funds&currencyId=ethereum" will open buy drawer with currency
                   *
                   */
                  [ScreenName.Earn]: "earn",
                },
              },
              [NavigatorName.Discover]: {
                screens: {
                  /**
                   * ie: "ledgerlive://discover" will open the catalog
                   */
                  [ScreenName.PlatformCatalog]: "discover",
                },
              },
              [NavigatorName.Manager]: {
                screens: {
                  /**
                   * ie: "ledgerlive://myledger" will open MyLedger page
                   *
                   * @params ?installApp: string
                   * ie: "ledgerlive://myledger?installApp=bitcoin" will open myledger with "bitcoin" prefilled in the search input
                   *
                   * * @params ?searchQuery: string
                   * ie: "ledgerlive://myledger?searchQuery=bitcoin" will open myledger with "bitcoin" prefilled in the search input
                   */
                  [ScreenName.Manager]: "myledger",
                },
              },
            },
          },
          [NavigatorName.ReceiveFunds]: {
            screens: {
              /**
               * @params ?currency: string
               * ie: "ledgerlive://receive?currency=bitcoin" will open the prefilled search account in the receive flow
               */
              [ScreenName.ReceiveSelectCrypto]: "receive",
            },
          },
          /**
           * ie: "ledgerlive://swap" -> will redirect to the main swap page
           */
          [NavigatorName.Swap]: "swap",

          [NavigatorName.SendFunds]: {
            screens: {
              /**
               * @params ?currency: string
               * ie: "ledgerlive://send?currency=bitcoin" will open the prefilled search account in the send flow
               */
              [ScreenName.SendCoin]: "send",
            },
          },

          [NavigatorName.Accounts]: {
            screens: {
              /**
               * @params ?id: string
               * ie: "ledgerlive://accounts?currency=ethereum&address={{eth_account_address}}"
               */
              [ScreenName.Accounts]: "accounts",
            },
          },

          [NavigatorName.AddAccounts]: {
            screens: {
              /**
               * ie: "ledgerlive://add-account" will open the add account flow
               *
               * @params ?currency: string
               * ie: "ledgerlive://add-account?currency=bitcoin" will open the add account flow with "bitcoin" prefilled in the search input
               *
               */
              [ScreenName.AddAccountsSelectCrypto]: "add-account",
            },
          },

          /**
           * ie: "ledgerlive://buy" -> will redirect to the main exchange page
           */
          [NavigatorName.Exchange]: {
            initialRouteName: "buy",
            screens: {
              [ScreenName.ExchangeBuy]: "buy/:currency?",
              [ScreenName.ExchangeSell]: "sell/:currency?",
            },
          },

          [NavigatorName.Settings]: {
            initialRouteName: [ScreenName.SettingsScreen],
            screens: {
              /**
               * ie: "ledgerlive://settings/experimental" -> will redirect to the experimental settings panel
               */
              [ScreenName.SettingsScreen]: "settings",
              [ScreenName.GeneralSettings]: "settings/general",
              [ScreenName.AccountsSettings]: "settings/accounts",
              [ScreenName.AboutSettings]: "settings/about",
              [ScreenName.HelpSettings]: "settings/help",
              [ScreenName.ExperimentalSettings]: "settings/experimental",
              [ScreenName.DeveloperSettings]: "settings/developer",
              [ScreenName.NotificationsSettings]: "settings/notifications",
            },
          },

          [NavigatorName.CustomImage]: {
            screens: {
              /**
               * ie: "ledgerlive://custom-image"
               */
              [ScreenName.CustomImageStep0Welcome]: "custom-image",
            },
          },
          [NavigatorName.ExploreTab]: {
            initialRouteName: "explore",
            screens: {
              /**
               * ie: "ledgerlive://learn"
               */
              [ScreenName.Newsfeed]: "newsfeed",
              [ScreenName.Learn]: "learn",
            },
          },
          [NavigatorName.ImportAccounts]: {
            screens: {
              /**
               * ie: "ledgerlive://ScanAccounts"
               */
              [ScreenName.ScanAccounts]: "scan-accounts",
            },
          },
        },
      },
    },
  },
});

const getOnboardingLinkingOptions = (
  acceptedTermsOfUse: boolean,
  featureFlags: OptionalFeatureMap,
) => ({
  ...linkingOptions(featureFlags),
  config: {
    initialRouteName: NavigatorName.BaseOnboarding,
    screens: !acceptedTermsOfUse
      ? {}
      : {
          [NavigatorName.BaseOnboarding]: {
            screens: {
              [NavigatorName.Onboarding]: {
                initialRouteName: ScreenName.OnboardingWelcome,
                screens: {
                  [ScreenName.OnboardingBleDevicePairingFlow]: "sync-onboarding",
                },
              },
            },
          },
          [NavigatorName.Base]: {
            screens: {
              [ScreenName.PostBuyDeviceScreen]: "hw-purchase-success",
              /**
               * @params ?platform: string
               * ie: "ledgerlive://discover/protect?theme=light" will open the catalog and the protect dapp with a light theme as parameter
               */
              [ScreenName.PlatformApp]: "discover/:platform",
              [ScreenName.Recover]: "recover/:platform",
              [ScreenName.RedirectToOnboardingRecoverFlow]: "recover-restore-flow",
            },
          },
        },
  },
});

const emptyObject: LiveAppManifest[] = [];

export const DeeplinksProvider = ({
  children,
  resolvedTheme,
}: {
  children: React.ReactNode;
  resolvedTheme: "light" | "dark";
}) => {
  const dispatch = useDispatch();
  const hasCompletedOnboarding = useSelector(hasCompletedOnboardingSelector);
  const ptxEarnFeature = useFeature("ptxEarn");
<<<<<<< HEAD
  const features = useMemo(() => ({ ptxEarn: ptxEarnFeature }), [ptxEarnFeature]);
=======
  const features = useMemo(
    () => (ptxEarnFeature ? { ptxEarn: ptxEarnFeature } : {}),
    [ptxEarnFeature],
  );
>>>>>>> ce8270e7

  const { state } = useRemoteLiveAppContext();
  const liveAppProviderInitialized = !!state.value || !!state.error;
  const manifests = state?.value?.liveAppByIndex || emptyObject;
  // Can be either true, false or null, meaning we don't know yet
  const userAcceptedTerms = useGeneralTermsAccepted();

  const linking = useMemo<LinkingOptions<ReactNavigation.RootParamList>>(
    () =>
      ({
        ...(hasCompletedOnboarding
          ? linkingOptions(features)
          : getOnboardingLinkingOptions(!!userAcceptedTerms, features)),
        subscribe(listener) {
          const sub = Linking.addEventListener("url", ({ url }) => {
            // Prevent default deeplink if invalid wallet connect link
            if (isInvalidWalletConnectLink(url)) {
              return;
            }

            // Prevent default deeplink if we're already in a wallet connect route.
            const route = navigationRef.current?.getCurrentRoute();
            if (
              isWalletConnectLink(url) &&
              route &&
              (route.name as ScreenName) === ScreenName.WalletConnectConnect
            ) {
              const uri = isWalletConnectUrl(url)
                ? url
                : // we know uri exists in the searchParams because we check it in isValidWalletConnectUrl
                  new URL(url).searchParams.get("uri")!;
              dispatch(setWallectConnectUri(uri));
              return;
            }

            listener(getProxyURL(url));
          });
          // Clean up the event listeners
          return () => {
            sub.remove();
          };
        },
        getStateFromPath: (path, config) => {
          const url = new URL(`ledgerlive://${path}`);
          const { hostname, searchParams, pathname } = url;
          const query = Object.fromEntries(searchParams);

          const {
            ajs_prop_campaign: ajsPropCampaign,
            ajs_prop_track_data: ajsPropTrackData,
            ajs_prop_source: ajsPropSource,
            currency,
            installApp,
            appName,
          } = query;

          // Track deeplink only when ajsPropSource attribute exists.
          if (ajsPropSource) {
            track("deeplink_clicked", {
              deeplinkSource: ajsPropSource,
              deeplinkCampaign: ajsPropCampaign,
              url: hostname,
              currency,
              installApp,
              appName,
              ...(ajsPropTrackData ? JSON.parse(ajsPropTrackData) : {}),
            });
          }
          const platform = pathname.split("/")[1];

          if (hostname === "earn") {
            if (searchParams.get("action") === "info-modal") {
              const message = searchParams.get("message") || "";
              const messageTitle = searchParams.get("messageTitle") || "";

              dispatch(
                setEarnInfoModal({
                  message,
                  messageTitle,
                }),
              );
              return;
            }
          }
          if ((hostname === "discover" || hostname === "recover") && platform) {
            if (!hasCompletedOnboarding && !platform.startsWith("protect")) return undefined;
            /**
             * Upstream validation of "ledgerlive://discover/:platform":
             *  - checking that a manifest exists
             *  - adding "name" search param
             * */
            if (!liveAppProviderInitialized) {
              /**
               * The provider isn't initialized yet so the manifest will possibly
               * not be found.
               * We redirect because this scenario happens when deep linking
               * triggers a cold app start. The platform app screen will show an
               * error in case the app isn't found.
               */
              return getStateFromPath(path, config);
            }

            const manifest = manifests.find(m => m.id.toLowerCase() === platform.toLowerCase());
            if (!manifest) return undefined;
            url.pathname = `/${manifest.id}`;
            url.searchParams.set("name", manifest.name);
            return getStateFromPath(url.href?.split("://")[1], config);
          }
          if (path === "linkdrop-nft-claim/qr-scanning") {
            track("deeplink", { action: "Claim NFT scan QR code again" });
          }

          return getStateFromPath(path, config);
        },
      }) as LinkingOptions<ReactNavigation.RootParamList>,
    [
      hasCompletedOnboarding,
      dispatch,
      liveAppProviderInitialized,
      manifests,
      userAcceptedTerms,
      features,
    ],
  );
  const [isReady, setIsReady] = React.useState(false);

  useEffect(() => {
    if (userAcceptedTerms === null) return;
    setIsReady(true);
  }, [userAcceptedTerms]);

  React.useEffect(
    () => () => {
      (isReadyRef as Writeable<typeof isReadyRef>).current = false;
    },
    [],
  );

  useFlipper(navigationRef);

  if (!isReady) {
    return null;
  }

  return (
    <NavigationContainer
      theme={themes[resolvedTheme]}
      linking={linking}
      ref={navigationRef}
      onReady={() => {
        (isReadyRef as Writeable<typeof isReadyRef>).current = true;
        setTimeout(() => SplashScreen.hide(), 300);
        routingInstrumentation.registerNavigationContainer(navigationRef);
      }}
    >
      {children}
    </NavigationContainer>
  );
};<|MERGE_RESOLUTION|>--- conflicted
+++ resolved
@@ -424,14 +424,10 @@
   const dispatch = useDispatch();
   const hasCompletedOnboarding = useSelector(hasCompletedOnboardingSelector);
   const ptxEarnFeature = useFeature("ptxEarn");
-<<<<<<< HEAD
-  const features = useMemo(() => ({ ptxEarn: ptxEarnFeature }), [ptxEarnFeature]);
-=======
   const features = useMemo(
     () => (ptxEarnFeature ? { ptxEarn: ptxEarnFeature } : {}),
     [ptxEarnFeature],
   );
->>>>>>> ce8270e7
 
   const { state } = useRemoteLiveAppContext();
   const liveAppProviderInitialized = !!state.value || !!state.error;
