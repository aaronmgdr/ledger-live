import { handleActions, ReducerMap } from "redux-actions";
import type { Action } from "redux-actions";
import merge from "lodash/merge";
import {
  findCurrencyByTicker,
  getCryptoCurrencyById,
  getFiatCurrencyByTicker,
  listSupportedFiats,
} from "@ledgerhq/live-common/currencies/index";
import { getEnv, setEnvUnsafe } from "@ledgerhq/live-common/env";
import { createSelector } from "reselect";
import { getAccountCurrency } from "@ledgerhq/live-common/account/helpers";
import type { AccountLike } from "@ledgerhq/types-live";
import type { CryptoCurrency, Currency } from "@ledgerhq/types-cryptoassets";
import { DeviceModelId } from "@ledgerhq/types-devices";
import type { CurrencySettings, SettingsState, State } from "./types";
import { currencySettingsDefaults } from "../helpers/CurrencySettingsDefaults";
import { getDefaultLanguageLocale, getDefaultLocale } from "../languages";
import type {
  SettingsAcceptSwapProviderPayload,
  SettingsAddStarredMarketcoinsPayload,
  SettingsBlacklistTokenPayload,
  SettingsDismissBannerPayload,
  SettingsHideEmptyTokenAccountsPayload,
  SettingsFilterTokenOperationsZeroAmountPayload,
  SettingsHideNftCollectionPayload,
  SettingsImportDesktopPayload,
  SettingsImportPayload,
  SettingsInstallAppFirstTimePayload,
  SettingsLastSeenDeviceInfoPayload,
  SettingsPayload,
  SettingsRemoveStarredMarketcoinsPayload,
  SettingsSetAnalyticsPayload,
  SettingsSetAvailableUpdatePayload,
  SettingsSetCountervaluePayload,
  SettingsSetDiscreetModePayload,
  SettingsSetHasOrderedNanoPayload,
  SettingsSetLanguagePayload,
  SettingsSetLastConnectedDevicePayload,
  SettingsSetLocalePayload,
  SettingsSetMarketCounterCurrencyPayload,
  SettingsSetCustomImageBackupPayload,
  SettingsSetLastSeenCustomImagePayload,
  SettingsSetMarketFilterByStarredAccountsPayload,
  SettingsSetMarketRequestParamsPayload,
  SettingsSetNotificationsPayload,
  SettingsSetOrderAccountsPayload,
  SettingsSetOsThemePayload,
  SettingsSetPairsPayload,
  SettingsSetPrivacyBiometricsPayload,
  SettingsSetPrivacyPayload,
  SettingsSetReadOnlyModePayload,
  SettingsSetReportErrorsPayload,
  SettingsSetSelectedTimeRangePayload,
  SettingsSetSensitiveAnalyticsPayload,
  SettingsSetThemePayload,
  SettingsShowTokenPayload,
  SettingsUnhideNftCollectionPayload,
  SettingsUpdateCurrencyPayload,
  SettingsSetSwapSelectableCurrenciesPayload,
  SettingsSetDismissedDynamicCardsPayload,
  SettingsSetOverriddenFeatureFlagPlayload,
  SettingsSetOverriddenFeatureFlagsPlayload,
  SettingsSetFeatureFlagsBannerVisiblePayload,
  DangerouslyOverrideStatePayload,
  SettingsLastSeenDeviceLanguagePayload,
  SettingsCompleteOnboardingPayload,
  SettingsSetDateFormatPayload,
  SettingsSetDebugAppLevelDrawerOpenedPayload,
  SettingsSetHasBeenUpsoldProtectPayload,
  SettingsSetHasSeenStaxEnabledNftsPopupPayload,
  SettingsSetCustomImageTypePayload,
  SettingsSetGeneralTermsVersionAccepted,
  SettingsSetOnboardingHasDevicePayload,
  SettingsSetOnboardingTypePayload,
  SettingsSetKnownDeviceModelIdsPayload,
<<<<<<< HEAD
  SettingsSetClosedNetworkBannerPayload,
  SettingsSetClosedWithdrawBannerPayload,
=======
  SettingsSetUserNps,
>>>>>>> edc7cc40
} from "../actions/types";
import {
  SettingsActionTypes,
  SettingsSetWalletTabNavigatorLastVisitedTabPayload,
} from "../actions/types";
import { ScreenName } from "../const";

const bitcoin = getCryptoCurrencyById("bitcoin");
const ethereum = getCryptoCurrencyById("ethereum");
export const possibleIntermediaries = [bitcoin, ethereum];
export const supportedCountervalues = [...listSupportedFiats(), ...possibleIntermediaries];
export const intermediaryCurrency = (from: Currency, _to: Currency) => {
  if (from === ethereum || from.type === "TokenCurrency") return ethereum;
  return bitcoin;
};
export const timeRangeDaysByKey = {
  day: 1,
  week: 7,
  month: 30,
  year: 365,
  all: -1,
};

export const INITIAL_STATE: SettingsState = {
  counterValue: "USD",
  counterValueExchange: null,
  privacy: null,
  reportErrorsEnabled: true,
  analyticsEnabled: true,
  currenciesSettings: {},
  pairExchanges: {},
  selectedTimeRange: "month",
  orderAccounts: "balance|desc",
  hasCompletedCustomImageFlow: false,
  hasCompletedOnboarding: false,
  hasInstalledAnyApp: true,
  // readOnlyModeEnabled: !Config.DISABLE_READ_ONLY,
  readOnlyModeEnabled: true,
  hasOrderedNano: false,
  countervalueFirst: true,
  graphCountervalueFirst: true,
  hideEmptyTokenAccounts: false,
  filterTokenOperationsZeroAmount: true,
  blacklistedTokenIds: [],
  hiddenNftCollections: [],
  dismissedBanners: [],
  hasAvailableUpdate: false,
  theme: "system",
  osTheme: undefined,
  customImageType: null,
  customImageBackup: undefined,
  lastSeenCustomImage: {
    size: 0,
    hash: "",
  },
  dismissedDynamicCards: [],
  discreetMode: false,
  language: getDefaultLanguageLocale(),
  languageIsSetByUser: false,
  locale: null,
  swap: {
    hasAcceptedIPSharing: false,
    acceptedProviders: [],
    selectableCurrencies: [],
  },
  lastSeenDevice: null,
  knownDeviceModelIds: {
    blue: false,
    nanoS: false,
    nanoSP: false,
    nanoX: false,
    stax: false,
  },
  hasSeenStaxEnabledNftsPopup: false,
  starredMarketCoins: [],
  lastConnectedDevice: null,
  marketRequestParams: {
    range: "24h",
    orderBy: "market_cap",
    order: "desc",
    liveCompatible: false,
    sparkline: false,
    top100: false,
  },
  marketCounterCurrency: null,
  marketFilterByStarredAccounts: false,
  sensitiveAnalytics: false,
  onboardingHasDevice: null,
  notifications: {
    areNotificationsAllowed: true,
    announcementsCategory: true,
    recommendationsCategory: true,
    largeMoverCategory: true,
    transactionsAlertsCategory: false,
  },
  walletTabNavigatorLastVisitedTab: ScreenName.Portfolio,
  overriddenFeatureFlags: {},
  featureFlagsBannerVisible: false,
  debugAppLevelDrawerOpened: false,
  dateFormat: "default",
  hasBeenUpsoldProtect: false,
  onboardingType: null,
<<<<<<< HEAD
  depositFlow: {
    hasClosedNetworkBanner: false,
    hasClosedWithdrawBanner: false,
  },
=======
  userNps: null,
>>>>>>> edc7cc40
};

const pairHash = (from: { ticker: string }, to: { ticker: string }) =>
  `${from.ticker}_${to.ticker}`;

const handlers: ReducerMap<SettingsState, SettingsPayload> = {
  [SettingsActionTypes.SETTINGS_IMPORT]: (state, action) => ({
    ...state,
    ...(action as Action<SettingsImportPayload>).payload,
  }),

  [SettingsActionTypes.SETTINGS_IMPORT_DESKTOP]: (state, action) => {
    const {
      payload: { developerModeEnabled, ...rest },
    } = action as Action<SettingsImportDesktopPayload>;
    if (developerModeEnabled !== undefined) setEnvUnsafe("MANAGER_DEV_MODE", developerModeEnabled);
    return {
      ...state,
      ...rest,
      currenciesSettings: merge(state.currenciesSettings, rest.currenciesSettings),
    };
  },

  [SettingsActionTypes.UPDATE_CURRENCY_SETTINGS]: (
    { currenciesSettings, ...state }: SettingsState,
    action,
  ) => {
    const {
      payload: { ticker, patch },
    } = action as Action<SettingsUpdateCurrencyPayload>;
    return {
      ...state,
      currenciesSettings: {
        ...currenciesSettings,
        [ticker]: { ...currenciesSettings[ticker], ...patch },
      },
    };
  },

  [SettingsActionTypes.SETTINGS_SET_PRIVACY]: (state, action) => ({
    ...state,
    privacy: {
      ...state.privacy,
      ...(action as Action<SettingsSetPrivacyPayload>).payload,
    },
  }),

  [SettingsActionTypes.SETTINGS_SET_PRIVACY_BIOMETRICS]: (state, action) => ({
    ...state,
    privacy: {
      ...state.privacy,
      biometricsEnabled: (action as Action<SettingsSetPrivacyBiometricsPayload>).payload,
    },
  }),

  [SettingsActionTypes.SETTINGS_DISABLE_PRIVACY]: (state: SettingsState) => ({
    ...state,
    privacy: null,
  }),

  [SettingsActionTypes.SETTINGS_SET_REPORT_ERRORS]: (state, action) => ({
    ...state,
    reportErrorsEnabled: (action as Action<SettingsSetReportErrorsPayload>).payload,
  }),

  [SettingsActionTypes.SETTINGS_SET_ANALYTICS]: (state, action) => ({
    ...state,
    analyticsEnabled: (action as Action<SettingsSetAnalyticsPayload>).payload,
  }),

  [SettingsActionTypes.SETTINGS_SET_COUNTERVALUE]: (state, action) => ({
    ...state,
    counterValue: (action as Action<SettingsSetCountervaluePayload>).payload,
    counterValueExchange: null, // also reset the exchange
  }),

  [SettingsActionTypes.SETTINGS_SET_ORDER_ACCOUNTS]: (state, action) => ({
    ...state,
    orderAccounts: (action as Action<SettingsSetOrderAccountsPayload>).payload,
  }),

  [SettingsActionTypes.SETTINGS_SET_PAIRS]: (state, action) => {
    const copy = { ...state };
    copy.pairExchanges = { ...copy.pairExchanges };
    const {
      payload: { pairs },
    } = action as Action<SettingsSetPairsPayload>;
    for (const { to, from, exchange } of pairs) {
      copy.pairExchanges[pairHash(from, to)] = exchange;
    }

    return copy;
  },

  [SettingsActionTypes.SETTINGS_SET_SELECTED_TIME_RANGE]: (state, action) => ({
    ...state,
    selectedTimeRange: (action as Action<SettingsSetSelectedTimeRangePayload>).payload,
  }),

  [SettingsActionTypes.SETTINGS_COMPLETE_CUSTOM_IMAGE_FLOW]: state => ({
    ...state,
    hasCompletedCustomImageFlow: true,
  }),

  [SettingsActionTypes.SET_LAST_SEEN_CUSTOM_IMAGE]: (state, action) => ({
    ...state,
    lastSeenCustomImage: {
      size: (action as Action<SettingsSetLastSeenCustomImagePayload>).payload.imageSize,
      hash: (action as Action<SettingsSetLastSeenCustomImagePayload>).payload.imageHash,
    },
  }),

  [SettingsActionTypes.SETTINGS_COMPLETE_ONBOARDING]: (state, action) => {
    const payload = (action as Action<SettingsCompleteOnboardingPayload>).payload;
    return {
      ...state,
      hasCompletedOnboarding: payload === false ? payload : true,
    };
  },

  [SettingsActionTypes.SETTINGS_INSTALL_APP_FIRST_TIME]: (state, action) => ({
    ...state,
    hasInstalledAnyApp: (action as Action<SettingsInstallAppFirstTimePayload>).payload,
  }),

  [SettingsActionTypes.SETTINGS_SET_READONLY_MODE]: (state, action) => ({
    ...state,
    readOnlyModeEnabled: (action as Action<SettingsSetReadOnlyModePayload>).payload,
  }),

  [SettingsActionTypes.SETTINGS_SWITCH_COUNTERVALUE_FIRST]: state => ({
    ...state,
    graphCountervalueFirst: !state.graphCountervalueFirst,
  }),

  [SettingsActionTypes.SETTINGS_HIDE_EMPTY_TOKEN_ACCOUNTS]: (state, action) => ({
    ...state,
    hideEmptyTokenAccounts: (action as Action<SettingsHideEmptyTokenAccountsPayload>).payload,
  }),

  [SettingsActionTypes.SETTINGS_FILTER_TOKEN_OPERATIONS_ZERO_AMOUNT]: (state, action) => ({
    ...state,
    filterTokenOperationsZeroAmount: (
      action as Action<SettingsFilterTokenOperationsZeroAmountPayload>
    ).payload,
  }),

  [SettingsActionTypes.SHOW_TOKEN]: (state, action) => {
    const ids = state.blacklistedTokenIds;
    return {
      ...state,
      blacklistedTokenIds: ids.filter(
        id => id !== (action as Action<SettingsShowTokenPayload>).payload,
      ),
    };
  },

  [SettingsActionTypes.BLACKLIST_TOKEN]: (state, action) => {
    const ids = state.blacklistedTokenIds;
    return {
      ...state,
      blacklistedTokenIds: [...ids, (action as Action<SettingsBlacklistTokenPayload>).payload],
    };
  },

  [SettingsActionTypes.HIDE_NFT_COLLECTION]: (state, action) => {
    const ids = state.hiddenNftCollections;
    return {
      ...state,
      hiddenNftCollections: [...ids, (action as Action<SettingsHideNftCollectionPayload>).payload],
    };
  },

  [SettingsActionTypes.UNHIDE_NFT_COLLECTION]: (state, action) => {
    const ids = state.hiddenNftCollections;
    return {
      ...state,
      hiddenNftCollections: ids.filter(
        id => id !== (action as Action<SettingsUnhideNftCollectionPayload>).payload,
      ),
    };
  },

  [SettingsActionTypes.SETTINGS_DISMISS_BANNER]: (state, action) => ({
    ...state,
    dismissedBanners: [
      ...state.dismissedBanners,
      (action as Action<SettingsDismissBannerPayload>).payload,
    ],
  }),

  [SettingsActionTypes.SETTINGS_SET_AVAILABLE_UPDATE]: (state, action) => ({
    ...state,
    hasAvailableUpdate: (action as Action<SettingsSetAvailableUpdatePayload>).payload,
  }),

  [SettingsActionTypes.DANGEROUSLY_OVERRIDE_STATE]: (state, action): SettingsState => ({
    ...state,
    ...(action as Action<DangerouslyOverrideStatePayload>).payload.settings,
  }),

  [SettingsActionTypes.SETTINGS_SET_THEME]: (state, action) => ({
    ...state,
    theme: (action as Action<SettingsSetThemePayload>).payload,
  }),

  [SettingsActionTypes.SETTINGS_SET_OS_THEME]: (state, action) => ({
    ...state,
    osTheme: (action as Action<SettingsSetOsThemePayload>).payload,
  }),

  [SettingsActionTypes.SETTINGS_SET_DISMISSED_DYNAMIC_CARDS]: (state, action) => ({
    ...state,
    dismissedDynamicCards: (action as Action<SettingsSetDismissedDynamicCardsPayload>).payload,
  }),

  [SettingsActionTypes.SETTINGS_SET_DISCREET_MODE]: (state, action) => ({
    ...state,
    discreetMode: (action as Action<SettingsSetDiscreetModePayload>).payload,
  }),

  [SettingsActionTypes.SETTINGS_SET_LANGUAGE]: (state, action) => ({
    ...state,
    language: (action as Action<SettingsSetLanguagePayload>).payload,
    languageIsSetByUser: true,
  }),

  [SettingsActionTypes.SETTINGS_SET_LOCALE]: (state, action) => ({
    ...state,
    locale: (action as Action<SettingsSetLocalePayload>).payload,
  }),

  [SettingsActionTypes.SET_SWAP_SELECTABLE_CURRENCIES]: (state, action) => ({
    ...state,
    swap: {
      ...state.swap,
      selectableCurrencies: (action as Action<SettingsSetSwapSelectableCurrenciesPayload>).payload,
    },
  }),

  [SettingsActionTypes.ACCEPT_SWAP_PROVIDER]: (state, action) => ({
    ...state,
    swap: {
      ...state.swap,
      acceptedProviders: [
        ...new Set([
          ...(state.swap?.acceptedProviders || []),
          (action as Action<SettingsAcceptSwapProviderPayload>).payload,
        ]),
      ],
    },
  }),

  [SettingsActionTypes.LAST_SEEN_DEVICE_INFO]: (state, action) => ({
    ...state,
    lastSeenDevice: {
      ...(state.lastSeenDevice || {}),
      ...(action as Action<SettingsLastSeenDeviceInfoPayload>).payload,
    },
    knownDeviceModelIds: {
      ...state.knownDeviceModelIds,
      [(action as Action<SettingsLastSeenDeviceInfoPayload>).payload.modelId]: true,
    },
  }),

  [SettingsActionTypes.SET_KNOWN_DEVICE_MODEL_IDS]: (state, action) => ({
    ...state,
    knownDeviceModelIds: {
      ...state.knownDeviceModelIds,
      ...(action as Action<SettingsSetKnownDeviceModelIdsPayload>).payload,
    },
  }),

  [SettingsActionTypes.SET_CUSTOM_IMAGE_TYPE]: (state, action) => ({
    ...state,
    customImageType: (action as Action<SettingsSetCustomImageTypePayload>).payload.customImageType,
  }),

  [SettingsActionTypes.SET_HAS_SEEN_STAX_ENABLED_NFTS_POPUP]: (state, action) => ({
    ...state,
    hasSeenStaxEnabledNftsPopup: (action as Action<SettingsSetHasSeenStaxEnabledNftsPopupPayload>)
      .payload.hasSeenStaxEnabledNftsPopup,
  }),

  [SettingsActionTypes.LAST_SEEN_DEVICE_LANGUAGE_ID]: (state, action) => {
    if (!state.lastSeenDevice) return state;
    return {
      ...state,
      lastSeenDevice: {
        ...state.lastSeenDevice,
        deviceInfo: {
          ...state.lastSeenDevice.deviceInfo,
          languageId: (action as Action<SettingsLastSeenDeviceLanguagePayload>).payload,
        },
      },
    };
  },

  [SettingsActionTypes.ADD_STARRED_MARKET_COINS]: (state, action) => ({
    ...state,
    starredMarketCoins: [
      ...state.starredMarketCoins,
      (action as Action<SettingsAddStarredMarketcoinsPayload>).payload,
    ],
  }),

  [SettingsActionTypes.REMOVE_STARRED_MARKET_COINS]: (state, action) => ({
    ...state,
    starredMarketCoins: state.starredMarketCoins.filter(
      id => id !== (action as Action<SettingsRemoveStarredMarketcoinsPayload>).payload,
    ),
  }),

  [SettingsActionTypes.SET_CUSTOM_IMAGE_BACKUP]: (state, action) => ({
    ...state,
    customImageBackup: (action as Action<SettingsSetCustomImageBackupPayload>).payload,
  }),

  [SettingsActionTypes.SET_LAST_CONNECTED_DEVICE]: (state, action) => ({
    ...state,
    lastConnectedDevice: (action as Action<SettingsSetLastConnectedDevicePayload>).payload,
    knownDeviceModelIds: {
      ...state.knownDeviceModelIds,
      [(action as Action<SettingsSetLastConnectedDevicePayload>).payload.modelId]: true,
    },
  }),

  [SettingsActionTypes.SET_HAS_ORDERED_NANO]: (state, action) => ({
    ...state,
    hasOrderedNano: (action as Action<SettingsSetHasOrderedNanoPayload>).payload,
  }),

  [SettingsActionTypes.SET_MARKET_REQUEST_PARAMS]: (state, action) => ({
    ...state,
    marketRequestParams: {
      ...state.marketRequestParams,
      ...(action as Action<SettingsSetMarketRequestParamsPayload>).payload,
    },
  }),

  [SettingsActionTypes.SET_MARKET_COUNTER_CURRENCY]: (state, action) => ({
    ...state,
    marketCounterCurrency: (action as Action<SettingsSetMarketCounterCurrencyPayload>).payload,
  }),

  [SettingsActionTypes.SET_MARKET_FILTER_BY_STARRED_ACCOUNTS]: (state, action) => ({
    ...state,
    marketFilterByStarredAccounts: (
      action as Action<SettingsSetMarketFilterByStarredAccountsPayload>
    ).payload,
  }),

  [SettingsActionTypes.SET_SENSITIVE_ANALYTICS]: (state, action) => ({
    ...state,
    sensitiveAnalytics: (action as Action<SettingsSetSensitiveAnalyticsPayload>).payload,
  }),

  [SettingsActionTypes.SET_ONBOARDING_HAS_DEVICE]: (state, action) => ({
    ...state,
    onboardingHasDevice: (action as Action<SettingsSetOnboardingHasDevicePayload>).payload,
  }),

  [SettingsActionTypes.SET_ONBOARDING_TYPE]: (state, action) => ({
    ...state,
    onboardingType: (action as Action<SettingsSetOnboardingTypePayload>).payload,
  }),

  [SettingsActionTypes.SET_CLOSED_NETWORK_BANNER]: (state, action) => ({
    ...state,
    depositFlow: {
      ...state.depositFlow,
      hasClosedNetworkBanner: (action as Action<SettingsSetClosedNetworkBannerPayload>).payload,
    },
  }),
  [SettingsActionTypes.SET_CLOSED_WITHDRAW_BANNER]: (state, action) => ({
    ...state,
    depositFlow: {
      ...state.depositFlow,
      hasClosedWithdrawBanner: (action as Action<SettingsSetClosedWithdrawBannerPayload>).payload,
    },
  }),
  [SettingsActionTypes.SET_NOTIFICATIONS]: (state, action) => ({
    ...state,
    notifications: {
      ...state.notifications,
      ...(action as Action<SettingsSetNotificationsPayload>).payload,
    },
  }),

  [SettingsActionTypes.WALLET_TAB_NAVIGATOR_LAST_VISITED_TAB]: (state, action) => ({
    ...state,
    walletTabNavigatorLastVisitedTab: (
      action as Action<SettingsSetWalletTabNavigatorLastVisitedTabPayload>
    ).payload,
  }),

  [SettingsActionTypes.SETTINGS_SET_DATE_FORMAT]: (state, action) => ({
    ...state,
    dateFormat: (action as Action<SettingsSetDateFormatPayload>).payload,
  }),

  [SettingsActionTypes.SET_OVERRIDDEN_FEATURE_FLAG]: (state, action) => {
    const { id, value } = (action as Action<SettingsSetOverriddenFeatureFlagPlayload>).payload;
    return {
      ...state,
      overriddenFeatureFlags: {
        ...state.overriddenFeatureFlags,
        [id]: value,
      },
    };
  },

  [SettingsActionTypes.SET_OVERRIDDEN_FEATURE_FLAGS]: (state, action) => ({
    ...state,
    overriddenFeatureFlags: (action as Action<SettingsSetOverriddenFeatureFlagsPlayload>).payload,
  }),

  [SettingsActionTypes.SET_FEATURE_FLAGS_BANNER_VISIBLE]: (state, action) => ({
    ...state,
    featureFlagsBannerVisible: (action as Action<SettingsSetFeatureFlagsBannerVisiblePayload>)
      .payload,
  }),

  [SettingsActionTypes.SET_DEBUG_APP_LEVEL_DRAWER_OPENED]: (state, action) => ({
    ...state,
    debugAppLevelDrawerOpened: (action as Action<SettingsSetDebugAppLevelDrawerOpenedPayload>)
      .payload,
  }),

  [SettingsActionTypes.SET_HAS_BEEN_UPSOLD_PROTECT]: (state, action) => ({
    ...state,
    hasBeenUpsoldProtect: (action as Action<SettingsSetHasBeenUpsoldProtectPayload>).payload,
  }),
  [SettingsActionTypes.SET_GENERAL_TERMS_VERSION_ACCEPTED]: (state, action) => ({
    ...state,
    generalTermsVersionAccepted: (action as Action<SettingsSetGeneralTermsVersionAccepted>).payload,
  }),
  [SettingsActionTypes.SET_USER_NPS]: (state, action) => ({
    ...state,
    userNps: (action as Action<SettingsSetUserNps>).payload,
  }),
};

export default handleActions<SettingsState, SettingsPayload>(handlers, INITIAL_STATE);

const storeSelector = (state: State): SettingsState => state.settings;

export const exportSelector = storeSelector;

const counterValueCurrencyLocalSelector = (state: SettingsState): Currency =>
  findCurrencyByTicker(state.counterValue) || getFiatCurrencyByTicker("USD");

export const counterValueCurrencySelector = createSelector(
  storeSelector,
  counterValueCurrencyLocalSelector,
);

const counterValueExchangeLocalSelector = (s: SettingsState) => s.counterValueExchange;

export const counterValueExchangeSelector = createSelector(
  storeSelector,
  counterValueExchangeLocalSelector,
);

const defaultCurrencySettingsForCurrency: (_: Currency) => CurrencySettings = crypto => {
  const defaults = currencySettingsDefaults(crypto);
  return {
    confirmationsNb: defaults.confirmationsNb ? defaults.confirmationsNb.def : 0,
    exchange: null,
  };
};
export const currencySettingsSelector = (
  state: State,
  {
    currency,
  }: {
    currency: Currency;
  },
) => ({
  ...defaultCurrencySettingsForCurrency(currency),
  ...state.settings.currenciesSettings[currency.ticker],
});
export const privacySelector = createSelector(storeSelector, s => s.privacy);
export const reportErrorsEnabledSelector = createSelector(
  storeSelector,
  s => s.reportErrorsEnabled,
);
export const analyticsEnabledSelector = createSelector(storeSelector, s => s.analyticsEnabled);
export const lastSeenCustomImageSelector = createSelector(
  storeSelector,
  s => s.lastSeenCustomImage,
);
export const currencySettingsForAccountSelector = (
  s: State,
  {
    account,
  }: {
    account: AccountLike;
  },
) =>
  currencySettingsSelector(s, {
    currency: getAccountCurrency(account),
  });
export const exchangeSettingsForPairSelector = (
  state: State,
  {
    from,
    to,
  }: {
    from: Currency;
    to: Currency;
  },
): string | null | undefined => state.settings.pairExchanges[pairHash(from, to)];
export const confirmationsNbForCurrencySelector = (
  state: State,
  {
    currency,
  }: {
    currency: CryptoCurrency;
  },
): number => {
  const obj = state.settings.currenciesSettings[currency.ticker];
  if (obj) return obj.confirmationsNb;
  const defs = currencySettingsDefaults(currency);
  return defs.confirmationsNb ? defs.confirmationsNb.def : 0;
};
export const selectedTimeRangeSelector = (state: State) => state.settings.selectedTimeRange;
export const orderAccountsSelector = (state: State) => state.settings.orderAccounts;
export const hasCompletedCustomImageFlowSelector = (state: State) =>
  state.settings.hasCompletedCustomImageFlow;
export const hasCompletedOnboardingSelector = (state: State) =>
  state.settings.hasCompletedOnboarding;
export const hasInstalledAnyAppSelector = (state: State) => state.settings.hasInstalledAnyApp;
export const countervalueFirstSelector = (state: State) => state.settings.graphCountervalueFirst;
export const readOnlyModeEnabledSelector = (state: State) => state.settings.readOnlyModeEnabled;
export const blacklistedTokenIdsSelector = (state: State) => state.settings.blacklistedTokenIds;
export const hiddenNftCollectionsSelector = (state: State) => state.settings.hiddenNftCollections;
export const exportSettingsSelector = createSelector(
  counterValueCurrencySelector,
  () => getEnv("MANAGER_DEV_MODE"),
  state => state.settings.currenciesSettings,
  state => state.settings.pairExchanges,
  (counterValueCurrency, developerModeEnabled, currenciesSettings, pairExchanges) => ({
    counterValue: counterValueCurrency.ticker,
    currenciesSettings,
    pairExchanges,
    developerModeEnabled,
  }),
);
export const hideEmptyTokenAccountsEnabledSelector = (state: State) =>
  state.settings.hideEmptyTokenAccounts;
export const filterTokenOperationsZeroAmountEnabledSelector = (state: State) =>
  state.settings.filterTokenOperationsZeroAmount;
export const dismissedBannersSelector = (state: State) => state.settings.dismissedBanners;
export const hasAvailableUpdateSelector = (state: State) => state.settings.hasAvailableUpdate;
export const dismissedDynamicCardsSelector = (state: State) => state.settings.dismissedDynamicCards;
export const discreetModeSelector = (state: State): boolean => state.settings.discreetMode === true;

export const themeSelector = (state: State) => {
  const val = state.settings.theme;
  return val;
};
export const osThemeSelector = (state: State) => state.settings.osTheme;
export const languageSelector = (state: State) =>
  state.settings.language || getDefaultLanguageLocale();
export const languageIsSetByUserSelector = (state: State) => state.settings.languageIsSetByUser;
export const localeSelector = (state: State) => state.settings.locale || getDefaultLocale();
export const swapHasAcceptedIPSharingSelector = (state: State) =>
  state.settings.swap.hasAcceptedIPSharing;
export const swapSelectableCurrenciesSelector = (state: State) =>
  state.settings.swap.selectableCurrencies;
export const swapAcceptedProvidersSelector = (state: State) =>
  state.settings.swap.acceptedProviders;
export const lastSeenDeviceSelector = (state: State) => {
  // Nb workaround to prevent crash for dev/qa that have nanoFTS references.
  // to be removed in a while.
  // eslint-disable-next-line @typescript-eslint/ban-ts-comment
  // @ts-ignore
  if (state.settings.lastSeenDevice?.modelId === "nanoFTS") {
    return { ...state.settings.lastSeenDevice, modelId: DeviceModelId.stax };
  }
  return state.settings.lastSeenDevice;
};
export const knownDeviceModelIdsSelector = (state: State) => state.settings.knownDeviceModelIds;
export const hasSeenStaxEnabledNftsPopupSelector = (state: State) =>
  state.settings.hasSeenStaxEnabledNftsPopup;
export const customImageTypeSelector = (state: State) => state.settings.customImageType;
export const starredMarketCoinsSelector = (state: State) => state.settings.starredMarketCoins;
export const lastConnectedDeviceSelector = (state: State) => {
  // Nb workaround to prevent crash for dev/qa that have nanoFTS references.
  // to be removed in a while.
  // eslint-disable-next-line @typescript-eslint/ban-ts-comment
  // @ts-ignore
  if (state.settings.lastConnectedDevice?.modelId === "nanoFTS") {
    return {
      ...state.settings.lastConnectedDevice,
      modelId: DeviceModelId.stax,
    };
  }

  return state.settings.lastConnectedDevice;
};
export const hasOrderedNanoSelector = (state: State) => state.settings.hasOrderedNano;
export const marketRequestParamsSelector = (state: State) => state.settings.marketRequestParams;
export const marketCounterCurrencySelector = (state: State) => state.settings.marketCounterCurrency;
export const marketFilterByStarredAccountsSelector = (state: State) =>
  state.settings.marketFilterByStarredAccounts;
export const customImageBackupSelector = (state: State) => state.settings.customImageBackup;
export const sensitiveAnalyticsSelector = (state: State) => state.settings.sensitiveAnalytics;
export const onboardingHasDeviceSelector = (state: State) => state.settings.onboardingHasDevice;
export const onboardingTypeSelector = (state: State) => state.settings.onboardingType;
export const hasClosedNetworkBannerSelector = (state: State) =>
  state.settings.depositFlow.hasClosedNetworkBanner;
export const hasClosedWithdrawBannerSelector = (state: State) =>
  state.settings.depositFlow.hasClosedWithdrawBanner;
export const notificationsSelector = (state: State) => state.settings.notifications;
export const walletTabNavigatorLastVisitedTabSelector = (state: State) =>
  state.settings.walletTabNavigatorLastVisitedTab;
export const dateFormatSelector = (state: State) => state.settings.dateFormat;
export const overriddenFeatureFlagsSelector = (state: State) =>
  state.settings.overriddenFeatureFlags;
export const featureFlagsBannerVisibleSelector = (state: State) =>
  state.settings.featureFlagsBannerVisible;
export const debugAppLevelDrawerOpenedSelector = (state: State) =>
  state.settings.debugAppLevelDrawerOpened;
export const hasBeenUpsoldProtectSelector = (state: State) => state.settings.hasBeenUpsoldProtect;
export const generalTermsVersionAcceptedSelector = (state: State) =>
  state.settings.generalTermsVersionAccepted;
export const userNpsSelector = (state: State) => state.settings.userNps;<|MERGE_RESOLUTION|>--- conflicted
+++ resolved
@@ -74,12 +74,9 @@
   SettingsSetOnboardingHasDevicePayload,
   SettingsSetOnboardingTypePayload,
   SettingsSetKnownDeviceModelIdsPayload,
-<<<<<<< HEAD
   SettingsSetClosedNetworkBannerPayload,
   SettingsSetClosedWithdrawBannerPayload,
-=======
   SettingsSetUserNps,
->>>>>>> edc7cc40
 } from "../actions/types";
 import {
   SettingsActionTypes,
@@ -182,14 +179,11 @@
   dateFormat: "default",
   hasBeenUpsoldProtect: false,
   onboardingType: null,
-<<<<<<< HEAD
   depositFlow: {
     hasClosedNetworkBanner: false,
     hasClosedWithdrawBanner: false,
   },
-=======
   userNps: null,
->>>>>>> edc7cc40
 };
 
 const pairHash = (from: { ticker: string }, to: { ticker: string }) =>
