--- conflicted
+++ resolved
@@ -414,13 +414,10 @@
     ...state,
     lastConnectedDevice,
   }),
-<<<<<<< HEAD
-=======
   SET_HAS_ORDERED_NANO: (state, action) => ({
     ...state,
     hasOrderedNano: action.enabled,
   }),
->>>>>>> 39c4b709
   SET_MARKET_REQUEST_PARAMS: (state: SettingsState, { payload }) => ({
     ...state,
     marketRequestParams: {
@@ -630,12 +627,9 @@
 export const lastConnectedDeviceSelector = (state: State) =>
   state.settings.lastConnectedDevice;
 
-<<<<<<< HEAD
-=======
 export const hasOrderedNanoSelector = (state: State) =>
   state.settings.hasOrderedNano;
 
->>>>>>> 39c4b709
 export const marketRequestParamsSelector = (state: State) =>
   state.settings.marketRequestParams;
 
