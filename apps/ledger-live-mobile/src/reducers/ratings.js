--- conflicted
+++ resolved
@@ -36,7 +36,6 @@
     ...state,
     isRatingsModalOpen,
   }),
-<<<<<<< HEAD
   RATINGS_SET_MODAL_LOCKED: (
     state: RatingsState,
     { isRatingsModalLocked }: { isRatingsModalLocked: boolean },
@@ -44,10 +43,7 @@
     ...state,
     isRatingsModalLocked,
   }),
-  RATINGS_SET_CURRENT_ROUTE: (
-=======
   RATINGS_SET_CURRENT_ROUTE_NAME: (
->>>>>>> 1a64f6a0
     state: RatingsState,
     { currentRouteName }: { currentRouteName?: string },
   ) => ({
