import type {
  Account,
  DeviceInfo,
  DeviceModelInfo,
  Feature,
  FeatureId,
  PortfolioRange,
} from "@ledgerhq/types-live";
import type { Device } from "@ledgerhq/live-common/hw/actions/types";
import type { DeviceModelId } from "@ledgerhq/devices";
import type { CryptoCurrencyId, Currency } from "@ledgerhq/types-cryptoassets";
import { MarketListRequestParams } from "@ledgerhq/live-common/market/types";
import { PostOnboardingState } from "@ledgerhq/types-live";
import { AvailableProviderV3, ExchangeRate } from "@ledgerhq/live-common/exchange/swap/types";
import { Transaction } from "@ledgerhq/live-common/generated/types";
import type { EventTrigger, DataOfUser } from "../logic/notifications";
import type { RatingsHappyMoment, RatingsDataOfUser } from "../logic/ratings";
import { WalletTabNavigatorStackParamList } from "../components/RootNavigator/types/WalletTabNavigator";
import {
  WalletContentCard,
  AssetContentCard,
  LearnContentCard,
  NotificationContentCard,
} from "../dynamicContent/types";
import { ProtectStateNumberEnum } from "../components/ServicesWidget/types";
import { ImageType } from "../components/CustomImage/types";

// === ACCOUNT STATE ===

export type AccountsState = {
  active: Account[];
};

// === APP STATE ===

export type FwUpdateBackgroundEvent =
  | {
      type: "confirmPin";
    }
  | {
      type: "downloadingUpdate";
      progress?: number;
    }
  | {
      type: "confirmUpdate";
    }
  | {
      type: "flashingMcu";
      progress?: number;
      installing?: string | null;
    }
  | {
      type: "firmwareUpdated";
      updatedDeviceInfo?: DeviceInfo;
    }
  | {
      type: "error";
      error: Error;
    }
  | {
      type: "log";
      message: string;
    };

export type AppState = {
  debugMenuVisible: boolean;
  isConnected: boolean | null;
  hasConnectedDevice: boolean;
  modalLock: boolean;
  backgroundEvents: Array<FwUpdateBackgroundEvent>;
  isMainNavigatorVisible: boolean;
};

// === BLE STATE ===

export type DeviceLike = {
  id: string;
  name: string;
  deviceInfo?: DeviceInfo;
  appsInstalled?: number;
  modelId: DeviceModelId;
};

export type BleState = {
  knownDevices: DeviceLike[];
};

// === NOTIFICATIONS STATE ===

export type NotificationsState = {
  /** Boolean indicating whether the push notifications modal is opened or closed */
  isPushNotificationsModalOpen: boolean;
  /** Type of the push notifications modal to display (either the generic one or the market one) */
  notificationsModalType: string;
  /** The route name of the current screen displayed in the app, it is updated every time the displayed screen change */
  currentRouteName?: string;
  /** The event that triggered the oppening of the push notifications modal */
  eventTriggered?: EventTrigger;
  /** Data related to the user's app usage. We use this data to prompt the push notifications modal on certain conditions only */
  dataOfUser?: DataOfUser;
  /**
   * Used to avoid having multiple different modals opened at the same time (for example the push notifications and the ratings ones)
   * If true, it means another modal is already opened or being opened
   */
  isPushNotificationsModalLocked: boolean;
};

// === DYNAMIC CONTENT STATE ===

export type DynamicContentState = {
  /** Dynamic content cards displayed in the Wallet Page */
  walletCards: WalletContentCard[];
  /** Dynamic content cards displayed in an Asset Page */
  assetsCards: AssetContentCard[];
  /** Dynamic content cards displayed in Learn Section */
  learnCards: LearnContentCard[];
  /** Dynamic content cards displayed in Notification Center */
  notificationCards: NotificationContentCard[];
};

// === RATINGS STATE ===

export type RatingsState = {
  /** Boolean indicating whether the ratings flow modal is opened or closed */
  isRatingsModalOpen: boolean;

  /** The route name of the current screen displayed in the app, it is updated every time the displayed screen change */
  currentRouteName?: string | null;

  /** The happy moment that triggered the oppening of the ratings modal */
  happyMoment?: RatingsHappyMoment;

  /** Data related to the user's app usage. We use this data to prompt the rating flow on certain conditions only */
  dataOfUser?: RatingsDataOfUser;

  /**
   * Used to avoid having multiple different modals opened at the same time (for example the push notifications and the ratings ones)
   * If true, it means another modal is already opened or being opened
   */
  isRatingsModalLocked: boolean;
};

// === SETTINGS STATE ===

export enum OnboardingType {
  restore = "restore",
  connect = "connect",
  setupNew = "setup new",
}

export type CurrencySettings = {
  confirmationsNb: number;
  // FIXME: SEEMS TO NEVER BE USED - DROPPING ?
  // exchange?: any | null;
};

export type Privacy = {
  // when we set the privacy, we also retrieve the biometricsType info
  biometricsType?: string | null;
  // this tells if the biometrics was enabled by user yet
  biometricsEnabled: boolean;
};

export type Pair = {
  from: Currency;
  to: Currency;
  exchange?: string | null;
};

export type Theme = "system" | "light" | "dark";

export type SettingsState = {
  counterValue: string;
  counterValueExchange: string | null | undefined;
  reportErrorsEnabled: boolean;
  analyticsEnabled: boolean;
  privacy: Privacy | null | undefined;
  currenciesSettings: Record<string, CurrencySettings>;
  pairExchanges: Record<string, string | null | undefined>;
  selectedTimeRange: PortfolioRange;
  orderAccounts: string;
  hasCompletedCustomImageFlow: boolean;
  hasCompletedOnboarding: boolean;
  hasInstalledAnyApp: boolean;
  readOnlyModeEnabled: boolean;
  hasOrderedNano: boolean;
  countervalueFirst: boolean;
  graphCountervalueFirst: boolean;
  hideEmptyTokenAccounts: boolean;
  filterTokenOperationsZeroAmount: boolean;
  blacklistedTokenIds: string[];
  hiddenNftCollections: string[];
  dismissedBanners: string[];
  hasAvailableUpdate: boolean;
  theme: Theme;
  osTheme: string | null | undefined;
  dismissedDynamicCards: string[];
  // number is the legacy type from LLM V2
  discreetMode: boolean;
  language: string;
  languageIsSetByUser: boolean;
  locale: string | null | undefined;
  swap: {
    hasAcceptedIPSharing: false;
    acceptedProviders: string[];
    selectableCurrencies: string[];
  };
  lastSeenDevice: DeviceModelInfo | null | undefined;
  knownDeviceModelIds: Record<DeviceModelId, boolean>;
  hasSeenStaxEnabledNftsPopup: boolean;
  starredMarketCoins: string[];
  lastConnectedDevice: Device | null | undefined;
  marketRequestParams: MarketListRequestParams;
  marketCounterCurrency: string | null | undefined;
  marketFilterByStarredAccounts: boolean;
  sensitiveAnalytics: boolean;
  onboardingHasDevice: boolean | null;
  onboardingType: OnboardingType | null;
  customImageType: ImageType | null;
  customImageBackup?: { hex: string; hash: string };
  lastSeenCustomImage: {
    size: number;
    hash: string;
  };
  notifications: NotificationsSettings;
  walletTabNavigatorLastVisitedTab: keyof WalletTabNavigatorStackParamList;
  overriddenFeatureFlags: { [key in FeatureId]?: Feature | undefined };
  featureFlagsBannerVisible: boolean;
  debugAppLevelDrawerOpened: boolean;
  dateFormat: string;
  hasBeenUpsoldProtect: boolean;
  generalTermsVersionAccepted?: string;
<<<<<<< HEAD
  depositFlow: {
    hasClosedNetworkBanner: boolean;
    hasClosedWithdrawBanner: boolean;
  };
=======
  userNps: number | null;
>>>>>>> edc7cc40
};

export type NotificationsSettings = {
  areNotificationsAllowed: boolean;
  announcementsCategory: boolean;
  recommendationsCategory: boolean;
  largeMoverCategory: boolean;
  transactionsAlertsCategory: boolean;
};

// === WALLET CONNECT STATE ===

export type WalletConnectState = {
  uri?: string;
};

// === SWAP STATE ===

export type SwapStateType = {
  providers?: AvailableProviderV3[];
  pairs?: AvailableProviderV3["pairs"];
  transaction?: Transaction;
  exchangeRate?: ExchangeRate;
  exchangeRateExpiration?: Date;
};

// === PROTECT STATE ===

export type ProtectData = {
  services: {
    Protect: {
      available: boolean;
      active: boolean;
      paymentDue: boolean;
      subscribedAt: number;
      lastPaymentDate: number;
    };
  };
  accessToken: string;
  expiresIn: number;
  refreshExpiresIn: number;
  refreshToken: string;
  tokenType: string;
};

export type ProtectState = {
  data: ProtectData;
  protectStatus: ProtectStateNumberEnum;
};

// === NFT STATE ===

export type NftState = {
  filterDrawerVisible: boolean;
  galleryChainFilters: NftGalleryChainFiltersState;
};

export type NftGalleryChainFiltersState = Pick<
  Record<CryptoCurrencyId, boolean>,
  "polygon" | "ethereum"
>;

// === ROOT STATE ===

export type State = {
  accounts: AccountsState;
  settings: SettingsState;
  appstate: AppState;
  ble: BleState;
  ratings: RatingsState;
  dynamicContent: DynamicContentState;
  notifications: NotificationsState;
  swap: SwapStateType;
  walletconnect: WalletConnectState;
  postOnboarding: PostOnboardingState;
  protect: ProtectState;
  nft: NftState;
};<|MERGE_RESOLUTION|>--- conflicted
+++ resolved
@@ -230,14 +230,11 @@
   dateFormat: string;
   hasBeenUpsoldProtect: boolean;
   generalTermsVersionAccepted?: string;
-<<<<<<< HEAD
   depositFlow: {
     hasClosedNetworkBanner: boolean;
     hasClosedWithdrawBanner: boolean;
   };
-=======
   userNps: number | null;
->>>>>>> edc7cc40
 };
 
 export type NotificationsSettings = {
