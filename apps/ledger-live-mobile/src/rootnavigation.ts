--- conflicted
+++ resolved
@@ -1,20 +1,13 @@
 import { NavigationContainerRef } from "@react-navigation/native";
 import * as React from "react";
 
-<<<<<<< HEAD
-export const navigationRef = React.createRef();
-export const isReadyRef = React.createRef();
-
-export const previousRouteNameRef = React.createRef();
-export const currentRouteNameRef = React.createRef();
-
-export function navigate(name, params) {
-=======
 export const navigationRef =
   React.createRef<NavigationContainerRef<ReactNavigation.RootParamList>>();
 export const isReadyRef = React.createRef<boolean>();
+export const previousRouteNameRef = React.createRef<string | undefined>();
+export const currentRouteNameRef = React.createRef<string | undefined>();
+
 export function navigate(name: string, params: unknown) {
->>>>>>> dbb28a4f
   if (isReadyRef.current && navigationRef.current) {
     // Perform navigation if the app has mounted
     // eslint-disable-next-line @typescript-eslint/ban-ts-comment
