--- conflicted
+++ resolved
@@ -11,17 +11,10 @@
 } = {
   L: {
     flex: 1,
-<<<<<<< HEAD
-    aspectRatio: 1.5,
-    maxWidth: "100%",
-    borderTopLeftRadius: 12,
-    borderTopRightRadius: 12,
-=======
     width: "100%",
     borderTopLeftRadius: 12,
     borderTopRightRadius: 12,
     paddingBottom: 24,
->>>>>>> 74784b01
   },
   M: {
     flex: 1,
@@ -35,7 +28,6 @@
     marginTop: 10,
   },
 };
-<<<<<<< HEAD
 
 type ImageProps = {
   uri: string;
@@ -45,8 +37,7 @@
 
 export const Image = ({ uri, size, filledImage }: ImageProps) => {
   const isBigCardAndFilled = (size === "L" && filledImage) || false;
-  const stylesBigCard =
-    size === "L" ? (isBigCardAndFilled ? { marginBottom: 24 } : { paddingBottom: 24 }) : {};
+  const stylesBigCard = isBigCardAndFilled ? { marginBottom: 24 } : {};
   return (
     <NativeImage
       source={{ uri }}
@@ -56,27 +47,6 @@
   );
 };
 
-=======
-
-type ImageProps = {
-  uri: string;
-  size: Size;
-  filledImage?: boolean;
-};
-
-export const Image = ({ uri, size, filledImage }: ImageProps) => {
-  const isBigCardAndFilled = (size === "L" && filledImage) || false;
-  const stylesBigCard = isBigCardAndFilled ? { marginBottom: 24 } : {};
-  return (
-    <NativeImage
-      source={{ uri }}
-      style={{ ...ImageStyles[size], ...stylesBigCard }}
-      resizeMode={isBigCardAndFilled ? "cover" : "contain"}
-    />
-  );
-};
-
->>>>>>> 74784b01
 const absoluteTopStyle: StyleProp<ViewStyle> = {
   position: "absolute",
   padding: 12,
@@ -250,7 +220,6 @@
   );
 };
 
-<<<<<<< HEAD
 export const ContainerStyles = (size: Size, widthFactor: WidthFactor): object => {
   const styles = {
     L: {
@@ -271,26 +240,6 @@
   };
 
   return styles[size];
-=======
-export const ContainerStyles: {
-  [key in Size]: object;
-} = {
-  L: {
-    height: 406,
-    paddingBottom: 24,
-    borderRadius: 12,
-  },
-  M: {
-    height: 300,
-    paddingBottom: 24,
-    borderRadius: 16,
-  },
-  S: {
-    height: 156,
-    paddingBottom: 8,
-    borderRadius: 16,
-  },
->>>>>>> 74784b01
 };
 
 export const Container = ({
@@ -307,11 +256,7 @@
         justifyContent: "space-between",
         alignItems: "center",
         backgroundColor: colors.opacityDefault.c05,
-<<<<<<< HEAD
         ...styles,
-=======
-        ...ContainerStyles[size],
->>>>>>> 74784b01
       }}
     >
       {children}
