--- conflicted
+++ resolved
@@ -1,20 +1,13 @@
 import { ComponentProps } from "react";
 import { TouchableOpacity } from "react-native-gesture-handler";
-<<<<<<< HEAD
-import { AnyContentCard } from "../../dynamicContent/types";
-=======
 import { AnyContentCard, ContentCardsType } from "../../dynamicContent/types";
->>>>>>> 74784b01
 
 export type ButtonAction = ComponentProps<typeof TouchableOpacity>["onPress"];
 
 export type ContentCardProps = AnyContentCard & {
   metadata: ContentCardMetadata;
   itemStyle?: Record<string, unknown>;
-<<<<<<< HEAD
-=======
   type: ContentCardsType;
->>>>>>> 74784b01
 };
 
 export type ContentCardMetadata = {
