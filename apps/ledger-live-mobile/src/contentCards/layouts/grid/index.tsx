--- conflicted
+++ resolved
@@ -36,10 +36,6 @@
       style={{
         marginHorizontal: styles.gap,
         justifyContent: "flex-start",
-<<<<<<< HEAD
-        width: "100%",
-=======
->>>>>>> 74784b01
         flexDirection: "row",
         flexWrap: "wrap",
         gap: isStack ? 0 : styles.gap,
