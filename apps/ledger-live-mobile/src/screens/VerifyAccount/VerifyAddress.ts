import { useEffect } from "react";
import { useTranslation } from "react-i18next";
import { useTheme } from "styled-components/native";
import type { Account } from "@ledgerhq/types-live";
import type { Device } from "@ledgerhq/live-common/hw/actions/types";
import { getAccountBridge } from "@ledgerhq/live-common/bridge/index";
import { getAccountCurrency } from "@ledgerhq/live-common/account/helpers";
import { renderVerifyAddress } from "../../components/DeviceAction/rendering";

function VerifyAddress({
  account,
  device,
  onResult,
}: {
  account: Account;
  device: Device | null | undefined;
  onResult: (confirmed: boolean, error?: Error) => void;
}) {
  const { theme } = useTheme();
  const { t } = useTranslation();
<<<<<<< HEAD

=======
>>>>>>> ce8270e7
  useEffect(() => {
    if (!device) return;

    const sub = getAccountBridge(account)
      .receive(account, {
        deviceId: device.deviceId,
        verify: true,
      })
      .subscribe({
        complete() {
          onResult(true);
        },
        error(err) {
          onResult(false, err as Error);
        },
      });

    return () => {
      sub.unsubscribe();
    };
  }, [account, device, onResult]);

  if (!device) return null;

  return renderVerifyAddress({
    t,
    currencyName: getAccountCurrency(account).name,
    device,
    address: account.freshAddress,
    theme,
  });
}

export default VerifyAddress;<|MERGE_RESOLUTION|>--- conflicted
+++ resolved
@@ -18,10 +18,6 @@
 }) {
   const { theme } = useTheme();
   const { t } = useTranslation();
-<<<<<<< HEAD
-
-=======
->>>>>>> ce8270e7
   useEffect(() => {
     if (!device) return;
 
