import React, { memo } from "react";
import styled from "styled-components/native";
import { Flex, Link, Text } from "@ledgerhq/native-ui";
import { TrackScreen } from "~/analytics";
import { useTranslation } from "react-i18next";
import Button from "~/components/Button";
import Switch from "~/components/Switch";
import { View, Container, Titles, Content, Bottom } from "../Common";
import useAnalyticsOptInPrompt from "~/hooks/useAnalyticsOptInPromptVariantA";

const OptionContainer = styled(Flex).attrs({
  width: "100%",
  alignItems: "flex-start",
})``;

const OptionRow = styled(Flex).attrs({
  flexDirection: "row",
  justifyContent: "space-between",
  alignItems: "center",
  backgroundColor: "opacityDefault.c05",
  borderRadius: 12,
  width: "100%",
  padding: 4,
})``;

interface OptionProps {
  title: string;
  description: string;
  checked: boolean;
  onToggle?: (_: boolean) => void;
}

<<<<<<< HEAD
function Option({ title, description, link, checked, onToggle }: OptionProps): React.ReactElement {
  const { clickOnLearnMore } = useAnalyticsOptInPrompt();

=======
function Option({ title, description, checked, onToggle }: OptionProps): React.ReactElement {
>>>>>>> 0c7aefe7
  return (
    <OptionContainer>
      <OptionRow>
        <Text variant="large" fontWeight="medium" color="neutral.c100">
          {title}
        </Text>
        <Switch value={checked} onChange={onToggle} />
      </OptionRow>
      <Text fontSize={14} pt={4} pb={2} color="neutral.c70">
        {description}
      </Text>
<<<<<<< HEAD
      <Link size="small" type="color" onPress={clickOnLearnMore}>
        {link}
      </Link>
=======
>>>>>>> 0c7aefe7
    </OptionContainer>
  );
}

function Details() {
  const { t } = useTranslation();
  const {
    analyticsEnabled,
    personnalizedRecommendationsEnabled,
    toggleAnalytics,
    togglePersonnalizedRecommendations,
    clickOnMoreOptionsNotNow,
    clickOnMoreOptionsAllow,
    clickOnLearnMore,
  } = useAnalyticsOptInPrompt();

  const bothSelected = analyticsEnabled && personnalizedRecommendationsEnabled;

  return (
    <Container alignItems="center">
      <View>
        <Titles>
          <Text variant="h3Inter" fontSize={24} fontWeight="semiBold" color="neutral.c100">
            {t("analyticsOptIn.variantA.details.title")}
          </Text>
        </Titles>
        <Content>
          <Option
            title={t("analyticsOptIn.variantA.details.analytics.title")}
            description={t("analyticsOptIn.variantA.details.analytics.description")}
<<<<<<< HEAD
            link={t("analyticsOptIn.variantA.details.analytics.link")}
            checked={analyticsEnabled}
            onToggle={toggleAnalytics}
          />
          <Flex pt={7}>
            <Option
              title={t("settings.display.personnalizedRecommendations")}
              description={t("settings.display.personnalizedRecommendationsDesc")}
              link={t("analyticsOptIn.variantA.details.personalizedExp.link")}
              checked={personnalizedRecommendationsEnabled}
              onToggle={togglePersonnalizedRecommendations}
=======
            checked={false}
            onToggle={() => { }}
          />
          <Flex pt={7}>
            <Option
              title={t("analyticsOptIn.variantA.details.personalizedExp.title")}
              description={t("analyticsOptIn.variantA.details.personalizedExp.description")}
              checked={true}
              onToggle={() => { }}
>>>>>>> 0c7aefe7
            />
          </Flex>
        </Content>
      </View>
      <Bottom>
        <Flex flexDirection="row" py="20px">
          <Button
            title={t("analyticsOptIn.variantA.details.ctas.notNow")}
<<<<<<< HEAD
            onPress={clickOnMoreOptionsNotNow}
=======
            onPress={() => { }}
>>>>>>> 0c7aefe7
            type="shade"
            size="large"
            mr="2"
            flex={1}
          />
          <Button
            title={t(
              bothSelected
                ? "analyticsOptIn.variantA.details.ctas.acceptAll"
                : "analyticsOptIn.variantA.details.ctas.accept",
            )}
<<<<<<< HEAD
            onPress={clickOnMoreOptionsAllow}
=======
            onPress={() => { }}
>>>>>>> 0c7aefe7
            type="main"
            size="large"
            outline={false}
            ml="2"
            flex={1}
          />
        </Flex>
        <Text fontWeight="semiBold" pt={2} color="neutral.c70" textAlign="center" pb="2">
          {t("analyticsOptIn.variantA.details.infoText.info")}
        </Text>
<<<<<<< HEAD
        <Link
          size="small"
          type="color"
          onPress={clickOnLearnMore}
          Icon={IconsLegacy.ExternalLinkMedium}
          iconPosition="left"
        >
=======
        <Link size="small" type="color" onPress={() => { }}>
>>>>>>> 0c7aefe7
          {t("analyticsOptIn.variantA.details.infoText.link")}
        </Link>
      </Bottom>
      <TrackScreen category="Analytics Opt In Prompt" name="Details" />
    </Container>
  );
}

export default memo(Details);<|MERGE_RESOLUTION|>--- conflicted
+++ resolved
@@ -30,13 +30,7 @@
   onToggle?: (_: boolean) => void;
 }
 
-<<<<<<< HEAD
-function Option({ title, description, link, checked, onToggle }: OptionProps): React.ReactElement {
-  const { clickOnLearnMore } = useAnalyticsOptInPrompt();
-
-=======
 function Option({ title, description, checked, onToggle }: OptionProps): React.ReactElement {
->>>>>>> 0c7aefe7
   return (
     <OptionContainer>
       <OptionRow>
@@ -48,12 +42,6 @@
       <Text fontSize={14} pt={4} pb={2} color="neutral.c70">
         {description}
       </Text>
-<<<<<<< HEAD
-      <Link size="small" type="color" onPress={clickOnLearnMore}>
-        {link}
-      </Link>
-=======
->>>>>>> 0c7aefe7
     </OptionContainer>
   );
 }
@@ -84,29 +72,15 @@
           <Option
             title={t("analyticsOptIn.variantA.details.analytics.title")}
             description={t("analyticsOptIn.variantA.details.analytics.description")}
-<<<<<<< HEAD
-            link={t("analyticsOptIn.variantA.details.analytics.link")}
             checked={analyticsEnabled}
             onToggle={toggleAnalytics}
           />
           <Flex pt={7}>
             <Option
-              title={t("settings.display.personnalizedRecommendations")}
-              description={t("settings.display.personnalizedRecommendationsDesc")}
-              link={t("analyticsOptIn.variantA.details.personalizedExp.link")}
+              title={t("analyticsOptIn.variantA.details.personalizedExp.title")}
+              description={t("analyticsOptIn.variantA.details.personalizedExp.description")}
               checked={personnalizedRecommendationsEnabled}
               onToggle={togglePersonnalizedRecommendations}
-=======
-            checked={false}
-            onToggle={() => { }}
-          />
-          <Flex pt={7}>
-            <Option
-              title={t("analyticsOptIn.variantA.details.personalizedExp.title")}
-              description={t("analyticsOptIn.variantA.details.personalizedExp.description")}
-              checked={true}
-              onToggle={() => { }}
->>>>>>> 0c7aefe7
             />
           </Flex>
         </Content>
@@ -115,11 +89,7 @@
         <Flex flexDirection="row" py="20px">
           <Button
             title={t("analyticsOptIn.variantA.details.ctas.notNow")}
-<<<<<<< HEAD
             onPress={clickOnMoreOptionsNotNow}
-=======
-            onPress={() => { }}
->>>>>>> 0c7aefe7
             type="shade"
             size="large"
             mr="2"
@@ -131,11 +101,7 @@
                 ? "analyticsOptIn.variantA.details.ctas.acceptAll"
                 : "analyticsOptIn.variantA.details.ctas.accept",
             )}
-<<<<<<< HEAD
             onPress={clickOnMoreOptionsAllow}
-=======
-            onPress={() => { }}
->>>>>>> 0c7aefe7
             type="main"
             size="large"
             outline={false}
@@ -146,17 +112,11 @@
         <Text fontWeight="semiBold" pt={2} color="neutral.c70" textAlign="center" pb="2">
           {t("analyticsOptIn.variantA.details.infoText.info")}
         </Text>
-<<<<<<< HEAD
         <Link
           size="small"
           type="color"
           onPress={clickOnLearnMore}
-          Icon={IconsLegacy.ExternalLinkMedium}
-          iconPosition="left"
         >
-=======
-        <Link size="small" type="color" onPress={() => { }}>
->>>>>>> 0c7aefe7
           {t("analyticsOptIn.variantA.details.infoText.link")}
         </Link>
       </Bottom>
