--- conflicted
+++ resolved
@@ -9,12 +9,7 @@
 import { useDispatch, useSelector } from "react-redux";
 import { useTranslation } from "react-i18next";
 import { useSingleCoinMarketData } from "@ledgerhq/live-common/market/MarketDataProvider";
-<<<<<<< HEAD
-import { SafeAreaView } from "react-native-safe-area-context";
 import { Account } from "@ledgerhq/types-live";
-=======
-import { Account } from "@ledgerhq/live-common/lib/types";
->>>>>>> 5a0891f2
 import {
   starredMarketCoinsSelector,
   readOnlyModeEnabledSelector,
