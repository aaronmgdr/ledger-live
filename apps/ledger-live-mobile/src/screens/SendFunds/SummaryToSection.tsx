import React, { memo, useMemo } from "react";

import { StyleSheet } from "react-native";
import { useTranslation } from "react-i18next";
import { useTheme } from "@react-navigation/native";
import { isLoaded } from "@ledgerhq/domain-service/hooks/logic";
import { useDomain } from "@ledgerhq/domain-service/hooks/index";
import { Transaction } from "@ledgerhq/live-common/generated/types";
import { useFeature } from "@ledgerhq/live-common/featureFlags/index";
import { CryptoCurrency } from "@ledgerhq/types-cryptoassets";

import SummaryRowCustom from "./SummaryRowCustom";
import Circle from "../../components/Circle";
import LText from "../../components/LText";
import QRcode from "../../icons/QRcode";

type Props = {
  transaction: Transaction;
  currency: CryptoCurrency;
};

const DefaultRecipientTemplate = memo(({ transaction }: Pick<Props, "transaction">) => {
  const { recipient, recipientDomain } = transaction;

  return (
    <>
      <LText numberOfLines={2} style={styles.domainRowText}>
        {recipientDomain?.domain}
      </LText>
      <LText
        numberOfLines={2}
        style={recipientDomain ? styles.domainRowText : styles.summaryRowText}
        color={recipientDomain ? "neutral.c70" : "neutral.c100"}
      >
        {recipient}
      </LText>
    </>
  );
});
DefaultRecipientTemplate.displayName = "DefaultRecipientTemplate";

const RecipientWithResolutionTemplate = memo(({ transaction }: Pick<Props, "transaction">) => {
  const { recipient } = transaction;

  const domainResolution = useDomain(recipient, "ens");
  const recipientDomain = useMemo(
    () => (isLoaded(domainResolution) ? domainResolution.resolutions[0] : undefined),
    [domainResolution],
  );

  return (
    <>
      <LText numberOfLines={2} style={styles.domainRowText}>
        {recipientDomain?.domain}
      </LText>
      <LText
        numberOfLines={2}
        style={recipientDomain ? styles.domainRowText : styles.summaryRowText}
        color={recipientDomain ? "neutral.c70" : "neutral.c100"}
      >
        {recipient}
      </LText>
    </>
  );
});
RecipientWithResolutionTemplate.displayName = "RecipientWithResolutionTemplate";

function SummaryToSection({ transaction, currency }: Props) {
  const { colors } = useTheme();
  const { t } = useTranslation();

<<<<<<< HEAD
  const { enabled: isDomainResolutionEnabled, params } = useFeature("domainInputResolution");
=======
  const { enabled: isDomainResolutionEnabled, params } = useFeature("domainInputResolution") ?? {};
>>>>>>> ce8270e7
  const isCurrencySupported = params?.supportedCurrencyIds?.includes(currency.id) || false;

  const shouldTryResolvingDomain = useMemo(() => {
    if (transaction.recipientDomain) {
      return false;
    }
    return !!isDomainResolutionEnabled && isCurrencySupported;
  }, [transaction.recipientDomain, isDomainResolutionEnabled, isCurrencySupported]);

  return (
    <SummaryRowCustom
      label={t("send.summary.to")}
      iconLeft={
        <Circle bg={colors.lightLive} size={34}>
          <QRcode size={16} />
        </Circle>
      }
      data={
        shouldTryResolvingDomain ? (
          <RecipientWithResolutionTemplate transaction={transaction} />
        ) : (
          <DefaultRecipientTemplate transaction={transaction} />
        )
      }
    />
  );
}

const styles = StyleSheet.create({
  summaryRowText: {
    fontSize: 16,
  },
  domainRowText: {
    fontSize: 14,
  },
  addressRowText: {
    fontSize: 14,
  },
});
export default memo<Props>(SummaryToSection);<|MERGE_RESOLUTION|>--- conflicted
+++ resolved
@@ -69,11 +69,7 @@
   const { colors } = useTheme();
   const { t } = useTranslation();
 
-<<<<<<< HEAD
-  const { enabled: isDomainResolutionEnabled, params } = useFeature("domainInputResolution");
-=======
   const { enabled: isDomainResolutionEnabled, params } = useFeature("domainInputResolution") ?? {};
->>>>>>> ce8270e7
   const isCurrencySupported = params?.supportedCurrencyIds?.includes(currency.id) || false;
 
   const shouldTryResolvingDomain = useMemo(() => {
