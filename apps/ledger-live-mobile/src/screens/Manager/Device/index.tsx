--- conflicted
+++ resolved
@@ -41,12 +41,6 @@
   result: ListAppsResult;
   deviceId: string;
   initialDeviceName: string;
-<<<<<<< HEAD
-  blockNavigation: boolean;
-  deviceInfo: any;
-  setAppUninstallWithDependencies: (_: { dependents: App[]; app: App }) => void;
-  // eslint-disable-next-line no-unused-vars
-=======
   pendingInstalls: boolean;
   deviceInfo: DeviceInfo;
   device: Device;
@@ -54,7 +48,6 @@
     dependents: App[];
     app: App;
   }) => void;
->>>>>>> 2971ba20
   dispatch: (action: any) => void;
   appList: App[];
 };
