import React, { ReactNode } from "react";
import {
  isAccountEmpty,
  getMainAccount,
  getAccountUnit,
} from "@ledgerhq/live-common/account/index";
import { AccountLike, Account, ValueChange } from "@ledgerhq/types-live";
import { Currency } from "@ledgerhq/types-cryptoassets";
import { CompoundAccountSummary } from "@ledgerhq/live-common/compound/types";

import { Box } from "@ledgerhq/native-ui";
import { isNFTActive } from "@ledgerhq/live-common/nft/index";

import styled from "@ledgerhq/native-ui/components/styled";
import { useTranslation } from "react-i18next";
import { useTheme } from "styled-components/native";
import Header from "./Header";
import AccountGraphCard from "../../components/AccountGraphCard";
import SubAccountsList from "./SubAccountsList";
import NftCollectionsList from "./NftCollectionsList";
import CompoundSummary from "../Lending/Account/CompoundSummary";
import CompoundAccountBodyHeader from "../Lending/Account/AccountBodyHeader";
import perFamilyAccountHeader from "../../generated/AccountHeader";
import perFamilyAccountSubHeader from "../../generated/AccountSubHeader";
import perFamilyAccountBodyHeader from "../../generated/AccountBodyHeader";
import perFamilyAccountBalanceSummaryFooter from "../../generated/AccountBalanceSummaryFooter";
import {
  FabAccountActions,
  FabAccountMainActionsComponent,
} from "../../components/FabActions";
import SectionTitle from "../WalletCentricSections/SectionTitle";
import SectionContainer from "../WalletCentricSections/SectionContainer";
import useAccountActions from "./hooks/useAccountActions";

type Props = {
  account?: AccountLike;
  parentAccount?: Account;
  countervalueAvailable: boolean;
  useCounterValue: boolean;
  range: any;
  history: any;
  countervalueChange: ValueChange;
  cryptoChange: ValueChange;
  counterValueCurrency: Currency;
  onAccountPress: () => void;
  onSwitchAccountCurrency: () => void;
  compoundSummary?: CompoundAccountSummary;
<<<<<<< HEAD
  t: any;
=======
  onAccountCardLayout: any;
>>>>>>> a7a1621a
};

export function getListHeaderComponents({
  account,
  parentAccount,
  countervalueAvailable,
  useCounterValue,
  range,
  history,
  countervalueChange,
  cryptoChange,
  counterValueCurrency,
  onAccountPress,
  onSwitchAccountCurrency,
  compoundSummary,
<<<<<<< HEAD
  t,
=======
  onAccountCardLayout,
>>>>>>> a7a1621a
}: Props): {
  listHeaderComponents: ReactNode[];
  stickyHeaderIndices?: number[];
} {
  if (!account)
    return { listHeaderComponents: [], stickyHeaderIndices: undefined };

  const mainAccount = getMainAccount(account, parentAccount);

  const empty = isAccountEmpty(account);
  const shouldUseCounterValue = countervalueAvailable && useCounterValue;

  const AccountHeader = perFamilyAccountHeader[mainAccount.currency.family];

  const AccountBodyHeader =
    perFamilyAccountBodyHeader[mainAccount.currency.family];
  // Pre-render component, cause we need to know if it return null so we don't render an empty border container (Tezos was doing it)
  const AccountBodyHeaderRendered =
    AccountBodyHeader && AccountBodyHeader({ account, parentAccount });

  const AccountSubHeader =
    perFamilyAccountSubHeader[mainAccount.currency.family];

  const AccountBalanceSummaryFooter =
    perFamilyAccountBalanceSummaryFooter[mainAccount.currency.family];

  const stickyHeaderIndices = empty ? [] : [0];
  const { colors } = useTheme();

  return {
    listHeaderComponents: [
      !empty && (
        <Box mt={6} onLayout={onAccountCardLayout}>
          <AccountGraphCard
            account={account}
            range={range}
            history={history}
            useCounterValue={shouldUseCounterValue}
            valueChange={
              shouldUseCounterValue ? countervalueChange : cryptoChange
            }
            countervalueAvailable={countervalueAvailable}
            counterValueCurrency={counterValueCurrency}
            onSwitchAccountCurrency={onSwitchAccountCurrency}
            countervalueChange={countervalueChange}
            counterValueUnit={counterValueCurrency.units[0]}
            cryptoCurrencyUnit={getAccountUnit(account)}
          />
        </Box>
      ),
<<<<<<< HEAD
      <SectionContainer px={6}>
        <SectionTitle
          title={t("account.quickActions")}
          containerProps={{ mb: 6 }}
        />
        <FabAccountMainActionsComponent
          account={account}
          parentAccount={parentAccount}
        />
      </SectionContainer>,
=======
      <Header accountId={account.id} />,
      !!AccountSubHeader && (
        <Box bg={colors.background.main}>
          <AccountSubHeader />
        </Box>
      ),
      !empty && !!AccountHeader && (
        <Box bg={colors.background.main}>
          <AccountHeader account={account} parentAccount={parentAccount} />
        </Box>
      ),
      !empty && (
        <SectionContainer px={6} bg={colors.background.main}>
          <SectionTitle
            title={t("account.quickActions")}
            containerProps={{ mb: 6 }}
          />
          <FabAccountMainActionsComponent
            account={account}
            parentAccount={parentAccount}
          />
        </SectionContainer>
      ),
>>>>>>> a7a1621a
      ...(!empty &&
      (AccountBalanceSummaryFooter ||
        (compoundSummary && account.type === "TokenAccount") ||
        useAccountActions({ account, parentAccount }).secondaryActions.length)
        ? [
            <SectionContainer>
              <Box>
                <SectionTitle
                  title={t("account.earn")}
                  containerProps={{ mx: 6, mb: 6 }}
                />
                {AccountHeader && (
                  <Box mx={6} mb={6}>
                    <AccountHeader
                      account={account}
                      parentAccount={parentAccount}
                    />
                  </Box>
                )}
                {AccountBalanceSummaryFooter && (
                  <Box mb={6}>
                    <AccountBalanceSummaryFooter account={account} />
                  </Box>
                )}
                {compoundSummary && account.type === "TokenAccount" && (
                  <Box>
                    <CompoundSummary
                      key="compoundSummary"
                      account={account}
                      compoundSummary={compoundSummary}
                    />
                  </Box>
                )}
                <FabAccountActions
                  account={account}
                  parentAccount={parentAccount}
                />
              </Box>
            </SectionContainer>,
          ]
        : []),
      ...(!empty && AccountBodyHeaderRendered
        ? [<SectionContainer>{AccountBodyHeaderRendered}</SectionContainer>]
        : []),
      ...(!empty && account.type === "Account" && account.subAccounts
        ? [
            <SectionContainer px={6}>
              <SubAccountsList
                accountId={account.id}
                onAccountPress={onAccountPress}
                parentAccount={account}
                useCounterValue={shouldUseCounterValue}
              />
            </SectionContainer>,
          ]
        : []),
      ...(!empty && account.type === "Account" && isNFTActive(account.currency)
        ? [
            <SectionContainer px={6}>
              <NftCollectionsList account={account} />
            </SectionContainer>,
          ]
        : []),
      ...(compoundSummary &&
      account &&
      account.type === "TokenAccount" &&
      parentAccount
        ? [
            <CompoundAccountBodyHeader
              account={account}
              parentAccount={parentAccount}
              compoundSummary={compoundSummary}
            />,
          ]
        : []),
    ],
    stickyHeaderIndices,
  };
}<|MERGE_RESOLUTION|>--- conflicted
+++ resolved
@@ -45,11 +45,8 @@
   onAccountPress: () => void;
   onSwitchAccountCurrency: () => void;
   compoundSummary?: CompoundAccountSummary;
-<<<<<<< HEAD
+  onAccountCardLayout: any;
   t: any;
-=======
-  onAccountCardLayout: any;
->>>>>>> a7a1621a
 };
 
 export function getListHeaderComponents({
@@ -65,11 +62,8 @@
   onAccountPress,
   onSwitchAccountCurrency,
   compoundSummary,
-<<<<<<< HEAD
+  onAccountCardLayout,
   t,
-=======
-  onAccountCardLayout,
->>>>>>> a7a1621a
 }: Props): {
   listHeaderComponents: ReactNode[];
   stickyHeaderIndices?: number[];
@@ -120,18 +114,6 @@
           />
         </Box>
       ),
-<<<<<<< HEAD
-      <SectionContainer px={6}>
-        <SectionTitle
-          title={t("account.quickActions")}
-          containerProps={{ mb: 6 }}
-        />
-        <FabAccountMainActionsComponent
-          account={account}
-          parentAccount={parentAccount}
-        />
-      </SectionContainer>,
-=======
       <Header accountId={account.id} />,
       !!AccountSubHeader && (
         <Box bg={colors.background.main}>
@@ -143,19 +125,16 @@
           <AccountHeader account={account} parentAccount={parentAccount} />
         </Box>
       ),
-      !empty && (
-        <SectionContainer px={6} bg={colors.background.main}>
-          <SectionTitle
-            title={t("account.quickActions")}
-            containerProps={{ mb: 6 }}
-          />
-          <FabAccountMainActionsComponent
-            account={account}
-            parentAccount={parentAccount}
-          />
-        </SectionContainer>
-      ),
->>>>>>> a7a1621a
+      <SectionContainer px={6} bg={colors.background.main}>
+        <SectionTitle
+          title={t("account.quickActions")}
+          containerProps={{ mb: 6 }}
+        />
+        <FabAccountMainActionsComponent
+          account={account}
+          parentAccount={parentAccount}
+        />
+      </SectionContainer>,
       ...(!empty &&
       (AccountBalanceSummaryFooter ||
         (compoundSummary && account.type === "TokenAccount") ||
