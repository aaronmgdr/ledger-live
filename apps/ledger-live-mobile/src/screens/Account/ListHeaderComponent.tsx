import React, { ReactNode } from "react";
import {
  isAccountEmpty,
  getMainAccount,
  getAccountUnit,
} from "@ledgerhq/live-common/account/index";
import { AccountLike, Account, ValueChange } from "@ledgerhq/types-live";
import { Currency } from "@ledgerhq/types-cryptoassets";
import { CompoundAccountSummary } from "@ledgerhq/live-common/compound/types";

import { Box, Flex } from "@ledgerhq/native-ui";
import { isNFTActive } from "@ledgerhq/live-common/nft/index";

import { Colors } from "react-native/Libraries/NewAppScreen";
import { useTheme } from "styled-components/native";
import Header from "./Header";
import AccountGraphCard from "../../components/AccountGraphCard";
import SubAccountsList from "./SubAccountsList";
import NftCollectionsList from "./NftCollectionsList";
import CompoundSummary from "../Lending/Account/CompoundSummary";
import CompoundAccountBodyHeader from "../Lending/Account/AccountBodyHeader";
import perFamilyAccountHeader from "../../generated/AccountHeader";
import perFamilyAccountSubHeader from "../../generated/AccountSubHeader";
import perFamilyAccountBodyHeader from "../../generated/AccountBodyHeader";
import perFamilyAccountBalanceSummaryFooter from "../../generated/AccountBalanceSummaryFooter";
import {
  FabAccountActions,
  FabAccountMainActionsComponent,
} from "../../components/FabActions";
<<<<<<< HEAD
=======
import SectionTitle from "../WalletCentricSections/SectionTitle";
import styled from "@ledgerhq/native-ui/components/styled";
import { useTranslation } from "react-i18next";

const SectionContainer = styled(Flex).attrs((p: { isLast: boolean }) => ({
  py: 8,
  borderBottomWidth: !p.isLast ? 1 : 0,
  borderBottomColor: "neutral.c30",
}))``;
>>>>>>> 3cddd6c8

const renderAccountSummary = (
  account: AccountLike,
  parentAccount: Account,
  compoundSummary: CompoundAccountSummary,
) => () => {
  const mainAccount = getMainAccount(account, parentAccount);
  const AccountBalanceSummaryFooter =
    perFamilyAccountBalanceSummaryFooter[mainAccount.currency.family];

  const footers = [];

  if (compoundSummary && account.type === "TokenAccount") {
    footers.push(
      <CompoundSummary
        key="compoundSummary"
        account={account}
        compoundSummary={compoundSummary}
      />,
    );
  }

  if (AccountBalanceSummaryFooter)
    footers.push(
      <AccountBalanceSummaryFooter
        account={account}
        key="accountbalancesummary"
      />,
    );
  if (!footers.length) return null;
  return footers;
};

type Props = {
  account?: AccountLike;
  parentAccount?: Account;
  countervalueAvailable: boolean;
  useCounterValue: boolean;
  range: any;
  history: any;
  countervalueChange: ValueChange;
  cryptoChange: ValueChange;
  counterValueCurrency: Currency;
  onAccountPress: () => void;
  onSwitchAccountCurrency: () => void;
  compoundSummary?: CompoundAccountSummary;
  onAccountCardLayout: any;
};

export function getListHeaderComponents({
  account,
  parentAccount,
  countervalueAvailable,
  useCounterValue,
  range,
  history,
  countervalueChange,
  cryptoChange,
  counterValueCurrency,
  onAccountPress,
  onSwitchAccountCurrency,
  compoundSummary,
  onAccountCardLayout,
}: Props): {
  listHeaderComponents: ReactNode[];
  stickyHeaderIndices?: number[];
} {
  const { t } = useTranslation();

  if (!account)
    return { listHeaderComponents: [], stickyHeaderIndices: undefined };

  const { colors } = useTheme();

  const mainAccount = getMainAccount(account, parentAccount);

  const empty = isAccountEmpty(account);
  const shouldUseCounterValue = countervalueAvailable && useCounterValue;

  const AccountHeader = perFamilyAccountHeader[mainAccount.currency.family];
  const AccountBodyHeader =
    perFamilyAccountBodyHeader[mainAccount.currency.family];

  const AccountSubHeader =
    perFamilyAccountSubHeader[mainAccount.currency.family];

  const AccountBalanceSummaryFooter =
    perFamilyAccountBalanceSummaryFooter[mainAccount.currency.family];

  const stickyHeaderIndices = empty ? [] : [0];

  return {
    listHeaderComponents: [
      !empty && (
<<<<<<< HEAD
        <Box onLayout={onAccountCardLayout}>
=======
        <Box mx={6} mt={6}>
>>>>>>> 3cddd6c8
          <AccountGraphCard
            account={account}
            range={range}
            history={history}
            useCounterValue={shouldUseCounterValue}
            valueChange={
              shouldUseCounterValue ? countervalueChange : cryptoChange
            }
            countervalueAvailable={countervalueAvailable}
            counterValueCurrency={counterValueCurrency}
            onSwitchAccountCurrency={onSwitchAccountCurrency}
            countervalueChange={countervalueChange}
            counterValueUnit={counterValueCurrency.units[0]}
            cryptoCurrencyUnit={getAccountUnit(account)}
          />
        </Box>
      ),
<<<<<<< HEAD
      <Box bg={colors.background.main}>
        <Header accountId={account.id} />
      </Box>,
      !!AccountSubHeader && (
        <Box bg={colors.background.main}>
          <AccountSubHeader />
        </Box>
      ),
      !empty && !!AccountHeader && (
        <Box bg={colors.background.main}>
          <AccountHeader account={account} parentAccount={parentAccount} />
        </Box>
      ),
      !empty && (
        <Box px={6} py={6} bg={colors.background.main}>
=======
      !empty && (
        <SectionContainer px={6}>
          <SectionTitle
            title={t("account.quickActions")}
            containerProps={{ mb: 6 }}
          ></SectionTitle>
>>>>>>> 3cddd6c8
          <FabAccountMainActionsComponent
            account={account}
            parentAccount={parentAccount}
          />
<<<<<<< HEAD
        </Box>
      ),
      ...(!empty && AccountBodyHeader
        ? [
            <Box bg={colors.background.main}>
              <AccountBodyHeader
                account={account}
                parentAccount={parentAccount}
              />
            </Box>,
          ]
        : []),
      ...(!empty
        ? [
            <Box py={3} mb={8}>
              <FabAccountActions
                account={account}
                parentAccount={parentAccount}
              />
            </Box>,
=======
        </SectionContainer>
      ),
      ...(!empty
        ? [
            <SectionContainer>
              <Box>
                <SectionTitle
                  title={t("account.earn")}
                  containerProps={{ mx: 6, mb: 6 }}
                ></SectionTitle>
                {AccountBalanceSummaryFooter && (
                  <Box mb={6}>
                    <AccountBalanceSummaryFooter
                      account={account}
                    ></AccountBalanceSummaryFooter>
                  </Box>
                )}
                {compoundSummary && account.type === "TokenAccount" && (
                  <Box>
                    <CompoundSummary
                      key="compoundSummary"
                      account={account}
                      compoundSummary={compoundSummary}
                    ></CompoundSummary>
                  </Box>
                )}
                <FabAccountActions
                  account={account}
                  parentAccount={parentAccount}
                />
              </Box>
            </SectionContainer>,
          ]
        : []),
      ...(!empty && AccountBodyHeader
        ? [
            <SectionContainer>
              <AccountBodyHeader
                account={account}
                parentAccount={parentAccount}
              />
            </SectionContainer>,
>>>>>>> 3cddd6c8
          ]
        : []),
      ...(!empty && account.type === "Account" && account.subAccounts
        ? [
            <Box mx={6} mb={8} pb={6}>
              <SubAccountsList
                accountId={account.id}
                onAccountPress={onAccountPress}
                parentAccount={account}
                useCounterValue={shouldUseCounterValue}
              />
            </Box>,
          ]
        : []),
      ...(!empty && account.type === "Account" && isNFTActive(account.currency)
        ? [<NftCollectionsList account={account} />]
        : []),
      ...(compoundSummary &&
      account &&
      account.type === "TokenAccount" &&
      parentAccount
        ? [
            <CompoundAccountBodyHeader
              account={account}
              parentAccount={parentAccount}
              compoundSummary={compoundSummary}
            />,
          ]
        : []),
    ],
    stickyHeaderIndices,
  };
}<|MERGE_RESOLUTION|>--- conflicted
+++ resolved
@@ -27,8 +27,6 @@
   FabAccountActions,
   FabAccountMainActionsComponent,
 } from "../../components/FabActions";
-<<<<<<< HEAD
-=======
 import SectionTitle from "../WalletCentricSections/SectionTitle";
 import styled from "@ledgerhq/native-ui/components/styled";
 import { useTranslation } from "react-i18next";
@@ -38,7 +36,6 @@
   borderBottomWidth: !p.isLast ? 1 : 0,
   borderBottomColor: "neutral.c30",
 }))``;
->>>>>>> 3cddd6c8
 
 const renderAccountSummary = (
   account: AccountLike,
@@ -85,7 +82,6 @@
   onAccountPress: () => void;
   onSwitchAccountCurrency: () => void;
   compoundSummary?: CompoundAccountSummary;
-  onAccountCardLayout: any;
 };
 
 export function getListHeaderComponents({
@@ -101,7 +97,6 @@
   onAccountPress,
   onSwitchAccountCurrency,
   compoundSummary,
-  onAccountCardLayout,
 }: Props): {
   listHeaderComponents: ReactNode[];
   stickyHeaderIndices?: number[];
@@ -111,8 +106,6 @@
   if (!account)
     return { listHeaderComponents: [], stickyHeaderIndices: undefined };
 
-  const { colors } = useTheme();
-
   const mainAccount = getMainAccount(account, parentAccount);
 
   const empty = isAccountEmpty(account);
@@ -132,12 +125,13 @@
 
   return {
     listHeaderComponents: [
+      <Header accountId={account.id} />,
+      !!AccountSubHeader && <AccountSubHeader />,
+      !empty && !!AccountHeader && (
+        <AccountHeader account={account} parentAccount={parentAccount} />
+      ),
       !empty && (
-<<<<<<< HEAD
-        <Box onLayout={onAccountCardLayout}>
-=======
         <Box mx={6} mt={6}>
->>>>>>> 3cddd6c8
           <AccountGraphCard
             account={account}
             range={range}
@@ -155,56 +149,16 @@
           />
         </Box>
       ),
-<<<<<<< HEAD
-      <Box bg={colors.background.main}>
-        <Header accountId={account.id} />
-      </Box>,
-      !!AccountSubHeader && (
-        <Box bg={colors.background.main}>
-          <AccountSubHeader />
-        </Box>
-      ),
-      !empty && !!AccountHeader && (
-        <Box bg={colors.background.main}>
-          <AccountHeader account={account} parentAccount={parentAccount} />
-        </Box>
-      ),
-      !empty && (
-        <Box px={6} py={6} bg={colors.background.main}>
-=======
       !empty && (
         <SectionContainer px={6}>
           <SectionTitle
             title={t("account.quickActions")}
             containerProps={{ mb: 6 }}
           ></SectionTitle>
->>>>>>> 3cddd6c8
           <FabAccountMainActionsComponent
             account={account}
             parentAccount={parentAccount}
           />
-<<<<<<< HEAD
-        </Box>
-      ),
-      ...(!empty && AccountBodyHeader
-        ? [
-            <Box bg={colors.background.main}>
-              <AccountBodyHeader
-                account={account}
-                parentAccount={parentAccount}
-              />
-            </Box>,
-          ]
-        : []),
-      ...(!empty
-        ? [
-            <Box py={3} mb={8}>
-              <FabAccountActions
-                account={account}
-                parentAccount={parentAccount}
-              />
-            </Box>,
-=======
         </SectionContainer>
       ),
       ...(!empty
@@ -247,7 +201,6 @@
                 parentAccount={parentAccount}
               />
             </SectionContainer>,
->>>>>>> 3cddd6c8
           ]
         : []),
       ...(!empty && account.type === "Account" && account.subAccounts
