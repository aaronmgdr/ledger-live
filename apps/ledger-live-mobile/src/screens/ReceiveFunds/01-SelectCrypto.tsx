import React, { useCallback, useEffect, useState } from "react";
import { Trans, useTranslation } from "react-i18next";
import { FlatList } from "react-native";
import type {
  CryptoCurrency,
  CryptoOrTokenCurrency,
  TokenCurrency,
} from "@ledgerhq/types-cryptoassets";
import {
  useCurrenciesByMarketcap,
  findCryptoCurrencyByKeyword,
} from "@ledgerhq/live-common/currencies/index";

import { Flex, Text } from "@ledgerhq/native-ui";
import { useSelector } from "react-redux";
import { ScreenName } from "../../const";
import { track, TrackScreen } from "../../analytics";
import FilteredSearchBar from "../../components/FilteredSearchBar";
import BigCurrencyRow from "../../components/BigCurrencyRow";
import { flattenAccountsSelector } from "../../reducers/accounts";
import { ReceiveFundsStackParamList } from "../../components/RootNavigator/types/ReceiveFundsNavigator";
import { StackNavigatorProps } from "../../components/RootNavigator/types/helpers";
<<<<<<< HEAD
=======
import { getEnv } from "@ledgerhq/live-common/env";
>>>>>>> dbdbe2af
import { findAccountByCurrency } from "../../logic/deposit";

import { useMappedAssets } from "@ledgerhq/live-common/deposit/index";
import { groupedCurrenciesByProvider } from "@ledgerhq/live-common/deposit/helper";

const SEARCH_KEYS = getEnv("CRYPTO_ASSET_SEARCH_KEYS");

type Props = {
  devMode?: boolean;
} & StackNavigatorProps<ReceiveFundsStackParamList, ScreenName.ReceiveSelectCrypto>;

const keyExtractor = (currency: CryptoCurrency | TokenCurrency) => currency.id;

const renderEmptyList = () => (
  <Flex px={6}>
    <Text textAlign="center">
      <Trans i18nKey="common.noCryptoFound" />
    </Text>
  </Flex>
);

<<<<<<< HEAD
const listSupportedTokens = () => listTokens().filter(t => isCurrencySupported(t.parentCurrency));

=======
>>>>>>> dbdbe2af
export default function AddAccountsSelectCrypto({ navigation, route }: Props) {
  const paramsCurrency = route?.params?.currency;

  const { t } = useTranslation();
  const [currenciesByProvider, setCurrencies] = useState<CryptoOrTokenCurrency[]>([]);
  const [currenciesAndProvider, setCurrenciesAndProvider] = useState<
    {
      currenciesByNetwork: CryptoOrTokenCurrency[];
      providerId: string;
    }[]
  >([]);

  const accounts = useSelector(flattenAccountsSelector);

  const { displayableCoinsAndTokens } = useMappedAssets();

  useEffect(() => {
    groupedCurrenciesByProvider(displayableCoinsAndTokens).then(res => {
      setCurrenciesAndProvider(res);
      setCurrencies(Object.values(res).map(value => value.currenciesByNetwork[0]));
    });
  }, [displayableCoinsAndTokens]);

  const sortedCryptoCurrencies = useCurrenciesByMarketcap(currenciesByProvider);

  const onPressItem = useCallback(
    (currency: CryptoCurrency | TokenCurrency) => {
      track("asset_clicked", {
        asset: currency.name,
        page: "Choose a crypto to secure",
      });

      const provider = currenciesAndProvider.find(elem =>
        elem.currenciesByNetwork.some(
          currencyByNetwork =>
            (currencyByNetwork as CryptoCurrency | TokenCurrency).id === currency.id,
        ),
      );

      const accs = findAccountByCurrency(accounts, currency);
      if (accs.length > 0) {
        // if we found one or more accounts of the given currency we select account
<<<<<<< HEAD
        navigation.navigate(ScreenName.DepositSelectNetwork, {
          networks: ["ethereum", "polygon", "bsc", "cosmos"],
        });
      } else if (currency.type === "TokenCurrency") {
        // cases for token currencies
        const parentAccounts = findAccountByCurrency(accounts, currency.parentCurrency);

        if (parentAccounts.length > 1) {
          // if we found one or more accounts of the parent currency we select account
=======
>>>>>>> dbdbe2af

        if (provider && provider?.currenciesByNetwork.length > 1) {
          navigation.navigate(ScreenName.DepositSelectNetwork, {
            provider,
          });
        } else {
          navigation.navigate(ScreenName.ReceiveSelectAccount, {
            currency,
            createTokenAccount: true,
          });
        }
      } else if (currency.type === "TokenCurrency") {
        // cases for token currencies
        const parentAccounts = findAccountByCurrency(accounts, currency.parentCurrency);

        if (parentAccounts.length > 0) {
          // if we found one or more accounts of the parent currency we select account
          if (provider && provider?.currenciesByNetwork.length > 1) {
            navigation.navigate(ScreenName.DepositSelectNetwork, {
              provider,
            });
          } else {
            navigation.navigate(ScreenName.ReceiveSelectAccount, {
              currency,
              createTokenAccount: true,
            });
          }
        } else {
          // if we didn't find any account of the parent currency we add and create one
          navigation.navigate(ScreenName.ReceiveAddAccountSelectDevice, {
            currency: currency.parentCurrency,
            createTokenAccount: true,
          });
        }
      } else {
        if (provider && provider?.currenciesByNetwork.length > 1) {
          // we redirect to choose network on wich one you want to create the account
          navigation.navigate(ScreenName.DepositSelectNetwork, {
            provider,
          });
        } else {
          // else we create a currency account
          navigation.navigate(ScreenName.ReceiveAddAccountSelectDevice, {
            currency,
          });
        }
      }
    },
    [accounts, navigation, currenciesAndProvider],
  );

  useEffect(() => {
    if (paramsCurrency) {
      const selectedCurrency = findCryptoCurrencyByKeyword(paramsCurrency.toUpperCase());

      if (selectedCurrency) {
        onPressItem(selectedCurrency);
      }
    }
  }, [onPressItem, paramsCurrency]);

  const renderList = useCallback(
    (items: CryptoOrTokenCurrency[]) => (
      <FlatList
        data={items}
        renderItem={({ item }) => (
          <BigCurrencyRow currency={item} onPress={onPressItem} subTitle={item.ticker} />
        )}
        keyExtractor={keyExtractor}
        showsVerticalScrollIndicator={false}
        keyboardDismissMode="on-drag"
      />
    ),
    [onPressItem],
  );

  return (
    <>
      <TrackScreen category="Receive" name="Choose a crypto to secure" />
      <Text variant="h4" fontWeight="semiBold" mx={6} mb={3} testID="receive-header-step1-title">
        {t("transfer.receive.selectCrypto.title")}
      </Text>
      <FilteredSearchBar
        keys={SEARCH_KEYS}
        inputWrapperStyle={{ marginHorizontal: 16, marginBottom: 8 }}
<<<<<<< HEAD
        list={sortedCryptoCurrencies}
=======
        list={sortedCryptoCurrencies as CryptoOrTokenCurrency[]}
>>>>>>> dbdbe2af
        renderList={renderList}
        renderEmptySearch={renderEmptyList}
        newSearchBar
      />
    </>
  );
}<|MERGE_RESOLUTION|>--- conflicted
+++ resolved
@@ -20,10 +20,7 @@
 import { flattenAccountsSelector } from "../../reducers/accounts";
 import { ReceiveFundsStackParamList } from "../../components/RootNavigator/types/ReceiveFundsNavigator";
 import { StackNavigatorProps } from "../../components/RootNavigator/types/helpers";
-<<<<<<< HEAD
-=======
 import { getEnv } from "@ledgerhq/live-common/env";
->>>>>>> dbdbe2af
 import { findAccountByCurrency } from "../../logic/deposit";
 
 import { useMappedAssets } from "@ledgerhq/live-common/deposit/index";
@@ -45,11 +42,6 @@
   </Flex>
 );
 
-<<<<<<< HEAD
-const listSupportedTokens = () => listTokens().filter(t => isCurrencySupported(t.parentCurrency));
-
-=======
->>>>>>> dbdbe2af
 export default function AddAccountsSelectCrypto({ navigation, route }: Props) {
   const paramsCurrency = route?.params?.currency;
 
@@ -92,18 +84,6 @@
       const accs = findAccountByCurrency(accounts, currency);
       if (accs.length > 0) {
         // if we found one or more accounts of the given currency we select account
-<<<<<<< HEAD
-        navigation.navigate(ScreenName.DepositSelectNetwork, {
-          networks: ["ethereum", "polygon", "bsc", "cosmos"],
-        });
-      } else if (currency.type === "TokenCurrency") {
-        // cases for token currencies
-        const parentAccounts = findAccountByCurrency(accounts, currency.parentCurrency);
-
-        if (parentAccounts.length > 1) {
-          // if we found one or more accounts of the parent currency we select account
-=======
->>>>>>> dbdbe2af
 
         if (provider && provider?.currenciesByNetwork.length > 1) {
           navigation.navigate(ScreenName.DepositSelectNetwork, {
@@ -189,11 +169,7 @@
       <FilteredSearchBar
         keys={SEARCH_KEYS}
         inputWrapperStyle={{ marginHorizontal: 16, marginBottom: 8 }}
-<<<<<<< HEAD
-        list={sortedCryptoCurrencies}
-=======
         list={sortedCryptoCurrencies as CryptoOrTokenCurrency[]}
->>>>>>> dbdbe2af
         renderList={renderList}
         renderEmptySearch={renderEmptyList}
         newSearchBar
