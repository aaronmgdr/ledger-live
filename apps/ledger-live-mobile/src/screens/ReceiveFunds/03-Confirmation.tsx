import React, { useCallback, useEffect, useMemo, useState } from "react";
import { Linking, Share, View } from "react-native";
import { useDispatch, useSelector } from "react-redux";
import QRCode from "react-native-qrcode-svg";
import { useTranslation } from "react-i18next";
import ReactNativeHapticFeedback from "react-native-haptic-feedback";
import type { Account, TokenAccount } from "@ledgerhq/types-live";
import { PostOnboardingActionId } from "@ledgerhq/types-live";
import type { CryptoOrTokenCurrency, TokenCurrency } from "@ledgerhq/types-cryptoassets";
import {
  makeEmptyTokenAccount,
  getMainAccount,
  getAccountCurrency,
} from "@ledgerhq/live-common/account/index";
import { getCurrencyColor } from "@ledgerhq/live-common/currencies/color";
import { useToasts } from "@ledgerhq/live-common/notifications/ToastProvider/index";
import { useTheme } from "styled-components/native";
import { Flex, Text, IconsLegacy, Button, Box, BannerCard, Icons } from "@ledgerhq/native-ui";
import { useRoute } from "@react-navigation/native";
import getWindowDimensions from "~/logic/getWindowDimensions";
import { accountScreenSelector } from "~/reducers/accounts";
import CurrencyIcon from "~/components/CurrencyIcon";
import NavigationScrollView from "~/components/NavigationScrollView";
import ReceiveSecurityModal from "./ReceiveSecurityModal";
import { addOneAccount } from "~/actions/accounts";
import { ScreenName } from "~/const";
import { track, TrackScreen } from "~/analytics";
import byFamily from "../../generated/Confirmation";
import byFamilyPostAlert from "../../generated/ReceiveConfirmationPostAlert";

import { ReceiveFundsStackParamList } from "~/components/RootNavigator/types/ReceiveFundsNavigator";
import { BaseComposite, StackNavigatorProps } from "~/components/RootNavigator/types/helpers";
import styled, { BaseStyledProps } from "@ledgerhq/native-ui/components/styled";
import Clipboard from "@react-native-clipboard/clipboard";
import ConfirmationHeaderTitle from "./ConfirmationHeaderTitle";
import { BankMedium } from "@ledgerhq/native-ui/assets/icons";
import { useSafeAreaInsets } from "react-native-safe-area-context";
import { hasClosedWithdrawBannerSelector } from "~/reducers/settings";
import { setCloseWithdrawBanner } from "~/actions/settings";
import * as Animatable from "react-native-animatable";
import { useCompleteActionCallback } from "~/logic/postOnboarding/useCompleteAction";
import { urls } from "~/utils/urls";
<<<<<<< HEAD
=======
import { useMaybeAccountName } from "~/reducers/wallet";
>>>>>>> 4f13a7dc

const AnimatedView = Animatable.View;

type ScreenProps = BaseComposite<
  StackNavigatorProps<ReceiveFundsStackParamList, ScreenName.ReceiveConfirmation>
>;

type Props = {
  account?: TokenAccount | Account;
  parentAccount?: Account;
  readOnlyModeEnabled?: boolean;
} & ScreenProps;

const StyledTouchableHightlight = styled.TouchableHighlight<BaseStyledProps>``;
const StyledTouchableOpacity = styled.TouchableOpacity<BaseStyledProps>``;

export default function ReceiveConfirmation({ navigation }: Props) {
  const route = useRoute<ScreenProps["route"]>();
  const { account, parentAccount } = useSelector(accountScreenSelector(route));

  return account ? (
    <ReceiveConfirmationInner
      navigation={navigation}
      route={route}
      account={account as Account | TokenAccount}
      parentAccount={parentAccount ?? undefined}
    />
  ) : null;
}

function ReceiveConfirmationInner({ navigation, route, account, parentAccount }: Props) {
  const { colors } = useTheme();
  const { t } = useTranslation();
  const { pushToast } = useToasts();
  const verified = route.params?.verified ?? false;
  const [isModalOpened, setIsModalOpened] = useState(true);
  const [hasAddedTokenAccount, setHasAddedTokenAccount] = useState(false);
  const [hasCopied, setCopied] = useState(false);
  const dispatch = useDispatch();
  const insets = useSafeAreaInsets();

  const hasClosedWithdrawBanner = useSelector(hasClosedWithdrawBannerSelector);
  const [displayBanner, setBanner] = useState(!hasClosedWithdrawBanner);

  const onRetry = useCallback(() => {
    track("button_clicked", {
      button: "Verify address",
      page: "Receive Account Qr Code",
    });
    const params = { ...route.params, notSkippable: true };
    setIsModalOpened(false);
    navigation.navigate(ScreenName.ReceiveConnectDevice, params);
  }, [navigation, route.params]);

  const { width } = getWindowDimensions();
  const QRSize = Math.round(width / 1.8 - 16);
  const QRContainerSize = QRSize + 16 * 4;

  const mainAccount = account && getMainAccount(account, parentAccount);
  const currency = route.params?.currency || (account && getAccountCurrency(account));

  const network = useMemo(() => {
    if (currency && currency.type === "TokenCurrency") {
      return currency.parentCurrency?.name;
    }
  }, [currency]);

  const hideBanner = useCallback(() => {
    track("button_clicked", {
      button: "How to withdraw from exchange",
      page: "Receive Account Qr Code",
    });
    dispatch(setCloseWithdrawBanner(true));
    setBanner(false);
  }, [dispatch]);

  const clickLearn = () => {
    track("button_clicked", {
      button: "How to withdraw from exchange",
      type: "card",
      page: "Receive Account Qr Code",
    });
    Linking.openURL(urls.withdrawCrypto);
  };
  useEffect(() => {
    if (route.params?.createTokenAccount && !hasAddedTokenAccount) {
      const newMainAccount = { ...mainAccount };
      if (
        !newMainAccount.subAccounts ||
        !newMainAccount.subAccounts.find(
          acc => (acc as TokenAccount)?.token?.id === (currency as CryptoOrTokenCurrency).id,
        )
      ) {
        const emptyTokenAccount = makeEmptyTokenAccount(
          newMainAccount as Account,
          currency as TokenCurrency,
        );
        newMainAccount.subAccounts = [...(newMainAccount.subAccounts || []), emptyTokenAccount];

        dispatch(addOneAccount(newMainAccount as Account));
        setHasAddedTokenAccount(true);
      }
    }
  }, [currency, route.params?.createTokenAccount, mainAccount, dispatch, hasAddedTokenAccount]);

  const completeAction = useCompleteActionCallback();

  useEffect(() => {
    completeAction(PostOnboardingActionId.assetsTransfer);
    // eslint-disable-next-line react-hooks/exhaustive-deps
  }, []);

  useEffect(() => {
    navigation.setOptions({
      headerTitle: () => (
        <ConfirmationHeaderTitle accountCurrency={currency}></ConfirmationHeaderTitle>
      ),
    });
  }, [colors, navigation, account, currency]);

  useEffect(() => {
    if (verified && currency) {
      track("Verification Success", {
        asset: currency.name,
        page: "Receive Account Qr Code",
      });
    }
  }, [verified, currency]);

  const triggerSuccessEvent = useCallback(() => {
    track("receive_done", {
      asset: currency?.name,
      network,
      page: "Receive Account Qr Code",
    });
  }, [network, currency?.name]);

  useEffect(() => {
    if (verified || !isModalOpened) {
      triggerSuccessEvent();
    }
  }, [verified, isModalOpened, triggerSuccessEvent]);

  const onShare = useCallback(() => {
    track("button_clicked", {
      button: "Share address",
      page: "Receive Account Qr Code",
    });
    if (mainAccount?.freshAddress) {
      Share.share({ message: mainAccount?.freshAddress });
    }
  }, [mainAccount?.freshAddress]);

  const onCopyAddress = useCallback(
    (eventName: string) => {
      if (!mainAccount?.freshAddress) return;
      Clipboard.setString(mainAccount.freshAddress);
      setCopied(true);
      track("button_clicked", {
        button: eventName,
        page: "Receive Account Qr Code",
      });
      const options = {
        enableVibrateFallback: false,
        ignoreAndroidSystemSettings: false,
      };

      setTimeout(() => {
        setCopied(false);
      }, 3000);

      ReactNativeHapticFeedback.trigger("soft", options);
      pushToast({
        id: `copy-receive`,
        type: "success",
        icon: "success",
        title: t("transfer.receive.addressCopied"),
      });
    },
    [mainAccount?.freshAddress, pushToast, t],
  );

  const mainAccountName = useMaybeAccountName(mainAccount);

  if (!account || !currency || !mainAccount) return null;

  // check for coin specific UI
  if (currency.type === "CryptoCurrency" && Object.keys(byFamily).includes(currency.family)) {
    const CustomConfirmation =
      currency.type === "CryptoCurrency"
        ? byFamily[currency.family as keyof typeof byFamily]
        : null;
    if (CustomConfirmation) {
      return (
        <CustomConfirmation
          account={mainAccount || account}
          parentAccount={mainAccount}
          {...{ navigation, route }}
        />
      );
    }
  }

  let CustomConfirmationAlert;
  if (
    currency.type === "CryptoCurrency" &&
    Object.keys(byFamilyPostAlert).includes(currency.family)
  ) {
    CustomConfirmationAlert =
      currency.type === "CryptoCurrency"
        ? byFamilyPostAlert[currency.family as keyof typeof byFamilyPostAlert]
        : null;
  }

  return (
    <Flex flex={1} mb={insets.bottom}>
      <NavigationScrollView style={{ flex: 1 }}>
        <TrackScreen
          category="Deposit"
          name="Receive Account Qr Code"
          asset={currency.name}
          network={network}
        />
        <Flex p={0} alignItems="center" justifyContent="center">
          <StyledTouchableHightlight
            activeOpacity={1}
            underlayColor={colors.palette.opacityDefault.c10}
            alignItems="center"
            justifyContent="center"
            width={QRContainerSize}
            p={6}
            mt={10}
            bg={"opacityDefault.c05"}
            borderRadius={2}
            onPress={() => onCopyAddress("Qr code copy address")}
          >
            <View>
              <Box mb={6}>
                <Text
                  variant={"body"}
                  fontWeight={"semiBold"}
                  textAlign={"center"}
                  numberOfLines={1}
                  testID={"receive-account-name-" + mainAccountName}
                >
                  {mainAccountName}
                </Text>
              </Box>
              <Flex
                p={6}
                borderRadius={24}
                position="relative"
                bg="constant.white"
                borderWidth={1}
                borderColor="neutral.c40"
                alignItems="center"
                justifyContent="center"
              >
                <QRCode size={QRSize} value={mainAccount.freshAddress} ecl="H" />
                <Flex
                  alignItems="center"
                  justifyContent="center"
                  width={QRSize * 0.3}
                  height={QRSize * 0.3}
                  bg="constant.white"
                  position="absolute"
                >
                  <CurrencyIcon
                    currency={currency}
                    color={colors.constant.white}
                    bg={getCurrencyColor(currency) || colors.constant.black}
                    size={48}
                    circle
                  />
                </Flex>
              </Flex>
              <Text
                testID="receive-fresh-address"
                variant={"body"}
                fontWeight={"medium"}
                textAlign={"center"}
                mt={6}
              >
                {mainAccount.freshAddress}
              </Text>
            </View>
          </StyledTouchableHightlight>
          <Flex width={QRContainerSize} flexDirection="row" mt={6}>
            <StyledTouchableOpacity
              p={4}
              bg={"opacityDefault.c05"}
              borderRadius={2}
              mr={4}
              onPress={onShare}
            >
              <IconsLegacy.ShareMedium size={20} />
            </StyledTouchableOpacity>
            <StyledTouchableOpacity
              p={4}
              bg={"opacityDefault.c05"}
              justifyContent={"center"}
              alignItems={"center"}
              flexDirection="row"
              flex={1}
              borderRadius={2}
              onPress={() => onCopyAddress("Copy address")}
            >
              {hasCopied ? (
                <>
                  <Icons.Check color="success.c70" size="S" />
                  <Text variant={"body"} fontWeight={"medium"} pl={3}>
                    {t("transfer.receive.receiveConfirmation.addressCopied")}
                  </Text>
                </>
              ) : (
                <>
                  <IconsLegacy.CopyMedium size={20} />
                  <Text variant={"body"} fontWeight={"medium"} pl={3}>
                    {t("transfer.receive.receiveConfirmation.copyAdress")}
                  </Text>
                </>
              )}
            </StyledTouchableOpacity>
          </Flex>
          <Flex px={6}>
            <Text
              variant="small"
              fontWeight="medium"
              color="neutral.c70"
              mt={6}
              mb={4}
              textAlign="center"
            >
              {t("transfer.receive.receiveConfirmation.sendWarning", {
                network: network || currency.name,
              })}
            </Text>
          </Flex>
          {CustomConfirmationAlert && <CustomConfirmationAlert mainAccount={mainAccount} />}
        </Flex>
      </NavigationScrollView>
      <Flex m={6}>
        <Flex>
          <Button type="main" size="large" onPress={onRetry} testID="button-receive-confirmation">
            {t("transfer.receive.receiveConfirmation.verifyAddress")}
          </Button>

          {displayBanner ? (
            <AnimatedView animation="fadeInUp" delay={50} duration={300}>
              <WithdrawBanner hideBanner={hideBanner} onPress={clickLearn} />
            </AnimatedView>
          ) : (
            <AnimatedView animation="fadeOutDown" delay={50} duration={300}>
              <WithdrawBanner hideBanner={hideBanner} onPress={clickLearn} />
            </AnimatedView>
          )}
        </Flex>
      </Flex>
      {verified ? null : isModalOpened ? (
        <ReceiveSecurityModal onVerifyAddress={onRetry} triggerSuccessEvent={triggerSuccessEvent} />
      ) : null}
    </Flex>
  );
}

type BannerProps = {
  hideBanner: () => void;
  onPress: () => void;
};

const WithdrawBanner = ({ onPress, hideBanner }: BannerProps) => {
  const { t } = useTranslation();
  const insets = useSafeAreaInsets();
  return (
    <Flex pb={insets.bottom} mt={6}>
      <BannerCard
        typeOfRightIcon="close"
        title={t("transfer.receive.receiveConfirmation.bannerTitle")}
        LeftElement={<BankMedium />}
        onPressDismiss={hideBanner}
        onPress={onPress}
      />
    </Flex>
  );
};<|MERGE_RESOLUTION|>--- conflicted
+++ resolved
@@ -40,10 +40,7 @@
 import * as Animatable from "react-native-animatable";
 import { useCompleteActionCallback } from "~/logic/postOnboarding/useCompleteAction";
 import { urls } from "~/utils/urls";
-<<<<<<< HEAD
-=======
 import { useMaybeAccountName } from "~/reducers/wallet";
->>>>>>> 4f13a7dc
 
 const AnimatedView = Animatable.View;
 
