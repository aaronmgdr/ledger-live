--- conflicted
+++ resolved
@@ -14,11 +14,7 @@
 import { getCurrencyColor } from "@ledgerhq/live-common/currencies/color";
 import { useToasts } from "@ledgerhq/live-common/notifications/ToastProvider/index";
 import { useTheme } from "styled-components/native";
-<<<<<<< HEAD
-import { Flex, Text, Icons, Button, Notification, Box, BannerCard } from "@ledgerhq/native-ui";
-=======
-import { Flex, Text, IconsLegacy, Button, Notification } from "@ledgerhq/native-ui";
->>>>>>> 1f6e2055
+import { Flex, Text, IconsLegacy, Button, Notification, Box, BannerCard } from "@ledgerhq/native-ui";
 import { useRoute } from "@react-navigation/native";
 import getWindowDimensions from "../../logic/getWindowDimensions";
 import { accountScreenSelector } from "../../reducers/accounts";
@@ -83,7 +79,6 @@
   const [isModalOpened, setIsModalOpened] = useState(true);
   const [hasAddedTokenAccount, setHasAddedTokenAccount] = useState(false);
   const [isToastDisplayed, setIsToastDisplayed] = useState(false);
-  const [isVerifiedToastDisplayed, setIsVerifiedToastDisplayed] = useState(verified);
   const [isAddionalInfoModalOpen, setIsAddionalInfoModalOpen] = useState(false);
   const dispatch = useDispatch();
   const depositWithdrawBannerMobile = useFeature("depositWithdrawBannerMobile");
@@ -94,9 +89,6 @@
 
   const hideToast = useCallback(() => {
     setIsToastDisplayed(false);
-  }, []);
-  const hideVerifiedToast = useCallback(() => {
-    setIsVerifiedToastDisplayed(false);
   }, []);
 
   const openAdditionalInfoModal = useCallback(() => {
@@ -182,7 +174,6 @@
   }, [colors, navigation, account, currency]);
 
   useEffect(() => {
-    setIsVerifiedToastDisplayed(verified);
     if (verified && currency) {
       track("Verification Success", { currency: currency.name });
     }
@@ -265,7 +256,6 @@
             borderRadius={2}
             onPress={onCopyAddress}
           >
-<<<<<<< HEAD
             <View>
               <Box mb={6}>
                 <Text
@@ -275,38 +265,7 @@
                   numberOfLines={1}
                 >
                   {mainAccount.name}
-=======
-            {t("transfer.receive.receiveConfirmation.title", {
-              currencyTicker: currency.ticker,
-            })}
-          </Text>
-          <Flex>
-            {verified ? (
-              <Flex alignItems="center" justifyContent="center" flexDirection="row">
-                <IconsLegacy.ShieldCheckMedium color="success.c50" size={16} />
-                <Text color="success.c50" fontWeight="medium" variant="paragraphLineHeight" ml={2}>
-                  {t("transfer.receive.receiveConfirmation.addressVerified")}
->>>>>>> 1f6e2055
                 </Text>
-                {verified && (
-                  <Flex alignItems="center" justifyContent="center" flexDirection="row">
-<<<<<<< HEAD
-                    <Icons.ShieldSecurityMedium color="success.c60" size={16} />
-                    <Text variant={"small"} color="success.c60" fontWeight="medium" ml={2}>
-                      {t("transfer.receive.receiveConfirmation.addressVerified")}
-=======
-                    <IconsLegacy.ShieldSecurityMedium color="warning.c50" size={16} />
-                    <Text
-                      color="warning.c50"
-                      fontWeight="medium"
-                      variant="paragraphLineHeight"
-                      ml={2}
-                    >
-                      {t("transfer.receive.receiveConfirmation.verifyAddress")}
->>>>>>> 1f6e2055
-                    </Text>
-                  </Flex>
-                )}
               </Box>
               <Flex
                 p={6}
@@ -349,7 +308,7 @@
               mr={4}
               onPress={onShare}
             >
-              <Icons.ShareMedium size={20}></Icons.ShareMedium>
+              <IconsLegacy.ShareMedium size={20}></IconsLegacy.ShareMedium>
             </StyledTouchableOpacity>
             <StyledTouchableOpacity
               p={4}
@@ -361,7 +320,7 @@
               borderRadius={2}
               onPress={onCopyAddress}
             >
-              <Icons.CopyMedium size={20}></Icons.CopyMedium>
+              <IconsLegacy.CopyMedium size={20}></IconsLegacy.CopyMedium>
               <Text variant={"body"} fontWeight={"medium"} pl={3}>
                 {t("transfer.receive.receiveConfirmation.copyAdress")}
               </Text>
@@ -397,13 +356,6 @@
             linkText={t("transfer.receive.toastMessages.why")}
             onLinkPress={openAdditionalInfoModal}
           />
-        ) : isVerifiedToastDisplayed ? (
-          <Notification
-            Icon={IconsLegacy.CircledCheckMedium}
-            variant={"success"}
-            title={t("transfer.receive.toastMessages.addressVerified")}
-            onClose={hideVerifiedToast}
-          />
         ) : (
           <Flex>
             <Button type="main" size="large" onPress={onRetry}>
