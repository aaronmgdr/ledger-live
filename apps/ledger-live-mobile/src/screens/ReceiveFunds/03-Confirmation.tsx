--- conflicted
+++ resolved
@@ -125,11 +125,7 @@
 
   const hideBanner = useCallback(() => {
     track("button_clicked", {
-<<<<<<< HEAD
-      button: "Close network article",
-=======
       button: "How to withdraw from exchange",
->>>>>>> dbdbe2af
     });
     dispatch(setCloseWithdrawBanner(true));
     setBanner(false);
@@ -137,11 +133,7 @@
 
   const clickLearn = useCallback(() => {
     track("button_clicked", {
-<<<<<<< HEAD
-      button: "Choose a network article",
-=======
       button: "How to withdraw from exchange",
->>>>>>> dbdbe2af
       type: "card",
     });
     Linking.openURL(depositWithdrawBannerMobile?.params.url);
