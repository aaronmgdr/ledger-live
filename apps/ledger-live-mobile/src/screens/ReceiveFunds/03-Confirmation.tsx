--- conflicted
+++ resolved
@@ -335,11 +335,7 @@
             >
               <Icons.CopyMedium size={20}></Icons.CopyMedium>
               <Text variant={"body"} fontWeight={"medium"} pl={3}>
-<<<<<<< HEAD
-                {t("transfer.receive.copyAddress")}
-=======
                 {t("transfer.receive.receiveConfirmation.copyAdress")}
->>>>>>> a6ccc18c
               </Text>
             </StyledTouchableOpacity>
           </Flex>
