--- conflicted
+++ resolved
@@ -99,10 +99,7 @@
           headerRight: () => (
             <Flex alignItems="center" justifyContent="center" flexDirection="row">
               <HelpButton
-<<<<<<< HEAD
-=======
                 eventButton="Choose a network"
->>>>>>> dbdbe2af
                 url={depositNetworkBannerMobile?.params.url}
                 enabled={depositNetworkBannerMobile?.enabled ?? false}
               />
@@ -188,10 +185,7 @@
               <HelpButton
                 url={depositWithdrawBannerMobile?.params.url}
                 enabled={depositWithdrawBannerMobile?.enabled ?? false}
-<<<<<<< HEAD
-=======
                 eventButton="How to withdraw from exchange"
->>>>>>> dbdbe2af
               />
               <NavigationHeaderCloseButtonAdvanced onClose={onConfirmationClose} />
             </Flex>
@@ -210,10 +204,7 @@
               <HelpButton
                 url={depositWithdrawBannerMobile?.params.url}
                 enabled={depositWithdrawBannerMobile?.enabled ?? false}
-<<<<<<< HEAD
-=======
                 eventButton="How to withdraw from exchange"
->>>>>>> dbdbe2af
               />
               <NavigationHeaderCloseButtonAdvanced onClose={onVerificationConfirmationClose} />
             </Flex>
