import React, { useCallback, useMemo } from "react";
import { Platform } from "react-native";
import { createStackNavigator } from "@react-navigation/stack";
import { useTheme } from "styled-components/native";
import { useTranslation } from "react-i18next";
import { NavigationProp, useRoute } from "@react-navigation/native";
import { ScreenName } from "../../const";
import ReceiveConfirmation from "../../screens/ReceiveFunds/03-Confirmation";
import ReceiveConnectDevice, {
  connectDeviceHeaderOptions,
} from "../../screens/ReceiveFunds/03a-ConnectDevice";
import ReceiveVerifyAddress from "../../screens/ReceiveFunds/03b-VerifyAddress";
import ReceiveSelectCrypto from "../../screens/ReceiveFunds/01-SelectCrypto";
import ReceiveSelectNetwork from "../../screens/ReceiveFunds/02-SelectNetwork";
import ReceiveAddAccountSelectDevice, {
  addAccountsSelectDeviceHeaderOptions,
} from "../../screens/ReceiveFunds/02-AddAccountSelectDevice";
import ReceiveSelectAccount from "../../screens/ReceiveFunds/02-SelectAccount";
import ReceiveAddAccount from "../../screens/ReceiveFunds/02-AddAccount";

import { getStackNavigatorConfig } from "../../navigation/navigatorConfig";
import StepHeader from "../StepHeader";
import { NavigationHeaderCloseButtonAdvanced } from "../NavigationHeaderCloseButton";
import { track } from "../../analytics";
import { ReceiveFundsStackParamList } from "./types/ReceiveFundsNavigator";
import { NavigationHeaderBackButton } from "../NavigationHeaderBackButton";
import { Flex } from "@ledgerhq/native-ui";
import HelpButton from "../../screens/ReceiveFunds/HelpButton";
import useFeature from "@ledgerhq/live-common/featureFlags/useFeature";
import { useSelector } from "react-redux";
import {
  hasClosedNetworkBannerSelector,
  hasClosedWithdrawBannerSelector,
} from "../../reducers/settings";

export default function ReceiveFundsNavigator() {
  const { colors } = useTheme();
  const { t } = useTranslation();
  const route = useRoute();
  const depositNetworkBannerMobile = useFeature("depositNetworkBannerMobile");
  const depositWithdrawBannerMobile = useFeature("depositWithdrawBannerMobile");
  const hasClosedWithdrawBanner = useSelector(hasClosedWithdrawBannerSelector);
  const hasClosedNetworkBanner = useSelector(hasClosedNetworkBannerSelector);

  const onClose = useCallback(() => {
    track("button_clicked", {
<<<<<<< HEAD
      button: "Close",
      screen: route.name,
=======
      button: "Close 'x'",
      page: route.name,
>>>>>>> cc463f5b
    });
  }, [route]);

  const stackNavigationConfig = useMemo(
    () => ({
      ...getStackNavigatorConfig(colors, true),
      headerRight: () => <NavigationHeaderCloseButtonAdvanced onClose={onClose} />,
    }),
    [colors, onClose],
  );

  const onConnectDeviceBack = useCallback((navigation: NavigationProp<Record<string, unknown>>) => {
    track("button_clicked", {
      button: "Back arrow",
      page: ScreenName.ReceiveConnectDevice,
    });
    navigation.goBack();
  }, []);

  const onConfirmationClose = useCallback(() => {
    track("button_clicked", {
      button: "HeaderRight Close",
      page: ScreenName.ReceiveConfirmation,
    });
  }, []);

  const onVerificationConfirmationClose = useCallback(() => {
    track("button_clicked", {
      button: "HeaderRight Close",
      page: ScreenName.ReceiveVerificationConfirmation,
    });
  }, []);

  return (
    <Stack.Navigator
      screenOptions={{
        ...stackNavigationConfig,
        gestureEnabled: Platform.OS === "ios",
      }}
    >
      {/* Select Crypto (see : apps/ledger-live-mobile/src/screens/AddAccounts/01-SelectCrypto.js) */}
      <Stack.Screen
        name={ScreenName.ReceiveSelectCrypto}
        component={ReceiveSelectCrypto}
        options={{
          headerLeft: () => <NavigationHeaderBackButton />,
          headerTitle: "",
          headerRight: () => <NavigationHeaderCloseButtonAdvanced onClose={onClose} />,
        }}
      />

      <Stack.Screen
        name={ScreenName.DepositSelectNetwork}
        component={ReceiveSelectNetwork}
        options={{
          headerLeft: () => <NavigationHeaderBackButton />,
          headerTitle: "",
          headerRight: () => (
            <Flex alignItems="center" justifyContent="center" flexDirection="row">
              {hasClosedNetworkBanner && (
                <HelpButton
                  eventButton="Choose a network article"
                  url={depositNetworkBannerMobile?.params.url}
                  enabled={depositNetworkBannerMobile?.enabled ?? false}
                />
              )}
              <NavigationHeaderCloseButtonAdvanced onClose={onClose} />
            </Flex>
          ),
        }}
      />

      {/* Select Account */}
      <Stack.Screen
        name={ScreenName.ReceiveSelectAccount}
        component={ReceiveSelectAccount}
        options={{
          headerTitle: "",
        }}
      />

      {/* Select Account */}
      <Stack.Screen
        name={ScreenName.ReceiveAddAccountSelectDevice}
        component={ReceiveAddAccountSelectDevice}
        options={{
          headerTitle: () => (
            <StepHeader
              subtitle={t("transfer.receive.stepperHeader.range", {
                currentStep: "2",
                totalSteps: 3,
              })}
              title={t("transfer.receive.stepperHeader.connectDevice")}
            />
          ),
          ...addAccountsSelectDeviceHeaderOptions(onClose),
        }}
      />

      {/* Select Account */}
      <Stack.Screen
        name={ScreenName.ReceiveAddAccount}
        component={ReceiveAddAccount}
        options={{
          headerTitle: "",
        }}
      />

      {/* Select / Connect Device */}
      <Stack.Screen
        name={ScreenName.ReceiveConnectDevice}
        component={ReceiveConnectDevice}
        options={({ navigation }) => ({
          headerTitle: () => (
            <StepHeader
              subtitle={t("transfer.receive.stepperHeader.range", {
                currentStep: "2",
                totalSteps: 3,
              })}
              title={t("transfer.receive.stepperHeader.connectDevice")}
            />
          ),
          ...connectDeviceHeaderOptions(() => onConnectDeviceBack(navigation)),
        })}
      />
      {/* Select / Connect Device */}
      <Stack.Screen
        name={ScreenName.ReceiveVerifyAddress}
        component={ReceiveVerifyAddress}
        options={{
          headerTitle: "",
          headerLeft: () => null,
        }}
      />
      {/* Add account(s) automatically */}
      {/* Receive Address */}
      <Stack.Screen
        name={ScreenName.ReceiveConfirmation}
        component={ReceiveConfirmation}
        options={{
          // Nice to know: headerTitle is manually set in a useEffect of ReceiveConfirmation
          headerTitle: "",
          headerLeft: () => <NavigationHeaderBackButton />,
          headerRight: () => (
            <Flex alignItems="center" justifyContent="center" flexDirection="row">
              {hasClosedWithdrawBanner && (
                <HelpButton
                  url={depositWithdrawBannerMobile?.params.url}
                  enabled={depositWithdrawBannerMobile?.enabled ?? false}
                  eventButton="How to withdraw from exchange"
                />
              )}
              <NavigationHeaderCloseButtonAdvanced onClose={onConfirmationClose} />
            </Flex>
          ),
        }}
      />
      {/* Receive Address Device Verification */}
      <Stack.Screen
        name={ScreenName.ReceiveVerificationConfirmation}
        component={ReceiveConfirmation}
        options={{
          headerTitle: "",
          headerLeft: () => <NavigationHeaderBackButton />,
          headerRight: () => (
            <Flex alignItems="center" justifyContent="center" flexDirection="row">
              {hasClosedWithdrawBanner && (
                <HelpButton
                  url={depositWithdrawBannerMobile?.params.url}
                  enabled={depositWithdrawBannerMobile?.enabled ?? false}
                  eventButton="How to withdraw from exchange"
                />
              )}
              <NavigationHeaderCloseButtonAdvanced onClose={onVerificationConfirmationClose} />
            </Flex>
          ),
        }}
      />
    </Stack.Navigator>
  );
}

const Stack = createStackNavigator<ReceiveFundsStackParamList>();<|MERGE_RESOLUTION|>--- conflicted
+++ resolved
@@ -44,13 +44,8 @@
 
   const onClose = useCallback(() => {
     track("button_clicked", {
-<<<<<<< HEAD
       button: "Close",
       screen: route.name,
-=======
-      button: "Close 'x'",
-      page: route.name,
->>>>>>> cc463f5b
     });
   }, [route]);
 
