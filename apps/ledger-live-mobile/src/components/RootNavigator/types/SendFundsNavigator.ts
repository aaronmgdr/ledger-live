--- conflicted
+++ resolved
@@ -172,12 +172,9 @@
     setTransaction: Result<EvmTransaction>["setTransaction"];
     gasOptions?: GasOptions;
     goBackOnSetTransaction?: boolean;
-<<<<<<< HEAD
-=======
     setCustomStrategyTransactionPatch: React.Dispatch<
       React.SetStateAction<Partial<EvmTransaction> | undefined>
     >;
->>>>>>> ce8270e7
     currentNavigation:
       | ScreenName.SignTransactionSummary
       | ScreenName.SendSummary
