import {
  CryptoCurrency,
  CryptoOrTokenCurrency,
  Currency,
  TokenCurrency,
} from "@ledgerhq/types-cryptoassets";
import { Device, DeviceModelId } from "@ledgerhq/types-devices";
import { AccountLike } from "@ledgerhq/types-live";
import type { ScreenName } from "../../../const";

export type ReceiveFundsStackParamList = {
  [ScreenName.ReceiveSelectCrypto]:
    | {
        filterCurrencyIds?: string[];
        currency?: string;
      }
    | undefined;
  [ScreenName.DepositSelectNetwork]:
    | {
        filterCurrencyIds?: string[];
<<<<<<< HEAD
        currency?: string;
        networks?: string[];
=======
        provider: {
          currenciesByNetwork: CryptoOrTokenCurrency[];
          providerId: string;
        };
>>>>>>> dbdbe2af
      }
    | undefined;
  [ScreenName.ReceiveSelectAccount]: {
    currency: CryptoCurrency | TokenCurrency;
    createTokenAccount?: boolean;
  };
  [ScreenName.ReceiveAddAccountSelectDevice]: {
    accountId?: string;
    parentId?: string;
    currency: CryptoCurrency;
    inline?: boolean;
    analyticsPropertyFlow?: string;
    createTokenAccount?: boolean;
  };
  [ScreenName.ReceiveAddAccount]: {
    currency: CryptoCurrency | TokenCurrency;
    device: Device;
    onSuccess?: (_?: unknown) => void;
  };
  [ScreenName.ReceiveConnectDevice]: {
    account?: AccountLike;
    accountId: string;
    parentId?: string;
    notSkippable?: boolean;
    title?: string;
    appName?: string;
    onSuccess?: () => void;
    onError?: () => void;
  };
  [ScreenName.ReceiveVerifyAddress]: {
    account?: AccountLike;
    accountId: string;
    parentId?: string;
    modelId: DeviceModelId;
    wired: boolean;
    device?: Device;
    currency?: Currency;
    createTokenAccount?: boolean;
    onSuccess?: (address?: string) => void;
    onError?: () => void;
  };
  [ScreenName.ReceiveConfirmation]: {
    account?: AccountLike;
    accountId: string;
    parentId?: string;
    modelId?: DeviceModelId;
    verified?: boolean;
    wired?: boolean;
    device?: Device;
    currency?: Currency;
    createTokenAccount?: boolean;
    onSuccess?: (_?: string) => void;
    onError?: () => void;
  };
  [ScreenName.ReceiveVerificationConfirmation]: {
    account?: AccountLike;
    accountId: string;
    parentId?: string;
    modelId?: DeviceModelId;
    verified?: boolean;
    wired?: boolean;
    device?: Device;
    currency?: Currency;
    createTokenAccount?: boolean;
    onSuccess?: (_?: string) => void;
    onError?: () => void;
  };
};<|MERGE_RESOLUTION|>--- conflicted
+++ resolved
@@ -18,15 +18,10 @@
   [ScreenName.DepositSelectNetwork]:
     | {
         filterCurrencyIds?: string[];
-<<<<<<< HEAD
-        currency?: string;
-        networks?: string[];
-=======
         provider: {
           currenciesByNetwork: CryptoOrTokenCurrency[];
           providerId: string;
         };
->>>>>>> dbdbe2af
       }
     | undefined;
   [ScreenName.ReceiveSelectAccount]: {
