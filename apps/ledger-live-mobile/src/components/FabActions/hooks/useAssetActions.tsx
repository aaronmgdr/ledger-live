import React, { useMemo } from "react";
import { AccountLikeArray } from "@ledgerhq/types-live";
import { useSelector } from "react-redux";
import { useTranslation } from "react-i18next";
import { IconsLegacy } from "@ledgerhq/native-ui";
import { useRampCatalog } from "@ledgerhq/live-common/platform/providers/RampCatalogProvider/index";
import { filterRampCatalogEntries } from "@ledgerhq/live-common/platform/providers/RampCatalogProvider/helpers";
import { CryptoCurrency, TokenCurrency } from "@ledgerhq/types-cryptoassets";
import { useFeature } from "@ledgerhq/live-common/featureFlags/index";
import { useRoute } from "@react-navigation/native";
import { NavigatorName, ScreenName } from "../../../const";
import {
  readOnlyModeEnabledSelector,
  swapSelectableCurrenciesSelector,
} from "../../../reducers/settings";
import { ActionButtonEvent } from "..";
import ZeroBalanceDisabledModalContent from "../modals/ZeroBalanceDisabledModalContent";
import { sharedSwapTracking } from "../../../screens/Swap/utils";
import { Toast } from "../../Toast/Toast";

type useAssetActionsProps = {
  currency?: CryptoCurrency | TokenCurrency;
  accounts?: AccountLikeArray;
};

const iconBuy = IconsLegacy.PlusMedium;
const iconSell = IconsLegacy.MinusMedium;
const iconSwap = IconsLegacy.BuyCryptoMedium;
const iconReceive = IconsLegacy.ArrowBottomMedium;
const iconSend = IconsLegacy.ArrowTopMedium;
const iconAddAccount = IconsLegacy.WalletMedium;
const iconStake = IconsLegacy.ClaimRewardsMedium;

export default function useAssetActions({ currency, accounts }: useAssetActionsProps): {
  mainActions: ActionButtonEvent[];
} {
  const route = useRoute();

  const ptxServiceCtaScreens = useFeature("ptxServiceCtaScreens");

  const { t } = useTranslation();
  const readOnlyModeEnabled = useSelector(readOnlyModeEnabledSelector);
  const hasAccounts = accounts?.length && accounts.length > 0;
  const areAccountsBalanceEmpty = useMemo(
    () => (accounts ? accounts.every(account => account.balance.lte(0)) : true),
    [accounts],
  );
  const defaultAccount = useMemo(
    () => (accounts && accounts.length === 1 ? accounts[0] : undefined),
    [accounts],
  );
  const swapSelectableCurrencies = useSelector(swapSelectableCurrenciesSelector);
  const availableOnSwap = currency && swapSelectableCurrencies.includes(currency.id);

  const rampCatalog = useRampCatalog();
  const [canBeBought, canBeSold] = useMemo(() => {
    if (!rampCatalog.value || !currency) {
      return [false, false];
    }

    const onRampProviders = filterRampCatalogEntries(rampCatalog.value.onRamp, {
      tickers: [currency.ticker],
    });
    const offRampProviders = filterRampCatalogEntries(rampCatalog.value.offRamp, {
      tickers: [currency.ticker],
    });

    return [onRampProviders.length > 0, offRampProviders.length > 0];
  }, [rampCatalog.value, currency]);

  const featureFlag = useFeature("stakePrograms");
  const stakeFlagEnabled = featureFlag?.enabled;
  const listFlag = featureFlag?.params?.list;
  const canBeStaken = stakeFlagEnabled && listFlag.includes(currency?.id);

  const actions = useMemo<ActionButtonEvent[]>(() => {
    const isPtxServiceCtaScreensDisabled = !(ptxServiceCtaScreens?.enabled ?? true);

    return [
      ...(canBeBought
        ? [
            {
              id: "buy",
              label: t("exchange.buy.tabTitle"),
              Icon: iconBuy,
              disabled: isPtxServiceCtaScreensDisabled,
              modalOnDisabledClick: {
                component: () => (
                  <Toast
                    id="ptx-services"
                    type="success"
                    title={t("notifications.ptxServices.toast.title")}
                    icon="info"
                  />
                ),
              },
              testId: "market-buy-btn",
              navigationParams: [
                NavigatorName.Exchange,
                {
                  screen: ScreenName.ExchangeBuy,
                  params: {
                    defaultCurrencyId: currency?.id,
                  },
                },
              ] as const,
            },
          ]
        : []),
      ...(canBeSold
        ? [
            {
              id: "sell",
              label: t("exchange.sell.tabTitle"),
              Icon: iconSell,
              navigationParams: [
                NavigatorName.Exchange,
                {
                  screen: ScreenName.ExchangeSell,
                  params: {
                    defaultCurrencyId: currency?.id,
                  },
                },
              ] as const,
              disabled: isPtxServiceCtaScreensDisabled || areAccountsBalanceEmpty,
              modalOnDisabledClick: {
                component: isPtxServiceCtaScreensDisabled
                  ? () => (
                      <Toast
                        id="ptx-services"
                        type="success"
                        title={t("notifications.ptxServices.toast.title")}
                        icon="info"
                      />
                    )
                  : ZeroBalanceDisabledModalContent,
              },
            },
          ]
        : []),
      ...(hasAccounts && !readOnlyModeEnabled
        ? [
            ...(availableOnSwap
              ? [
                  {
                    label: t("account.swap"),
                    Icon: iconSwap,
                    event: "button_clicked",
                    eventProperties: {
                      ...sharedSwapTracking,
                      button: "swap",
                    },
                    navigationParams: [
                      NavigatorName.Swap,
                      {
                        screen: ScreenName.Swap,
                        params: { currencyId: currency?.id, defaultAccount },
                      },
                    ] as const,
                    disabled: isPtxServiceCtaScreensDisabled || areAccountsBalanceEmpty,
                    modalOnDisabledClick: {
                      component: isPtxServiceCtaScreensDisabled
                        ? () => (
                            <Toast
                              id="ptx-services"
                              type="success"
                              title={t("notifications.ptxServices.toast.title")}
                              icon="info"
                            />
                          )
                        : ZeroBalanceDisabledModalContent,
                    },
                  },
                ]
              : []),
            ...(canBeStaken
              ? [
                  {
                    label: t("account.stake"),
                    Icon: iconStake,
                    event: "button_clicked",
                    eventProperties: {
                      source: "asset screen",
                      button: "stake",
                      currency: currency?.id?.toUpperCase(),
                      flow: "stake",
                    },
                    navigationParams: [
                      NavigatorName.StakeFlow,
                      {
                        screen: ScreenName.Stake,
                        params: {
                          currencies: [currency?.id],
                          parentRoute: route,
                        },
                      },
                    ] as const,
                  },
                ]
              : []),
            {
              id: "receive",
              label: t("transfer.receive.title"),
              Icon: iconReceive,
              navigationParams: [
                NavigatorName.ReceiveFunds,
                {
                  screen: ScreenName.ReceiveSelectAccount,
                  params: {
                    currency,
                  },
                },
              ] as const,
            },
            {
              id: "send",
              label: t("transfer.send.title"),
              Icon: iconSend,
              navigationParams: [
                NavigatorName.SendFunds,
                defaultAccount
                  ? {
                      screen: ScreenName.SendSelectRecipient,
                      params: {
                        accountId: defaultAccount.id,
                        parentId:
                          defaultAccount.type === "TokenAccount"
                            ? defaultAccount.parentId
                            : undefined,
                      },
                    }
                  : {
                      screen: ScreenName.SendCoin,
                      params: { selectedCurrency: currency },
                    },
              ] as const,
              disabled: areAccountsBalanceEmpty,
              modalOnDisabledClick: {
                component: ZeroBalanceDisabledModalContent,
              },
            },
          ]
        : [
            ...(!readOnlyModeEnabled
              ? [
                  {
                    id: "add_account",
                    label: t("addAccountsModal.ctaAdd"),
                    Icon: iconAddAccount,
                    navigationParams: [
                      NavigatorName.AddAccounts,
                      {
                        screen: ScreenName.AddAccountsSelectCrypto,
                        params: {
                          filterCurrencyIds: currency ? [currency.id] : undefined,
                        },
                      },
                    ] as const,
                  },
                ]
              : []),
          ]),
<<<<<<< HEAD
    ],
    [
      areAccountsBalanceEmpty,
      availableOnSwap,
      canBeBought,
      canBeSold,
      canBeStaken,
      currency,
      defaultAccount,
      hasAccounts,
      readOnlyModeEnabled,
      t,
      route,
    ],
  );
=======
    ];
  }, [
    ptxServiceCtaScreens,
    areAccountsBalanceEmpty,
    availableOnSwap,
    canBeBought,
    canBeSold,
    canBeStaken,
    currency,
    defaultAccount,
    hasAccounts,
    hasMultipleAccounts,
    readOnlyModeEnabled,
    t,
    route,
  ]);
>>>>>>> 1f6e2055

  return {
    mainActions: actions,
  };
}<|MERGE_RESOLUTION|>--- conflicted
+++ resolved
@@ -260,23 +260,6 @@
                 ]
               : []),
           ]),
-<<<<<<< HEAD
-    ],
-    [
-      areAccountsBalanceEmpty,
-      availableOnSwap,
-      canBeBought,
-      canBeSold,
-      canBeStaken,
-      currency,
-      defaultAccount,
-      hasAccounts,
-      readOnlyModeEnabled,
-      t,
-      route,
-    ],
-  );
-=======
     ];
   }, [
     ptxServiceCtaScreens,
@@ -288,12 +271,10 @@
     currency,
     defaultAccount,
     hasAccounts,
-    hasMultipleAccounts,
     readOnlyModeEnabled,
     t,
     route,
   ]);
->>>>>>> 1f6e2055
 
   return {
     mainActions: actions,
