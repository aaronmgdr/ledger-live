--- conflicted
+++ resolved
@@ -55,15 +55,9 @@
   const [color, ArrowIcon, sign] =
     delta !== 0
       ? delta > 0
-<<<<<<< HEAD
-        ? ["success.c100", ArrowUpMedium, "+"]
-        : ["error.c100", ArrowDownMedium, "-"]
-      : ["neutral.c70", () => null, ""];
-=======
         ? ["success.c100", ArrowEvolutionUpMedium, "+"]
         : ["error.c100", ArrowEvolutionDownMedium, "-"]
-      : ["neutral.c100", () => null, ""];
->>>>>>> ed52190d
+      : ["neutral.c70", () => null, ""];
 
   if (
     percent &&
