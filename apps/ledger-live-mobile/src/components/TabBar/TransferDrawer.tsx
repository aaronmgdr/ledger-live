import React, { useCallback, useMemo } from "react";
import { useNavigation } from "@react-navigation/native";
import { useTranslation } from "react-i18next";
import { useSelector } from "react-redux";
import { ScrollView } from "react-native-gesture-handler";
import { Flex, Text, Box } from "@ledgerhq/native-ui";
import { Linking, StyleProp, ViewStyle } from "react-native";
import { snakeCase } from "lodash";
import { StackNavigationProp } from "@react-navigation/stack";
import { IconType } from "@ledgerhq/native-ui/components/Icon/type";
import useFeature from "@ledgerhq/live-common/featureFlags/useFeature";
import { NavigatorName } from "../../const";
import { hasOrderedNanoSelector, readOnlyModeEnabledSelector } from "../../reducers/settings";
import { Props as ModalProps } from "../QueuedDrawer";
import TransferButton from "../TransferButton";
import BuyDeviceBanner, { IMAGE_PROPS_SMALL_NANO } from "../BuyDeviceBanner";
import SetupDeviceBanner from "../SetupDeviceBanner";
import { track, useAnalytics } from "../../analytics";
import { useToasts } from "@ledgerhq/live-common/notifications/ToastProvider/index";
import useQuickActions from "../../hooks/useQuickActions";
import { PTX_SERVICES_TOAST_ID } from "../../constants";

import { useQuickAccessURI } from "@ledgerhq/live-common/hooks/recoverFeatureFlag";

type ButtonItem = {
  title: string;
  description: string;
  tag?: string;
  Icon: IconType;
  onPress?: (() => void) | null;
  onDisabledPress?: () => void;
  disabled?: boolean;
  event?: string;
  eventProperties?: Parameters<typeof track>[1];
  style?: StyleProp<ViewStyle>;
  testID?: string;
};

export default function TransferDrawer({ onClose }: Omit<ModalProps, "isRequestingToBeOpened">) {
  const navigation = useNavigation();
  const {
    quickActionsList: { SEND, RECEIVE, BUY, SELL, SWAP, STAKE, WALLET_CONNECT, RECOVER },
  } = useQuickActions();
  const { t } = useTranslation();
  const { pushToast, dismissToast } = useToasts();

  const { page } = useAnalytics();

  const readOnlyModeEnabled = useSelector(readOnlyModeEnabledSelector);
  const hasOrderedNano = useSelector(hasOrderedNanoSelector);

  const ptxServiceCtaExchangeDrawer = useFeature("ptxServiceCtaExchangeDrawer");

  const isPtxServiceCtaExchangeDrawerDisabled = useMemo(
    () => !(ptxServiceCtaExchangeDrawer?.enabled ?? true),
    [ptxServiceCtaExchangeDrawer],
  );

  const recoverConfig = useFeature("protectServicesMobile");

  const quickAccessURI = useQuickAccessURI(recoverConfig);

  const onNavigate = useCallback(
    (name: string, options?: object) => {
      (navigation as StackNavigationProp<{ [key: string]: object | undefined }>).navigate(
        name,
        options,
      );
      onClose?.();
    },
    [navigation, onClose],
  );
  const onNavigateRecover = useCallback(() => {
    if (quickAccessURI) {
      Linking.canOpenURL(quickAccessURI).then(() => Linking.openURL(quickAccessURI));
    }
    onClose?.();
  }, [onClose, quickAccessURI]);

  const buttonsList: ButtonItem[] = [
    {
      eventProperties: {
        button: "transfer_send",
        page,
        drawer: "trade",
      },
      title: t("transfer.send.title"),
      description: t("transfer.send.description"),
      onPress: () => onNavigate(...SEND.route),
      Icon: SEND.icon,
      disabled: SEND.disabled,
      testID: "transfer-send-button",
    },
    {
      eventProperties: {
        button: "transfer_receive",
        page,
        drawer: "trade",
      },
      title: t("transfer.receive.title"),
      description: t("transfer.receive.description"),
      onPress: () => onNavigate(...RECEIVE.route),
      Icon: RECEIVE.icon,
      disabled: RECEIVE.disabled,
      testID: "transfer-receive-button",
    },
    {
      eventProperties: {
        button: "transfer_buy",
        page,
        drawer: "trade",
      },
      title: t("transfer.buy.title"),
      description: t("transfer.buy.description"),
      tag: t("common.popular"),
      Icon: BUY.icon,
      onPress: () => onNavigate(...BUY.route),
      onDisabledPress: () => {
        if (isPtxServiceCtaExchangeDrawerDisabled) {
          onClose?.();
          dismissToast(PTX_SERVICES_TOAST_ID);
          pushToast({
            id: PTX_SERVICES_TOAST_ID,
            type: "success",
            title: t("notifications.ptxServices.toast.title"),
            icon: "info",
          });
        }
      },
      disabled: BUY.disabled,
      testID: "transfer-receive-button",
    },
    {
      eventProperties: {
        button: "transfer_sell",
        page,
        drawer: "trade",
      },
      title: t("transfer.sell.title"),
      description: t("transfer.sell.description"),
      Icon: SELL.icon,
      onPress: () => onNavigate(...SELL.route),
      onDisabledPress: () => {
        if (isPtxServiceCtaExchangeDrawerDisabled) {
          onClose?.();
          dismissToast(PTX_SERVICES_TOAST_ID);
          pushToast({
            id: PTX_SERVICES_TOAST_ID,
            type: "success",
            title: t("notifications.ptxServices.toast.title"),
            icon: "info",
          });
        }
      },
      disabled: SELL.disabled,
      testID: "transfer-sell-button",
    },

    ...(STAKE
      ? [
          {
            eventProperties: {
              button: "transfer_stake",
              page,
              drawer: "stake",
            },
            title: t("transfer.stake.title"),
            description: t("transfer.stake.description"),
            Icon: STAKE.icon,
            onPress: () => onNavigate(...STAKE.route),
            disabled: STAKE.disabled,
            testID: "transfer-stake-button",
          },
        ]
      : []),
    {
      eventProperties: {
        button: "transfer_swap",
        page,
        drawer: "trade",
      },
      title: t("transfer.swap.title"),
      description: t("transfer.swap.description"),
      Icon: SWAP.icon,
      onPress: () => onNavigate(...SWAP.route),
      onDisabledPress: () => {
        if (isPtxServiceCtaExchangeDrawerDisabled) {
          onClose?.();
          dismissToast(PTX_SERVICES_TOAST_ID);
          pushToast({
            id: PTX_SERVICES_TOAST_ID,
            type: "success",
            title: t("notifications.ptxServices.toast.title"),
            icon: "info",
          });
        }
      },
      disabled: SWAP.disabled,
      testID: "swap-transfer-button",
    },

<<<<<<< HEAD
    ...(RECOVER
      ? [
          {
            eventProperties: {
              button: "transfer_recover",
              page,
              drawer: "trade",
            },
            tag: t("transfer.recover.tag"),
            title: t("transfer.recover.title"),
            description: t("transfer.recover.description"),
            Icon: RECOVER.icon,
            onPress: () => onNavigateRecover(),
            disabled: RECOVER.disabled,
            testID: "transfer-recover-button",
          },
        ]
      : []),

=======
>>>>>>> ce8270e7
    ...(WALLET_CONNECT
      ? [
          {
            eventProperties: {
              button: "transfer_walletConnect",
              page,
              drawer: "trade",
            },
            title: t("transfer.walletConnect.title"),
            description: t("transfer.walletConnect.description"),
            Icon: WALLET_CONNECT.icon,
            onPress: () => onNavigate(...WALLET_CONNECT.route),
            disabled: WALLET_CONNECT.disabled,
            testID: "transfer-walletconnect-button",
          },
        ]
      : []),
    ...(RECOVER
      ? [
          {
            eventProperties: {
              button: "transfer_recover",
              page,
              drawer: "trade",
            },
            tag: t("transfer.recover.tag"),
            title: t("transfer.recover.title"),
            description: t("transfer.recover.description"),
            Icon: RECOVER.icon,
            onPress: () => onNavigateRecover(),
            disabled: RECOVER.disabled,
            testID: "transfer-recover-button",
          },
        ]
      : []),
  ];

  const bannerEventProperties = useMemo(
    () => ({
      banner: "You'll need a nano",
      button: "Buy a device",
      drawer: "transfer",
      page,
    }),
    [page],
  );

  let screen = "Wallet";

  // TODO : Find a way to get Assets and Asset screen names
  // * Currently, these 2 screen names are under NavigatorName.Portfolio's navigator
  switch (page) {
    case snakeCase(NavigatorName.Portfolio): {
      screen = "Wallet";
      break;
    }
    case snakeCase(NavigatorName.Market): {
      screen = "Market";
      break;
    }
    case snakeCase(NavigatorName.Discover): {
      screen = "Discover";
      break;
    }
    default: {
      break;
    }
  }

  return (
    <Flex flexDirection="column" alignItems="flex-start" p={7} pt={9} flex={1}>
      <ScrollView
        alwaysBounceVertical={false}
        style={{ width: "100%" }}
        testID="transfer-scroll-list"
      >
        {buttonsList.map((button, index) => (
          <Box mb={index === buttonsList.length - 1 ? 0 : 8} key={button.title}>
            <TransferButton {...button} testID={button.testID} />
          </Box>
        ))}
      </ScrollView>
      {readOnlyModeEnabled && !hasOrderedNano && (
        <BuyDeviceBanner
          topLeft={
            <Text color="primary.c40" uppercase mb={3} fontSize="11px" fontWeight="semiBold">
              {t("buyDevice.bannerTitle2")}
            </Text>
          }
          style={{ marginTop: 36, paddingTop: 13.5, paddingBottom: 13.5 }}
          buttonLabel={t("buyDevice.bannerButtonTitle2")}
          buttonSize="small"
          event="button_clicked"
          eventProperties={bannerEventProperties}
          screen={screen}
          {...IMAGE_PROPS_SMALL_NANO}
        />
      )}
      {readOnlyModeEnabled && hasOrderedNano ? (
        <Box mt={8} width={"100%"}>
          <SetupDeviceBanner screen={screen} />
        </Box>
      ) : null}
    </Flex>
  );
}<|MERGE_RESOLUTION|>--- conflicted
+++ resolved
@@ -199,7 +199,6 @@
       testID: "swap-transfer-button",
     },
 
-<<<<<<< HEAD
     ...(RECOVER
       ? [
           {
@@ -219,8 +218,6 @@
         ]
       : []),
 
-=======
->>>>>>> ce8270e7
     ...(WALLET_CONNECT
       ? [
           {
