import React, {
  useState,
  useCallback,
  useMemo,
  ReactNode,
  memo,
  useEffect,
} from "react";
import { useTheme } from "styled-components/native";
<<<<<<< HEAD
import { AccountLike, Account } from "@ledgerhq/types-live";
import { Unit, Currency } from "@ledgerhq/types-cryptoassets";
import {
  getAccountCurrency,
  getAccountUnit,
  getAccountName,
} from "@ledgerhq/live-common/account/index";
=======
>>>>>>> 9dff5cb2
import {
  ValueChange,
  PortfolioRange,
  BalanceHistoryWithCountervalue,
  AccountLike,
} from "@ledgerhq/types-live";
import { Unit, Currency } from "@ledgerhq/types-cryptoassets";
import { getAccountUnit } from "@ledgerhq/live-common/account/index";
import {
  Box,
  Flex,
  Text,
  Transitions,
  InfiniteLoader,
  GraphTabs,
  Tag,
} from "@ledgerhq/native-ui";
import { useTranslation } from "react-i18next";
import { getCurrencyColor } from "@ledgerhq/live-common/currencies/index";
import { QrCodeMedium } from "@ledgerhq/native-ui/assets/icons";
import { useNavigation } from "@react-navigation/native";
import { useTimeRange } from "../actions/settings";
import Delta from "./Delta";
import CurrencyUnitValue from "./CurrencyUnitValue";
import { Item } from "./Graph/types";
import { useBalanceHistoryWithCountervalue } from "../actions/portfolio";
// eslint-disable-next-line import/no-unresolved
import getWindowDimensions from "../logic/getWindowDimensions";
import Graph from "./Graph";
import Touchable from "./Touchable";
import TransactionsPendingConfirmationWarning from "./TransactionsPendingConfirmationWarning";
import { NoCountervaluePlaceholder } from "./CounterValue";
import { ensureContrast } from "../colors";
import { NavigatorName, ScreenName } from "../const";

const { width } = getWindowDimensions();

type FooterProps = {
  renderAccountSummary: () => ReactNode;
};

const Footer = ({ renderAccountSummary }: FooterProps) => {
  const accountSummary = renderAccountSummary && renderAccountSummary();
  return accountSummary ? (
    <Box
      flexDirection={"row"}
      alignItems={"center"}
      marginTop={5}
      overflow={"hidden"}
    >
      {accountSummary}
    </Box>
  ) : null;
};

type Props = {
  account: AccountLike;
  range: PortfolioRange;
  history: BalanceHistoryWithCountervalue;
  valueChange: ValueChange;
  countervalueAvailable: boolean;
  counterValueCurrency: Currency;
  useCounterValue?: boolean;
  renderAccountSummary: () => ReactNode;
  onSwitchAccountCurrency: () => void;
  parentAccount?: Account;
};

const timeRangeMapped: any = {
  "24h": "day",
  "7d": "week",
  "30d": "month",
  "1y": "year",
  all: "all",
};

function AccountGraphCard({
  account,
  countervalueAvailable,
  history,
  counterValueCurrency,
  useCounterValue,
  renderAccountSummary,
  onSwitchAccountCurrency,
  valueChange,
  parentAccount,
}: Props) {
  const currency = getAccountCurrency(account);

  const { colors } = useTheme();
  const { t } = useTranslation();

  const [timeRange, setTimeRange] = useTimeRange();
  const [loading, setLoading] = useState(false);
  const { countervalueChange } = useBalanceHistoryWithCountervalue({
    account,
    range: timeRange,
  });

  const ranges = useMemo(
    () =>
      Object.keys(timeRangeMapped).map(r => ({
        label: t(`common:time.${timeRangeMapped[r]}`),
        value: timeRangeMapped[r],
      })),
    [t],
  );

  const rangesLabels = ranges.map(({ label }) => label);

  const activeRangeIndex = ranges.findIndex(r => r.value === timeRange);

  const isAvailable = !useCounterValue || countervalueAvailable;

  const updateRange = useCallback(
    index => {
      if (ranges[index]) {
        const range: PortfolioRange = ranges[index].value;
        setLoading(true);
        setTimeRange(range);
      }
    },
    [ranges, setTimeRange],
  );

  useEffect(() => {
    if (history && history.length > 0) {
      setLoading(false);
    }
  }, [history]);

  const [hoveredItem, setHoverItem] = useState<Item>();

  const mapCryptoValue = useCallback(d => d.value || 0, []);
  const mapCounterValue = useCallback(
    d => (d.countervalue ? d.countervalue : 0),
    [],
  );

  const graphColor = ensureContrast(
    getCurrencyColor(currency),
    colors.background.main,
  );

  return (
    <Flex flexDirection="column" mt={2}>
      <GraphCardHeader
        account={account}
        countervalueAvailable={countervalueAvailable}
        onSwitchAccountCurrency={onSwitchAccountCurrency}
        countervalueChange={countervalueChange}
        counterValueUnit={counterValueCurrency.units[0]}
        useCounterValue={useCounterValue}
        cryptoCurrencyUnit={getAccountUnit(account)}
        item={hoveredItem || history[history.length - 1]}
        valueChange={valueChange}
        parentAccount={parentAccount}
      />

      <Flex height={120} alignItems="center" justifyContent="center">
        {!loading ? (
          <Transitions.Fade duration={400} status="entering">
            {/** @ts-expect-error import js issue */}
            <Graph
              isInteractive
              isLoading={!isAvailable}
              height={120}
              width={width}
              color={graphColor}
              data={history}
              mapValue={useCounterValue ? mapCounterValue : mapCryptoValue}
              onItemHover={setHoverItem}
              verticalRangeRatio={10}
              fill={colors.background.main}
            />
          </Transitions.Fade>
        ) : (
          <InfiniteLoader size={32} />
        )}
      </Flex>
      <Flex bg="background.main">
        <GraphTabs
          activeIndex={activeRangeIndex}
          onChange={updateRange}
          labels={rangesLabels}
        />
      </Flex>
      <Footer renderAccountSummary={renderAccountSummary} />
    </Flex>
  );
}

type HeaderTitleProps = {
  account: AccountLike;
  countervalueAvailable: boolean;
  onSwitchAccountCurrency: () => void;
  valueChange: ValueChange;
  useCounterValue?: boolean;
  cryptoCurrencyUnit: Unit;
  counterValueUnit: Unit;
  item: Item;
  parentAccount?: Account;
};

const GraphCardHeader = ({
  account,
  countervalueAvailable,
  onSwitchAccountCurrency,
  valueChange,
  useCounterValue,
  cryptoCurrencyUnit,
  counterValueUnit,
  item,
  parentAccount,
}: HeaderTitleProps) => {
  const items = [
    {
      unit: cryptoCurrencyUnit,
      value: item.value,
    },
    {
      unit: counterValueUnit,
      value: item.countervalue,
      joinFragmentsSeparator: " ",
    },
  ];

  const shouldUseCounterValue = countervalueAvailable && useCounterValue;
  if (shouldUseCounterValue) {
    items.reverse();
  }
  const isToken = parentAccount && parentAccount.name !== undefined;

  const navigation = useNavigation();

  const openRecieve = () => {
    navigation.navigate(NavigatorName.ReceiveFunds, {
      screen: ScreenName.ReceiveConnectDevice,
      params: {
        accountId: account.id,
        parentId: parentAccount?.id,
      },
    });
  };

  return (
    <Flex px={6} justifyContent={"space-between"}>
      <Flex>
        <Touchable
          event="SwitchAccountCurrency"
          eventProperties={{ useCounterValue: shouldUseCounterValue }}
          onPress={countervalueAvailable ? onSwitchAccountCurrency : undefined}
        >
          <Flex pb={4}>
            <Flex flexDirection="row" alignItems="center" width="100%">
              <Box maxWidth={"50%"}>
                <Text variant={"large"} fontWeight={"medium"} numberOfLines={1}>
                  {getAccountName(account)}
                </Text>
              </Box>
              {isToken && (
                <Tag marginLeft={3} numberOfLines={1} maxWidth={"50%"}>
                  {getAccountName(parentAccount)}
                </Tag>
              )}
            </Flex>

            <Flex flexDirection="row">
              <Text
                variant={"large"}
                fontWeight={"medium"}
                color={"neutral.c70"}
              >
                {typeof items[1]?.value === "number" ? (
                  <CurrencyUnitValue {...items[1]} />
                ) : (
                  <NoCountervaluePlaceholder />
                )}
              </Text>
              <TransactionsPendingConfirmationWarning maybeAccount={account} />
            </Flex>
          </Flex>
          <Text
            fontFamily="Inter"
            fontWeight="semiBold"
            fontSize="32px"
            numberOfLines={1}
            adjustsFontSizeToFit
          >
            <CurrencyUnitValue
              disableRounding={shouldUseCounterValue}
              {...items[0]}
            />
          </Text>
          <Flex flexDirection="row" alignItems="center">
            <Delta percent valueChange={valueChange} />
            <Flex ml={2}>
              <Delta unit={items[0].unit} valueChange={valueChange} />
            </Flex>
          </Flex>
        </Touchable>
        <Touchable onPress={openRecieve}>
          <Tag
            Icon={QrCodeMedium}
            numberOfLines={1}
            maxWidth={"50%"}
            size="medium"
            ellipsizeMode="middle"
            px={6}
            mt={4}
          >
            {isToken ? parentAccount.freshAddress : account.freshAddress}
          </Tag>
        </Touchable>
      </Flex>
    </Flex>
  );
};

export default memo(AccountGraphCard);<|MERGE_RESOLUTION|>--- conflicted
+++ resolved
@@ -7,24 +7,21 @@
   useEffect,
 } from "react";
 import { useTheme } from "styled-components/native";
-<<<<<<< HEAD
-import { AccountLike, Account } from "@ledgerhq/types-live";
-import { Unit, Currency } from "@ledgerhq/types-cryptoassets";
 import {
-  getAccountCurrency,
-  getAccountUnit,
-  getAccountName,
-} from "@ledgerhq/live-common/account/index";
-=======
->>>>>>> 9dff5cb2
-import {
+  AccountLike,
+  Account,
   ValueChange,
   PortfolioRange,
   BalanceHistoryWithCountervalue,
   AccountLike,
 } from "@ledgerhq/types-live";
-import { Unit, Currency } from "@ledgerhq/types-cryptoassets";
-import { getAccountUnit } from "@ledgerhq/live-common/account/index";
+import { Unit, Currency, Unit, Currency } from "@ledgerhq/types-cryptoassets";
+import {
+  getAccountCurrency,
+  getAccountUnit,
+  getAccountName,
+  getAccountUnit,
+} from "@ledgerhq/live-common/account/index";
 import {
   Box,
   Flex,
