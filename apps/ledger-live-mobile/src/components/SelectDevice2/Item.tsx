import React, { useCallback, useMemo, useState } from "react";
import { Device } from "@ledgerhq/live-common/hw/actions/types";
import { Trans } from "react-i18next";
<<<<<<< HEAD
import { Text, Flex, IconsLegacy, Icons } from "@ledgerhq/native-ui";
import { OthersMedium } from "@ledgerhq/native-ui/assets/icons";
=======
import { Text, Flex, IconsLegacy } from "@ledgerhq/native-ui";
>>>>>>> 36bfcf95
import { DeviceModelId } from "@ledgerhq/devices";
import Touchable from "../Touchable";
import RemoveDeviceMenu from "./RemoveDeviceMenu";

type Props = {
  device: Device & { available?: boolean };
  isScanning?: boolean;
  onPress: (_: Device) => void;
};

// This item will also come from the pr from alexandre.
const Item = ({ device, onPress }: Props) => {
  const { wired, available } = device;
  const [isRemoveDeviceMenuOpen, setIsRemoveDeviceMenuOpen] = useState<boolean>(false);

  const wording = wired ? "usb" : available ? "available" : "unavailable";
  const color = wording === "unavailable" ? "neutral.c60" : "primary.c80";

  const onItemContextPress = useCallback(() => {
    setIsRemoveDeviceMenuOpen(true);
  }, []);

  const deviceIcon = useMemo(() => {
    switch (device.modelId) {
      case DeviceModelId.nanoS:
      case DeviceModelId.nanoSP:
        return <IconsLegacy.NanoSFoldedMedium size={24} />;
      case DeviceModelId.stax:
        return <IconsLegacy.StaxMedium size={24} />;
      case DeviceModelId.europa:
        return <Icons.Flex />;
      case DeviceModelId.nanoX:
      default:
        return <IconsLegacy.NanoXFoldedMedium size={24} />;
    }
  }, [device.modelId]);

  return (
    <Touchable
      onPress={() => onPress(device)}
      touchableTestID={"device-item-" + device.deviceId}
      accessibilityRole="button"
    >
      <Flex
        backgroundColor="neutral.c30"
        borderRadius={2}
        flexDirection="row"
        alignItems="center"
        mb={4}
        padding={4}
      >
        {deviceIcon}

        <Flex ml={5} flex={1}>
          <Text color="neutral.c100" fontWeight="semiBold" fontSize="16px">
            {device.deviceName}
          </Text>
          <Text color={color} fontSize="12px">
            <Trans i18nKey={`manager.selectDevice.item.${wording}`} />
          </Text>
        </Flex>

        {!wired ? (
          <>
            <Touchable event="ItemForget" onPress={onItemContextPress}>
              <IconsLegacy.OthersMedium size={24} color={"neutral.c100"} />
            </Touchable>
            <RemoveDeviceMenu
              open={isRemoveDeviceMenuOpen}
              device={device}
              onHideMenu={() => setIsRemoveDeviceMenuOpen(false)}
            />
          </>
        ) : null}
      </Flex>
    </Touchable>
  );
};

export default Item;<|MERGE_RESOLUTION|>--- conflicted
+++ resolved
@@ -1,12 +1,7 @@
 import React, { useCallback, useMemo, useState } from "react";
 import { Device } from "@ledgerhq/live-common/hw/actions/types";
 import { Trans } from "react-i18next";
-<<<<<<< HEAD
 import { Text, Flex, IconsLegacy, Icons } from "@ledgerhq/native-ui";
-import { OthersMedium } from "@ledgerhq/native-ui/assets/icons";
-=======
-import { Text, Flex, IconsLegacy } from "@ledgerhq/native-ui";
->>>>>>> 36bfcf95
 import { DeviceModelId } from "@ledgerhq/devices";
 import Touchable from "../Touchable";
 import RemoveDeviceMenu from "./RemoveDeviceMenu";
