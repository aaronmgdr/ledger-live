--- conflicted
+++ resolved
@@ -13,10 +13,7 @@
 import type { NoFundsNavigatorParamList } from "../RootNavigator/types/NoFundsNavigator";
 import { StackNavigatorProps } from "../RootNavigator/types/helpers";
 import { Currency } from "@ledgerhq/types-cryptoassets";
-<<<<<<< HEAD
-=======
 import { useFetchCurrencyAll } from "@ledgerhq/live-common/exchange/swap/hooks/index";
->>>>>>> ce8270e7
 
 const useText = (entryPoint: "noFunds" | "getFunds", currency: Currency) => {
   const { t } = useTranslation();
@@ -53,38 +50,9 @@
 /** Entry point is either "stake" button but user has insufficient funds in account, or "Get <ticker>" button on Earn dashboard, so text differs accordingly.  */
 export default function NoFunds({ route }: Props) {
   const { t } = useTranslation();
-<<<<<<< HEAD
-  const { account, parentAccount, entryPoint } = route?.params;
-  const rampCatalog = useRampCatalog();
-  const { providers } = useProviders();
-  const navigation = useNavigation();
-
-  const text = useText(entryPoint === "get-funds" ? "getFunds" : "noFunds", account.currency);
-
-  const onRampAvailableTickers = useMemo(() => {
-    if (!rampCatalog.value) {
-      return [];
-    }
-    return getAllSupportedCryptoCurrencyTickers(rampCatalog.value.onRamp);
-  }, [rampCatalog.value]);
-
-  const swapAvailableIds = useMemo(() => {
-    return providers
-      ? providers
-          .map(provider => {
-            return provider.pairs.map(({ from, to }) => {
-              return [from, to];
-            });
-          })
-          .flat(2)
-      : [];
-  }, [providers]);
-
-=======
   const { data: currenciesAll } = useFetchCurrencyAll();
   const { account, parentAccount, entryPoint } = route?.params;
   const navigation = useNavigation();
->>>>>>> ce8270e7
   const currency = parentAccount?.currency || account?.currency;
 
   const { isCurrencyAvailable } = useRampCatalog();
