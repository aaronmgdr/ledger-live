import React, {
  useCallback,
  memo,
  useState,
  ComponentType,
  ReactElement,
  ReactNode,
} from "react";
import { useNavigation } from "@react-navigation/native";
import { Linking } from "react-native";
<<<<<<< HEAD
import { AccountLike, Account } from "@ledgerhq/types-live";
=======
>>>>>>> 5a0891f2
import { useSelector } from "react-redux";
import { AccountLike, Account } from "@ledgerhq/live-common/types/index";

import { ScrollContainer } from "@ledgerhq/native-ui";
import ChoiceButton from "./ChoiceButton";
import InfoModal from "./InfoModal";
import Button from "./wrappedUi/Button";
import { readOnlyModeEnabledSelector } from "../reducers/settings";
import { track } from "../analytics";

type ActionButtonEventProps = {
  navigationParams?: any[];
  linkUrl?: string;
  confirmModalProps?: {
    withCancel?: boolean;
    id?: string;
    title?: string | ReactElement;
    desc?: string | ReactElement;
    Icon?: ComponentType;
    children?: ReactNode;
    confirmLabel?: string | ReactElement;
    confirmProps?: any;
  };
  Component?: ComponentType;
  enableActions?: string;
};

export type ActionButton = ActionButtonEventProps & {
  label: ReactNode;
  Icon?: ComponentType<{ size: number; color: string }>;
  event: string;
  eventProperties?: { [key: string]: any };
  Component?: ComponentType;
  type?: string;
  outline?: boolean;
  disabled?: boolean;
};

type Props = {
  buttons: ActionButton[];
  actions?: { default: ActionButton[]; lending?: ActionButton[] };
  account?: AccountLike;
  parentAccount?: Account;
};

function FabAccountButtonBar({
  buttons,
  actions,
  account,
  parentAccount,
  ...props
}: Props) {
  const navigation = useNavigation();

  const [infoModalProps, setInfoModalProps] = useState<
    ActionButtonEventProps | undefined
  >();
  const [isModalInfoOpened, setIsModalInfoOpened] = useState();

  const onNavigate = useCallback(
    (name: string, options?: any) => {
      const accountId = account ? account.id : options?.params?.accountId;
      const parentId = parentAccount
        ? parentAccount.id
        : options?.params?.parentId;

      navigation.navigate(name, {
        ...options,
        params: {
          ...(options ? options.params : {}),
          accountId,
          parentId,
        },
      });
    },
    [account, parentAccount, navigation],
  );

  const readOnlyModeEnabled = useSelector(readOnlyModeEnabledSelector);

  const onPress = useCallback(
    (data: ActionButtonEventProps) => {
      const { navigationParams, confirmModalProps, linkUrl } = data;

      if (readOnlyModeEnabled) {
        track("button_clicked", { button: "Buy/Sell", screen: "Market Coin" });
      }

      if (!confirmModalProps) {
        setInfoModalProps();
        if (linkUrl) {
          Linking.openURL(linkUrl);
        } else if (navigationParams) {
          onNavigate(...navigationParams);
        }
      } else {
        setInfoModalProps(data);
        setIsModalInfoOpened(true);
      }
    },
    [onNavigate, setIsModalInfoOpened, readOnlyModeEnabled],
  );

  const onContinue = useCallback(() => {
    setIsModalInfoOpened(false);
    onPress({ ...infoModalProps, confirmModalProps: undefined });
  }, [infoModalProps, onPress]);

  const onClose = useCallback(() => {
    setIsModalInfoOpened();
  }, []);

  const onChoiceSelect = useCallback(({ navigationParams, linkUrl }) => {
    if (linkUrl) {
      Linking.openURL(linkUrl);
    } else if (navigationParams) {
      onNavigate(...navigationParams);
    }
  }, []);

  return (
    <ScrollContainer
      horizontal
      showsHorizontalScrollIndicator={false}
      contentContainerStyle={{ paddingHorizontal: 16 }}
      {...props}
    >
      {buttons.map(
        (
          {
            label,
            Icon,
            event,
            eventProperties,
            Component,
            type = "color",
            outline = false,
            disabled,
            ...rest
          },
          index,
        ) => (
          <Button
            size={"small"}
            Icon={Icon}
            iconPosition={"left"}
            event={event}
            eventProperties={eventProperties}
            type={type}
            outline={outline}
            disabled={disabled}
            onPress={() => onPress(rest)}
            key={index}
            mr={3}
          >
            {label}
          </Button>
        ),
      )}
      {actions?.default?.map((a, i) =>
        a.Component ? (
          <a.Component key={i} />
        ) : (
          <ChoiceButton {...a} key={i} onSelect={onChoiceSelect} />
        ),
      )}
      {isModalInfoOpened && infoModalProps && (
        <InfoModal
          {...(infoModalProps.confirmModalProps
            ? infoModalProps.confirmModalProps
            : {})}
          onContinue={onContinue}
          onClose={onClose}
          isOpened={!!isModalInfoOpened}
        />
      )}
    </ScrollContainer>
  );
}

export default memo<Props>(FabAccountButtonBar);<|MERGE_RESOLUTION|>--- conflicted
+++ resolved
@@ -8,12 +8,8 @@
 } from "react";
 import { useNavigation } from "@react-navigation/native";
 import { Linking } from "react-native";
-<<<<<<< HEAD
 import { AccountLike, Account } from "@ledgerhq/types-live";
-=======
->>>>>>> 5a0891f2
 import { useSelector } from "react-redux";
-import { AccountLike, Account } from "@ledgerhq/live-common/types/index";
 
 import { ScrollContainer } from "@ledgerhq/native-ui";
 import ChoiceButton from "./ChoiceButton";
