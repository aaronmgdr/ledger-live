import { Flex, IconsLegacy } from "@ledgerhq/native-ui";
import { ParamListBase, useNavigation } from "@react-navigation/native";
import { StackNavigationProp } from "@react-navigation/stack";
import React, { useCallback, useState } from "react";
import ConfirmationModal from "./ConfirmationModal";
import type { Props as BottomModalProps } from "./QueuedDrawer";
import { BaseNavigatorStackParamList } from "./RootNavigator/types/BaseNavigator";
import { StackNavigatorNavigation } from "./RootNavigator/types/helpers";
import Touchable from "./Touchable";
// eslint-disable-next-line @typescript-eslint/no-empty-function
const emptyFunction = () => {};

type Props = {
  /**
   * Function called when user presses on the close button.
   * If undefined: default `navigation.popToTop` is used.
   */
  onPress?: () => void;
  /**
   * Color of the close icon
   */
  color?: string;
};

/**
 * Close button that should be used as the close button on the react-navigation header.
 *
 * For more advanced configuration (for ex: a confirmation modal) and legacy usage,
 * use `NavigationHeaderCloseButtonAdvanced` defined below.
 */
export const NavigationHeaderCloseButton: React.FC<Props> = React.memo(({ onPress, color }) => {
  const navigation = useNavigation<StackNavigationProp<ParamListBase>>();
  return (
    <Touchable
      event="HeaderRightClose"
      onPress={() => (onPress ? onPress() : navigation.popToTop())}
    >
<<<<<<< HEAD
      <Flex pr={6}>
        <Icons.CloseMedium size={24} color={color || "neutral.c100"} />
=======
      <Flex p={6}>
        <IconsLegacy.CloseMedium size={24} color={color || "neutral.c100"} />
>>>>>>> 1f6e2055
      </Flex>
    </Touchable>
  );
});

type AdvancedProps = {
  preferDismiss?: boolean;
  skipNavigation?: boolean;
  color?: string;
  withConfirmation?: boolean;
  confirmationTitle?: React.ReactNode;
  confirmationDesc?: React.ReactNode;
  onClose?: () => void;
};

/**
 * Close button that should be used as the close button on the right of the react-navigation header
 * when advanced configuration is needed.
 *
 * Enables a confirmation modal, and some legacy configuration.
 */
export const NavigationHeaderCloseButtonAdvanced: React.FC<AdvancedProps> = React.memo(
  ({
    color,
    preferDismiss = true,
    skipNavigation,
    withConfirmation,
    confirmationTitle,
    confirmationDesc,
    onClose = emptyFunction,
  }) => {
    const navigation = useNavigation();
    const [isConfirmationModalOpened, setIsConfirmationModalOpened] = useState(false);
    const [onModalHide, setOnModalHide] = useState<BottomModalProps["onModalHide"]>();

    const close = useCallback(() => {
      if (skipNavigation) {
        // onClose should always be called at the end of the close method,
        // so the callback will not interfere with the expected behavior of this component
        onClose && onClose();
        return;
      }

      if ((navigation.getParent() as { pop?: unknown }).pop && preferDismiss) {
        navigation.getParent<StackNavigatorNavigation<BaseNavigatorStackParamList>>().pop();

        onClose && onClose();
        return;
      }

      if ((navigation as { closeDrawer?: unknown }).closeDrawer)
        (navigation as unknown as { closeDrawer: () => void }).closeDrawer();
      navigation.goBack();
      onClose();
    }, [navigation, onClose, preferDismiss, skipNavigation]);

    const openConfirmationModal = useCallback(() => {
      setIsConfirmationModalOpened(true);
    }, []);

    const onPress = useCallback(() => {
      if (withConfirmation) {
        openConfirmationModal();
      } else {
        close();
      }
    }, [close, openConfirmationModal, withConfirmation]);

    const closeConfirmationModal = useCallback(() => {
      setIsConfirmationModalOpened(false);
    }, []);

    const onConfirm = useCallback(() => {
      setOnModalHide(close);
      setIsConfirmationModalOpened(false);
    }, [close]);

    return (
      <>
        <NavigationHeaderCloseButton onPress={onPress} color={color} />
        {withConfirmation && (
          <ConfirmationModal
            isOpened={isConfirmationModalOpened}
            onClose={closeConfirmationModal}
            onConfirm={onConfirm}
            confirmationTitle={confirmationTitle}
            confirmationDesc={confirmationDesc}
            onModalHide={onModalHide}
          />
        )}
      </>
    );
  },
);<|MERGE_RESOLUTION|>--- conflicted
+++ resolved
@@ -35,13 +35,8 @@
       event="HeaderRightClose"
       onPress={() => (onPress ? onPress() : navigation.popToTop())}
     >
-<<<<<<< HEAD
-      <Flex pr={6}>
-        <Icons.CloseMedium size={24} color={color || "neutral.c100"} />
-=======
       <Flex p={6}>
         <IconsLegacy.CloseMedium size={24} color={color || "neutral.c100"} />
->>>>>>> 1f6e2055
       </Flex>
     </Touchable>
   );
