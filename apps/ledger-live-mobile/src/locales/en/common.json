--- conflicted
+++ resolved
@@ -6638,58 +6638,34 @@
     "variantB": {
       "main": {
         "title": "Lets improve Ledger Live together",
-<<<<<<< HEAD
-        "description": "Sharing your Ledger Live usage and diagnostics data helps us understand how people are using Ledger Live and fix technical issues.",
-        "bulletPoints": {
-          "1": "Usage and diagnostics data includes page visits, clicks, conversion, and bug reports.",
-          "2": "We won’t collect or see your addresses, accounts, balance, NFTs or any other information related to your portfolio.",
-          "3": "Analytics are totally anonymous. We can’t see or collect your personal information."
-=======
         "description": "Sharing your Ledger Live usage data helps us understand how you are using Ledger Live.",
         "bulletPoints": {
           "1": "Usage data includes page visits, clicks and conversion.",
           "2": "We won’t collect or see your addresses, accounts, balance, NFTs or any other information related to your portfolio.",
           "3": "We can't and don't want to identify you and we don't collect personal information."
->>>>>>> 0c7aefe7
         },
         "ctas": {
           "refuse": "Refuse",
           "share": "Share"
         },
         "infoText": {
-<<<<<<< HEAD
-          "info": "You can withdraw your consent at any time in the settings of the app.",
-=======
           "info": "You can revoke your consent at any time in app settings.",
->>>>>>> 0c7aefe7
           "link": "Learn more about revoking consent"
         }
       },
       "details": {
-<<<<<<< HEAD
-        "title": "Get a personnalized experience.",
-        "description": "Allow us to give you the best experience possible",
-        "bulletPoints": {
-          "1": "Personnalized recommandations",
-          "2": "Personnalized notifications",
-=======
         "title": "Get a personnalized experience",
         "description": "By analyzing your usage data, we customize your experience and assess content performance, tracking metrics such as clicks, views, and opens to ensure maximum relevance.",
         "bulletPoints": {
           "1": "Personalized recommendations and content",
           "2": "Personnalized notifications"
->>>>>>> 0c7aefe7
         },
         "ctas": {
           "refuse": "Refuse",
           "allow": "Allow"
         },
         "infoText": {
-<<<<<<< HEAD
-          "info": "You can withdraw your consent at any time in the settings of the app.",
-=======
           "info": "You can revoke your consent at any time in app settings.",
->>>>>>> 0c7aefe7
           "link": "Learn more about revoking consent"
         }
       }
