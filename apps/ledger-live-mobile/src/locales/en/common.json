--- conflicted
+++ resolved
@@ -2862,11 +2862,7 @@
       },
       "addAccount": {
         "title": "Checking for an account...",
-<<<<<<< HEAD
         "subtitle": "Checking if you already have an account for {{currencyName}} on the blockchain.",
-=======
-        "subtitle": "Checking if you already have a {{currencyTicker}} account on the blockchain.",
->>>>>>> dbdbe2af
         "foundAccounts": "{{count}} accounts found",
         "stopSynchronization": "Stop synchronization",
         "addingAccount": "No accounts found. Creating a new account for {{currencyName}}..."
