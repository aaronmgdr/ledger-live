--- conflicted
+++ resolved
@@ -2172,11 +2172,7 @@
     },
     "debug": {
       "featureFlagsTitle": "Defined feature flags used in Ledger Live",
-<<<<<<< HEAD
       "featureFlagsDesc": "Overridden values will be reset if the app is relaunched. Only valid JSON strings will be accepted.",
-=======
-      "featureFlagsDesc": "Overriden values will be reset if the app is relaunched. Only valid JSON strings will be accepted.",
->>>>>>> 68c50cd9
       "featureFlagsOverride": "Override",
       "featureFlagsEdit": "Edit",
       "featureFlagsRestore": "Restore",
