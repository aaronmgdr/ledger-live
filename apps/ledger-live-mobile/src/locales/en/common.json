--- conflicted
+++ resolved
@@ -1611,16 +1611,12 @@
       "title": "Market gainers (24H)",
       "seeMarket": "See all"
     },
-<<<<<<< HEAD
-    "walletBalance": "Wallet balance"
-=======
     "walletBalance": "Wallet balance",
     "marketPriceSection": {
       "title": "{{currencyTicker}} market price",
       "currencyPrice": "1 {{currencyTicker}} price",
       "currencyPriceChange": "Last 24h change"
     }
->>>>>>> 84966009
   },
   "addAccountsModal": {
     "ctaAdd": "Add accounts",
