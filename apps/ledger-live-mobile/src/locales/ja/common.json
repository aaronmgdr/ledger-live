{
<<<<<<< HEAD
  "common": {
    "cancel": "キャンセル",
    "apply": "適用",
    "seeAll": "すべて表示",
    "back": "戻る",
    "delete": "削除",
    "paste": "貼り付け",
    "yes": "はい",
    "no": "いいえ",
    "gotit": "了解",
    "continue": "続行",
    "retry": "再試行",
    "done": "完了",
    "sortBy": "並び替え",
    "signOut": "サインアウト",
    "search": "検索",
    "contactUs": "Ledgerサポートへのお問い合わせ",
    "device": "デバイス",
    "cryptoAsset": "暗号資産",
    "skip": "スキップ",
    "noCryptoFound": "暗号資産が見つかりません",
    "needHelp": "ヘルプが必要ですか？",
    "edit": "編集",
    "editName": "名前を編集",
    "close": "閉じる",
    "confirm": "確認",
    "poweredBy": "Powered by ",
    "received": "受取済み",
    "sent": "送付済み",
    "or": "または",
    "rename": "名前の変更",
    "learnMore": "詳細はこちら",
    "checkItOut": "確認する",
    "viewDetails": "詳細を表示",
    "today": "今日",
    "yesterday": "昨日",
    "upToDate": "最新の状態",
    "transactionDate": "トランザクション日",
    "outdated": "最新の状態ではありません",
    "satPerByte": "sat/バイト",
    "notAvailable": "利用不可",
    "import": "インポート",
    "bluetooth": "Bluetooth",
    "usb": "USB",
    "add": "追加",
    "token": "トークン",
    "token_plural": "トークン",
    "subaccount": "サブアカウント",
    "subaccount_plural": "サブアカウント",
    "forgetDevice": "デバイスの削除",
    "help": "ヘルプ",
    "saveLogs": "ログを保存",
    "sync": {
      "ago": "{{time}}に同期済み"
    },
    "update": "アップデートが利用可能です。",
    "install": "インストール",
    "installed": "インストール済み",
    "uninstall": "アンインストール",
    "fromNow": {
      "seconds": "1秒後",
      "seconds_plural": "{{time}}秒後",
      "minutes": "1分後",
      "minutes_plural": "{{time}}分後",
      "hours": "1時間後",
      "hours_plural": "{{time}}時間後",
      "days": "1日後",
      "days_plural": "{{time}}日後"
    },
    "timeAgo": {
      "seconds": "1秒前",
      "seconds_plural": "{{time}}秒前",
      "minutes": "1分前",
      "minutes_plural": "{{time}}分前",
      "hours": "1時間前",
      "hours_plural": "{{time}}時間前",
      "days": "昨日",
      "days_plural": "{{time}}日前"
    },
    "seeMore": "詳細を表示",
    "moreInfo": "詳細はこちら",
    "buyEth": "Ethereumを購入",
    "popular": "人気"
=======
  "common" : {
    "cancel" : "キャンセル",
    "apply" : "適用",
    "seeAll" : "すべて表示",
    "back" : "戻る",
    "delete" : "削除",
    "paste" : "貼り付け",
    "yes" : "はい",
    "no" : "いいえ",
    "gotit" : "了解",
    "continue" : "続行",
    "retry" : "再試行",
    "done" : "完了",
    "sortBy" : "並び替え",
    "signOut" : "サインアウト",
    "search" : "検索",
    "contactUs" : "Ledgerサポートへのお問い合わせ",
    "device" : "デバイス",
    "cryptoAsset" : "暗号資産",
    "skip" : "スキップ",
    "noCryptoFound" : "暗号資産が見つかりません",
    "needHelp" : "ヘルプが必要ですか？",
    "edit" : "編集",
    "editName" : "名前を編集",
    "close" : "閉じる",
    "confirm" : "確認",
    "poweredBy" : "Powered by ",
    "received" : "受取済み",
    "sent" : "送付済み",
    "or" : "または",
    "rename" : "名前の変更",
    "learnMore" : "詳細はこちら",
    "checkItOut" : "確認する",
    "viewDetails" : "詳細を表示",
    "today" : "今日",
    "yesterday" : "昨日",
    "upToDate" : "最新の状態",
    "transactionDate" : "トランザクション日",
    "outdated" : "最新の状態ではありません",
    "satPerByte" : "sat/バイト",
    "notAvailable" : "利用不可",
    "import" : "インポート",
    "bluetooth" : "Bluetooth",
    "usb" : "USB",
    "add" : "追加",
    "token" : "トークン",
    "token_plural" : "トークン",
    "subaccount" : "サブアカウント",
    "subaccount_plural" : "サブアカウント",
    "forgetDevice" : "デバイスの削除",
    "help" : "ヘルプ",
    "saveLogs" : "ログを保存",
    "sync" : {
      "ago" : "{{time}}に同期済み"
    },
    "update" : "アップデートが利用可能です。",
    "install" : "インストール",
    "installed" : "インストール済み",
    "uninstall" : "アンインストール",
    "fromNow" : {
      "seconds" : "1秒後",
      "seconds_plural" : "{{time}}秒後",
      "minutes" : "1分後",
      "minutes_plural" : "{{time}}分後",
      "hours" : "1時間後",
      "hours_plural" : "{{time}}時間後",
      "days" : "1日後",
      "days_plural" : "{{time}}日後"
    },
    "timeAgo" : {
      "seconds" : "1秒前",
      "seconds_plural" : "{{time}}秒前",
      "minutes" : "1分前",
      "minutes_plural" : "{{time}}分前",
      "hours" : "1時間前",
      "hours_plural" : "{{time}}時間前",
      "days" : "昨日",
      "days_plural" : "{{time}}日前"
    },
    "seeMore" : "詳細を表示",
    "moreInfo" : "詳細はこちら",
    "buyEth" : "Ethereumを購入",
    "popular" : "人気",
    "comingSoon" : "近日公開"
>>>>>>> dc57bb6b
  },
  "errors": {
    "countervaluesUnavailable": {
      "title": "現在、この資産のカウンターバリューを提供できません。"
    },
    "AccountAwaitingSendPendingOperations": {
      "title": "このアカウントに対して保留中の処理があります。",
      "description": "処理が完了するまでお待ちください。"
    },
    "AccountNameRequired": {
      "title": "アカウント名が必要です。",
      "description": "アカウント名を入力してください。"
    },
    "AccountNeedResync": {
      "title": "もう一度お試しください。",
      "description": "アカウントが最新の状態ではありません。同期が必要です。"
    },
    "AlgorandASANotOptInInRecipient": {
      "title": "送付先アカウントは、選択したASAをオプトインしていません。"
    },
    "BluetoothRequired": {
      "title": "Bluetoothが無効です。",
      "description": "スマートフォンの設定でBluetoothを有効にしてください。({{state}}状態)"
    },
    "FwUpdateBluetoothNotSupported": {
      "title": "ファームウェアアップデートは有線接続にのみ対応しています"
    },
    "BtcUnmatchedApp": {
      "title": "間違ったアプリです。",
      "description": "デバイス上で{{managerAppName}}アプリを開いてください。"
    },
    "CantOpenDevice": {
      "title": "接続に失敗しました。",
      "description": "Bluetoothを使用するには、Ledgerデバイスのロックを解除し、通信範囲内に置いてください。"
    },
    "CantScanQRCode": {
      "title": "このQRコードをスキャンできませんでした：このアドレスでは自動認証がサポートされていません。"
    },
    "ConnectAppTimeout": {
      "title": "デバイスが見つかりません。",
      "description": {
        "ios": {
          "nanoX": "{{productName}} のロックが解除済みで、Bluetoothが有効であることを確認してください。"
        },
        "android": {
          "nanoS": "{{productName}}のロックが解除済みで、ケーブル接続されていることを確認してください。",
          "nanoSP": "{{productName}}のロックが解除済みで、ケーブル接続されていることを確認してください。",
          "nanoX": "{{productName}} のロックが解除済みで、USBケーブルが接続されているか、Bluetoothが有効であることを確認してください。"
        }
      }
    },
    "ConnectManagerTimeout": {
      "title": "Managerの接続に失敗しました。",
      "description": {
        "ios": {
          "nanoX": "{{productName}} のロックが解除済みで、Bluetoothが有効であることを確認してください。"
        },
        "android": {
          "nanoS": "{{productName}}のロックが解除済みで、ケーブル接続されていることを確認してください。",
          "nanoSP": "{{productName}}のロックが解除済みで、ケーブル接続されていることを確認してください。",
          "nanoX": "{{productName}} のロックが解除済みで、USBケーブルが接続されているか、Bluetoothが有効であることを確認してください。"
        }
      }
    },
    "ClaimRewardsFeesWarning": {
      "title": "報酬が、獲得に必要となる推定手数料を下回っています。",
      "description": ""
    },
    "CompoundLowerAllowanceOfActiveAccountError": {
      "title": "アクティブなデポジットがある間は、承認額を減らすことはできません。"
    },
    "CosmosBroadcastCodeInternal": {
      "title": "問題が発生しました (Error #1)",
      "description": "以下のボタンを使ってログを保存し、Ledgerサポートに提供してください。"
    },
    "CosmosBroadcastCodeTxDecode": {
      "title": "問題が発生しました (Error #2)）",
      "description": "以下のボタンを使ってログを保存し、Ledgerサポートに提供してください。"
    },
    "CosmosBroadcastCodeInvalidSequence": {
      "title": "無効なシーケンス",
      "description": "もう一度お試しください。"
    },
    "CosmosBroadcastCodeUnauthorized": {
      "title": "承認されていない署名",
      "description": "このアカウントは、このトランザクションに署名する権限がありません。"
    },
    "CosmosBroadcastCodeInsufficientFunds": {
      "title": "資金が不足しています。",
      "description": "アカウントに十分な資金があることを確認してください。"
    },
    "CosmosBroadcastCodeUnknownRequest": {
      "title": "問題が発生しました (Error #6)",
      "description": "以下のボタンを使ってログを保存し、Ledgerサポートに提供してください。"
    },
    "CosmosBroadcastCodeInvalidAddress": {
      "title": "無効なアドレス",
      "description": "アドレスをご確認の上、もう一度お試しください。"
    },
    "CosmosBroadcastCodeInvalidPubKey": {
      "title": "問題が発生しました(Error #8)",
      "description": "以下のボタンを使ってログを保存し、Ledgerサポートに提供してください。"
    },
    "CosmosBroadcastCodeUnknownAddress": {
      "title": "不明なアドレス",
      "description": "アドレスをご確認の上、もう一度お試しください。"
    },
    "CosmosBroadcastCodeInsufficientCoins": {
      "title": "資金が不足しています。",
      "description": "アカウントの資金を増額してください。"
    },
    "CosmosBroadcastCodeInvalidCoins": {
      "title": "問題が発生しました(Error #11)",
      "description": "以下のボタンを使ってログを保存し、Ledgerサポートに提供してください。"
    },
    "CosmosBroadcastCodeOutOfGas": {
      "title": "問題が発生しました(Error #12)",
      "description": "以下のボタンを使ってログを保存し、Ledgerサポートに提供してください。"
    },
    "CosmosBroadcastCodeMemoTooLarge": {
      "title": "メモフィールドが長すぎます。",
      "description": "メモテキストのサイズを小さくして、もう一度お試しください。"
    },
    "CosmosBroadcastCodeInsufficientFee": {
      "title": "問題が発生しました(Error #14)",
      "description": "以下のボタンを使ってログを保存し、Ledgerサポートに提供してください。"
    },
    "CosmosBroadcastCodeTooManySignatures": {
      "title": "問題が発生しました(Error #15)",
      "description": "以下のボタンを使ってログを保存し、Ledgerサポートに提供してください。"
    },
    "CosmosBroadcastCodeGasOverflow": {
      "title": "問題が発生しました(Error #16)",
      "description": "以下のボタンを使ってログを保存し、Ledgerサポートに提供してください。"
    },
    "CosmosBroadcastCodeNoSignatures": {
      "title": "問題が発生しました(Error #17)",
      "description": "以下のボタンを使ってログを保存し、Ledgerサポートに提供してください。"
    },
    "DeviceAppVerifyNotSupported": {
      "title": "管理ページからこのアプリをアップデートする",
      "description": "アプリ認証はサポートされていません。"
    },
    "DeviceGenuineSocketEarlyClose": {
      "title": "もう一度やり直してください。(genuine-close)",
      "description": null
    },
    "DeviceHalted": {
      "title": "Ledgerデバイスを再起動し、もう一度やり直してください。",
      "description": "予期しないエラーが発生しました。もう一度お試しください。"
    },
    "DeviceNotGenuine": {
      "title": "デバイスが正規品でない可能性があります。",
      "description": "以下のボタンを使ってログを保存し、Ledgerサポートに提供してください。"
    },
    "DeviceNameInvalid": {
      "title": "'{{invalidCharacters}}'を使わずに、デバイスに名前を付けてください。"
    },
    "DeviceOnDashboardExpected": {
      "title": "ダッシュボードにデバイスがありません。",
      "description": "デバイスのダッシュボードに戻ってください。"
    },
    "DeviceNotOnboarded": {
      "title": "お使いのデバイスはまだ使用できません",
      "description": "Ledger Liveで使用する前にデバイスを設定する。"
    },
    "DeviceSocketFail": {
      "title": "接続に失敗しました。",
      "description": "もう一度お試しください。"
    },
    "DeviceSocketNoBulkStatus": {
      "title": "接続に失敗しました。",
      "description": "もう一度お試しください。"
    },
    "DeviceSocketNoHandler": {
      "title": "接続に失敗しました。",
      "description": "もう一度お試しください。"
    },
    "DisconnectedDevice": {
      "title": "デバイスが切断されました",
      "description": "Ledger Liveはデバイスに接続できませんでした。もう一度お試しください。"
    },
    "DisconnectedDeviceDuringOperation": {
      "title": "デバイスが切断されました",
      "description": "Ledger Liveはデバイスに接続できませんでした。もう一度お試しください。"
    },
    "ETHAddressNonEIP": {
      "title": "自動認証が利用できません：アドレスを慎重に確認してください。",
      "description": null
    },
    "EthAppNftNotSupported": {
      "title": "お使いのデバイスではこの操作をご利用いただけません",
      "description": "NFTの送付は、Nano Xでのみご利用いただけます。カスタマーサポートページから、Nano SでNFTを送付する方法をご確認ください。"
    },
    "Touch ID Error": {
      "title": "生体認証に失敗しました。",
      "description": "パスワードを使用するか、アプリをリセットしてください。"
    },
    "Error": {
      "title": "{{message}}",
      "description": "問題が発生しました。再試行してください。問題が解決しない場合は、以下のボタンを使ってログを保存し、Ledgerサポートに提出してください。"
    },
    "FeeEstimationFailed": {
      "title": "手数料の概算に失敗しました。",
      "description": "手数料を手動で設定してみてください（ステータス：{{status}}）。"
    },
    "FeeNotLoaded": {
      "title": "手数料レートを読み込めませんでした"
    },
    "FeeRequired": {
      "title": "手数料がかかります。"
    },
    "FirmwareOrAppUpdateRequired": {
      "title": "ファームウェアまたはアプリのアップデートが必要です",
      "description": "管理ページで全てのアプリをアンインストールし、ファームウェアのアップデートが利用可能かどうかを確認してから、アプリを再インストールしてください。"
    },
    "LatestFirmwareVersionRequired": {
      "title": "デスクトップで、デバイスのアップデートが必要です。",
      "description": "Ledger Live DesktopでNano Xのファームウェアをアップデートしてください。"
    },
    "GenuineCheckFailed": {
      "title": "デバイスの認証に失敗しました。",
      "description": "問題が発生しました。もう一度お試しください。問題が解決しない場合は、以下のボタンを使ってログを保存し、Ledgerサポートに提出してください。"
    },
    "HardResetFail": {
      "title": "リセットできませんでした。",
      "description": "もう一度お試しください。問題が解決しない場合は、以下のボタンを使ってログを保存し、Ledgerサポートに提出してください。"
    },
    "InvalidAddress": {
      "title": "これは有効な{{currencyName}} アドレスではありません。"
    },
    "InvalidAddressBecauseAlreadyDelegated": {
      "title": "アカウントは既にバリデーターへデリゲート済みです"
    },
    "InvalidAddressBecauseDestinationIsAlsoSource": {
      "title": "送り元アカウントと送り先アカウントが同じです。"
    },
    "InvalidRecipient": {
      "title": "無効な送付先"
    },
    "LatestMCUInstalledError": {
      "title": "アップデートの必要はありません。",
      "description": "デバイスを使用できない場合は、Ledgerサポートに連絡してください。"
    },
    "LedgerAPIError": {
      "title": "もう一度やり直してください (API HTTP {{status}})",
      "description": "Ledger APIサーバーへのコールに失敗しました。もう一度お試しください。"
    },
    "LedgerAPIErrorWithMessage": {
      "title": "{{message}}",
      "description": "もう一度お試しください。問題が解決しない場合は、以下のボタンを使ってログを保存し、Ledgerサポートに提出してください。"
    },
    "LedgerAPINotAvailable": {
      "title": "{{currencyName}}サービスは利用できません。",
      "description": "もう一度お試しください。問題が解決しない場合は、以下のボタンを使ってログを保存し、Ledgerサポートに提出してください。"
    },
    "ManagerAPIsFail": {
      "title": "管理サービスを利用できません。",
      "description": "ネットワークの状態を確認してください。"
    },
    "ManagerAppAlreadyInstalled": {
      "title": "すでにインストールされています。",
      "description": "デバイスにどのアプリがすでにインストールされているかご確認ください。"
    },
    "ManagerAppRelyOnBTC": {
      "title": "BitcoinアプリとEthereumアプリが必要です。",
      "description": "最新版のBitcoinアプリとEthereumアプリを、最初にインストールしてください。"
    },
    "ManagerDeviceLocked": {
      "title": "デバイスがロックされています。",
      "description": "ロックを解除してください。"
    },
    "ManagerNotEnoughSpace": {
      "title": "ストレージの残量が不足しています。",
      "info": "{{app}}アプリのストレージを確保するために、いくつかのアプリをアンインストールしてください。アプリをアンインストールした場合にも、暗号資産は安全に保たれます。",
      "description": "アプリをアンインストールしても、あなたの資産には影響しません。",
      "continue": "了解！"
    },
    "ManagerQuitPage": {
      "install": {
        "title": "終了してインストールをキャンセルしますか？",
        "description": "終了するとアプリのインストールがキャンセルされます。",
        "stay": "インストールを続行"
      },
      "uninstall": {
        "title": "終了してアンインストールをキャンセルしますか？",
        "description": "終了するとアプリのアンインストールがキャンセルされます。",
        "stay": "アンインストールを続行"
      },
      "update": {
        "title": "終了してアップデートをキャンセルしますか？",
        "description": "終了するとアプリのアップデートがキャンセルされます。",
        "stay": "アップデートを続行"
      },
      "quit": "管理画面を終了"
    },
    "ManagerUninstallBTCDep": {
      "title": "このアプリは必須です。",
      "description": "BitcoinまたはEthereumアプリを最後にアンインストールしてください。"
    },
    "NetworkDown": {
      "title": "インターネットがダウンしているようです。",
      "description": "インターネット接続を確認してください。"
    },
    "NoAddressesFound": {
      "title": "アカウントが見つかりませんでした。",
      "description": "アドレスの計算中に問題が発生しました。もう一度お試しください。問題が解決しない場合は、以下のボタンを使ってログを保存し、Ledgerサポートに提出してください。"
    },
    "NotEnoughBalance": {
      "title": "資金が不足しています。",
      "description": "アカウントに十分な資金があることを確認してください。"
    },
    "NotEnoughGas": {
      "title": "ネットワーク手数料に必要なETHが不足しています",
      "description": "アカウントに、ERC20トークンのトランザクションに十分なETHを送金してください。"
    },
    "NotEnoughBalanceToDelegate": {
      "title": "デリゲートに必要な残高が不足しています。"
    },
    "NotEnoughBalanceInParentAccount": {
      "title": "親アカウントに十分な残高がありません。"
    },
    "QuantityNeedsToBePositive": {
      "title": "数量は最低1以上である必要があります"
    },
    "NotEnoughSpendableBalance": {
      "title": "残高が{{minimumAmount}} を下回ることはできません。"
    },
    "NotEnoughBalanceBecauseDestinationNotCreated": {
      "title": "受取アドレスを有効にするには{{minimalAmount}} 以上の残高が必要です。"
    },
    "PairingFailed": {
      "title": "ペアリングに失敗しました",
      "description": "もう一度お試しいただくか、Bluetoothのトラブル解決記事を参照してください。"
    },
    "PasswordIncorrect": {
      "title": "パスワードが間違っています。",
      "description": "もう一度お試しください。"
    },
    "PasswordsDontMatch": {
      "title": "パスワードが一致しません。",
      "description": "もう一度お試しください。"
    },
    "SelectExchangesLoadError": {
      "title": "読み込みできません",
      "description": "取引を読み込めません。"
    },
    "SyncError": {
      "title": "同期エラー",
      "description": "一部のアカウントを同期できませんでした。"
    },
    "TimeoutError": {
      "title": "サーバーからの応答時間が長すぎます。",
      "description": "もう一度お試しください。"
    },
    "TimeoutTagged": {
      "title": "サーバーからの応答時間が長すぎます。({{tag}})",
      "description": "タイムアウトが発生しました。"
    },
    "TransactionRefusedOnDevice": {
      "title": "トランザクションがデバイス上で拒否されました",
      "description": "もう一度お試しください。問題が解決しない場合は、以下のボタンを使ってログを保存し、Ledgerサポートに提出してください。"
    },
    "TransportError": {
      "title": "問題が発生しました。デバイスを再接続してください。",
      "description": "{{message}}もう一度お試しください。問題が解決しない場合は、以下のボタンを使ってログを保存し、Ledgerサポートに提出してください。"
    },
    "TransportStatusError": {
      "title": "問題が発生しました。デバイスを再接続してください。",
      "description": "{{message}}もう一度お試しください。問題が解決しない場合は、以下のボタンを使ってログを保存し、Ledgerサポートに提出してください。"
    },
    "TronNoFrozenForBandwidth": {
      "title": "凍結解除する資産がありません。",
      "description": "凍結を解除できるバンド幅資産がありません。"
    },
    "TronNoFrozenForEnergy": {
      "title": "凍結解除する資産がありません。",
      "description": "凍結を解除できるエネルギー資産がありません。"
    },
    "TronUnfreezeNotExpired": {
      "title": "凍結解除はまだ利用できません。",
      "description": "前回の凍結から3日後にご利用ください。"
    },
    "TronVoteRequired": {
      "title": "1票以上が必要です。"
    },
    "TronInvalidVoteCount": {
      "title": "投票の形式が間違っています。",
      "description": "投票には整数しか使用できません。"
    },
    "TronRewardNotAvailable": {
      "title": "報酬はまだ獲得できません。",
      "description": "次回の請求は、24時間以上が経過してから行ってください。"
    },
    "TronNoReward": {
      "title": "請求できる報酬がありません。"
    },
    "TronInvalidFreezeAmount": {
      "title": "凍結額を1未満にすることはできません。"
    },
    "TronSendTrc20ToNewAccountForbidden": {
      "title": "新しいアカウントにTRC20トークンを送金してもアクティブ化されません。",
      "description": "有効化するには、TRXまたはTRC10トークンをアカウントに送金してください。その後、アカウントでTRC20トークンの受取が可能になります。"
    },
    "TronUnexpectedFees": {
      "title": "追加費用が発生する場合があります。"
    },
    "TronNotEnoughTronPower": {
      "title": "票数が足りません。"
    },
    "TronTransactionExpired": {
      "title": "トランザクションがタイムアウトしました。",
      "description": "トランザクションは、30秒以内に署名する必要があります。もう一度お試しください。"
    },
    "TronNotEnoughEnergy": {
      "title": "このトークンの送金に必要なエネルギーが不足しています。"
    },
    "UpdateYourApp": {
      "title": "アプリのアップデートが必要です。",
      "description": "管理から{{managerAppName}}アプリをアンインストールして、再インストールしてください。"
    },
    "UserRefusedAllowManager": {
      "title": "デバイスのManagerが無効です。",
      "description": "デバイスで「Manager」のアクセスを許可してから、もう一度お試しください。"
    },
    "UserRefusedAddress": {
      "title": "受取アドレスが却下されました。",
      "description": "アドレスを拒否しました。不審な点がある場合は、以下のボタンを使ってログを保存し、Ledgerサポートに提出してください。"
    },
    "UserRefusedDeviceNameChange": {
      "title": "デバイス上で名前の変更がキャンセルされました。",
      "description": "名前の変更をキャンセルしました。もう一度お試しください。"
    },
    "UserRefusedFirmwareUpdate": {
      "title": "ファームウェアアップデートがデバイス上でキャンセルされました。",
      "description": "ファームウェアのアップデートをキャンセルしました。もう一度お試しください。問題が解決しない場合は、以下のボタンを使ってログを保存し、Ledgerサポートに提出してください。"
    },
    "UserRefusedOnDevice": {
      "title": "デバイス上で処理がキャンセルされました。",
      "description": "デバイス上で処理を拒否しました。"
    },
    "WebsocketConnectionError": {
      "title": "接続に失敗しました。",
      "description": "より良好なネットワーク接続でもう一度お試しください（WebSocketエラー）。"
    },
    "WebsocketConnectionFailed": {
      "title": "接続に失敗しました。",
      "description": "より良好なネットワーク接続でもう一度お試しください（WebSocket接続失敗）。"
    },
    "WrongDeviceForAccount": {
      "title": "問題が発生しました。",
      "description": "ハードウェアウォレットに、選択したアカウントのリカバリーフレーズ、またはパスフレーズが設定されていることを確認してください。"
    },
    "UnexpectedBootloader": {
      "title": "デバイスがBootloaderモードの場合ご利用いただけません。",
      "description": "ロゴが表示されたら、ボタンを押さずにデバイスを再起動してください。もう一度お試しください。問題が解決しない場合は、以下のボタンを使ってログを保存し、Ledgerサポートに提出してください。"
    },
    "UnavailableTezosOriginatedAccountReceive": {
      "title": "サブアカウントで受け取ることはできません。親アカウントを選択してください。",
      "description": "資金を受け取る場合は、親アカウントを使用してください"
    },
    "UnavailableTezosOriginatedAccountSend": {
      "title": "まだサブアカウントから送金することはできません。",
      "description": "この機能は、最近のBabylonアップデートで導入された変更のため、後から追加される予定です。"
    },
    "AccessDeniedError": {
      "title": "Ledger Liveのアップデートが必要です。",
      "description": "Wyreでスワップを実行するには、Ledger Liveを最新バージョンにアップデートし、本人確認を再度行ってください"
    },
    "RecommendUndelegation": {
      "title": "アカウントを空にする前に、デリゲートを解除してください。"
    },
    "RecommendSubAccountsToEmpty": {
      "title": "まず、すべてのサブアカウントを空にしてください。"
    },
    "NotSupportedLegacyAddress": {
      "title": "レガシーアドレス形式はサポートを終了しました。"
    },
<<<<<<< HEAD
    "StellarWrongMemoFormat": {
      "title": "メモのフォーマットに誤りがあります。"
    },
    "SourceHasMultiSign": {
      "title": "{{currencyName}}を送付するにはマルチシグを無効にしてください。"
    },
    "StellarMemoRecommended": {
      "title": "この受取人に送金するには、Memo(メモ)が必要な場合があります"
    },
    "StratisDown2021Warning": {
      "description": "Stratisブロックチェーンのメジャーアップデートが実施されたため、正しく動作しない可能性があります。旧Stratisブロックチェーンのサポートは、2021年10月16日まで引き続き提供されます。"
=======
    "SourceHasMultiSign" : {
      "title" : "{{currencyName}}を送付するにはマルチシグを無効にしてください。"
    },
    "StratisDown2021Warning" : {
      "description" : "Stratisブロックチェーンのメジャーアップデートが実施されたため、正しく動作しない可能性があります。旧Stratisブロックチェーンのサポートは、2021年10月16日まで引き続き提供されます。"
>>>>>>> dc57bb6b
    },
    "SwapExchangeRateAmountTooLow": {
      "title": "数量は{{minAmountFromFormatted}}以上でなければなりません。"
    },
    "SwapExchangeRateAmountTooHigh": {
      "title": "数量は{{maxAmountFromFormatted}}以下でなければなりません。"
    },
    "SwapGenericAPIError": {
      "title": "取引レートの有効期限が切れました。",
      "description": "タイマーが切れる前に、スワップを確定する必要があります。取引レートは一定期間有効です。"
    },
    "PolkadotElectionClosed": {
      "title": "バリデータの選出を終了しなければなりません。"
    },
    "PolkadotNotValidator": {
      "title": "選択した一部のアドレスはバリデーターではありません。"
    },
    "PolkadotLowBondedBalance": {
      "title": "1DOT未満の場合、ボンドされた資産はすべて解除されます。"
    },
    "PolkadotNoUnlockedBalance": {
      "title": "ボンド解除済みの資産はありません。"
    },
    "PolkadotNoNominations": {
      "title": "ノミネートしていません。"
    },
    "PolkadotAllFundsWarning": {
      "title": "今後のトランザクション手数料に十分な残高を、確保しておいてください。"
    },
    "PolkadotDoMaxSendInstead": {
      "title": "残高が{{minimumBalance}} を下回ることはできません。空のアカウントに最大額を送金してください。"
    },
    "PolkadotBondMinimumAmount": {
      "title": "{{minimumBondAmount}}以上ボンドする必要があります。"
    },
    "PolkadotBondMinimumAmountWarning": {
      "title": "ボンド残高は{{minimumBondBalance}}以上でなければなりません。"
    },
    "PolkadotMaxUnbonding": {
      "title": "ボンド解除の上限を超えています。"
    },
    "PolkadotValidatorsRequired": {
      "title": "1人以上のバリデーターを選択する必要があります。"
    },
    "TaprootNotActivated": {
      "title": "Taproot mainnetは、まだ有効化されていません。"
    },
    "NotEnoughNftOwned": {
      "title": "利用可能なトークン数を超えています"
    },
    "generic": {
      "title": "{{message}}",
      "description": "問題が発生しました。もう一度お試しください。問題が解決しない場合は、以下のボタンを使ってログを保存し、Ledgerサポートに提出してください。"
    },
    "SolanaAccountNotFunded": {
      "title": "アカウントに資金がありません"
    },
    "SolanaAddressOfEd25519": {
      "title": "アドレスオフed25519 curve"
    },
    "SolanaMemoIsTooLong": {
      "title": "Memo(メモ)が長すぎます。最長{{maxLength}}以内で入力してください。"
    },
    "SolanaUseAllAmountStakeWarning": {
      "title": "今後のトランザクション手数料に十分な残高を確保してください"
    },
    "SolanaTxSimulationFailedWhilePendingOp": {
      "title": "前回のトランザクションはまだ処理されていません。しばらく待ってから、トランザクション履歴を確認した上でもう一度やり直してください。"
    },
    "SolanaTxConfirmationTimeout": {
      "title": "トランザクションが失敗した可能性があります。しばらく待ってから、取引履歴を確認した上でもう一度やり直してください。"
    },
<<<<<<< HEAD
    "CardanoMinAmountError": {
      "title": "最低{{amount}} ADA以上必要"
=======
    "CardanoMinAmountError" : {
      "title" : "送付可能な最低金額は、{{amount}} ADAです"
    },
    "CardanoNotEnoughFunds" : {
      "title" : "お支払いに十分な資金があることをご確認ください"
    },
    "StellarWrongMemoFormat" : {
      "title" : "メモのフォーマットに誤りがあります。"
    },
    "StellarMemoRecommended" : {
      "title" : "この受取人に送金するには、Memo(メモ)が必要な場合があります"
    },
    "StellarAssetNotAccepted" : {
      "title" : "この受取人にはまだ{{assetCode}}へのトラストラインがありません"
    },
    "StellarAssetRequired" : {
      "title" : "Stellar資産はトラストライン追加前に選択する必要があります"
    },
    "StellarAssetNotFound" : {
      "title" : "選択されたStellar資産が見つかりませんでした"
    },
    "StellarNotEnoughNativeBalance" : {
      "title" : "資金が不足しています。",
      "description" : "アカウントにトランザクション手数料をカバーできる十分な資金があることをご確認ください。"
    },
    "StellarFeeSmallerThanRecommended" : {
      "title" : "選択された手数料は推奨手数料を下回っています"
    },
    "StellarFeeSmallerThanBase" : {
      "title" : "最低トランザクション手数料は0.00001 XLMです"
    },
    "StellarNotEnoughNativeBalanceToAddTrustline" : {
      "title" : "資金が不足しています。",
      "description" : "アカウントに新しいトラストラインをカバーできる十分な資金があることをご確認ください。"
    },
    "StellarMuxedAccountNotExist" : {
      "title" : "Stellarアカウントが存在しません"
    },
    "StellarSourceHasMultiSign" : {
      "title" : "Stellarトランザクションを行うには、マルチシグを無効にしてください"
>>>>>>> dc57bb6b
    }
  },
  "bluetooth": {
    "required": "Bluetoothが無効になっているようです。",
    "locationRequiredTitle": "Bluetooth LEには位置情報が必要です。",
    "locationRequiredMessage": "AndroidでBluetooth LEデバイスを一覧表示するには、位置情報サービスへのアクセスが必要です。",
    "checkEnabled": "スマートフォンの設定でBluetoothを有効にしてください。"
  },
  "webview": {
    "noConnectionError": {
      "title": "接続なし",
      "description": "インターネットにアクセスできません。接続を確認して、もう一度やり直してください。"
    }
  },
  "location": {
    "required": "位置情報サービスが必要です",
    "open": "位置情報の設定を開く",
    "disabled": "Ledger Liveは、Bluetoothでデバイスをペアリングするために、位置情報サービスへのアクセスが必要です。",
    "noInfos": "Ledgerがあなたの位置情報にアクセスすることはありません。"
  },
  "permissions": {
    "open": "アプリの許可設定を開く"
  },
  "fees": {
    "speed": {
      "high": "高速",
      "standard": "標準",
      "low": "低速",
      "slow": "低速",
      "medium": "普通",
      "fast": "高速",
      "custom": "カスタム",
      "blockCount": "{{blockCount}}ブロック"
    }
  },
  "signout": {
    "confirm": "サインアウトしてもよろしいですか？",
    "disclaimer": "すべてのアカウントデータがお使いのスマートフォンから削除されます。",
    "action": "サインアウトする"
  },
  "auth": {
    "failed": {
      "biometrics": {
        "title": "{{biometricsType}}によるロック解除に失敗しました",
        "description": "パスワードを入力して続行",
        "authenticate": "Ledger Liveアプリで認証してください。"
      },
      "denied": "スマートフォン認証に失敗したため、Auth Securityを有効化できませんでした。",
      "title": "認証失敗",
      "buttons": {
        "tryAgain": "再試行",
        "reset": "リセット"
      }
    },
    "unlock": {
      "biometricsTitle": "Ledger Liveアプリで認証してください。",
      "title": "おかえりなさい",
      "desc": "パスワードを入力して続行",
      "inputPlaceholder": "パスワードを入力",
      "login": "ログイン",
      "forgotPassword": "パスワードを忘れた場合"
    },
    "addPassword": {
      "placeholder": "パスワードを選択",
      "title": "パスワードロック"
    },
    "confirmPassword": {
      "title": "パスワードの確認",
      "placeholder": "パスワードを確認"
    },
    "enableBiometrics": {
      "title": "{{biometricsType}}",
      "desc": "{{biometricsType}}でロック解除"
    }
  },
  "reset": {
    "title": "アンインストールしてLedger Liveを再インストールする",
    "description": "アカウントと設定を含むLedger Liveのデータを削除するには、スマートフォンからアプリを一旦アンインストールしてから、もう一度インストールし直してください。",
    "button": "リセット",
    "warning": "Ledger Liveをリセットすると、すべてのアカウントのスワップ取引履歴が消去されます。"
  },
  "graph": {
    "week": "1週",
    "month": "1月",
    "year": "1年",
    "all": "全期間"
  },
  "carousel": {
    "title": "バナーを閉じますか？",
    "description": "新たに発表があった場合はお知らせします。",
    "confirm": "確認",
    "undo": "元に戻す",
    "banners": {
      "valentine": {
        "title": "バレンタインデー",
        "description": "売買手数料割引キャンペーン"
      },
      "tour": {
        "title": "ツアーを開始",
        "description": "Ledger Liveアプリをチェックして、暗号資産の購入や運用、安全な保管方法を学びましょう",
        "cta": "画面をチェックする"
      },
      "academy": {
        "title": "Ledger Academy",
        "description": "ブロックチェーンに関する全ての知識",
        "cta": "画面をチェックする"
      },
      "stakeCosmos": {
        "title": "COSMOSをステーキング",
        "description": "ATOMをデリゲートして、報酬を獲得しましょう。"
      },
      "familyPack": {
        "title": "ファミリーパック",
        "description": "ギフトやバックアップに最適なNano S 3パックをお得に購入",
        "cta": "今すぐ購入"
      },
      "familyPackX": {
        "title": "Ledger Nano Xファミリーパック",
        "description": "ギフトやバックアップに最適なNano X 3パックをお得に購入",
        "cta": "お得に購入"
      },
      "buyCrypto": {
        "title": "暗号資産を購入する",
        "description": "パートナーから50種以上の暗号資産を購入する",
        "cta": "今すぐ購入"
      },
      "swap": {
        "title": "暗号資産をスワップする",
        "description": "パートナーを通して100種以上の暗号資産をスワップする",
        "cta": "今すぐスワップ"
      },
      "algorand": {
        "title": "Algorand",
        "description": "トランザクションごとに、報酬としてALGOを獲得できます。"
      },
      "sell": {
        "title": "暗号資産を売却する",
        "description": "Ledger Liveから直接ビットコインを売却できます。"
      },
      "vote": {
        "title": "Ledgerで投票する",
        "description": "Ledgerデバイスから直接投票できます。"
      },
      "lending": {
        "title": "暗号資産をレンディング",
        "description": "Compound Protocolで資産をレンディング"
      },
      "blackfriday": {
        "title": "ブラックフライデー",
        "description": "プロモーションコード「BLACKFRIDAY20」で40%割引"
      },
      "lido": {
        "title": "LidoでETHをステーキングする",
        "description": "LidoでETHを安全にステーキングして、報酬を獲得する",
        "cta": "今すぐステーキング"
      },
      "market": {
        "title": "暗号資産マーケット",
        "description": "暗号資産の価格や市場動向をアプリでチェックする",
        "cta": "画面をチェックする"
      },
      "manageCard": {
        "title": "CLカードのご紹介",
        "description": "CLカード Powered by Ledgerを注文・管理",
        "cta": "詳細はこちら"
      },
      "discoverWeb3": {
        "title": "Web 3をチェック",
        "description": "デバイスが届くまでの間に、Web 3の世界を覗いてみましょう！",
        "cta": "チェック"
      }
    }
  },
<<<<<<< HEAD
  "ratings": {
    "init": {
      "title": "Ledger Liveをお楽しみいただいていますか?",
      "description": "Ledger Liveの改善点等にお気づきでしょうか。弊社にとって、お客様のご意見やご感想は非常に大切です。",
      "cta": {
        "enjoy": "素晴らしい",
        "disappointed": "がっかりした",
        "notNow": "後で"
=======
  "ratings" : {
    "init" : {
      "title" : "アプリの使い勝手はいかがですか？",
      "description" : "ご意見は、Ledger Liveの改善に重要です。",
      "cta" : {
        "enjoy" : "素晴らしい",
        "disappointed" : "がっかりした",
        "notNow" : "後で"
>>>>>>> dc57bb6b
      }
    },
    "enjoy": {
      "title": "大変光栄です。",
      "description": "レビューを書いていただけますと幸いです。皆様からのご支援により、より多くの方々に弊社アプリをご利用いただけるほか、様々な新機能を開発・リリースすることが可能になります。",
      "cta": {
        "rate": "ぜひ弊社に5つ星を",
        "notNow": "後で"
      }
    },
<<<<<<< HEAD
    "disappointed": {
      "title": "より良い製品の開発にぜひご協力ください",
      "description": "弊社は常に改善に取り組んでいます。お客様の率直なご意見をいただけますと、改善点の正確な把握に非常に役立ちます。",
      "cta": {
        "sendFeedback": "意見を送る",
        "notNow": "後で"
=======
    "disappointed" : {
      "title" : "より良い製品の開発にぜひご協力ください",
      "description" : "さらにサポートが必要な場合、またはお問合せを希望される場合は、ライブチャットを",
      "here" : "ご利用ください",
      "cta" : {
        "sendFeedback" : "意見を送る",
        "notNow" : "後で"
>>>>>>> dc57bb6b
      }
    },
    "disappointedDone": {
      "title": "ご意見ありがとうございます。",
      "description": "さらにご意見やご感想をお持ちの場合や、何かお困りの場合は、お気軽にメールでお問い合わせください。 ",
      "cta": {
        "done": "完了"
      }
    }
  },
  "buyDevice": {
    "0": {
      "title": "大切な資産。正しく管理しましょう。",
      "desc": "暗号資産を自分自身で管理して、主導権を握り自由への一歩を踏み出しましょう。"
    },
    "1": {
      "title": "DeFiとNFTへアクセス",
      "desc": "アプリから直接、信頼できるDeFiアプリケーションで安全に取引。"
    },
    "2": {
      "title": "Web3への鍵",
      "desc": "Ledgerを使用して、パートナーから主要な暗号資産を安全に購入・売却・スワップすることが可能です。"
    },
    "3": {
      "title": "認証済みのセキュリティ",
      "desc": "当社の商品は、国家サイバーセキュリティ機関によってセキュリティが認定された、唯一のハードウェアウォレットです。"
    },
    "title": "Ledgerが必要です",
    "desc": "セキュリティーの都合上、Ledger Liveはデバイス上でのみ機能します。継続にはデバイスが必要です。",
    "cta": "Ledgerを今すぐ購入",
    "footer": "既にデバイスを持っており、セットアップを開始可能",
    "bannerTitle": "暗号資産とNFTを安全に保管",
    "bannerTitle2": "Ledgerデバイスを使って取引するには、",
    "bannerSubtitle": "Ledgerデバイスにお任せ",
    "bannerButtonTitle": "Nanoをチェック",
    "bannerButtonTitle2": "デバイスを購入する",
    "setupCta": "すでにデバイスを持っている場合の設定"
  },
  "postBuyDeviceSetupNanoWall": {
    "title": "デバイスをお受け取りになりましたか？",
    "desc": "デバイスを受け取ったら、Ledger Liveでセットアップを開始できます!",
    "cta": "デバイスをセットアップ",
    "bannerTitle": "デバイスを受け取りましたか？",
    "bannerCta": "セットアップを始める",
    "continue": "続行"
  },
  "purchaseDevice": {
    "pageTitle": "デバイスを購入",
    "debugDrawers": {
      "url": {
        "title": "iframe URLをアップデート",
        "subtitle": "デバッグ設定",
        "cta": "お得"
      },
      "message": {
        "successTitle": "トランザクション完了",
        "errorTitle": "トランザクションエラー",
        "subtitle": "受信したメッセージ",
        "type": "タイプ： {{type}}",
        "deviceId": "デバイス ID： {{deviceId}}",
        "price": "価格： {{price}}",
        "currency": "通貨： {{currency}}",
        "value": "価値： {{value}}"
      }
    }
  },
  "postBuyDevice": {
    "headerTitle": "購入手続きに成功",
    "title": "おめでとうございます！",
    "desc": "注文を処理しています。\nLedgerの受取までもうすぐです。ご注文確認のメールをご確認ください。"
  },
  "discover": {
    "title": "Discover",
    "desc": "Ledger LiveのWeb3の世界をチェック",
    "link": "さらに詳しく",
    "sections": {
      "learn": {
        "title": "ラーニング",
        "desc": "暗号資産・NFT・デジタルセキュリティについて学ぶ"
      },
      "ledgerApps": {
        "title": "アプリ",
        "desc": "Ledgerパートナーのアプリを一箇所でチェック"
      },
      "earn": {
        "title": "報酬獲得",
        "desc": "不労所得を獲得して暗号資産を運用する"
      },
      "mint" : {
        "title" : "ミント",
        "desc" : "[ L ] Marketにおける専用コラボレーションからNFTをミント"
      }
    },
    "comingSoon": "近日公開",
    "mostPopular": "一番人気"
  },
  "onboarding": {
    "stepWelcome": {
      "title": "ようこそ、Ledgerへ",
      "subtitle": "デジタルの所有権を安全かつシンプルにします。",
      "start": "はじめに",
      "noDevice": "デバイスをお持ちでない場合",
      "buy": "{{fullDeviceName}}を購入",
      "terms": "「はじめる」をタップすることで、お客様が同意したことになります。",
      "termsLink": "サービス利用規約",
      "privacyLink": "プライバシーポリシー",
      "and": "そして"
    },
    "stepDoYouHaveALedgerDevice": {
      "title": "Ledgerデバイスをお持ちですか？",
      "subtitle": "はじめに",
      "yes": "はい。",
      "no": "いいえ。"
    },
    "postWelcomeStep": {
      "title": "ご自由にお選びください",
      "subtitle_yes": "Ledgerのセットアップを開始、またはアプリをチェックすることが可能です",
      "subtitle_no": "アプリをチェック、またはNano Xデバイスを購入することが可能です",
      "noLedgerLink": "Ledgerをまだ持っておらず、購入を検討中",
      "setupLedger": {
        "title": "Ledgerをセットアップ",
        "subtitle": "暗号資産とNFTを保護するための手順を解説"
      },
      "buyNano": {
        "title": "Ledger Nano Xを購入する",
        "subtitle": "ハードウェアウォレットは、資産を安全に保管するための唯一の方法です "
      },
      "discoverLedger": {
        "title": "Ledger Liveを詳しく見る",
        "subtitle": "アプリを探索し、それぞれの利点について学ぶ "
      }
    },
    "discoverLive": {
      "exploreWithoutADevice": "デバイスなしで探索する",
      "buyALedgerNow": "今すぐLedgerを購入する",
      "0": {
        "title": "すべての暗号資産を安全に保護します。"
      },
      "1": {
        "title": "常にマーケットをチェック。"
      },
      "2": {
        "title": "様々なアプリを見つけて、Web3について学びます。"
      },
      "3": {
        "title": "暗号資産とNFTを安全に保管。"
      }
    },
    "stepLanguage": {
      "title": "言語を選択",
      "cta": "続行",
      "warning": {
        "title": "ご利用ガイド（英語版）",
        "cta": "了解！",
        "desc": "Ledgerをよりスムーズに導入していただけるよう、多数の言語でガイドをご用意しております。なお現時点では、その他Ledger関連コンテンツは英語でのみ提供されています。予めご了承ください。"
      }
    },
    "stepSelectDevice": {
      "title": "お使いのデバイスを選択してください",
      "nanoS": "Nano S",
      "nanoSP": "Nano S Plus",
      "nanoX": "Nano X",
      "blue": "Blue",
      "chooseDevice": "デバイスを選択してください"
    },
    "stepUseCase": {
      "title": "こんにちは！",
      "or": "または",
      "firstUse": {
        "title": "Nanoの使用は初めてですか？",
        "subTitle": "新しいNanoをセットアップ",
        "desc": "デバイスを起動してセットアップしましょう！",
        "label": "30分"
      },
      "devicePairing": {
        "title": "リカバリーフレーズをすでにお持ちですか？",
        "label": "デバイスのペアリング",
        "subTitle": "Nanoを接続する",
        "desc": "デバイスをセットアップ済みですか？アプリと接続しましょう！"
      },
      "desktopSync": {
        "title": "リカバリーフレーズをすでにお持ちですか？",
        "label": "デスクトップ同期",
        "subTitle": "デスクトップアプリから暗号資産を同期",
        "desc": "デスクトップアプリをすでにお持ちですか？同期してスマートフォンで暗号資産を管理しましょう！"
      },
      "restoreDevice": {
        "label": "デバイスの復元",
        "subTitle": "新しいデバイスでリカバリーフレーズを復元",
        "desc": "既存のリカバリーフレーズを使って、新しいNanoに秘密鍵を復元できます。"
      },
      "recovery": "リカバリーフレーズをすでにお持ちですか？"
    },
    "stepNewDevice": {
      "0": {
        "label": "ベーシック",
        "title": "保有する暗号資産にアクセス",
        "desc": "あなたの暗号資産は、ブロックチェーンに保存されています。それらにアクセスして管理するには、秘密鍵が必要です。",
        "action": "Nanoをお持ちではありませんか？アプリをチェック"
      },
      "1": {
        "label": "ベーシック",
        "title": "秘密鍵は自分で管理しましょう",
        "desc": "秘密鍵はお使いのNano上に保存されており、資産を安全に管理するために、絶対に他人と共有しないでください。"
      },
      "2": {
        "label": "ベーシック",
        "title": "常にオフラインで保管する",
        "desc": "Ledger Liveでは、暗号資産の購入、売却、管理、交換、および獲得を、保護された安全な状態で行うことができます。暗号資産の取引はすべて、Nanoを使って認証することになります。"
      },
      "3": {
        "label": "ベーシック",
        "title": "トランザクションを検証する",
        "desc": "Nanoは、「コールドストレージ」のウォレットとして機能します。つまり、アプリを使用しても秘密鍵がオンラインで公開されることは絶対にありません。"
      },
      "4": {
        "label": "ベーシック",
        "title": "Nanoをセットアップしましょう！",
        "desc": "最初に、Nanoのセキュリティを設定します。"
      },
      "cta": "始めましょう！",
      "title": "ベーシック"
    },
    "stepSetupDevice": {
      "start": {
        "title": "始める前にしっかり準備：",
        "bullets": {
          "0": {
            "label": "余裕を持って作業できるよう、30分ほど時間を確保しましょう。"
          },
          "1": {
            "label": "ペンを用意してください。"
          },
          "2": {
            "label": "作業は1人で、安全かつ静かな場所で行ってください。"
          }
        },
        "cta": "続行",
        "warning": {
          "title": "注意してください",
          "desc": "作業のすべてのステップにおいて、必ずこのアプリの指示通りに進めてください。",
          "ctaText": "了解！"
        }
      },
      "setup": {
        "bullets": {
          "0": {
            "title": "Nanoの電源をオンにする",
            "nanoX": {
              "label": "黒のボタンを1秒間押して、デバイスの電源をオンにします。"
            },
            "nanoS": {
              "label": "デバイスをスマートフォンのUSBポートに接続して、デバイスの電源をオンにします。"
            },
            "nanoSP": {
              "label": "デバイスをスマートフォンのUSBポートに接続して、デバイスの電源をオンにします。"
            },
            "blue": {
              "label": "デバイスをスマートフォンのUSBポートに接続し、デバイスの電源ボタンを押してオンにします。"
            }
          },
          "1": {
            "title": "画面をチェックする",
            "label": "デバイスの画面に表示される手順に従って、操作方法を学びましょう。"
          },
          "2": {
            "title": "「Set up as new device」を選択",
            "label": "両方のボタンを同時に押して、選択内容を確定します。"
          },
          "3": {
            "title": "デバイスの手順に従う",
            "label": "PINコードは、こちらで設定してください。"
          }
        },
        "cta": "次のステップ"
      },
      "pinCode": {
        "title": "PINコード",
        "desc": "PINコードは、セキュリティの第一段階です。あなたのNanoと秘密鍵へのアクセスを物理的に保護します。PINコードの長さは4～8桁でなければなりません。",
        "checkboxDesc": "PINコードは自分で選び、秘密にしなければならないことを理解しました。",
        "cta": "PINコードの設定"
      },
      "pinCodeSetup": {
        "bullets": {
          "0": {
            "title": "PINコードを選択",
            "label": "左ボタンまたは右ボタンを押して、数字を変更します。数字を確定するには、両方のボタンを同時に押します。<1></1>を選択するとPINコードが確定されます。数字を消去したいときは<2></2>を選択してください。",
            "desc": "左ボタンまたは右ボタンを押して、数字を変更。両方のボタンを同時に押して、数字を確定する。<validIcon></validIcon>を選択してPINコードを確定。<cancelIcon></cancelIcon>を選択して数字を削除する。"
          },
          "1": {
            "title": "PINコードを確認",
            "label": "PINコードをもう一度入力して、確定してください。",
            "desc": "PINコードをもう一度入力して、確定してください。"
          }
        },
        "infoModal": {
          "title": "PINコードを保護",
          "bullets": {
            "0": {
              "label": "必ず自分でPINコードを選択してください。"
            },
            "1": {
              "label": "必ず誰にも見られないようにPINコードを入力してください。"
            },
            "2": {
              "label": "PINコードは必要に応じて変更できます。"
            },
            "3": {
              "label": "間違ったPINコードを3回連続して入力すると、デバイスがリセットされます。"
            },
            "4": {
              "label": "絶対に0000、123456、55555555などの単純なPINコードを使用しないでください。"
            },
            "5": {
              "label": "絶対にPINコードを誰かと共有しないでください。Ledgerとも共有してはいけません。"
            },
            "6": {
              "label": "自分で設定したPINコード以外は、絶対に使用しないでください。"
            },
            "7": {
              "label": "PINコードをコンピューターやスマートフォン上に絶対に保存しないでください。"
            }
          }
        },
        "cta": "次のステップ"
      },
      "recoveryPhrase": {
        "title": "リカバリーフレーズ",
        "desc": "リカバリーフレーズは、秘密鍵をバックアップするための、24個の英単語の組み合わせです。",
        "desc_1": "Nanoによって唯一無二のリカバリーフレーズが生成されます。Ledger社はお客様のリカバリーフレーズを保存しません。",
        "cta": "次のステップ",
        "checkboxDesc": "このリカバリーフレーズを紛失すると、Nanoにアクセスできなくなった場合に、ウォレット内の暗号資産が永久に失われてしまうことを理解しました。"
      },
      "recoveryPhraseSetup": {
        "infoModal": {
          "title": "リカバリーフレーズの仕組みは？",
          "desc": "リカバリーフレーズは、唯一のマスターキーのように機能します。Ledgerデバイスはリカバリーフレーズを使って、あなたが保有するすべての暗号資産の秘密鍵を計算します。",
          "desc_1": "リカバリーフレーズさえあれば、どのウォレットでも同じ秘密鍵を計算できるため、保有する暗号資産の復元が可能です。",
          "link": "リカバリーフレーズについての詳細はこちら",
          "title_1": "Nanoにアクセスできなくなった場合は？",
          "bullets": {
            "0": {
              "label": "新しいハードウェアウォレットを入手しましょう。"
            },
            "1": {
              "label": "Ledgerアプリで「新しいデバイスでリカバリーフレーズを復元」を選択します。"
            },
            "2": {
              "label": "新しいデバイスにリカバリーフレーズを入力すると、保有している暗号資産にアクセスできるようになります。"
            }
          }
        },
        "bullets": {
          "0": {
            "title": "リカバリーシートを手元に用意する",
            "label": "Nanoに同梱されているリカバリーシートを手元に用意してください。リカバリーシートが最初から空白でない場合は、Ledger サポートまでご連絡ください。"
          },
          "1": {
            "title": "すべての単語を同様に確認しましょう！",
            "label": "Nanoの画面に表示された1つ目の単語を、リカバリーシートの1つ目の単語に書き留めます。続いて、Nanoの右ボタンを押して2つ目の単語を表示し、シートの2つ目の単語に書き留めます。",
            "label_1": "同様の操作を繰り返して、すべての単語を正しい順番・スペルで書き留めてください。Nanoの左ボタンを押すと、単語の順番・スペルに誤りがないかを確認できます。"
          },
          "2": {
            "title": "リカバリーフレーズを確認する",
            "label": "1つ目の単語が表示されるまで、右ボタンで単語をスクロールします。表示されたら、両方のボタンを同時に押して確定します。"
          },
          "3": {
            "title": "すべての単語を同様に確認しましょう！"
          }
        },
        "cta": "リカバリーフレーズを確認する",
        "nextStep": "次のステップ"
      },
      "hideRecoveryPhrase": {
        "title": "リカバリーフレーズを非表示にする",
        "desc": "万が一Nanoを使用できなくなってしまった場合も、リカバリーフレーズさえあれば、暗号資産へのアクセスが失われることはありません。必ず安全な場所に保管してください。",
        "bullets": {
          "0": {
            "label": "これらの単語は、ハードウェアウォレットのみに入力してください。絶対に、コンピューターやスマートフォンに入力しないでください。"
          },
          "1": {
            "label": "絶対に24単語を誰かと共有しないでください。これにはLedger社も含まれます。"
          }
        },
        "cta": "閉じる",
        "finalCta": "完了！",
        "infoModal": {
          "label": "安全に保管する方法",
          "title": "リカバリーフレーズはどこに保管すればいいですか？",
          "bullets": {
            "0": {
              "label": "<bold>絶対に</bold>コンピューターやスマートフォンなどのデバイスに入力しないでください。写真に撮らないでください。"
            },
            "1": {
              "label": "<bold>絶対に</bold>24単語は誰とも共有しないでください。"
            },
            "2": {
              "label": "<bold>必ず</bold>他人に見られない安全な場所に保管してください。"
            },
            "3": {
              "label": "Ledger社がリカバリーフレーズを尋ねることは絶対にありません。"
            },
            "4": {
              "label": "誰か、もしくは何らかのアプリケーションがリカバリーフレーズを要求してきた場合、それは詐欺だと認識しましょう！"
            }
          }
        },
        "warning": {
          "title": "さっそく始めましょう！",
          "desc": "ハードウェアウォレットに関するよくある誤解を解消するため、3つの簡単な質問にお答えください。",
          "cta": "クイズをはじめる"
        }
      }
    },
    "stepRecoveryPhrase": {
      "importRecoveryPhrase": {
        "title": "リカバリーフレーズから復元",
        "desc": "リカバリーフレーズを使ってNanoを復元し、Ledgerハードウェアウォレットを復元、交換、またはバックアップできます。",
        "desc_1": "Nanoによって秘密鍵が復元され、暗号資産にアクセスして管理できるようになります。",
        "cta": "OK、準備完了！",
        "warning": {
          "title": "Ledgerのリカバリーフレーズのみを推奨",
          "desc": "Ledgerは、外部で生成されたリカバリーフレーズのセキュリティを保証できません。リカバリーフレーズがLedgerで生成されたものでない場合は、Nanoを新しいデバイスとして設定することをお勧めします。",
          "cta": "了解！"
        },
        "nextStep": "次のステップ",
        "bullets": {
          "0": {
            "title": "Nanoの電源をオンにする",
            "nanoX": {
              "label": "黒のボタンを1秒間押して、デバイスの電源をオンにします。"
            },
            "nanoS": {
              "label": "デバイスをスマートフォンのUSBポートに接続して、デバイスの電源をオンにします。"
            },
            "nanoSP": {
              "label": "デバイスをスマートフォンのUSBポートに接続して、デバイスの電源をオンにします。"
            },
            "blue": {
              "label": "デバイスをスマートフォンのUSBポートに接続し、デバイスの電源ボタンを押してオンにします。"
            }
          },
          "1": {
            "title": "画面をチェックする",
            "label": "デバイスの画面に表示される手順に従って、操作方法を学びましょう。"
          },
          "2": {
            "title": "「リカバリーフレーズから復元」を選択する",
            "label": "両方のボタンを同時に押して、選択内容を確定します。"
          },
          "3": {
            "title": "デバイスの手順に従う",
            "label": "PINコードは、こちらで設定してください。"
          }
        }
      },
      "existingRecoveryPhrase": {
        "title": "リカバリーフレーズを入力",
        "paragraph1": "リカバリーフレーズは、ウォレットの初回セットアップ時にあなたがバックアップした秘密の単語の組み合わせです。",
        "paragraph2": "Ledgerデバイスにはリカバリーフレーズは保管されません。",
        "checkboxDesc": "リカバリーフレーズを紛失すると、Nanoにアクセスできなくなった場合に、ウォレット内の暗号資産が永久に失われることを理解しました。",
        "bullets": {
          "0": {
            "title": "リカバリーフレーズを入力"
          },
          "1": {
            "title": "リカバリーフレーズの長さを選択してください",
            "label": "リカバリーフレーズの長さは12単語、18単語、または24単語のいずれかです。暗号資産にアクセスするには、すべての単語を入力する必要があります。"
          },
          "2": {
            "title": "Word #1（1つ目の単語）を入力...",
            "label": "Word #1（1つ目の単語）の最初の文字を、右ボタンまたは左ボタンで選択して入力する。両方のボタンを同時に押して文字を確定する。"
          },
          "3": {
            "title": "Word #1（1つ目の単語）を確認...",
            "label": "表示された候補の中から、1つ目の単語を選びます。単語を確定するには、両方のボタンを同時に押します。"
          },
          "4": {
            "title": "すべての単語を同様に確認しましょう！"
          }
        },
        "nextStep": "次のステップ"
      }
    },
    "stepPairNew": {
      "nanoX": {
        "title": "Nanoをペアリングする",
        "desc": "このスマートフォンで初めてNanoをセットアップします。デバイスを早速ペアリングしましょう。",
        "cta": "Nanoをペアリングする"
      },
      "nanoS": {
        "title": "Nanoを接続する",
        "desc": "このスマートフォンで初めてNanoをセットアップします。デバイスを早速接続しましょう。",
        "cta": "Nanoを接続する"
      },
      "nanoSP": {
        "title": "Nanoを接続する",
        "desc": "このスマートフォンで初めてNanoをセットアップします。デバイスを早速接続しましょう。",
        "cta": "Nanoを接続する"
      },
      "blue": {
        "title": "Blueを接続する",
        "desc": "このスマートフォンで初めてNanoをセットアップします。デバイスを早速接続しましょう。",
        "cta": "Blueを接続する"
      },
      "infoModal": {
        "title": "デバイス名はどこで確認できますか？",
        "desc": "デバイス上で「設定」>「一般」>「デバイス名」を選択してください。",
        "title_1": "Bluetooth接続の設定方法は？",
        "title_2": "BluetoothなしでNanoXを使用する方法？",
        "desc_1": "<1>OTGケーブル</1>を使用して、Ledger Nano XをAndroidスマートフォンに接続します（iOS未対応）。Ledger Live mobileまたはその他の互換性のある（ウェブ）アプリで暗号資産を管理します。",
        "bullets": {
          "0": {
            "label": "スマートフォンとLedger Nano Xの両方で、Bluetoothが有効になっていることを確認してください。Ledger Nano Xの画面には、ダッシュボード（メインのホーム画面）が表示されるはずです。"
          },
          "1": {
            "label": "<1>{{Os}}</1>：スマートフォンの位置情報サービスの利用が、Ledger Liveに対して許可されていることを確認してください。Ledger Liveが位置情報にアクセスすることは一切ありませんが、これは{{Os}}でBluetoothを使用するために必要です。"
          },
          "2": {
            "label": "Bluetoothのペアリングに問題がある場合は、以下の記事を参照してください。",
            "link": "接続の問題を解決します。"
          }
        }
      },
      "errorInfoModal": {
        "title": "何か問題が発生しましたか？",
        "title_1": "Androidを使用中です",
        "title_2": "Androidバージョンのアップデート",
        "desc": "Nano XでBluetoothの問題が発生した場合は、ペアリングを解除し、スマートフォン上でNano Xの登録を解除してください。その後、再度ペアリングを行ってください。",
        "desc_1": "Bluetoothのペアリングリクエストが表示されるまでに、しばらく時間がかかる場合があります。Nano Xとスマートフォンの両方で、ペアリングコードを確認してください。",
        "desc_2": "スマートフォンのBluetooth設定で、Ledger Nano Xが検出されているかどうかを確認してください。検出されない場合は、Ledger Nano XのBluetoothがオンになっていることを確認してください。",
        "desc_3": "位置情報サービス",
        "desc_4": "モバイルアプリとのペアリング時にLedger Nano Xが検出されない場合は、以下の解決策をお試しください。",
        "desc_5": "位置情報サービスがまだ有効になっていない場合、Ledgerモバイルアプリは位置情報サービスへのアクセス許可を要求しますが、一部の機種ではこれが正しく検出されないケースがあります。なお、Ledgerモバイルアプリが位置情報にアクセスすることは一切なく、この許可は単にAndroidでBluetoothを使用するために必要です。",
        "desc_6": "一部のユーザーからは、スマートフォンのAndroidバージョンを新しいバージョンにアップデートすることで、接続の問題が修正された例が報告されています。お使いのスマートフォンでアップデートが利用可能かどうか、デバイスの製造元にご確認ください。",
        "link": "詳細はこちら",
        "bullets": {
          "0": {
            "label": "Androidスマートフォンの、Ledger Liveアプリのシステムオプションに移動します。"
          },
          "1": {
            "label": "位置情報の使用を許可します。"
          },
          "2": {
            "label": "モバイルアプリに戻ります。"
          },
          "3": {
            "label": "Nano Xが認識されるかどうかを確認します。"
          }
        }
      }
    },
    "stepImportAccounts": {
      "title": "デスクトップアプリから暗号資産を同期",
      "desc": "Ledgerデスクトップ版アプリで、すでに暗号資産をセットアップ済みの場合は、それらを同期してスマートフォンで管理することができます。",
      "cta": "スキャン準備完了",
      "bullets": {
        "0": {
          "label": "デスクトップアプリで<1>「設定」>「アカウント」>「アカウントのエクスポート」</1>を選択。"
        },
        "1": {
          "label": "スマートフォンで、LiveQRコードをスキャンする。"
        },
        "2": {
          "label": "インポートする暗号資産のアカウントを選択する。"
        }
      },
      "warning": {
        "title": "デスクトップアプリとモバイルアプリは、手動で同期する必要があります。",
        "desc": "Ledger Liveはあなたのプライバシーを尊重し、ローカルにのみデータを保存します。スマートフォン上でアカウントや設定を変更した場合は、コンピューター上でも同様の変更を行う必要があります。その逆も同様です。トランザクションのブロックチェーンとの同期は保たれます。",
        "cta": "了解！"
      }
    },
    "stepSetupPin": {
      "step1": "{{fullDeviceName}}の電源をオンにして、画面の指示に従ってください。",
      "step1-nanoS": "OTGケーブルを使用して、{{fullDeviceName}}をスマートフォンに接続します。",
      "step2": "両方のボタンを同時に押して<1><1>「Setup as a new device」を選択します。</1></1>",
      "step2-restore": "両方のボタンを同時に押して<1><1>「リカバリーフレーズから復元」を選択します。</1></1>",
      "step3": "左ボタンまたは右ボタンを押して、数字を選択します。両方のボタンを同時に押して確定します。",
      "step4prefix": "選択 ",
      "step4suffix1": " PINコードを確定",
      "step4suffix2": " 最後の数字を消去",
      "modal": {
        "step1": "PINは必ず<1><1>自分で選択</1></1>してください。",
        "step2": "セキュリティを高めるため、8桁の数字を使用してください。",
        "step3": "PINやリカバリーフレーズが付属しているデバイスは、絶対に使用しないでください。"
      }
    },
    "stepWriteRecovery": {
      "step1": "<1><1>Word #1（1つ目の単語）</1></1>を、空白のリカバリーシートの1番目の位置に記入してください。",
      "step2": "右ボタンを押して、同様に24個の単語をすべて書き留めます。",
      "step3": "リカバリーフレーズの各単語を確認してください。単語を選択して両方のボタンを同時に押すと、その単語を確認して次の単語に進むことができます。",
      "modal": {
        "step1": "24単語のリカバリーフレーズは、他人に見られない安全な場所に保管してください。",
        "step2": "リカバリーフレーズは、絶対に他人と共有しないでください。",
        "step3": "Ledgerデバイスにはリカバリーフレーズは保存されません。",
        "step4": "リカバリーフレーズやPINコードがすでに設定されているデバイスは、絶対に使用しないでください。"
      }
    },
    "stepPassword": {
      "desc": "スマートフォン上のLedger Liveのデータを保護するため、パスワードを設定してください。",
      "descConfigured": "パスワードロックが正常に有効化されました。",
      "setPassword": "パスワードを設定する",
      "modal": {
        "step1": "パスワードは安全に保管してください。絶対に第三者と共有してはいけません。",
        "step2": "パスワードは安全に保管してください。パスワードを紛失した場合、Ledger Liveをリセットし、アカウントをすべて追加し直す必要があります。",
        "step3": "Ledger Liveをリセットしても、あなたの暗号資産には影響しません。"
      }
    },
    "stepFinish": {
      "title": "デバイスの準備が整いました！",
      "readOnlyTitle": "準備完了！",
      "desc": "デバイスにアプリをインストールしてポートフォリオを管理しましょう。",
      "cta": "Ledger Liveを開く"
    },
    "quizz": {
      "label": "クイズ",
      "modal": {
        "success": "正解！",
        "fail": "不正解！"
      },
      "coins": {
        "title": "Ledgerユーザーの暗号資産が保管される場所は？",
        "answers": {
          "correct": "ブロックチェーン",
          "wrong": "Nanoデバイス"
        },
        "modal": {
          "text": "あなたの暗号資産は、常にブロックチェーンに保存されています。ハードウェアウォレットに保存されているのは、暗号資産へのアクセスを可能にする秘密鍵だけです。",
          "cta": "次の質問"
        }
      },
      "recoveryPhrase": {
        "title": "リカバリーフレーズを誰かに知られてしまうと...",
        "answers": {
          "correct": "暗号資産が危険にさらされるため、別の安全な場所に移さなければならない",
          "wrong": "Ledgerに確認すれば教えてもらえるので問題ない"
        },
        "modal": {
          "text": "リカバリーフレーズを他人に知られてしまうと、簡単に暗号資産を盗まれてしまいます。\n紛失した場合は、すぐに暗号資産を安全な場所に移さなければなりません。",
          "cta": "次の質問"
        }
      },
      "privateKey": {
        "title": "NanoをLedgerアプリに接続すると、私の秘密鍵は...",
        "answers": {
          "correct": "オフライン状態のまま",
          "wrong": "短時間だけオンライン状態になる"
        },
        "modal": {
          "text": "秘密鍵は、ハードウェアウォレットに常にオフラインで保管されます。Nanoに接続されていても、Ledgerアプリは秘密鍵にはアクセスできません。そのため、デバイス上ですべてのトランザクションを毎回手動で認証する必要があります。",
          "cta": "クイズを終了"
        }
      },
      "final": {
        "successTitle": "合格です！",
        "successText": "暗号資産を安全に管理する準備が整いました。残り1ステップです！",
        "failTitle": "残念ながら不合格です...",
        "failText": "大丈夫、Ledgerが丁寧にガイドします。安心・安全に暗号資産を管理できるようになります。\n\n残り1ステップです！",
        "cta": "次のステップ"
      },
      "nextQuestion": "次の質問",
      "finish": "クイズを終了"
    },
    "warning": {
      "recoveryPhrase": {
        "title": "自分で取得していないリカバリーフレーズは使用しないでください。",
        "desc": "LedgerハードウェアウォレットのPINコードとリカバリーフレーズの初期設定は、絶対にご自身のみで行ってください。リカバリーフレーズやPINコードがすでに設定されたデバイスを受け取った場合は、そのデバイスを使用せず、カスタマーサポートまでご連絡ください。",
        "supportLink": "カスタマーサポートに問い合わせる"
      },
      "seed": {
        "title": "箱の中身を確認してください。",
        "desc": "{{deviceName}}にPINコードまたはリカバリーフレーズが付属していた場合、そのデバイスは安全ではありません。絶対に使用せず、Ledgerサポートに連絡してください。",
        "warning": "デバイスのセットアップ時に表示されたリカバリーフレーズのみを使用してください。",
        "continueCTA": "続行",
        "contactSupportCTA": "サポートへのお問い合わせ"
      }
    }
  },
  "tabs": {
    "portfolio": "ウォレット",
    "accounts": "アカウント",
    "transfer": "送金",
    "manager": "My Ledger",
    "settings": "設定",
    "platform": "Live Apps",
    "discover": "Discover",
    "nanoX": "Nano X",
    "market": "Market",
    "learn": "ラーニング"
  },
  "learn": {
    "pageTitle": "ラーニング",
    "sectionShows": "表示",
    "sectionVideo": "動画",
    "sectionPodcast": "ポッドキャスト",
    "sectionArticles": "記事"
  },
  "portfolio": {
    "totalBalance": "総資産",
    "syncError": "同期エラー",
    "syncFailed": "同期に失敗しました。",
    "syncPending": "同期中...",
    "transactionsPendingConfirmation": {
      "title": "未同期残高",
      "desc": "一部のトランザクションはまだ承認されていません。これらは承認後に残高に反映され、使用可能になります。"
    },
    "emptyState": {
      "noAppsTitle": "デバイスにアプリをインストールする。",
      "noAppsDesc": "Ledger Liveでアカウントを追加する前に、デバイスにアプリをインストールします。管理ページからアプリをインストールしてください。",
      "noAccountsTitle": "アカウントを持っていません…",
      "noAccountsDesc": "ポートフォリオにアカウントを追加してください。",
      "buttons": {
        "import": "資産を追加",
        "buy": "購入",
        "manager": "アプリをインストール",
        "managerSecondary": "デバイスにアプリをインストールする。"
      },
      "addAccounts": {
        "addAccounts": "資産を追加",
        "title": "ご利用ガイド",
        "description": "パートナーから暗号資産を購入、またはウォレットをセットアップ可能です"
      }
    },
    "noOpState": {
      "title": "トランザクションがありません。",
      "desc": "暗号資産を受取アドレスに送金して、アプリが同期するのを待ちましょう。"
    },
    "recommended": {
      "title": "おすすめ"
    },
    "topGainers": {
      "title": "トップ変動(24時間)",
      "seeMarket": "すべて表示"
    }
  },
  "addAccountsModal": {
    "ctaAdd": "アカウントを追加",
    "ctaImport": "デスクトップアカウントのインポート",
    "title": "暗号資産を追加",
    "description": "Ledgerに暗号資産を直接追加、またはLedger Live Desktopからインポートする方法を選択できます。",
    "add": {
      "title": "Ledgerと共に",
      "description": "Ledgerで資産を作成またはインポートする"
    },
    "import": {
      "title": "デスクトップからインポート",
      "description": "Ledger Live Desktop(デスクトップ)から資産をインポート"
    }
  },
  "byteSize": {
    "bytes": "{{size}}バイト",
    "kbUnit": "{{size}}KB",
    "mbUnit": "{{size}}MB"
  },
  "numberCompactNotation": {
    "d": "",
    "K": "k",
    "M": "m",
    "B": "bn",
    "T": "tn",
    "Q": "qa",
    "Qn": "qi"
  },
  "time": {
    "day": "1日",
    "week": "1週",
    "month": "1月",
    "year": "1年",
    "all": "All",
    "since": {
      "day": "過去1日間",
      "week": "過去1週間",
      "month": "過去1ヶ月間",
      "year": "過去1年間"
    }
  },
  "orderOption": {
    "choices": {
      "name|asc": "名前 A-Z",
      "name|desc": "名前 Z-A",
      "balance|asc": "残高の少ない順",
      "balance|desc": "残高の多い順"
    }
  },
  "operations": {
    "types": {
      "IN": "受取済み",
      "NFT_IN": "NFT受取済み",
      "OUT": "送付済み",
      "NFT_OUT": "NFT送付済み",
      "CREATE": "作成済み",
      "REVEAL": "表示済み",
      "DELEGATE": "デリゲート",
      "UNDELEGATE": "デリゲート解除済み",
      "REDELEGATE": "再デリゲート済み",
      "VOTE": "投票済み",
      "FREEZE": "凍結中",
      "UNFREEZE": "凍結解除済み",
      "REWARD": "獲得した報酬",
      "FEES": "手数料",
      "OPT_IN": "オプトイン",
      "OPT_OUT": "オプトアウト",
      "CLOSE_ACCOUNT": "アカウントを閉じる",
      "SUPPLY": "デポジット済み",
      "REDEEM": "引き出し済み",
      "APPROVE": "有効",
      "BOND": "ボンド",
      "UNBOND": "ボンド解除",
      "REWARD_PAYOUT": "報奨金",
      "SLASH": "スラッシュ",
      "WITHDRAW_UNBONDED": "引き出す",
      "NOMINATE": "ノミネート",
      "CHILL": "ノミネートを解除する",
      "SET_CONTROLLER": "コントローラーを設定"
    }
  },
  "operationDetails": {
    "title": "トランザクションの詳細",
    "account": "アカウント",
    "date": "日付",
    "confirmed": "確認済み",
    "notConfirmed": "未確認",
    "failed": "失敗",
    "fees": "ネットワーク手数料",
    "noFees": "手数料なし",
    "from": "送付元",
    "to": "送付先",
    "identifier": "トランザクションID",
    "viewOperation": "エクスプローラーで表示",
    "whatIsThis": "この操作は何ですか？",
    "seeAll": "すべて表示",
    "seeLess": "表示を減らす",
    "viewInExplorer": "エクスプローラーで表示",
    "sending": "送付しています...",
    "receiving": "受信しています...",
    "tokenOperations": "トークンオペレーション",
    "subAccountOperations": "サブアカウントオペレーション",
    "internalOperations": "インターナルオペレーション",
    "tokenModal": {
      "desc": "この操作は、次のトークンオペレーションに関連しています。"
    },
    "details": "{{ currency }} 詳細",
    "extra": {
      "resource": "リソース",
      "frozenAmount": "凍結額",
      "unfreezeAmount": "凍結解除額",
      "address": "アドレス",
      "votes": "{{number}} 票",
      "votesAddress": "<2>{{name}}</2>に<0>{{votes}}</0>",
      "validators": "バリデーター",
      "delegated": "{{amount}}デリゲート済み",
      "delegatedTo": "デリゲート先：",
      "delegatedAmount": "デリゲート数",
      "redelegated": "{{amount}}を再デリゲート済み",
      "redelegatedFrom": "再デリゲート元",
      "redelegatedTo": "再デリゲート先",
      "redelegatedAmount": "再デリゲート数",
      "undelegated": "デリゲート解除済み（{{amount}}）",
      "undelegatedFrom": "デリゲート解除元",
      "undelegatedAmount": "デリゲート解除数",
      "rewardFrom": "報酬元",
      "rewardAmount": "獲得額",
      "memo": "メモ",
      "assetId": "Asset ID",
      "rewards": "獲得した報酬",
      "bondedAmount": "ボンド済み額",
      "unbondedAmount": "ボンド解除済み額",
      "withdrawUnbondedAmount": "ボンド解除済み額を引き出す",
      "palletMethod": "方法",
      "transferAmount": "送付額",
      "validatorsCount": "バリデータ（{{number}}）",
      "storageLimit": "ストレージ上限",
      "gasLimit": "ガスリミット",
      "id": "ID"
    },
    "multipleAddresses": "なぜ複数のアドレスがあるのですか？",
    "tokenName": "トークン名",
    "collectionContract": "トークンコントラクト",
    "tokenId": "トークン(NFT)ID",
    "quantity": "数量"
  },
  "operationList": {
    "noOperations": "オペレーションはありません。",
    "noMoreTransactions": "他のトランザクションはありません"
  },
  "selectableAccountsList": {
    "deselectAll": "すべて選択解除",
    "selectAll": "すべて選択",
    "tokenCount": "+1トークン",
    "tokenCount_plural": "+{{count}}個のトークン",
    "subaccountCount": "+1個のサブアカウント",
    "subaccountCount_plural": "+{{count}}個のサブアカウント"
  },
<<<<<<< HEAD
  "account": {
    "tokens": {
      "contractAddress": "コントラクトアドレス",
      "viewInExplorer": "エクスプローラーで表示",
      "seeMore": "トークンの表示を増やす",
      "seeLess": "トークンの表示を減らす",
      "addTokens": "トークンの追加",
      "howTo": "トークンを追加するには、<1>{{currency}}アドレス</1>を使用して<0>受け取る</0>必要があります。",
      "algorand": {
        "contractAddress": "コントラクトアドレス",
        "viewInExplorer": "エクスプローラーで表示",
        "seeMore": "ASAをさらに表示",
        "seeLess": "ASAの表示を減らす",
        "addTokens": "ASAを追加",
        "howTo": "Algorandアカウントに資産を追加できます。",
        "addAsa": "ASA（資産）の追加",
        "howAsaWorks": "ASA（資産）の仕組み"
=======
  "account" : {
    "tokens" : {
      "contractAddress" : "コントラクトアドレス",
      "viewInExplorer" : "エクスプローラーで表示",
      "seeMore" : "トークンの表示を増やす",
      "seeLess" : "トークンの表示を減らす",
      "addTokens" : "トークンの追加",
      "howTo" : "トークンを追加するには、<1>{{currency}}アドレス</1>を使用して<0>受け取る</0>必要があります。",
      "algorand" : {
        "contractAddress" : "コントラクトアドレス",
        "viewInExplorer" : "エクスプローラーで表示",
        "seeMore" : "ASAをさらに表示",
        "seeLess" : "ASAの表示を減らす",
        "addTokens" : "ASAを追加",
        "howTo" : "Algorandアカウントに資産を追加できます。",
        "addAsa" : "ASA（資産）の追加",
        "howAsaWorks" : "ASA（資産）の仕組み"
      },
      "stellar" : {
        "seeMore" : "さらに資産を見る",
        "seeLess" : "資産の表示を減らす",
        "addTokens" : "資産を追加",
        "howTo" : "Stellarアカウントに資産を追加できます。",
        "addAsset" : "資産を追加"
>>>>>>> dc57bb6b
      }
    },
    "subaccounts": {
      "seeMore": "サブアカウントをさらに表示",
      "seeLess": "サブアカウントの表示を減らす"
    },
    "send": "送付",
    "receive": "受け取る",
    "buy": "購入",
    "walletconnect": "WalletConnect",
    "stake": "ステーキング",
    "sell": "売却",
    "swap": "スワップ",
    "manage": "管理",
    "lastTransactions": "最後のトランザクション",
    "emptyState": {
      "title": "暗号資産をまだお持ちでないですか？",
      "desc": "受取を開始する前に、<1><0>{{managerAppName}}</0></1> アプリがインストールされていることを確認してください。",
      "descWithBuy": "<1><0>{{managerAppName}}</0></1> アプリがインストールされていることを確認してから、<3><0>{{currencyTicker}}</0></3>を受け取りまたは購入してください。",
      "descToken": "<1><0>{{managerAppName}}</0></1>アプリがインストールされていることを確認して、<3><0>{{currencyTicker}}</0></3>と<5><0>{{tokenType}}</0>トークン</5>を受け取りましょう。",
      "buttons": {
        "receiveFunds": "受け取る",
        "buyCrypto": "購入"
      }
    },
    "settings": {
      "header": "アカウント設定",
      "title": "アカウントを編集",
      "advancedLogs": "詳細ログ",
      "accountName": {
        "title": "アカウント名",
        "desc": "アカウントの名前",
        "placeholder": "アカウント名"
      },
      "accountUnits": {
        "title": "単位を編集"
      },
      "unit": {
        "title": "ユニット",
        "desc": "表示単位を選択。"
      },
      "currency": {
        "title": "通貨"
      },
      "endpointConfig": {
        "title": "ノード",
        "desc": "使用するAPIノード"
      },
      "delete": {
        "title": "ポートフォリオからアカウントを削除する",
        "desc": "保存されているデータは削除されます。",
        "confirmationTitle": "本当によろしいですか？",
        "confirmationDesc": "これは、あなたの暗号資産には影響しません。既存のアカウントは、後からいつでも追加できます。",
        "confirmationWarn": "このアカウントを削除すると、このアカウントに関連するスワップ取引履歴が消去されます。"
      },
      "archive": {
        "title": "アカウントをアーカイブ",
        "desc": "このアカウントはアーカイブされます。"
      },
      "advanced": {
        "title": "詳細ログ",
        "desc": ""
      }
    },
    "import": {
      "scan": {
        "title": "デスクトップからインポート",
        "descTop": {
          "line1": "Ledger Live Desktopから移動：",
          "line2": "設定 > アカウント > アカウントのエクスポート > エクスポート"
        },
        "descBottom": "Ledger Live Desktopを開き、QRコードをスキャンする"
      },
      "result": {
        "title": "アカウントのインポート",
        "newAccounts": "新しいアカウント",
        "updatedAccounts": "アップデートされたアカウント",
        "empty": "新しいアカウントの追加",
        "descEmpty": "<0><0>アカウントが見つかりません</0></0>でした。もう一度お試しいただくか、セットアップに戻ってください。",
        "alreadyImported": "インポート済み",
        "noAccounts": "インポートできるアカウントがありません。",
        "unsupported": "未サポート",
        "settings": "アプリ設定",
        "includeGeneralSettings": "デスクトップ設定のインポート"
      },
      "fallback": {
        "header": "アカウントのインポート",
        "title": "カメラの有効化",
        "desc": "QRコードをスキャンするには、設定でカメラを有効にしてください。",
        "buttonTitle": "設定を開く"
      }
    },
    "availableBalance": "利用可能残高",
    "totalSupplied": "デポジット額",
    "tronFrozen": "凍結中",
    "bandwidth": "バンド幅",
    "energy": "エネルギー",
    "delegatedAssets": "デリゲートされた資産",
    "undelegating": "デリゲート解除中",
    "delegation": {
      "sectionLabel": "デリゲート",
      "addDelegation": "デリゲートの追加",
      "info": {
        "title": "報酬を獲得する",
        "cta": "報酬を獲得する"
      }
    },
    "claimReward": {
      "sectionLabel": "報酬",
      "cta": "申請"
    },
    "undelegation": {
      "sectionLabel": "デリゲート解除"
    },
    "nft": {
      "receiveNft": "NFTを受け取る",
      "howTo": "NFTを追加するには、<1>{{currency}}アドレス</1>を使用して<0>受け取る</0>必要があります。"
    },
    "readOnly": {
      "noTransaction": {
        "title": "トランザクションはありません",
        "subtitle": "{{assetName}}の購入と受け取りには、デバイスが必要です"
      }
    }
  },
<<<<<<< HEAD
  "accounts": {
    "title": "アカウント",
    "importNotification": {
      "message": "アカウントが正常にインポートされました！"
    },
    "row": {
      "syncPending": "同期中...",
      "upToDate": "同期済み",
      "error": "エラー",
      "queued": "待機中",
      "showTokens": "{{length}}トークンを表示",
      "showTokens_plural": "{{length}}トークンを表示",
      "showSubAccounts": "{{length}}サブアカウントを表示",
      "showSubAccounts_plural": "{{length}}サブアカウントを表示",
      "hideTokens": "トークンを非表示",
      "hideTokens_plural": "トークンを非表示",
      "hideSubAccounts": "サブアカウントを非表示",
      "hideSubAccounts_plural": "サブアカウントを非表示",
      "algorand": {
        "showTokens": "{{length}}ASAを表示",
        "showTokens_plural": "{{length}}ASAを表示",
        "hideTokens": "ASAを非表示",
        "hideTokens_plural": "ASAを非表示"
=======
  "accounts" : {
    "title" : "アカウント",
    "importNotification" : {
      "message" : "アカウントが正常にインポートされました！"
    },
    "row" : {
      "syncPending" : "同期中...",
      "upToDate" : "同期済み",
      "error" : "エラー",
      "queued" : "待機中",
      "showTokens" : "{{length}}トークンを表示",
      "showTokens_plural" : "{{length}}トークンを表示",
      "showSubAccounts" : "{{length}}サブアカウントを表示",
      "showSubAccounts_plural" : "{{length}}サブアカウントを表示",
      "hideTokens" : "トークンを非表示",
      "hideTokens_plural" : "トークンを非表示",
      "hideSubAccounts" : "サブアカウントを非表示",
      "hideSubAccounts_plural" : "サブアカウントを非表示",
      "algorand" : {
        "showTokens" : "{{length}}ASAを表示",
        "showTokens_plural" : "{{length}}ASAを表示",
        "hideTokens" : "ASAを非表示",
        "hideTokens_plural" : "ASAを非表示"
      },
      "stellar" : {
        "showTokens" : "{{length}}資産を表示",
        "showTokens_plural" : "{{length}}資産を表示",
        "hideTokens" : "資産を非表示",
        "hideTokens_plural" : "資産を非表示"
>>>>>>> dc57bb6b
      }
    },
    "noResultsFound": "資産が見つかりません",
    "noResultsDesc": "スペルを確認してから、もう一度お試しください。",
    "readOnly": {
      "moreCrypto": {
        "title": "6000以上の暗号資産",
        "subtitle": "Ledgerは6000以上のコインやトークンに対応"
      }
    }
  },
  "distribution": {
    "header": "資産配分",
    "list": "資産配分（{{count}}）",
    "assets": "資産",
    "assets_plural": "資産",
    "total": "合計残高：",
    "listAccount": "資産配分（{{count}}）",
    "title": "資産",
    "moreAssets": "さらに追加"
  },
  "help": {
    "gettingStarted": {
      "title": "ご利用ガイド",
      "desc": "はじめる"
    },
    "helpCenter": {
      "title": "Ledgerサポート",
      "desc": "ヘルプ"
    },
    "ledgerAcademy": {
      "title": "Ledger Academy",
      "desc": "暗号資産について学ぶ"
    },
    "facebook": {
      "title": "Facebook",
      "desc": "「いいね！」する"
    },
    "twitter": {
      "title": "Twitter",
      "desc": "フォローする"
    },
    "github": {
      "title": "Github",
      "desc": "コードの確認"
    },
    "status": {
      "title": "Ledgerステータス",
      "desc": "システムの状態を確認"
    }
  },
  "settings": {
    "header": "設定",
    "resources": "Ledgerリソース",
    "display": {
      "title": "一般",
      "desc": "Ledger Liveの一般設定を変更します。",
      "carousel": "カルーセルの表示／非表示",
      "carouselDesc": "ポートフォリオ上でカルーセルの表示を有効化",
      "language": "表示言語",
      "languageDesc": "Ledger Liveの表示言語を設定。",
      "region": "地域",
      "regionDesc": "地域を選択して日付や時間、通貨をアップデートする。",
      "password": "パスワードロック",
      "passwordDesc": "スマートフォン上のLedger Liveのデータを保護するため、パスワードを設定。",
      "counterValue": "優先する通貨",
      "theme": "テーマ",
      "themeDesc": "アプリUIのテーマを設定",
      "themes": {
        "system": "システム",
        "dark": "ダーク",
        "light": "ライト",
        "dusk": "夕暮れ"
      },
      "counterValueDesc": "残高や操作に使用する通貨を選択。",
      "exchange": "レートプロバイダー",
      "exchangeDesc": "Bitcoinから{{fiat}}への取引レートのプロバイダーを設定",
      "stock": "マーケットインジケーターの色分け",
      "stockDesc": "マーケットの上昇を緑色で表示したい場合は「ウエスタン」、赤色で表示したい場合は「イースタン」を選択。",
      "reportErrors": "バグレポート",
      "reportErrorsDesc": "製品の向上に役立つレポートを、Ledgerに自動的に送信します。",
      "developerMode": "デベロッパーモード",
      "developerModeDesc": "管理ページに開発者用アプリを表示し、Testnetアプリを有効化。",
      "analytics": "アナリティクス",
      "analyticsDesc": "アナリティクスを有効にして、Ledgerによるユーザーエクスペリエンスの向上に協力する。",
      "analyticsModal": {
        "title": "アナリティクスの共有",
        "desc": "アナリティクスを有効にして、Ledgerによるユーザーエクスペリエンスの向上に協力する",
        "bullet0": "クリック数",
        "bullet1": "アプリ内ページアクセス数",
        "bullet2": "ウェブページへのリダイレクト",
        "bullet3": "アクション：送付、受け取り、ロックなど",
        "bullet4": "ページスクロールの最後",
        "bullet5": "アプリのインストール/アンインストールとバージョン",
        "bullet6": "アカウント、通貨、およびオペレーションの数",
        "bullet7": "全体および各ページのセッション時間",
        "bullet8": "Ledgerデバイスの種類とファームウェア"
      },
      "technicalData": "テクニカルデータ",
      "technicalDataDesc": "Ledgerは、ユーザーエクスペリエンスを向上するために、匿名化された技術データを自動的に収集します。",
      "technicalDataModal": {
        "title": "テクニカルデータ",
        "desc": "Ledgerは、ユーザーエクスペリエンスを向上するために、匿名化された技術データを自動的に収集します。",
        "bullet1": "匿名の識別アプリケーションID",
        "bullet2": "Ledger Liveのバージョンと、OSのリージョン、言語、地域"
      },
      "hideEmptyTokenAccounts": "未使用アカウントを非表示にする",
      "hideEmptyTokenAccountsDesc": "資産ページでは、全ての空のトークンアカウントが非表示になります。"
    },
    "currencies": {
      "header": "通貨",
      "rateProvider": "レートプロバイダー（{{currencyTicker}}→BTC）",
      "rateProviderDesc": "{{currencyTicker}}とBitcoinのレートプロバイダーを選択してください。",
      "confirmationNb": "承認数",
      "confirmationNbDesc": "トランザクションの確認に必要なネットワーク承認の回数を設定。",
      "currencySettingsTitle": "{{currencyName}}設定",
      "placeholder": "この資産の設定はありません。"
    },
    "accounts": {
      "header": "アカウント",
      "title": "アカウント",
      "desc": "アプリ内の資産の表示方法を管理します。",
      "hideTokenCTA": "トークンを非表示",
      "showContractCTA": "コントラクトを表示",
      "blacklistedTokens": "非表示トークンリスト",
      "blacklistedTokensDesc": "トークンを非表示にするには、アカウント一覧で任意のトークンを長押しし、「トークンを非表示」を選択します。",
      "blacklistedTokensModal": {
        "title": "トークンを非表示",
        "desc": "この操作により、すべての<1><0>{tokenName}</0></1>アカウントが非表示になります。<3>設定 > アカウント</3>から再度表示可能です。",
        "confirm": "トークンを非表示"
      },
      "hideNFTCollectionCTA": "コレクションを非表示",
      "hiddenNFTCollections": "非表示のNFTコレクション",
      "hiddenNFTCollectionsDesc": "NFTを非表示にするには、アカウントで該当するコレクションを長押して「コレクションを非表示」を選択してください。",
      "hideNFTCollectionModal": {
        "title": "コレクションを非表示にしますか?",
        "desc": "設定オプションでコレクションの非表示を解除することができます。"
      },
      "cryptoAssets": {
        "header": "暗号資産",
        "title": "暗号資産",
        "desc": "設定を編集する暗号資産を選択してください。"
      }
    },
    "about": {
      "title": "Ledgerについて",
      "desc": "アプリ情報、利用規約、およびプライバシーポリシー。",
      "appDescription": "Ledger Liveを使って暗号資産を安全に保管や売買、スワップをしながら、資産を管理して増やしましょう。すべてを1つの場所で。",
      "appVersion": "バージョン",
      "termsConditions": "利用規約",
      "termsConditionsDesc": "Ledger Liveを使用することにより、Ledgerの利用規約に同意したものとみなされます。",
      "privacyPolicy": "プライバシーポリシー",
      "privacyPolicyDesc": "どのような個人情報が収集され、どのような理由で、どのように使用されるのかをご確認いただけます。",
      "liveReview": {
        "title": "フィードバック",
        "desc": "当アプリに関するご意見やご感想をお聞かせください",
        "ios": "App Storeでレビュー",
        "android": "Google Playストアでレビュー"
      }
    },
<<<<<<< HEAD
    "help": {
      "title": "ヘルプ",
      "header": "ヘルプ",
      "desc": "Ledger Liveについての詳細や、ヘルプの利用方法についてはこちらをご覧ください。",
      "support": "Ledgerサポート",
      "supportDesc": "問題がある場合は、ハードウェアウォレットでLedger Liveを使用するためのヘルプを参照してください。",
      "configureDevice": "デバイスのセットアップ",
      "configureDeviceDesc": "新しいデバイスとしてセットアップするか、既存のデバイスを復元すする。アカウントと設定はそのまま保持されます。",
      "clearCache": "Cacheを削除",
      "clearCacheDesc": "ネットワーク上のトランザクションがスキャンされ、アカウントは再計算されます。",
      "clearCacheModal": "本当によろしいですか？",
      "clearCacheModalDesc": "ネットワーク上のトランザクションの完全なスキャンが新たに実行されます。アカウントの履歴が再構築され、残高は再計算されます。",
      "clearCacheButton": "クリア",
      "exportLogs": "ログを保存",
      "exportLogsDesc": "トラブルを解決するために、Ledger Liveログの保存が必要になる場合があります。",
      "hardReset": "Ledger Liveをリセット",
      "hardResetDesc": "これは、あなたの資産には影響しません。アカウントデータ、トランザクション履歴、設定など、Ledger Live上のすべてのデータを消去します。Ledgerデバイスを使って、初期化されたLedger Liveに暗号資産を再び読み込んで管理できます。",
      "repairDevice": "Ledgerデバイスを修理する",
      "repairDeviceDesc": "デバイスのアップデート中に問題が発生し、アップデートを再開できない場合は、この方法でデバイスの修復を試みてください。"
    },
    "experimental": {
      "title": "試験的機能",
      "desc": "試験的機能をお試しになり、フィードバックをお寄せください。",
      "disclaimer": "これらは、テクノロジーファンのコミュニティ向けに、現状のまま提供される試験的機能です。これらの機能は随時変更、破損、または削除される可能性があります。このオプションを有効にすると、あなたは自己責任でこれらの機能を使用することに同意したことになります。"
    },
    "developer": {
      "title": "デベロッパー",
      "desc": "試験的機能をお試しになり、フィードバックをお寄せください。",
      "customManifest": {
        "title": "カスタムプラットフォームマニフェストを読み込む"
      }
    }
  },
  "migrateAccounts": {
    "banner": "Ledger Liveアカウントのアップデート",
    "overview": {
      "headerTitle": "アカウントのアップデート",
      "title": "Ledger Liveアカウントのアップデート",
      "subtitle": "Ledger Liveに新機能が追加されたため、アカウントをアップデートする必要があります",
      "notice": "{{accountCount}}アカウントを読み込みできませんでした。下記のアカウントに関連付けられているデバイスを接続してください。",
      "notice_plural": "{{accountCount}}アカウントを読み込みできませんでした。下記のアカウントに関連付けられているデバイスを接続してください。",
      "currency": "1個の{{currency}}アカウントをアップデートする必要があります。",
      "currency_plural": "{{count}}個の{{currency}}アカウントをアップデートする必要があります。",
      "start": "アップデートを開始",
      "continue": "アップデートを続行"
    },
    "progress": {
      "headerTitle": "アカウントのアップデート",
      "pending": {
        "title": "{{currency}}アップデート中",
        "subtitle": "アカウントがアップデートされるまでお待ちください。"
      },
      "notice": {
        "title": "{{currency}} アップデート未完了",
        "subtitle": "このデバイスでは、{{currency}}アカウントをアップデートできませんでした。",
        "cta": "続行",
        "ctaNextCurrency": "{{currency}}で続行"
      },
      "done": {
        "title": "{{currency}}アップデート完了",
        "subtitle": "{{currency}}アカウントが正常にアップデートされました。",
        "cta": "続行",
        "ctaNextCurrency": "{{currency}}で続行",
        "ctaDone": "完了"
      },
      "error": {
        "cta": "再試行"
=======
    "notifications" : {
      "title" : "通知",
      "desc" : "通知を管理",
      "disabledNotifications" : {
        "title" : "通知はオフです",
        "desc" : "{{platform}}はLedger Liveからの通知をブロックしています。スマートフォンで通知を受信するには、デバイスの設定からLedger Liveの通知をオンにしてください。",
        "turnOnNotif" : "通知をオンにする",
        "goToSettings" : "設定を開く"
      },
      "allowed" : {
        "title" : "通知を許可",
        "desc" : "暗号資産、マーケットの傾向に関する通知を受け取る"
      },
      "transactions" : {
        "title" : "トランザクション",
        "desc" : "暗号資産を送受信の際に通知を受け取りましょう"
      },
      "market" : {
        "title" : "Market",
        "desc" : "マーケットの重要な変化に関する最新情報を受け取る"
      },
      "announcement" : {
        "title" : "お知らせ",
        "desc" : "Ledger Liveの重要なアップデートを受け取る"
      },
      "price" : {
        "title" : "価格アラート",
        "desc" : "お気に入りのコインの価格アラートを設定して、市場の動きを見逃さないようにしましょう"
      }
    },
    "help" : {
      "title" : "ヘルプ",
      "header" : "ヘルプ",
      "desc" : "Ledger Liveについての詳細や、ヘルプの利用方法についてはこちらをご覧ください。",
      "support" : "Ledgerサポート",
      "supportDesc" : "問題がある場合は、ハードウェアウォレットでLedger Liveを使用するためのヘルプを参照してください。",
      "configureDevice" : "デバイスのセットアップ",
      "configureDeviceDesc" : "新しいデバイスとしてセットアップするか、既存のデバイスを復元すする。アカウントと設定はそのまま保持されます。",
      "clearCache" : "Cacheを削除",
      "clearCacheDesc" : "ネットワーク上のトランザクションがスキャンされ、アカウントは再計算されます。",
      "clearCacheModal" : "本当によろしいですか？",
      "clearCacheModalDesc" : "ネットワーク上のトランザクションの完全なスキャンが新たに実行されます。アカウントの履歴が再構築され、残高は再計算されます。",
      "clearCacheButton" : "クリア",
      "exportLogs" : "ログを保存",
      "exportLogsDesc" : "トラブルを解決するために、Ledger Liveログの保存が必要になる場合があります。",
      "hardReset" : "Ledger Liveをリセット",
      "hardResetDesc" : "これは、あなたの資産には影響しません。アカウントデータ、トランザクション履歴、設定など、Ledger Live上のすべてのデータを消去します。Ledgerデバイスを使って、初期化されたLedger Liveに暗号資産を再び読み込んで管理できます。",
      "repairDevice" : "Ledgerデバイスを修理する",
      "repairDeviceDesc" : "デバイスのアップデート中に問題が発生し、アップデートを再開できない場合は、この方法でデバイスの修復を試みてください。"
    },
    "experimental" : {
      "title" : "試験的機能",
      "desc" : "試験的機能をお試しになり、フィードバックをお寄せください。",
      "disclaimer" : "これらは、テクノロジーファンのコミュニティ向けに、現状のまま提供される試験的機能です。これらの機能は随時変更、破損、または削除される可能性があります。このオプションを有効にすると、あなたは自己責任でこれらの機能を使用することに同意したことになります。"
    },
    "developer" : {
      "title" : "デベロッパー",
      "desc" : "試験的機能をお試しになり、フィードバックをお寄せください。",
      "customManifest" : {
        "title" : "カスタムプラットフォームマニフェストを読み込む"
      }
    }
  },
  "notifications" : {
    "prompt" : {
      "title" : "通知をオンにする",
      "desc" : "Ledger LiveやLedger製品、セキュリティに関する最新情報を入手しましょう。いつでも購読解除が可能です。",
      "allow" : "通知を許可",
      "later" : "後で"
    }
  },
  "migrateAccounts" : {
    "banner" : "Ledger Liveアカウントのアップデート",
    "overview" : {
      "headerTitle" : "アカウントのアップデート",
      "title" : "Ledger Liveアカウントのアップデート",
      "subtitle" : "Ledger Liveに新機能が追加されたため、アカウントをアップデートする必要があります",
      "notice" : "{{accountCount}}アカウントを読み込みできませんでした。下記のアカウントに関連付けられているデバイスを接続してください。",
      "notice_plural" : "{{accountCount}}アカウントを読み込みできませんでした。下記のアカウントに関連付けられているデバイスを接続してください。",
      "currency" : "1個の{{currency}}アカウントをアップデートする必要があります。",
      "currency_plural" : "{{count}}個の{{currency}}アカウントをアップデートする必要があります。",
      "start" : "アップデートを開始",
      "continue" : "アップデートを続行"
    },
    "progress" : {
      "headerTitle" : "アカウントのアップデート",
      "pending" : {
        "title" : "{{currency}}アップデート中",
        "subtitle" : "アカウントがアップデートされるまでお待ちください。"
      },
      "notice" : {
        "title" : "{{currency}} アップデート未完了",
        "subtitle" : "このデバイスでは、{{currency}}アカウントをアップデートできませんでした。",
        "cta" : "続行",
        "ctaNextCurrency" : "{{currency}}で続行"
      },
      "done" : {
        "title" : "{{currency}}アップデート完了",
        "subtitle" : "{{currency}}アカウントが正常にアップデートされました。",
        "cta" : "続行",
        "ctaNextCurrency" : "{{currency}}で続行",
        "ctaDone" : "完了"
      },
      "error" : {
        "cta" : "再試行"
>>>>>>> dc57bb6b
      }
    },
    "connectDevice": {
      "headerTitle": "デバイスを接続"
    }
  },
<<<<<<< HEAD
  "transfer": {
    "recipient": {
      "input": "アドレスを入力"
    },
    "send": {
      "title": "送付",
      "description": "暗号資産を別のウォレットに送付。"
    },
    "fees": {
      "title": "手数料を編集"
    },
    "receive": {
      "title": "受け取る",
      "description": "暗号資産を別のウォレットから受け取る。",
      "titleReadOnly": "未確認のアドレス",
      "headerTitle": "暗号資産",
      "titleDevice": "デバイスを接続",
      "verifySkipped": "受け取りアドレスが、Ledgerデバイス上で認証されませんでした。安全のため、{{accountType}}アドレスを認証してください。",
      "verifyPending": "Ledgerデバイス上に表示された{{currencyName}}アドレスが、スマートフォン上に表示されたものと完全に一致していることを確認してください。",
      "verified": "アドレスが確認されました。アドレスをコピーまたはスキャンした場合は、もう一度チェックしてください。",
      "verifyAgain": "もう一度確認",
      "noAccount": "アカウントが見つかりません",
      "address": "アカウントのアドレス",
      "copyAddress": "アドレスをコピー",
      "shareAddress": "アドレスを共有",
      "addressCopied": "アドレスをコピーしました！",
      "taprootWarning": "送付元がtaprootに対応しているか確認してください",
      "notSynced": {
        "text": "同期中",
        "desc": "トランザクションの数が多い場合やインターネット接続が遅い場合、しばらく時間がかかることがあります。"
      },
      "readOnly": {
        "title": "受け取る",
        "text": "注意してください",
        "desc": "認証されていないアドレスを表示しようとしています。安全のため、デバイス上でアドレスを認証してください。",
        "verify": "{{accountType}}のアドレスが認証されませんでした。安全のため、デバイス上でアドレスを認証してください。"
      },
      "noResultsFound": "暗号資産が見つかりません",
      "noResultsDesc": "スペルを確認してから、もう一度お試しください。"
    },
    "buy": {
      "title": "購入",
      "description": "暗号資産を現金で安全に購入。"
    },
    "sell": {
      "title": "売却",
      "description": "暗号資産を安全に売却して現金化。"
    },
    "exchange": {
      "title": "購入/売却"
    },
    "swap": {
      "title": "スワップ",
      "description": "暗号資産を別の暗号資産と交換。",
      "selectDevice": "お使いのデバイスを選択してください",
      "broadcasting": "スワップをブロードキャスト中",
      "loadingFees": "ネットワーク手数料を読み込み中…",
      "landing": {
        "header": "スワップ",
        "title": "スワップへようこそ",
        "whatIsSwap": "スワップとは？",
        "disclaimer": "Ledgerデバイスから暗号資産を直接取引できます。このサービスは、米国を含む一部の国ではご利用いただけません。"
      },
      "unauthorizedRates": {
        "cta": "認証をリセット",
        "banner": "Wyreでスワップを行うには、KYCをリセットしてLedger Liveをアップデートする必要があります。",
        "bannerCTA": "KYC（本人確認）をリセット"
      },
      "main": {
        "header": "スワップ"
      },
      "kyc": {
        "disclaimer": "位置情報データが、コンプライアンスの目的で第三者団体と共有されることに同意します。",
        "cta": "続行",
        "wyre": {
          "title": "KYC（本人確認）を完了する",
          "subtitle": "個人情報はKYC用にLedgerによって収集された後、WYREに転送されます。詳しくはプライバシーポリシーをご確認ください。",
          "pending": {
            "cta": "続行",
            "title": "KYC（本人確認）が提出されました。",
            "subtitle": "KYC（本人確認）が提出され、承認待ちの状態です。",
            "link": "KYC（本人確認）についての詳細"
=======
  "transfer" : {
    "recipient" : {
      "input" : "アドレスを入力"
    },
    "send" : {
      "title" : "送付",
      "description" : "暗号資産を別のウォレットに送付。"
    },
    "fees" : {
      "title" : "手数料を編集"
    },
    "receive" : {
      "title" : "受け取る",
      "description" : "暗号資産を別のウォレットから受け取る。",
      "titleReadOnly" : "未確認のアドレス",
      "headerTitle" : "暗号資産",
      "titleDevice" : "デバイスを接続",
      "verifySkipped" : "受け取りアドレスが、Ledgerデバイス上で認証されませんでした。安全のため、{{accountType}}アドレスを認証してください。",
      "verifyPending" : "Ledgerデバイス上に表示された{{currencyName}}アドレスが、スマートフォン上に表示されたものと完全に一致していることを確認してください。",
      "verified" : "アドレスが確認されました。アドレスをコピーまたはスキャンした場合は、もう一度チェックしてください。",
      "verifyAgain" : "もう一度確認",
      "noAccount" : "アカウントが見つかりません",
      "address" : "アカウントのアドレス",
      "copyAddress" : "コピー",
      "shareAddress" : "アドレスを共有",
      "addressCopied" : "コピー済み",
      "taprootWarning" : "送付元がtaprootに対応しているか確認してください",
      "selectCrypto" : {
        "title" : "暗号資産を選択"
      },
      "stepperHeader" : {
        "range" : "ステップ{{currentStep}}/{{totalSteps}}",
        "connectDevice" : "デバイスを接続"
      },
      "selectAccount" : {
        "title" : "アカウントを選択",
        "subtitle" : "{{currencyTicker}}はこの口座に入金されます。"
      },
      "addAccount" : {
        "title" : "ブロックチェーンを検索",
        "subtitle" : "{{currencyTicker}}アカウントを所有しているか確認します。",
        "foundAccounts" : "{{count}}件のアカウントが見つかりました",
        "stopSynchronization" : "同期の停止"
      },
      "verifyAddress" : {
        "title" : "アドレスの認証",
        "subtitle" : "デバイス上に表示されているアドレスが、次のアドレスと一致しているかご確認ください。確認後、デバイスの「Approve(承認)」をクリックできます。",
        "cancel" : {
          "title" : "このアドレスを拒否しました",
          "subtitle" : "これが誤操作によるものである場合は、下のボタンをクリックして再試行できます。",
          "info" : "アドレスの不一致が確実な場合、お使いのスマートフォンが情報漏洩している可能性があります。<0>できるだけ早くお問い合わせいただく</0>ことをお勧めします。"
        }
      },
      "receiveConfirmation" : {
        "title" : "{{currencyTicker}}を受け取る",
        "addressVerified" : "認証済みアドレス",
        "verifyAddress" : "タップしてアドレスを認証",
        "adviceVerify" : "当社では常にLedgerデバイスでアドレス認証することを推奨しています",
        "sendWarning" : "このアドレスには、 {{currencyName}} ({{currencyTicker}}) のみを送信します。その他の暗号資産を送信すると、資金が永久に失われる可能性があります。"
      },
      "securityVerify" : {
        "title" : "安全上の理由から、当社ではLedgerデバイスでこのアドレスの認証を推奨しています。",
        "subtitle1" : "アドレスを認証することで安全にご利用いただけます。Ledgerデバイスに表示されるアドレスが情報漏洩することはありません。",
        "subtitle2" : "アドレスを認証することで、デバイスに表示されているアドレスがLedger Liveに表示されているアドレスと同一であることを確認できます。",
        "verifyCta" : "アドレスを認証",
        "dontVerifyCta" : "認証せずにアドレスを提示"
      },
      "securityDontVerify" : {
        "title" : "本当によろしいですか？",
        "subtitle" : "Ledger Liveに表示されているアドレスは認証されません。",
        "doNotRemindAgain" : "今後、このメッセージを表示しない",
        "no" : "いいえ",
        "yes" : "はい"
      },
      "toastMessages" : {
        "accountImported" : "{{currencyTicker}}アカウントをインポートしました。 ",
        "why" : "その理由とは。",
        "addressVerified" : "アドレスが認証されました"
      },
      "additionalInfoModal" : {
        "title" : "アカウントをインポートした理由は？",
        "subtitle" : "シードに以前の{{currencyTicker}}アカウントがあることが検出されました。このアカウントをインポートしました。",
        "closeCta" : "了解"
      },
      "notSynced" : {
        "text" : "同期中",
        "desc" : "トランザクションの数が多い場合やインターネット接続が遅い場合、しばらく時間がかかることがあります。"
      },
      "readOnly" : {
        "title" : "受け取る",
        "text" : "注意してください",
        "desc" : "認証されていないアドレスを表示しようとしています。安全のため、デバイス上でアドレスを認証してください。",
        "verify" : "{{accountType}}のアドレスが認証されませんでした。安全のため、デバイス上でアドレスを認証してください。"
      },
      "noResultsFound" : "暗号資産が見つかりません",
      "noResultsDesc" : "スペルを確認してから、もう一度お試しください。"
    },
    "buy" : {
      "title" : "購入",
      "description" : "暗号資産を現金で安全に購入。"
    },
    "sell" : {
      "title" : "売却",
      "description" : "暗号資産を安全に売却して現金化。"
    },
    "exchange" : {
      "title" : "購入/売却"
    },
    "swap" : {
      "title" : "スワップ",
      "description" : "暗号資産を別の暗号資産と交換。",
      "selectDevice" : "お使いのデバイスを選択してください",
      "broadcasting" : "スワップをブロードキャスト中",
      "loadingFees" : "ネットワーク手数料を読み込み中…",
      "landing" : {
        "header" : "スワップ",
        "title" : "スワップへようこそ",
        "whatIsSwap" : "スワップとは？",
        "disclaimer" : "Ledgerデバイスから暗号資産を直接取引できます。このサービスは、米国を含む一部の国ではご利用いただけません。"
      },
      "unauthorizedRates" : {
        "cta" : "認証をリセット",
        "banner" : "Wyreでスワップを行うには、KYCをリセットしてLedger Liveをアップデートする必要があります。",
        "bannerCTA" : "KYC（本人確認）をリセット"
      },
      "main" : {
        "header" : "スワップ"
      },
      "kyc" : {
        "disclaimer" : "位置情報データが、コンプライアンスの目的で第三者団体と共有されることに同意します。",
        "cta" : "続行",
        "wyre" : {
          "title" : "KYC（本人確認）を完了する",
          "subtitle" : "個人情報はKYC用にLedgerによって収集された後、WYREに転送されます。詳しくはプライバシーポリシーをご確認ください。",
          "pending" : {
            "cta" : "続行",
            "title" : "KYC（本人確認）が提出されました。",
            "subtitle" : "KYC（本人確認）が提出され、承認待ちの状態です。",
            "link" : "KYC（本人確認）についての詳細"
>>>>>>> dc57bb6b
          },
          "approved": {
            "cta": "続行",
            "title": "KYC（本人確認）が承認されました！",
            "subtitle": "KYC（本人確認）が提出され、承認されました。",
            "link": "KYC（本人確認）についての詳細"
          },
          "closed": {
            "cta": "KYC（本人確認）をリセット",
            "title": "KYC（本人確認）の申請却下",
            "subtitle": "KYC（本人確認）用に提出したデータがWyreによって却下されました。",
            "link": "KYC（本人確認）についての詳細"
          },
          "form": {
            "firstName": "名前（名）",
            "lastName": "名前（姓）",
            "street1": "住所1",
            "street2": "住所2",
            "city": "市区町村",
            "state": "都道府県",
            "country": "国",
            "postalCode": "郵便番号",
            "dateOfBirth": "生年月日",
            "firstNamePlaceholder": "名前（名）を入力",
            "lastNamePlaceholder": "名前（姓）を入力",
            "street1Placeholder": "Eg. 13, Maple street",
            "street2Placeholder": "Eg. 13, Maple street",
            "cityPlaceholder": "Eg. San José",
            "postalCodePlaceholder": "5桁の郵便番号を入力",
            "statePlaceholder": "州を選択",
            "dateOfBirthPlaceholder": "YYYY-MM-DD",
            "firstNameError": "名前（名）を入力して続行",
            "lastNameError": "名前（姓）を入力して続行",
            "street1Error": "住所を入力",
            "cityError": "米国の州を入力",
            "stateError": "州を選択して続行",
            "postalCodeError": "有効な米国の郵便番号を入力してください。",
            "dateOfBirthError": "生年月日を入力"
          }
        },
        "states": "州を選択"
      },
      "notAvailable": {
        "title": "サービスが一時的に利用できない状態であるか、お住まいの国では利用できません。"
      },
      "payoutModal": {
        "title": "ペイアウト手数料",
        "description": "ペイアウト手数料はデバイス上に表示されず、送金額から差し引かれます。",
        "cta": "閉じる"
      },
      "pendingOperation": {
        "description": "承認のため、スワップオペレーションがネットワークに送信されました。{{targetCurrency}}を受け取るまでに、最大1時間かかる場合があります。",
        "label": "スワップID：",
        "title": "スワップが正常にブロードキャストされました。 ",
        "disclaimer": "{{provider}} のサポートが必要な場合に備えて、スワップID番号を控えておいてください。",
        "cta": "詳細を表示"
      },
      "tradeMethod": {
        "float": "変動レート",
        "floatUnavailable": "このペアは、変動レートがご利用になれません。",
        "fixed": "固定レート",
        "fixedUnavailable": "このペアは、固定レートがご利用になれません。",
        "floatDesc": "マーケットの状況によって金額が変動する可能性があります。",
        "fixedDesc": "マーケットが変化しても金額は変わりません。固定レートは30秒ごとに更新されます。",
        "by": "方法：",
        "modalTitle": "変動レートと固定レートとは？"
      },
      "form": {
        "validate": "スワップ取引を確定",
        "tab": "取引",
        "button": "続行",
        "from": "送付元",
        "to": "送付先",
        "source": "ソース",
        "target": "送付先アカウント",
        "noAccount": "{{currency}}アカウントを持っていません。",
        "balance": "残高<0>123</0>",
        "fromAccount": "アカウントを選択",
        "toAccount": "アカウントを選択",
        "paraswapCTA": "Paraswapをお探しですか？この項目は「Discover」タブに移動されました！",
        "quote": "見積もり",
        "receive": "受け取る",
        "amount": {
          "useMax": "全額を選択",
          "available": "合計利用可能額"
        },
        "noAsset": {
          "title": "スワップする資産がありません",
          "desc": "暗号資産を購入してスワップへ戻る"
        },
        "noApp": {
          "title": "{{appName}}アプリがインストールされていません。",
          "desc": "管理に移動して{{appName}}アプリをインストールしてください。",
          "cta": "「管理」に移動",
          "close": "閉じる"
        },
        "noAccounts": {
          "title": "スワップできる{{ticker}}がありません",
          "desc": "{{currencyName}}アカウントにはスワップできる残高がありません。",
          "addAccountCta": "アカウントを追加",
          "cta": "閉じる"
        },
        "outdatedApp": {
          "title": "アップデート可能なアプリ",
          "desc": "{{appName}}アプリをアップデートする必要があります。",
          "cta": "「管理」に移動",
          "close": "閉じる"
        },
        "summary": {
          "from": "送付元",
          "to": "送付先",
          "send": "送る",
          "payoutNetworkFees": "ペイアウト手数料",
          "payoutNetworkFeesTooltip": "これはデバイスには表示されません。",
          "receive": "数量",
          "receiveFloat": "サービス手数料を含まない受け取り額",
          "provider": "プロバイダー",
          "method": "レート",
          "fees": "最大手数料",
          "disclaimer": {
            "title": "利用規約",
            "desc": "「同意する」をクリックすることで、私はこのサービスが<0>{{provider}}</0>の利用規約によって排他的に規定されていることを理解し、これに同意します。",
            "tos": "ご利用規約",
            "accept": "同意する",
            "reject": "閉じる"
          }
        }
      },
      "operationDetails": {
        "swapId": "スワップID",
        "provider": "プロバイダー",
        "date": "日付",
        "from": "送付元",
        "fromAmount": "送付額",
        "to": "送付先",
        "toAmount": "受取額",
        "statusTooltips": {
          "expired": "詳細については、スワップIDをご用意の上、スワッププロバイダーまでお問い合わせください。",
          "refunded": "詳細については、スワップIDをご用意の上、スワッププロバイダーまでお問い合わせください。",
          "pending": "スワッププロバイダーがトランザクションを処理しています。しばらくお待ちください。",
          "onhold": "問題を解決するには、スワップIDをご用意の上、スワッププロバイダーまでお問い合わせください。",
          "finished": "スワップが正常に完了しました。"
        }
      },
      "missingApp": {
        "title": "デバイスに取引アプリをインストールしてください。",
        "description": "暗号資産をスワップするには、管理ページからExchangeアプリをインストールしてください。",
        "button": "「管理」に移動"
      },
      "outdatedApp": {
        "title": "デバイス上のExchangeアプリをアップデートしてください。",
        "description": "暗号資産をスワップするには、管理ページからExchangeアプリをアップデートしてください。",
        "button": "「管理」に移動"
      },
      "emptyState": {
        "title": "{{currency}}アカウントはありません。",
        "description": "{{currency}}をスワップするには、アカウントを追加する必要があります。",
        "CTAButton": "アカウントを追加"
      },
      "history": {
        "tab": "履歴",
        "disclaimer": "モバイルアプリのスワップ取引が、Ledger Live Desktopと同期されていません。",
        "exportButton": "エクスポート処理",
        "exportFilename": "スワップ処理",
        "empty": {
          "title": "過去のスワップがここに表示されます。",
          "desc": "まだスワップを行っていないか、Ledger Liveがリセットされています。"
        }
      }
    },
    "swapv2": {
      "form": {
        "summary": {
          "from": "送付元",
          "to": "送付先",
          "send": "送る",
          "payoutNetworkFees": "ペイアウト手数料",
          "payoutNetworkFeesTooltip": "これはデバイスには表示されません。",
          "receive": "数量",
          "receiveFloat": "サービス手数料を含まない受け取り額",
          "provider": "プロバイダー",
          "method": "レート",
          "fees": "手数料"
        }
      }
    },
    "lending": {
      "title": "暗号資産をレンディング（貸し出す）",
      "titleTransferTab": "報酬獲得",
      "descriptionTransferTab": "不労所得を得る。",
      "actionTitle": "レンディング",
      "accountActions": {
        "approve": "承認",
        "supply": "供給",
        "withdraw": "引き出し"
      },
      "highFees": {
        "title": "イーサリアムの高額な手数料",
        "description": "イーサリアムネットワークの混雑により、トランザクションを発行する際に高額な手数料が発生する場合があります。"
      },
      "account": {
        "amountSupplied": "デポジット額",
        "amountSuppliedTooltip": "ネットワーク貸出額",
        "currencyAPY": "通貨APY（年間利回り）",
        "currencyAPYTooltip": "継続的に複利運用した預金に対して得られる年間収益率",
        "accruedInterests": "利息残高",
        "accruedInterestsTooltip": "貸し出した資産に対する利息",
        "interestEarned": "受取利息",
        "interestEarnedTooltip": "引き出し後に獲得した利息",
        "openLoans": "レンディング中",
        "closedLoans": "レンディング終了済み"
      },
      "banners": {
        "needApproval": "資産を貸し出すには、このアカウントを承認する必要があります。",
        "fullyApproved": "このアカウントを完全に承認しました。手数料を支払うことで減額できます。",
        "approvedCanReduce": "このアカウントで<0>{{value}}</0>を承認しました。手数料を支払うことで減額できます。",
        "approvedButNotEnough": "このアカウントで<0>{{value}}</0>を承認しました。",
        "approving": "アカウントの承認が完了すると、資産をデポジットできるようになります。",
        "notEnough": "レンディングには、アカウントに対して承認されている上限額を増やす必要があります。"
      },
      "howDoesLendingWork": "レンディングの仕組み",
      "dashboard": {
        "tabTitle": "ダッシュボード",
        "assetsTitle": "レンディングする資産",
        "accountsTitle": "認証済みアカウント",
        "emptySateDescription": "イーサリアムアカウントから直接資産をレンディングし、利息を得ることができます。",
        "apy": "{{value}}APY(年利)",
        "activeAccount": {
          "account": "アカウント",
          "amountSupplied": "入金額",
          "interestEarned": "受取利息",
          "status": "アカウントのステータス",
          "EARNING": "収益",
          "ENABLING": "承認中",
          "INACTIVE": "停止中",
          "SUPPLYING": "供給中",
          "approve": "承認",
          "supply": "供給",
          "withdraw": "引き出し",
          "amountRedeemed": "引き出し額",
          "endDate": "終了日"
        }
      },
      "closedLoans": {
        "tabTitle": "レンディング終了済み",
        "description": "引き出したローンと、獲得した利息をすべて表示します。",
        "cta": "資産をレンディング"
      },
      "history": {
        "tabTitle": "履歴",
        "description": "貸出の全取引の履歴を表示します。",
        "cta": "資産をレンディング"
      },
      "terms": {
        "label": "暗号資産をレンディング",
        "title": "Compound Protocolで資産を貸し出す",
        "description": "Compound Protocolを使用すると、イーサリアムネットワーク上で資産の貸し出しや借り入れを行うことができます。Ledgerアカウントから直接、資産の貸し出しや利息を得ることが可能です。",
        "switchLabel": "私は<0><0>利用規約</0></0>を読み、内容に同意しました。"
      },
      "info": {
        "1": {
          "label": "ステップ1/3",
          "title": "アカウントを承認することで、プロトコルがローンを処理できるようになります。",
          "description": "一定額以下の資産をプロトコルに送るには、Compoundスマートコントラクトを承認する必要があります。アカウントを有効にすることで、次回以降のローンを処理するための許可がプロトコルに与えられます。"
        },
        "2": {
          "label": "ステップ2/3",
          "title": "資産をデポジットして利息を得ましょう。",
          "description": "アカウントが承認されると、貸し出したい資産の額を選択して、プロトコルにトランザクションを発行できます。利息は、トランザクションが承認された直後から発生します。"
        },
        "3": {
          "label": "ステップ3/3",
          "title": "資産はいつでも引き出すことができます。",
          "description": "資産と獲得した利息の一部または全部を、Ledgerアカウントから直接いつでも引き出すことができます。",
          "cta": "今すぐレンディング"
        },
        "title": "暗号資産をレンディング"
      },
      "noTokenAccount": {
        "info": {
          "title": "{{ name }}アカウントを持っていません。",
          "description": "暗号資産のデポジットや貸し出しを行うには、{{ name }}アカウントが必要です。資金はEthereumアドレスで受け取ってください。"
        },
        "buttons": {
          "receive": "{{ name }}を受け取る",
          "buy": "{{ name }}を購入"
        }
      },
      "enable": {
        "info": {
          "title": "このアカウントは承認されていません",
          "description": "資産を貸し出すには、アカウントを承認する必要があります。",
          "cta": "アカウントを承認"
        },
        "stepperHeader": {
          "selectAccount": "アカウントを選択",
          "enable": "承認",
          "advanced": "アドバンス",
          "amount": "数量を入力",
          "summary": "概要",
          "selectDevice": "デバイスを選択",
          "connectDevice": "デバイスを接続",
          "stepRange": "ステップ{{currentStep}}/{{totalSteps}}"
        },
        "selectAccount": {
          "enabledAccountsAmount": "{{number}}個のアカウントで{{amount}}を承認済みです。",
          "enabledAccountsAmount_plural": "{{number}}個のアカウントで{{amount}}を承認済みです。",
          "enabledAccountsNoLimit": "無制限の{{ currency }}が承認されたアカウントが{{number}}個あります。",
          "enabledAccountsNoLimit_plural": "無制限の{{ currency }}が承認されたアカウントが{{number}}個あります。",
          "noEnabledAccounts": "資産のレンディング（貸し出し）には、アカウントを承認する必要があります。"
        },
        "enable": {
          "summary": "<0>私は</0><1>{{contractName}}</1><0>スマートコントラクトに{{accountName}}の金額で私の</0><1>{{amount}}</1><0>アカウントへのアクセスを許可します。</0>",
          "limit": "リミット有り：{{amount}}",
          "noLimit": "リミット無し：{{assetName}}",
          "contractName": "コンパウンド{{currencyName}}",
          "advanced": "アドバンス"
        },
        "advanced": {
          "amountLabel": "承認額",
          "amountLabelTooltip": "これにより、スマートコントラクトで利用できる額が制限されます。",
          "limit": "制限",
          "limited": "制限あり",
          "noLimit": "制限なし"
        },
        "amount": {
          "totalAvailable": "合計利用可能額"
        },
        "validation": {
          "success": "オペレーションが正常に送信されました。",
          "info": "承認が確認作業のためにネットワークに送信されました。確認終了後、レンディングを行えるようになります。",
          "extraInfo": "トランザクションがエクスプローラーに表示され、承認されるまでには時間がかかる場合があります。",
          "button": {
            "done": "閉じる"
          }
        }
      },
      "supply": {
        "stepperHeader": {
          "amount": "供給",
          "summary": "概要",
          "selectDevice": "デバイスを選択",
          "connectDevice": "デバイスを接続",
          "stepRange": "ステップ{{currentStep}}/{{totalSteps}}"
        },
        "amount": {
          "totalAvailable": "利用可能残高",
          "placeholderMax": "引き出し上限額"
        },
        "validation": {
          "success": "デポジットが正常に実行されました。",
          "info": "ネットワークによるデポジットの承認後、利息を得られるようになります。",
          "extraInfo": "トランザクションがエクスプローラーに表示され、承認されるまでには時間がかかる場合があります。",
          "button": {
            "done": "完了",
            "cta": "詳細を表示"
          }
        }
      },
      "withdraw": {
        "stepperHeader": {
          "amount": "引き出し",
          "summary": "概要",
          "selectDevice": "デバイスを選択",
          "connectDevice": "デバイスを接続",
          "stepRange": "ステップ{{currentStep}}/{{totalSteps}}"
        },
        "validation": {
          "success": "引き出しが正常に実行されました。",
          "info": "資産は、ネットワークによるトランザクションの承認後に利用可能になります。",
          "button": {
            "done": "完了",
            "cta": "詳細を表示"
          }
        }
      }
    }
  },
  "sync": {
    "error": "同期エラー",
    "loading": "Sync"
  },
  "scanning": {
    "loading": "デバイスを検索中…"
  },
  "send": {
    "tooMuchUTXOBottomModal": {
      "cta": "続行",
      "description": "アカウントに大量のコインがあるため、このトランザクションの承認と署名には時間がかかる場合があります。",
      "title": "UTXOメッセージ"
    },
    "highFeeModal": "ネットワーク手数料が、送金額の<1>10%</1>を超えています。それでも続行しますか？",
    "scan": {
      "title": "QRコードをスキャン",
      "descBottom": "QRコードを枠内の中央に合わせてください。",
      "fallback": {
        "header": "QRコードをスキャン",
        "title": "カメラの有効化",
        "desc": "QRコードをスキャンするには、設定でカメラを有効にしてください。",
        "buttonTitle": "設定を開く"
      }
    },
    "stepperHeader": {
      "selectAccount": "引き落としアカウント",
      "recipientAddress": "受取人アドレス",
      "selectAmount": "数量",
      "summary": "概要",
      "selectDevice": "デバイスを選択",
      "connectDevice": "デバイスを接続",
      "stepRange": "ステップ{{currentStep}}/{{totalSteps}}",
      "quantity": "数量",
      "selectCollection": "コレクション",
      "selectNft": "NFT"
    },
    "recipient": {
      "scan": "QRコードをスキャン",
      "enterAddress": "アドレスを入力",
      "input": "アドレスを入力",
      "verifyAddress": "アドレスが、受取人から共有されたものと一致しているかご確認ください。"
    },
    "amount": {
      "available": "合計利用可能額",
      "useMax": "全額を選択",
      "loadingNetwork": "ネットワーク手数料を読み込み中…",
      "noRateProvider": "利用不可",
      "quantityAvailable": "利用可能な数量"
    },
    "summary": {
      "subaccountsWarning": "このアカウントのトークンを送付するには、このアカウントに{{ currency }}を追加する必要があります。",
      "tag": "タグ（任意）",
      "validateTag": "タグを検証",
      "total": "合計",
      "amount": "数量",
      "from": "送付元",
      "to": "送付先",
      "infoTotalTitle": "デビットの合計",
      "infoTotalDesc": "トランザクション数量と選択したネットワーク手数料を含みます。",
      "gasLimit": "ガスリミット",
      "gasPrice": "ガス価格",
      "maxFees": "最大手数料",
      "validateGasLimit": "ガスリミットの検証",
      "fees": "手数料",
      "validateFees": "手数料の確認",
      "customizeFees": "手数料のカスタマイズ",
      "memo": {
        "title": "メモ",
        "type": "メモの種類",
        "value": "メモの値"
      },
      "validateMemo": "メモの確認",
      "quantity": "数量"
    },
    "validation": {
      "message": "デバイス上で、トランザクションを確認して安全に署名します。",
      "sent": "トランザクションが送信されました。",
      "amount": "数量",
      "fees": "手数料",
      "confirm": "ネットワークによるトランザクションの承認後、アカウントの残高が更新されます。",
      "button": {
        "details": "詳細を表示",
        "retry": "再試行"
      }
    },
    "fees": {
      "title": "ネットワーク手数料",
      "validate": "確認",
      "required": "手数料がかかります。",
      "chooseGas": "ガス代を選択する",
      "higherFaster": "ガス代が高いほど、承認が早く完了します。",
      "edit": {
        "title": "単位を選択"
      },
      "networkInfo": "トランザクションに含めるネットワーク手数料を選択してください。手数料の額は、トランザクションの処理速度に影響します。"
    },
    "verification": {
      "streaming": {
        "accurate": "読み込み中... ({{percentage}})",
        "inaccurate": "読み込み中..."
      }
    },
    "info": {
      "maxSpendable": {
        "title": "最大利用可能額",
        "description": "最大利用可能額は、1回のトランザクションで送金できる、1つのアカウントの合計残高です。"
      }
    }
  },
  "requestAccount": {
    "stepperHeader": {
      "selectCrypto": "暗号資産を選択",
      "selectAccount": "アカウントを選択",
      "stepRange": "ステップ{{currentStep}}/{{totalSteps}}"
    },
    "selectAccount": {
      "addAccount": "{{currency}} アカウントを追加"
    }
  },
  "freeze": {
    "stepperHeader": {
      "info": "報酬を獲得する",
      "selectAmount": "凍結",
      "summary": "概要",
      "selectDevice": "デバイスを選択",
      "connectDevice": "デバイスを接続",
      "stepRange": "ステップ{{currentStep}}/{{totalSteps}}"
    },
    "info": {
      "description": "資産をしっかり管理しつつ、TRXを凍結して安全に報酬を獲得しましょう。",
      "steps": {
        "0": "資産をデリゲートしても、資産の所有者は変わりません。",
        "1": "資産の凍結は3日後に解除できます。",
        "2": "Ledgerデバイスを使って、資産の凍結と投票を安全に行いましょう。"
      },
      "howVotingWorks": "投票の仕組み",
      "cta": "続行"
    },
    "amount": {
      "available": "合計利用可能額",
      "noRateProvider": "利用不可",
      "infoLabel": "バンド幅またはエネルギー"
    },
    "validation": {
      "message": "デバイス上に表示されているアドレスが、最初に提供されたものと完全に一致しているか毎回必ず確認してください。",
      "success": "資産を凍結",
      "amount": "数量",
      "info": "ネットワークによる凍結の承認後、{{resource}}報酬を得られるようになります。まもなく、スーパー代表(SR)に投票して報酬の獲得が可能になります。",
      "button": {
        "pending": "トランザクションの検証中です。",
        "pendingDesc": "投票する前にしばらくお待ちください。",
        "vote": "投票",
        "voteTimer": "0:{{time}}",
        "later": "後で投票する。",
        "retry": "再試行"
      }
    }
  },
  "unfreeze": {
    "stepperHeader": {
      "selectAmount": "凍結解除",
      "summary": "概要",
      "selectDevice": "デバイスを選択",
      "connectDevice": "デバイスを接続",
      "stepRange": "ステップ{{currentStep}}/{{totalSteps}}"
    },
    "amount": {
      "title": "凍結解除する資産のタイプを選択",
      "info": "凍結を解除すると{{resource}}が減り、投票はすべて取り消されます。",
      "cta": "続行"
    },
    "validation": {
      "success": "資産が正常に凍結解除されました。",
      "info": "{{resource}}が減り、投票はすべて取り消されます。",
      "button": {
        "done": "完了",
        "cta": "詳細を表示"
      }
    }
  },
  "claimReward": {
    "stepperHeader": {
      "selectDevice": "デバイスを選択",
      "connectDevice": "デバイスを接続",
      "stepRange": "ステップ{{currentStep}}/{{totalSteps}}"
    },
    "validation": {
      "success": "報酬が利用可能残高に加算されました。",
      "button": {
        "done": "完了",
        "cta": "詳細を表示"
      }
    }
  },
  "vote": {
    "stepperHeader": {
      "selectValidator": "投票する",
      "castVote": "所有する票",
      "selectDevice": "デバイスを選択",
      "connectDevice": "デバイスを接続",
      "stepRange": "ステップ{{currentStep}}/{{totalSteps}}"
    },
    "selectValidator": {},
    "castVotes": {
      "ranking": "ランキング：<0>{{rank}}</0>",
      "nbOfVotes": "投票数{{amount}}",
      "percentage": "パーセンテージ",
      "estYield": "推定利回り",
      "addMoreVotes": "投票をさらに追加",
      "votesRemaining": "残り投票数：<0>{{total}}</0>",
      "maxVotesAvailable": "最大投票数：<0>{{total}}</0>",
      "voteFor": "投票先：",
      "validateVotes": "票を検証する",
      "votesRequired": "投票が必要です ",
      "allVotesUsed": "全票使用済み",
      "removeVotes": "投票を削除"
    },
    "validation": {
      "message": "デバイス上に表示されているアドレスが、最初に提供されたものと完全に一致していることを毎回必ず確認してください。",
      "success": "投票が正常に行われました。",
      "info": "",
      "button": {}
    }
  },
  "addAccounts": {
    "supportLinks": {
      "segwit_or_native_segwit": "SegwitとNative Segwitとは？"
    },
    "quitConfirmation": {
      "title": "アカウントの追加を取り消す",
      "desc": "アカウントの追加をキャンセルしますか？"
    },
    "imported": "資産が正常に追加されました",
    "sections": {
      "importable": {
        "title": "既存のアカウントを追加"
      },
      "creatable": {
        "title": "新規アカウントを追加"
      },
      "imported": {
        "title": "ポートフォリオに既存のアカウント({{length}})"
      },
      "migrate": {
        "title": "アカウントのアップデート"
      }
    },
    "success": {
      "desc": "アカウントを表示、または他のアカウントを追加",
      "secondaryCTA": "新しい資産を追加",
      "cta": "資産を見る"
    },
    "stopScanning": "スキャン停止",
    "retryScanning": "スキャンの再試行",
    "retry": "再試行",
    "done": "完了",
    "finalCta": "続行",
    "finalCtaForSwap": "スワップに戻る",
    "synchronizing": "同期中",
    "synchronizingDesc": "アカウントを同期しています。しばらくお待ちください...",
    "noAccountToCreate": "<1><0>{{currencyName}}</></>アカウントを作成できませんでした。再試行してアカウントを同期してください。",
    "cantCreateAccount": "<1><0>{{accountName}}</></>アカウントで資産を受け取る前に、新しいアカウントを追加することはできません。",
    "tokens": {
      "title": "トークンの追加",
      "createParentCurrencyAccount": "{{parrentCurrencyName}} アカウントを追加",
      "erc20": {
        "title": "トークンの追加",
        "disclaimer": "{{tokenName}}は,、ERC20トークンです。\nEthereumアカウントで直接トークンを受け取ることができます。",
        "learnMore": "ERC20についての詳細"
      },
      "trc10": {
        "title": "トークンの追加",
        "disclaimer": "{{tokenName}}は、TRC10トークンです。\nTronアカウントで直接トークンを受け取ることができます。Tronアカウントで直接トークンを受け取ることができます。",
        "learnMore": "TRC10についての詳細"
      },
      "trc20": {
        "title": "トークンの追加",
        "disclaimer": "{{tokenName}}は、TRC20トークンです。\nTronアカウントで直接トークンを受け取ることができます。",
        "learnMore": "TRC20についての詳細"
      },
      "bep20": {
        "title": "トークンの追加",
        "disclaimer": "{{tokenName}}は、BEP-20トークンです。\nBNBアカウントで直接トークンを受け取ることができます。",
        "learnMore": "BEP-20についての詳細"
      }
    },
    "showMoreChainType": "その他のアドレスタイプ",
    "addressTypeInfo": {
      "title": "どのアドレスタイプを選ぶべき？",
      "subtitle": "新規アカウントを追加",
      "native_segwit": {
        "title": "Native SegWit",
        "desc": "総合的にベスト。トランザクションあたりの手数料がお得。エラー検出、およびライトニングネットワーク対応。一部のウォレット/取引所で非対応の場合あり。"
      },
      "segwit": {
        "title": "Segwit",
        "desc": "Native Segwitよりもトランザクションあたりの手数料が高い。ライトニングネットワーク対応。ほとんどのウォレットに対応。"
      },
      "legacy": {
        "title": "Legacy（レガシー）",
        "desc": "{{currency}}の元のアドレス形式。トランザクションあたりの手数料が最も高額。一部のウォレット/取引所は、現在もこの形式のみ対応している。"
      },
      "taproot": {
        "title": "Taproot",
        "desc": "最新の{{currency}}ネットワークアップグレード。より良いプライバシーや手数料が提供されます。現段階では、ウォレットと取引のサポートに制限があります。"
      }
    }
  },
  "DeviceAction": {
    "stayInTheAppPlz": "Ledger Liveアプリを開いた状態で、Nano Xを近くに置いてください。",
    "allowAppPermission": "デバイスで{{wording}} アプリを開く",
    "allowAppPermissionSubtitleToken": "{{token}} トークンを管理",
    "allowManagerPermission": "デバイス上で{{wording}}を許可",
    "loading": "読み込み中...",
    "turnOnAndUnlockDevice": "デバイスの電源をオンにしてロックを解除する",
    "connectAndUnlockDevice": "デバイスを接続してロックを解除する",
    "unlockDevice": "デバイスのロックを解除する",
    "outdated": "アプリのバージョンが最新ではありません。",
    "outdatedDesc": "お使いのデバイス上の{{appName}}アプリに重要なアップデートがあります。「管理」からアップデートしてください。",
    "quitApp": "デバイスのアプリケーションを終了する",
    "appNotInstalled": "{{appName}}アプリをインストールしてください。",
    "appNotInstalled_plural": "{{appName}}アプリをインストールしてください。",
    "useAnotherDevice": "別のデバイスを使用",
    "deviceInBootloader": {
      "title": "デバイスはBootloaderモードです。",
      "description": "「続行」をクリックしてアップデートします。"
    },
    "verifyAddress": {
      "title": "デバイス上でアドレスを認証する",
      "description": "Ledger Liveに表示された{{currencyName}}アドレスが、Ledgerデバイスに表示されたものと一致していることを確認してください。"
    },
    "confirmSwap": {
      "title": "スワップ処理をデバイス上で確認する",
      "alert": "送付する前に、スワップの詳細をデバイス上で確認してください。アドレスは安全にやりとりされるため、確認の必要はありません。",
      "acceptTerms": "このトランザクションを検証することにより、私は\n<0><0>{{provider}}</0>の利用規約</0>に同意します"
    },
    "confirmSell": {
      "title": "売却をデバイスで確認する",
      "alert": "送金する前に、売却の詳細をデバイス上で確認してください。アドレスは安全にやりとりされるため、確認の必要はありません。"
    },
    "confirmFund": {
      "title": "資金のトランザクションを確定",
      "alert": "送付する前に、資金の詳細をデバイス上で確認してください。アドレスは安全にやりとりされるため、確認の必要はありません。"
    },
    "button": {
      "openManager": "管理画面を開く",
      "openOnboarding": "デバイスをセットアップ"
    },
    "installApp": "{{appName}}アプリのインストール{{percentage}}",
    "installAppDescription": "インストールが完了するまでお待ちください。",
    "listApps": "アプリの依存関係を確認しています。",
    "listAppsDescription": "必要な全てのアプリを確認中です。しばらくお待ちください。"
  },
  "SelectDevice": {
    "title": "新しいデバイスのペアリング",
    "bluetooth": {
      "title": "Bluetoothで接続...",
      "label": "Nanoを自動検出します"
    },
    "deviceNotFoundPairNewDevice": "Bluetoothとペアリングする",
    "headerDescription": "{{productName}}のロックが解除され、Bluetoothが有効になっていることを確認してください。",
    "usb": "...またはUSBケーブルで接続",
    "usbLabel": "USBケーブルを接続して、デバイスにPINコードを入力してください",
    "withoutDeviceHeader": "現在、デバイスを持っていません。",
    "withoutDevice": "デバイスを使用せずに続行する",
    "steps": {
      "connecting": {
        "title": "{{deviceName}}を接続中",
        "description": {
          "ble": "{{productName}}のロックが解除され、通信範囲内にあることを確認してください。",
          "usb": "{{productName}}のロックが解除されていることを確認してください。"
        }
      },
      "genuineCheck": {
        "title": "{{productName}}でLedgerの管理を有効化",
        "accept": "NanoXの電源をオフにしないでください。また、<1>Ledger Manager（管理）</1>が許可されていることを確認してください。"
      },
      "genuineCheckPending": {
        "title": "デバイスが正規品か確認中..."
      },
      "dashboard": {
        "title": "{{productName}}のダッシュボードに戻る"
      },
      "currencyApp": {
        "title": "{{productName}}で{{managerAppName}}アプリを開きます。",
        "description": "",
        "footer": {
          "appInstalled": "アプリがインストールされていません。",
          "goManager": "管理を開く"
        }
      },
      "accountApp": {
        "title": "{{productName}}で{{managerAppName}}アプリを開きます。",
        "description": ""
      },
      "receiveVerify": {
        "title": "デバイス上でアドレスを認証する",
        "description": "Ledger Liveに表示された{{currencyName}}アドレスが、Ledgerデバイスに表示されたものと完全に一致していることを確認してください。",
        "action": "続行"
      },
      "getDeviceName": {
        "title": "両方のボタンを同時に押すと、デバイス名の読み取りが可能になります。"
      },
      "editDeviceName": {
        "title": "両方のボタンを同時に押すと、デバイス名の設定が可能になります。"
      },
      "listApps": {
        "title": "読み込み中..."
      }
    }
  },
  "EditDeviceName": {
    "title": "デバイス名の変更",
    "charactersRemaining": "残り{{remainingCount}}文字",
    "action": "確認"
  },
  "PairDevices": {
    "Paired": {
      "title": "ペアリング成功",
      "desc": "{{productName}}をLedger Liveで使用する準備が整いました。",
      "action": "続行"
    },
    "Pairing": {
      "step1": "スマートフォン上に表示されたコードが、{{productName}}に表示されたものと完全に一致していることを確認してください。",
      "step2": "{{productName}}の両方のボタンを同時に押して検証してください。",
      "title1": "一致するコードをチェック",
      "title2": "検証"
    },
    "GenuineCheck": {
      "title": "デバイス認証チェック",
      "accept": "NanoXの電源をオフにしないでください。また、<1>Ledger Manager（管理）</1>が許可されていることを確認してください。",
      "info": "これは、Nanoが正規品であることを確認するためのステップです。"
    },
    "ScanningHeader": {
      "title": "デバイスを探しています",
      "desc": "{{productName}}のロックが解除済みで、Bluetoothが有効であることを確認してください。"
    },
    "ScanningTimeout": {
      "title": "デバイスが見つかりませんでした。",
      "desc": "{{productName}}のロックが解除済みで、Bluetoothが有効であることを確認してください。"
    },
    "bypassGenuine": "使用する",
    "alreadyPaired": "ペアリング済み"
  },
  "DeviceItemSummary": {
    "genuine": "お使いのデバイスは正規品です。",
    "genuineFailed": "デバイスの認証に<1><0>失敗しました</0></1>。"
  },
  "DeviceNameRow": {
    "title": "名前",
    "action": "デバイス名の取得"
  },
  "RemoveDevice": {
    "button": {
      "title": "{{nbDevices}}台のデバイスを削除",
      "title_plural": "{{nbDevices}}台のデバイスを削除"
    }
  },
  "manager": {
    "tabTitle": "My Ledger",
    "title": "My Ledger",
    "connect": "お使いのデバイスを選択してください",
    "appsCatalog": "アプリカタログ",
    "installedApps": "インストール済みアプリ",
    "noAppNeededForToken": "{{tokenName}}用の{{appName}}アプリをインストール",
    "tokenAppDisclaimer": "{{tokenName}}は、{{tokenType}}アプリを使用する{{appName}}}トークンです。{{tokenName}}を管理するには、<1>{{appName}}アプリをインストール</1>してトークンを<3>{{appName}}アカウントに送付します</3>。",
    "tokenAppDisclaimerInstalled": "{{tokenName}} は、{{tokenType}} アプリを使用する{{appName}}} トークンです。{{tokenName}} を管理するには、<1>{{appName}} アプリを開いて</1>トークンを<3>{{appName}} アカウントに送付してください</3>。",
    "goToAccounts": "アカウントに移動",
    "intallParentApp": "{{appName}}アプリをインストールしてください",
    "readOnly": {
      "title": "Nano X",
      "description": "Ledger Nano XにLedger Liveを設定し、場所を問わずいつでもアプリのインストール、アカウントの作成、安全な取引を行えるようにしましょう。",
      "question": "Ledger Nano Xをお持ちですか？",
      "button": "Nano Xのセットアップを開始",
      "noDevice": "デバイスをお持ちでない場合",
      "buy": "Ledger Nano Xを購入する"
    },
    "appList": {
      "title": "アプリカタログ",
      "loading": "アプリを読み込み中...",
      "noApps": "アプリが見つかりません。",
      "searchAppsCatalog": "カタログでアプリを検索中...",
      "searchAppsInstalled": "インストール済みアプリを検索...",
      "noAppsInstalled": "デバイスにアプリがインストールされていません。",
      "noAppsDescription": "アプリカタログに移動して、アプリをインストールします。",
      "noResultsFound": "一致する結果が見つかりませんでした。",
      "noResultsDesc": "スペルを確認してから、もう一度お試しください。",
      "versionNew": "(NEW{{newVersion}})",
      "searchApps": "検索"
    },
    "uninstall": {
      "title": "アンインストール",
      "subtitle": "すべてのアプリをアンインストール",
      "description": "アプリのアンインストールは、所有する暗号資産には影響しません。アプリは、アプリカタログから再インストールすることができます。",
      "uninstallAll": "すべてアンインストール"
    },
    "remove": {
      "title": "デバイスの削除",
      "description": "本当によろしいですか？{{productName}}はいつでも再度追加できます。",
      "button": "削除"
    },
    "storage": {
      "title": "ストレージ",
      "used": "使用中",
      "genuine": "お使いのデバイスは正規品です。",
      "appsInstalled": "<0>{{number}}</0>個のアプリ",
      "appsInstalled_plural": "<0>{{number}}</0>個のアプリ",
      "storageAvailable": "利用可能",
      "appsToUpdate": "<0>{{number}}</0>アップデート",
      "appsToUpdate_plural": "<0>{{number}}</0>アップデート"
    },
    "installSuccess": {
      "title": "アプリが正常にインストールされました",
      "title_plural": "アプリが正常にインストールされました",
      "notSupported": "アプリが正常にインストールされました。インストールされたアプリの詳細については、Ledgerのウェブサイトをご覧ください。",
      "manageAccount": "アカウントを追加",
      "learnMore": "詳細はこちら",
      "later": "後で行う",
      "description": "{{app}}アカウントを追加できます"
    },
    "firmware": {
      "latest": "ファームウェアのアップデートが可能です",
      "outdated": "デバイスのファームウェアのバージョンが古いため、アップデートできません。Ledgerサポートにデバイスの交換を依頼してください。",
      "modalTitle": "ファームウェアアップデートは、デスクトップでのみ利用可能",
      "modalDesc": "デバイスのファームウェアをアップデートするには、コンピューターにLedger Liveをダウンロードしてください。",
      "contactUs": "お問い合わせ"
    },
    "myApps": "マイアプリ",
    "token": {
      "title": "{{appName}} トークン",
      "noAppNeeded": "{{tokenName}}は、{{appName}}アプリを使用するトークンです。インストールするアプリがありません。",
      "installApp": "{{tokenName}}は、{{appName}}アプリを使用するトークンです。トークンを管理するために、 {{appName}}アプリをインストールしてください。"
    },
    "update": {
      "title": "アップデート",
      "subtitle": "アップデートが利用可能です。",
      "updateAll": "アップデート"
    }
  },
  "AppAction": {
    "install": {
      "loading": {
        "title": "{{appName}}をインストール中",
        "desc": "{{appName}}アプリのインストール完了まで、お待ちください。",
        "button": "インストール中...",
        "queued": "待機中",
        "button_plural": "インストール中... {{progressPercentage}}%"
      },
      "done": {
        "title": "アプリは正常にインストールされました",
        "accounts": "アカウントに移動",
        "description": "{{app}}アカウントを追加できます"
      },
      "dependency": {
        "title": "{{dependency}} アプリが必要です。",
        "description_one": "{{app}}アプリに必要な{{dependency}}アプリもインストールされます。",
        "description_two": "「続行」ボタンから、{{app}}と{{dependency}}アプリをインストールしてください。"
      },
      "continueInstall": "アプリをインストール"
    },
    "update": {
      "title": "{{number}}件のアプリアップデート",
      "title_plural": "{{number}}件のアプリアップデート",
      "step": "アップデートステップ{{step}}：",
      "updateWarn": "アップデート中に管理ページを終了しないでください。",
      "progress": "全アプリをアップデート中…",
      "button": "全てアップデート",
      "version": "新{{version}}",
      "buttonAction": "アップデート可能",
      "buttonModal": "すべてのアプリをアップデート",
      "loading": "アップデート中…",
      "titleModal": "アップデート可能"
    },
    "uninstall": {
      "loading": {
        "title": "{{appName}}をアンインストールしています。",
        "button": "アンインストール中..."
      },
      "done": {
        "title": "{{productName}}から{{appName}}を正常にアンインストールしました。"
      },
      "dependency": {
        "title": "他のアプリには、{{app}}アプリが必要です",
        "showAll": "アンインストールするアプリを表示",
        "description": "{{app}}アプリを必要とする他のアプリも、同時にアンインストールされます。",
        "description_one": "一部のアプリは、{{app}}アプリに属します。",
        "description_two": "一部のアプリは、{{app}}アプリに属してます。\n{{app}}アプリに属するアプリも、アンインストールされます。"
      },
      "continueUninstall": "{{app}} とその他のアプリをアンインストール"
    },
    "filter": {
      "title": "フィルター",
      "all": "全て",
      "installed": "アプリ",
      "not_installed": "未インストール",
      "supported": "Live対応",
      "updatable": "アップデート可能",
      "apply": "適用"
    },
    "sort": {
      "title": "並び替え",
      "default": "デフォルト",
      "name_asc": "名前 A-Z",
      "name_desc": "名前 Z-A",
      "marketcap_desc": "マーケットキャップ",
      "marketcap": "マーケットキャップ",
      "name": "名前"
    }
  },
  "AuthenticityRow": {
    "title": "認証",
    "subtitle": "正規"
  },
  "RemoveRow": {
    "title": "デバイスの削除"
  },
  "FirmwareVersionRow": {
    "title": "ファームウェアのバージョン",
    "subtitle": "V{{version}}"
  },
  "FirmwareUpdateRow": {
    "title": "ファームウェアのバージョン{{version}}が利用可能",
    "subtitle": "アップデートにはLedger Live Desktopを使用してください。",
    "action": "更新"
  },
<<<<<<< HEAD
  "FirmwareUpdate": {
    "title": "ファームウェアをアップデート",
    "preparing": "ファームウェアアップデートの準備中はデバイスをスリープ状態にせず、接続を維持してください。進捗状況をお知らせします",
    "confirmIdentifierText": "デバイスの識別子が以下の識別子と同じであることを認証します。必要に応じて、PINコードを確認して入力します。",
    "pleaseReinstallApps": "デバイスにアプリを再インストールしてください。",
    "pleaseConfirmUpdate": "アップデートをデバイスで確認",
    "finishUpdate": "{{deviceName}}でアップデートを完了します",
    "identifierTitle": "識別子：",
    "pleaseWaitDownload": "インストールが完了するまでお待ちください",
    "preparingDevice": "デバイスの準備中",
    "pleaseWaitUpdate": "アップデートが完了するまでお待ちください",
    "waitForFirmwareUpdate": "デバイスのファームウェアアップデート完了までお待ちください",
    "unlockDeviceWithPin": "PINコードでデバイスのロックを解除",
    "reinstallApps": "アプリを再インストールします。",
    "currentVersionNumber": "現在のバージョン",
    "newVersionNumber": "新しいバージョン",
    "success": "ファームウェアのアップデート完了",
    "update": "更新",
    "Notifications": {
      "confirmOnDevice": "デバイスでの承認が必要です",
      "preparingUpdate": "アップデートの転送が完了したら、完了時に通知します",
      "installing": "インストール中 {{progress}}%"
    },
    "Installing": {
      "title": "{{stepName}}...",
      "subtitle": "デバイスにPINコードリクエストが届いた場合、PINコードを入力して完了してください。"
    },
    "steps": {
      "osu": "OSUをインストール中",
      "flash-mcu": "MCUをアップデート中",
      "flash-bootloader": "ブートローダーをアップデート中",
      "flash": "デバイスをフラッシュ中",
      "preparing": "アップデートを準備しています",
      "firmware": "アップデートをダウンロードしています"
    },
    "newVersion": "お使いの{{deviceName}}で{{version}}のアップデートが利用可能です",
    "drawerUpdate": {
      "title": "ファームウェアのアップデート",
      "description": "Ledger Nanoをデスクトップ版Ledger Liveアプリに接続して、Ledger Nanoのファームウェアをアップデートします。"
=======
  "FirmwareUpdate" : {
    "title" : "ファームウェアをアップデート",
    "preparing" : "ファームウェアアップデートの準備中はデバイスをスリープ状態にせず、接続を維持してください。進捗状況をお知らせします",
    "confirmIdentifierText" : "デバイスの識別子が以下の識別子と同じであることを認証します。必要に応じて、PINコードを確認して入力します。",
    "pleaseReinstallApps" : "デバイスにアプリを再インストールしてください。",
    "pleaseConfirmUpdate" : "アップデートをデバイスで確認",
    "finishUpdate" : "{{deviceName}}でアップデートを完了します",
    "identifierTitle" : "識別子：",
    "pleaseWaitDownload" : "インストールが完了するまでお待ちください",
    "preparingDevice" : "デバイスの準備中",
    "pleaseWaitUpdate" : "アップデートが完了するまでお待ちください",
    "waitForFirmwareUpdate" : "デバイスのファームウェアアップデート完了までお待ちください",
    "unlockDeviceWithPin" : "PINコードでデバイスのロックを解除",
    "reinstallApps" : "アプリを再インストールします。",
    "currentVersionNumber" : "現在のバージョン",
    "newVersionNumber" : "新しいバージョン",
    "success" : "ファームウェアのアップデート完了",
    "update" : "更新",
    "Notifications" : {
      "confirmOnDevice" : "デバイスでの承認が必要です",
      "preparingUpdate" : "アップデートの転送が完了したら、完了時に通知します",
      "installing" : "インストール中 {{progress}}%"
    },
    "Installing" : {
      "title" : "{{stepName}}...",
      "subtitle" : "デバイスにPINコードリクエストが届いた場合、PINコードを入力して完了してください。"
    },
    "steps" : {
      "osu" : "OSUをインストール中",
      "flash-mcu" : "MCUをアップデート中",
      "flash-bootloader" : "ブートローダーをアップデート中",
      "flash" : "デバイスをフラッシュ中",
      "preparing" : "アップデートを準備しています",
      "firmware" : "アップデートをダウンロードしています"
    },
    "newVersion" : "お使いの{{deviceName}}で{{version}}のアップデートが利用可能です",
    "drawerUpdate" : {
      "title" : "ファームウェアのアップデート",
      "description" : "Ledger Nanoをデスクトップ版Ledger Liveアプリに接続して、Ledger Nanoのファームウェアをアップデートします。",
      "pleaseConnectUsbTitle" : "USB cable needed",
      "pleaseConnectUsbDescription" : "To start the firmware update, plug your {{deviceName}} to your mobile phone using a USB cable."
>>>>>>> dc57bb6b
    }
  },
  "FirmwareUpdateReleaseNotes": {
    "introTitle": "{{deviceName}}をバージョン{{version}}にアップデートします",
    "recoveryPhraseBackupInstructions": "万が一に備えて、書き留めた24単語のリカバリーフレーズを用意してください。",
    "confirmRecoveryPhrase": "リカバリーフレーズを持っています",
    "introDescription1": "デバイス上のアプリは、すべて削除されますのでご注意ください。ファームウェアのアップデート後に、アプリを再インストールできます。",
    "introDescription2": "この操作は、所有する暗号資産には影響を及ぼしません。",
    "action": "アップデートを続行"
  },
  "systemLanguageAvailable": {
    "title": "アプリの表示言語を変更しますか？",
    "description": {
      "newSupport": "嬉しいお知らせです！Ledger Liveが{{language}}対応を開始しました。",
      "advice": "表示言語は後からいつでも変更可能です。"
    },
    "switchButton": "{{language}} に切り替える",
    "no": "希望しない",
    "languages": {
      "en": "英語",
      "fr": "フランス語",
      "ru": "ロシア語",
      "es": "Spanish",
      "zh": "中国語",
      "de": "ドイツ語"
    }
  },
  "FirmwareUpdateCheckId": {
    "title": "識別子",
    "description": "同じ識別子が表示されている場合は、{{fullDeviceName}}の両方のボタンを同時に押してください："
  },
  "FirmwareUpdateMCU": {
    "title": "デバイスを再起動",
    "desc1": "デバイスをコンピューターから取り外します。",
    "desc2": "左ボタンを押したままUSBケーブルを接続し、Bootloader画面が表示されたらボタンを離してください。"
  },
  "FirmwareUpdateConfirmation": {
    "title": "ファームウェアのアップデート完了",
    "description": "管理ページからデバイスにアプリを再インストール。"
  },
  "RepairDevice": {
    "title": "修理",
    "action": "デバイスを使用が準備が完了しました。"
  },
  "StepLegacyModal": {
    "description": "インポートされたアカウントはネットワークとのみ同期し、Ledger Liveのモバイルアプリとデスクトップアプリの間では同期されません。"
  },
  "algorand": {
    "token": "ASA（資産）",
    "claimRewards": {
      "title": "報酬",
      "button": "申請",
      "stepperHeader": {
        "info": "報酬を獲得する",
        "starter": "報酬",
        "connectDevice": "デバイスを接続",
        "verification": "認証",
        "stepRange": "ステップ{{currentStep}}/{{totalSteps}}"
      },
      "flow": {
        "steps": {
          "info": {
            "description": "資産を安全にしっかり管理しつつ、ALGOをデリゲートして報酬を得ることができます。",
            "steps": {
              "0": "報酬を受け取るには、1ALGO以上の残高が必要です。",
              "1": "アカウントの残高を増やすと、受け取れる報酬も増えます。",
              "2": "報酬を獲得するには、アカウントとの間でトランザクションを実行してください。"
            },
            "howItWorks": "報酬の仕組み",
            "cta": "ALGOを受け取る"
          },
          "starter": {
            "title": "おめでとうございます！{{amount}}を獲得しました。続けて報酬を受け取る。",
            "howItWorks": "報酬の仕組み",
            "warning": "アカウントに空のトランザクションを生成が要求されます。これにより、現在の報酬が最小限のトランザクション手数料で残高に追加されます。",
            "cta": "続行"
          },
          "verification": {
            "success": {
              "title": "報酬を正常に獲得しました！",
              "text": "報酬が利用可能残高に加算されました。",
              "cta": "アカウントに移動"
            },
            "pending": {
              "title": "トランザクションをブロードキャスト中…"
            },
            "broadcastError": "トランザクションが失敗した可能性があります。しばらく待ってから、トランザクションが成立しなかったことを確認した上で、もう一度やり直してください。"
          }
        }
      }
    },
    "optIn": {
      "stepperHeader": {
        "selectToken": "ASA（資産）の追加",
        "connectDevice": "デバイスを接続",
        "verification": "認証",
        "stepRange": "ステップ{{currentStep}}/{{totalSteps}}"
      },
      "flow": {
        "steps": {
          "selectToken": {
            "warning": {
              "title": "追加済みの資産",
              "description": "すでに、Algorandアカウントに{{token}}資産を所有しています。"
            }
          },
          "verification": {
            "success": {
              "title": "{{token}}資産が正常に追加されました！",
              "text": "Algorandアカウントで、{{token}}資産の受け取りや送付が可能になりました。",
              "cta": "詳細を表示"
            },
            "pending": {
              "title": "トランザクションをブロードキャスト中…"
            },
            "broadcastError": "トランザクションが失敗した可能性があります。しばらく待ってから、トランザクションが成立しなかったことを確認した上で、もう一度やり直してください。"
          }
        }
      }
    }
  },
<<<<<<< HEAD
  "celo": {
    "info": {
      "available": {
        "title": "CELO利用可能",
        "description": "これは利用可能額です。"
=======
  "cardano" : {
    "info" : {
      "balanceDoesNotIncludeRewards" : {
        "title" : "合計残高にはステーキング報酬は含まれません"
      }
    }
  },
  "celo" : {
    "info" : {
      "available" : {
        "title" : "CELO利用可能",
        "description" : "これは利用可能額です。"
>>>>>>> dc57bb6b
      }
    }
  },
  "cosmos": {
    "info": {
      "available": {
        "title": "利用可能なATOM",
        "description": "これは利用可能額です。"
      },
      "delegated": {
        "title": "デリゲートされた資産",
        "description": "デリゲートされた資産は、Cosmosの投票に使われます。これがあなたの合計票数です。"
      },
      "undelegating": {
        "title": "デリゲート解除中",
        "description": "デリゲートを解除した資産は、21日間のロック期間後に再び利用可能になります。"
      },
      "delegationUnavailable": {
        "title": "デリゲート不可",
        "description": "アカウントの利用可能残高が不足しているため、新たなデリゲートを開始できません。"
      }
    },
    "delegation": {
      "delegationEarn": "資産をデリゲートすることで、ATOMで報酬を獲得できます。",
      "info": "デリゲートの仕組み",
      "claimRewards": "報酬獲得を申請",
      "claimAvailableRewards": "{{amount}}を獲得",
      "header": "デリゲート",
      "Amount": "数量",
      "noRewards": "受け取り可能な報酬はありません。",
      "delegate": "デリゲート",
      "undelegate": "デリゲート解除",
      "redelegate": "再デリゲート",
      "reward": "報酬獲得を申請",
      "estYield": "推定利回り",
      "totalStake": "合計ステーキング量",
      "commission": "コミッション",
      "iDelegate": "デリゲートする",
      "stepperHeader": {
        "starter": "報酬を獲得する",
        "validator": "資産をデリゲートする",
        "amountSubTitle": "デリゲート数量",
        "summary": "概要",
        "verification": "認証",
        "selectDevice": "デバイスを選択",
        "connectDevice": "デバイスを接続",
        "stepRange": "ステップ{{currentStep}}/{{totalSteps}}"
      },
      "flow": {
        "steps": {
          "starter": {
            "description": "資産を管理しながら、ATOMをデリゲートして報酬を獲得しましょう。",
            "steps": {
              "0": "資産をデリゲートしても、資産の所有者は変わりません。",
              "1": "デリゲート解除が完了するまで、21日待つ必要があります。",
              "2": "Ledgerデバイスを使って安全にデリゲートできます。"
            },
            "warning": {
              "description": "バリデーターは慎重に選択してください。良くないバリデーターに資産を預けると、資産の一部がペナルティによって失われてしまう危険があります。"
            },
            "cta": "続行"
          },
          "validator": {
            "validators": "バリデーター",
            "myDelegations": "デリゲート",
            "cta": "続行",
            "estYield": "推定利回り：{{amount}}",
            "totalAvailable": "合計利用可能額：<0>{{amount}}</0>",
            "allAssetsUsed": "全ての資産を使用中",
            "noResultsFound": "<0>{{search}}</0>のバリデーターが見つかりませんでした。",
            "currentAmount": "(+ <0>{{amount}}</0>)"
          },
          "amount": {
            "assetsRemaining": "残りの資産：<0>{{amount}}</0>",
            "allAssetsUsed": "全ての資産を使用中",
            "minAmount": "最低金額: <0>{{min}}</0>",
            "incorrectAmount": "最大金額: <0>{{max}}</0>",
            "cta": "続行"
          },
          "verification": {
            "success": {
              "title": "資産が正常にデリゲートされました。",
              "text": "ネットワークによるトランザクションの承認後、アカウントの残高が更新されます。",
              "cta": "詳細を表示"
            },
            "pending": {
              "title": "トランザクションをブロードキャスト中…"
            },
            "broadcastError": "トランザクションが失敗した可能性があります。しばらく待ってから、取引履歴を確認した上でもう一度やり直してください。"
          }
        }
      },
      "drawer": {
        "status": "ステータス",
        "rewards": "報酬",
        "active": "アクティブ",
        "inactive": "停止中",
        "completionDate": "完了日",
        "redelegatedFrom": "再デリゲート元"
      }
    },
    "redelegation": {
      "estYield": "推定利回り",
      "stepperHeader": {
        "validator": "新しいバリデーターを選ぶ",
        "amountSubTitle": "再デリゲート額",
        "amountTitle": "{{from}} → {{to}}",
        "summary": "概要",
        "selectDevice": "デバイスを選択",
        "connectDevice": "デバイスを接続",
        "stepRange": "ステップ{{currentStep}}/{{totalSteps}}"
      },
      "flow": {
        "steps": {
          "validator": {
            "validators": "バリデーター",
            "myDelegations": "デリゲート",
            "cta": "続行",
            "estYield": "推定利回り：{{amount}}",
            "totalAvailable": "合計利用可能額：<0>{{amount}}</0>",
            "allAssetsUsed": "全ての資産を使用中",
            "noResultsFound": "<0>{{search}}</0>のバリデーターが見つかりませんでした。"
          },
          "amount": {
            "newRedelegatedBalance": "処理後の<0>{{name}}</0>に対する合計額：<0>{{amount}}</0>"
          },
          "verification": {
            "success": {
              "title": "資産を正常に再デリゲートしました。",
              "text": "ネットワークによるトランザクションの承認後、アカウントの残高が更新されます。",
              "cta": "詳細を表示"
            },
            "pending": {
              "title": "トランザクションをブロードキャスト中…"
            },
            "broadcastError": "トランザクションが失敗した可能性があります。しばらく待ってから、取引履歴を確認した上でもう一度やり直してください。"
          }
        }
      }
    },
    "undelegation": {
      "stepperHeader": {
        "amountSubTitle": "デリゲート解除額",
        "summary": "概要",
        "selectDevice": "デバイスを選択",
        "connectDevice": "デバイスを接続",
        "stepRange": "ステップ{{currentStep}}/{{totalSteps}}"
      },
      "flow": {
        "steps": {
          "amount": {
            "allAssetsUsed": "全資産のデリゲート解除済み"
          },
          "verification": {
            "success": {
              "title": "資産のデリゲートを正常に解除しました。",
              "text": "ネットワークによるトランザクションの承認後、アカウントの残高が更新されます。",
              "cta": "詳細を表示"
            },
            "pending": {
              "title": "トランザクションをブロードキャスト中…"
            },
            "broadcastError": "トランザクションが失敗した可能性があります。しばらく待ってから、取引履歴を確認した上でもう一度やり直してください。"
          }
        }
      }
    },
    "claimRewards": {
      "stepperHeader": {
        "validator": "受け取る報酬を選択",
        "method": "報酬獲得を申請",
        "summary": "概要",
        "selectDevice": "デバイスを選択",
        "connectDevice": "デバイスを接続",
        "stepRange": "ステップ{{currentStep}}/{{totalSteps}}"
      },
      "flow": {
        "steps": {
          "method": {
            "youEarned": "獲得額",
            "byDelegationAssetsTo": "資産のデリゲート先：",
            "claimReward": "キャッシュイン",
            "claimRewardCompound": "Compound",
            "claimRewardInfo": "報酬獲得を申請し、報酬は利用可能残高に加算されます。",
            "claimRewardCompoundInfo": "報酬獲得を申請し、自動的に同じバリデーターにデリゲートされます。",
            "compoundOrCashIn": "コンパウンドとキャッシュイン？",
            "claimRewardTooltip": "報酬は利用可能残高に加算されます。",
            "claimRewardCompoundTooltip": "報酬はデリゲート額に加算されます。",
            "cta": "続行"
          },
          "verification": {
            "success": {
              "title": "報酬を正常に獲得しました。報酬は利用可能残高に加算されました。",
              "titleCompound": "報酬が同じバリデータにデリゲートされました。",
              "text": "ネットワークによるトランザクションの承認後、アカウントの残高が更新されます。",
              "cta": "詳細を表示"
            },
            "pending": {
              "title": "トランザクションをブロードキャスト中…"
            },
            "broadcastError": "トランザクションが失敗した可能性があります。しばらく待ってから、取引履歴を確認した上でもう一度やり直してください。"
          }
        }
      }
    }
  },
  "tezos": {
    "AccountHeader": {
      "title": "アカウントをデリゲートすることで報酬を得ることができます。",
      "btn": "報酬を獲得する"
    }
  },
  "tron": {
    "voting": {
      "earnRewars": "報酬を獲得する",
      "delegationEarn": "資産を凍結し投票することで、報酬を得られるようになりました。",
      "howItWorks": "投票の仕組み",
      "startEarning": "報酬を獲得する",
      "title": "報酬獲得を申請",
      "header": "{{total}} 票",
      "Amount": "数量",
      "noRewards": "受け取れる報酬はありません。",
      "votes": {
        "title": "票数",
        "description": "1人以上の代表に投票して、報酬を得ることができます。",
        "cta": "投票"
      },
      "rewards": {
        "title": "投票の報酬",
        "button": "申請"
      },
      "manageVotes": "投票の管理",
      "remainingVotes": {
        "title": "未使用の票が残っています。",
        "description": "残りの票を投票して、さらに多くの報酬を獲得する。"
      },
      "flow": {
        "started": {
          "title": "投票",
          "srOrCandidate": "SRと候補者？",
          "description": "1人以上のスーパー代表（SR）に投票して、報酬を得ることができます。",
          "button": {
            "continue": "投票する"
          }
        },
        "selectValidator": {
          "sections": {
            "title": {
              "selected": "選択済み",
              "superRepresentatives": "スーパー代表（SR）",
              "candidates": "候補者"
            }
          }
        }
      }
    },
    "freeze": {
      "flow": {
        "steps": {
          "starter": {
            "title": "報酬を獲得する",
            "description": "TRXを第三者の候補者にデリゲートすることで、報酬を獲得できます。資産を凍結して投票を行うには、「続行」をクリックしてください。",
            "bullet": {
              "delegate": "資産をデリゲートしても、資産の所有者は変わりません。",
              "access": "凍結の3日後に資産にアクセスできるようになります。",
              "ledger": "Ledgerデバイスを使って安全にデリゲートできます。"
            },
            "button": {
              "cta": "続行"
            }
          }
        }
      }
    },
    "manage": {
      "title": "Tron Powerの管理",
      "freeze": {
        "title": "凍結",
        "description": "TRXを凍結することで、バンド幅またはエネルギーを獲得できます。スーパー代表（SR）に投票することも可能です。"
      },
      "unfreeze": {
        "title": "凍結解除",
        "description": "TRXの凍結を解除すると利用可能残高に戻ります。報酬を得ることはできなくなります。"
      },
      "vote": {
        "title": "投票",
        "description": "スーパー代表（SR）に投票して報酬を得ることができます。"
      }
    },
    "info": {
      "available": {
        "title": "TRX利用可能",
        "description": "これは利用可能額です。"
      },
      "frozen": {
        "title": "凍結中",
        "description": "凍結された資産はTronの投票に使われます。これがあなたの合計票数です。"
      },
      "bandwidth": {
        "title": "Bandwidth（バンド幅）",
        "description": "Bandwidth points（バンド幅ポイント）は、トランザクションのネットワーク手数料を支払う際に、TRXの代わりに使用することができます。バンド幅を選択すると、より多くのトランザクションを毎日無料で利用できるようになります。"
      },
      "energy": {
        "title": "Energy（エネルギー）",
        "description": "スマートコントラクトの実行には、Energy（エネルギー）ポイントが必要です。スマートコントラクトを実行しない場合は、エネルギーポイントで報酬を得る必要はありません。"
      },
      "claimRewards": {
        "title": "投票の報酬",
        "description": "ブロック生成中に報酬として獲得したTRXは、24時間ごとに受け取ることができます。"
      },
      "superRepresentative": {
        "title": "スーパー代表（SR）",
        "description": "スーパー代表（SR）は、ブロックの生成やパラメーター変更の提案・議決など、TRONネットワークの運営において重要な役割を担っています。"
      },
      "candidates": {
        "title": "候補者",
        "description": "トークン所有者コミュニティ全体の投票によって123人が選出されました。投票は6時間ごとに集計されます。"
      }
    }
  },
<<<<<<< HEAD
  "stellar": {
    "memo": {
      "title": "Memo(メモ)",
      "warning": "メモを使用する場合は、受取人とメモのタイプをしっかりと確認してください。"
    },
    "memoType": {
      "MEMO_TEXT": "メモのテキスト",
      "NO_MEMO": "メモなし",
      "MEMO_ID": "メモID",
      "MEMO_HASH": "メモハッシュ",
      "MEMO_RETURN": "メモリターン"
=======
  "stellar" : {
    "token" : "資産",
    "memo" : {
      "title" : "Memo(メモ)",
      "warning" : "メモを使用する場合は、受取人とメモのタイプをしっかりと確認してください。"
    },
    "memoType" : {
      "MEMO_TEXT" : "メモのテキスト",
      "NO_MEMO" : "メモなし",
      "MEMO_ID" : "メモID",
      "MEMO_HASH" : "メモハッシュ",
      "MEMO_RETURN" : "メモリターン"
    },
    "fee" : "ネットワーク手数料",
    "feeAction" : "更新料",
    "recommendedFee" : "推奨手数料",
    "recommenndedFeeInfo" : "このトランザクションを推奨手数料より低額で提出可能ですが、完了しない場合があります",
    "suggested" : "提案済み",
    "networkCongestion" : "ネットワーク混雑",
    "networkCongestionLevel" : {
      "LOW" : "低速",
      "MEDIUM" : "標準",
      "HIGH" : "高速"
    },
    "assetCode" : "資産コード",
    "assetIssuer" : "資産発行者",
    "addAsset" : {
      "stepperHeader" : {
        "selectAsset" : "資産を追加",
        "connectDevice" : "デバイスを接続",
        "verification" : "認証",
        "stepRange" : "ステップ{{currentStep}}/{{totalSteps}}"
      },
      "flow" : {
        "steps" : {
          "selectToken" : {
            "warning" : {
              "title" : "追加済みの資産",
              "description" : "すでに、Stellarアカウントに{{token}}資産を所有しています。"
            }
          },
          "verification" : {
            "success" : {
              "title" : "{{token}}資産が正常に追加されました！",
              "text" : "Stellarアカウントで、{{token}}資産の受け取りや送付が可能になりました。",
              "cta" : "詳細を表示"
            },
            "pending" : {
              "title" : "トランザクションをブロードキャスト中…"
            },
            "broadcastError" : "トランザクションが失敗した可能性があります。しばらく待ってから、トランザクションの不成立を確認した上で、もう一度やり直してください。"
          }
        }
      }
>>>>>>> dc57bb6b
    }
  },
  "polkadot": {
    "lockedBalance": "ボンド残高",
    "unlockingBalance": "ボンド解除中の残高",
    "unlockedBalance": "ボンド解除済みの残高",
    "networkFees": "ネットワーク手数料は、Polkadotのコンセンサスアルゴリズムによって自動的に設定されるため、デバイス上で確認することはできません",
    "bondedBalanceBelowMinimum": "ボンド残高が、下限額{{minimumBondBalance}}を下回っています。ノミネートが解除されてしまう可能性があります。",
    "info": {
      "available": {
        "title": "DOTが利用可能",
        "description": "この数量は、いつでも送金できます。"
      },
      "locked": {
        "title": "ボンドされた資産",
        "description": "報酬を得るには、選出されたバリデーターに資産をボンドする必要があります。"
      },
      "unlocking": {
        "title": "ボンド解除中の資産",
        "description": "ボンド解除中の資産は、引き出せるようになるまで28日間ロックされます。"
      },
      "unlocked": {
        "title": "ボンド解除済み資産",
        "description": "ボンド解除済み資産が、引き出し可能になりました。"
      },
      "electionOpen": {
        "title": "バリデーターを選出中",
        "description": "現在、新しいバリデーターを選出中です。そのため、最大15分間ほどステーキング処理を行うことができません。"
      },
      "minBondWarning": {
        "title": "ボンド額が不足しています。",
        "description": "ボンド残高が、ノミネートに必要な下限額を下回っています。ノミネートが解除されてしまう可能性があります。"
      }
    },
    "nomination": {
      "emptyState": {
        "title": "報酬を獲得する",
        "description": "資産をボンド後、バリデーターをノミネートすることで報酬を獲得できます。",
        "info": "ノミネートの仕組み",
        "cta": "報酬を獲得する"
      },
      "header": "ノミネーション",
      "nominate": "ノミネート",
      "chill": "ノミネートを解除する",
      "setController": "コントローラーを変更",
      "status": "ステータス",
      "totalStake": "合計ステーキング量",
      "amount": "ボンド済み額",
      "commission": "コミッション",
      "active": "アクティブ",
      "activeInfo": "このバリデーターは選出済みで、ボンド済み資産に対する報酬を獲得中です。",
      "inactive": "停止中",
      "inactiveInfo": "このバリデーターは選出済みですが、ボンドされた資産に対する報酬を獲得していません。",
      "waiting": "未選出",
      "waitingInfo": "このバリデーターは選出されていないため、報酬を獲得していません。",
      "notValidator": "バリデーターではありません。",
      "notValidatorInfo": "このアドレスはバリデーターではありません。",
      "elected": "選出済み",
      "electedInfo": "このバリデータは選出済みで、ノミネーターに対する報酬を獲得中です。",
      "nominators": "ノミネーター",
      "nominatorsCount": "{{nominatorsCount}}名のノミネーター",
      "nominatorsInfo": "現在、このバリデーターは{{count}}名のノミネーターにより選出されています。",
      "oversubscribed": "ノミネーター超過（{{nominatorsCount}}）名",
      "oversubscribedInfo": "報酬獲得量上位{{maxNominatorRewardedPerValidator}}名のノミネーターだけが報酬を獲得できます。",
      "hasPendingBondOperation": "ボンドの承認がまだ完了していません。",
      "externalControllerUnsupported": "このStashアカウントは、アドレス<0>{{controllerAddress}}</0>を持つ別のアカウントによってコントロールされています。Ledger Liveでステーキングするには、このStashアカウントを独自のコントローラーとして設定する必要があります。</1>",
      "externalStashUnsupported": "<0>このアカウントは、アドレス<0>{{stashAddress}}</0>を持つ別のStashアカウントによってコントロールされています。Ledger Liveでステーキングするには、Stashアカウントを独自のコントローラーとして設定する必要があります。",
      "showInactiveNominations": "すべてのノミネートを表示（{{count}}）",
      "hideInactiveNominations": "アクティブなノミネートのみを表示",
      "noActiveNominations": "アクティブなノミネートはありません。",
      "showAllUnlockings": "ボンド解除中の数量をすべて表示（{{count}}）",
      "hideAllUnlockings": "ボンド解除中の数量を非表示"
    },
    "unlockings": {
      "header": "ボンド解除中",
      "withdrawUnbonded": "ボンド解除済み資産を引き出す",
      "rebond": "再ボンド"
    },
    "manage": {
      "title": "資産管理",
      "bond": {
        "title": "ボンド(預け入れ)",
        "description": "報酬を得るには、まず任意の数量をボンドします。次に、バリデータのノミネートを行う必要があります。"
      },
      "unbond": {
        "title": "ボンド解除",
        "description": "ボンド済み資産を再び引き出せるようにするには、ボンドを解除する必要があります。ボンドを解除が終了する28日後に、引き出せるようになります。"
      },
      "withdrawUnbonded": {
        "title": "ボンド解除済み資産を引き出す",
        "description": "ボンド解除済み資産を利用可能残高に戻すには、手動で引き出す必要があります。"
      },
      "nominate": {
        "title": "ノミネート",
        "description": "最大16人のバリデータを選択できます。報酬を獲得するには、ノミネートがアクティブであることを確認する必要があります。"
      },
      "chill": {
        "title": "ノミネートを解除する",
        "description": "ノミネートをすべて削除します。報酬を獲得することはできなくなります。資産のボンドは解除されません。"
      }
    },
    "nominate": {
      "stepperHeader": {
        "validators": "ノミネートするバリデーター",
        "selectDevice": "デバイスを選択",
        "connectDevice": "デバイスを接続",
        "stepRange": "ステップ{{currentStep}}/{{totalSteps}}"
      },
      "steps": {
        "validators": {
          "myNominations": "ノミネート",
          "electedValidators": "選出済みバリデーター",
          "waitingValidators": "未選出バリデーター",
          "noResultsFound": "<0>{{search}}</0>のバリデーターが見つかりませんでした。",
          "selected": "{{selected}}/{{total}}選択済み",
          "notValidatorsRemoved": "現在バリデーターではない{{count}}件のアドレスを、ノミネートしました。これらのアドレスは、ノミネートのトランザクションから自動的に削除されます。",
          "maybeChill": "代わりにノミネートを解除する"
        },
        "validation": {
          "success": {
            "title": "バリデーターが正常にノミネートされました。",
            "description": "選んだバリデーターに資産がボンドされると、報酬の獲得が開始します。"
          }
        }
      }
    },
    "bond": {
      "rewardDestination": {
        "label": "報酬の受取先",
        "stash": "利用可能残高",
        "stashDescription": "報酬は利用可能残高に加算されます。",
        "staked": "ボンド残高",
        "stakedDescription": "獲得した報酬は複利獲得のために、ボンド残高に加算されます。",
        "optionTitle": "注意",
        "optionDescription": "一度設定すると、このオプションはこのボンドが解除されるまで継続します。もし気が変わった場合は、以下の記事を参照してください ",
        "clickableLink": "こちらです。"
      },
      "stepperHeader": {
        "starter": "報酬を獲得する",
        "amount": "ボンドする数量",
        "selectDevice": "デバイスを選択",
        "connectDevice": "デバイスを接続",
        "stepRange": "ステップ{{currentStep}}/{{totalSteps}}"
      },
      "steps": {
        "starter": {
          "description": "資産をボンドした後、バリデーターをノミネートすることで報酬を獲得できます。",
          "bullet": [
            "ボンドされた資産の所有者は変わりません。",
            "Ledgerデバイスを使ってノミネートする。",
            "ボンド解除の28日後に、資産を再び引き出せるようになります。"
          ],
          "help": "ノミネートの仕組み",
          "warning": "バリデーターは慎重に選択してください。良くないバリデーターに資産を預けると、資産の一部がペナルティによって失われてしまう危険があります。"
        },
        "amount": {
          "availableLabel": "利用可能",
          "maxLabel": "最大"
        },
        "confirm": {
          "info": "ボンドされた資産はいつでも解除できますが、ボンド解除には28日かかります。"
        },
        "validation": {
          "success": {
            "title": "資産が正常にボンドされました。",
            "description": "ネットワークによるトランザクションの承認後、バリデーターをノミネートすることができます。",
            "descriptionNominate": "ネットワークによるトランザクションの承認後、バリデーターをノミネートできるようになります。",
            "nominate": "ノミネート",
            "later": "後でノミネートする。"
          },
          "pending": {
            "title": "承認待ちトランザクション",
            "description": "ノミネート実行まで、しばらくお待ちください。"
          }
        }
      }
    },
    "rebond": {
      "stepperHeader": {
        "amount": "再ボンド量",
        "selectDevice": "デバイスを選択",
        "connectDevice": "デバイスを接続",
        "stepRange": "ステップ{{currentStep}}/{{totalSteps}}"
      },
      "steps": {
        "amount": {
          "availableLabel": "ボンド解除中",
          "maxLabel": "最大"
        },
        "confirm": {
          "info": "再ボンドした資産は、すぐにボンド額に追加されます。"
        },
        "validation": {
          "success": {
            "title": "資産が正常に再ボンドされました。",
            "description": "ネットワークによるトランザクションの承認後、アカウントの残高が更新されます。"
          }
        }
      }
    },
    "unbond": {
      "stepperHeader": {
        "amount": "ボンドを解除する数量",
        "selectDevice": "デバイスを選択",
        "connectDevice": "デバイスを接続",
        "stepRange": "ステップ{{currentStep}}/{{totalSteps}}"
      },
      "steps": {
        "amount": {
          "availableLabel": "ボンド中",
          "maxLabel": "最大"
        },
        "confirm": {
          "info": "ボンドを解除した資産は、28日後に引き出せるようになります。"
        },
        "validation": {
          "success": {
            "title": "ボンド解除のトランザクションが正常に送信されました。",
            "description": "ボンドを解除した資産は、28日後に引き出し可能となります。"
          }
        }
      }
    },
    "simpleOperation": {
      "modes": {
        "withdrawUnbonded": {
          "title": "ボンドを解除した資産を引き出す",
          "description": "ボンドを解除した資産を、利用可能残高に引き出します。"
        },
        "chill": {
          "title": "ノミネートを解除する",
          "description": "すべてのノミネートを解除し、報酬の獲得を停止します。",
          "info": "ボンド資産は解除されません。ボンドを解除した場合は、28日後に引き出し可能になります。"
        },
        "setController": {
          "title": "コントローラーを変更",
          "description": "Ledgerアカウントを独自のコントローラーとして設定",
          "info": "Ledger Liveは、別々のスタッシュとコントローラーアカウントでの操作をサポートしていません。"
        }
      },
      "stepperHeader": {
        "info": "情報",
        "selectDevice": "デバイスを選択",
        "connectDevice": "デバイスを接続",
        "stepRange": "ステップ{{currentStep}}/{{totalSteps}}"
      },
      "steps": {
        "validation": {
          "success": {
            "title": "トランザクションが正常に送信されました。",
            "description": "ネットワーク上でトランザクションが承認されると、その情報が履歴に表示されます。"
          }
        }
      }
    }
  },
  "solana": {
    "delegation": {
      "iDelegate": "デリゲートする",
      "iActivate": "有効化する",
      "iReactivate": "再有効化する",
      "iDeactivate": "デリゲートを解除する",
      "iWithdraw": "引き出す",
      "totalStake": "合計ステーキング量",
      "commission": "コミッション",
      "stakeActivationState": "状態",
      "delegationEarn": "資産をデリゲートすることで、SOLで報酬を獲得できます。",
      "info": "デリゲートの仕組み",
      "broadcastSuccessTitle": "処理が送信されました",
      "broadcastSuccessDescription": "処理が承認されると、デリゲートのステータスが更新されます。",
      "delegatedTo": "デリゲート先："
    }
  },
  "delegation": {
    "overdelegated": "デリゲート超過",
    "delegationSendWarnDesc": "送付額は、デリゲートアカウントから差し引かれます。",
    "delegationReceiveWarnDesc": "デリゲートアカウントで受け取った額は、合計ステーキング額に加算されます。これを回避したい場合は、別のアカウントを選択してください。",
    "iDelegateMy": "デリゲート：",
    "undelegateMy": "デリゲート解除：",
    "warnUndelegation": "アカウントのデリゲートが解除されます。",
    "warnDelegation": "正しくデリゲートしても、バリデーターからの報酬は保証されません。",
    "to": "まで",
    "from": "から",
    "forAnEstYield": "推定利回り：",
    "yieldPerYear": "{{yield}}／年",
    "yieldInfos": "利回り率の提供元：",
    "termsAndPrivacy": "私は<1>Ledger Live利用規約</1>と<3>プライバシーポリシー</3>を読んだ上で、内容に同意しました。",
    "delegation": "デリゲート",
    "viewDetails": "詳細を表示",
    "validator": "バリデータ",
    "validatorAddress": "バリデータのアドレス",
    "delegatedAccount": "デリゲート済みアカウント",
    "duration": "期間",
    "transactionID": "トランザクションID",
    "receive": "もっと受け取る",
    "changeValidator": "バリデータを変更",
    "endDelegation": "デリゲート終了",
    "durationForDays0": "たった今",
    "durationForDays": "1日間",
    "durationForDays_plural": "{{count}}日間",
    "durationDays0": "たった今",
    "durationDays": "1日間",
    "durationDays_plural": "{{count}}日間",
    "selectValidatorTitle": "バリデーターを選択",
    "started": {
      "title": "報酬を獲得する",
      "description": "資産をしっかり管理しつつ、Tezosアカウントをサードパーティのバリデーターをデリゲートして、安全に報酬を得ることができます。",
      "steps": {
        "0": "アカウントをデリゲートしても、アカウントの所有者は変わりません。",
        "1": "いつでも、資産を管理することができます。",
        "2": "Ledgerデバイスを使って安全にデリゲートできます。"
      },
      "cta": "デリゲートして報酬を得る"
    },
    "broadcastSuccessTitle": {
      "delegate": "デリゲートが送信されました。",
      "undelegate": "処理が送信されました。"
    },
    "broadcastSuccessDescription": {
      "delegate": "デリゲートのトランザクションが正常にブロードキャストされました。バリデータにより異なりますが、約40日後に最初の報酬を受け取ることが可能です。",
      "undelegate": "処理が承認された時点で、アカウントのデリゲートは終了します。アカウントはいつでも再びデリゲート可能です。"
    },
    "summaryTitle": "概要",
    "goToAccount": "アカウントに移動",
    "howDelegationWorks": "デリゲートの仕組み",
    "actions": {
      "redelegate": "再デリゲート",
      "collectRewards": "報酬を受け取る",
      "undelegate": "デリゲート解除"
    }
  },
  "ValidateOnDevice": {
    "title": {
      "send": "送信するには{{productName}}上で操作を確定してください。",
      "freeze": "デバイス上で操作を確定してください。",
      "unfreeze": "デバイス上で操作を確定してください。",
      "claimReward": "デバイス上で操作を確定してください。",
      "vote": "デバイス上で操作を確定してください。",
      "delegate": "デバイス上で操作を確定してください。",
      "redelegate": "デバイス上で操作を確定してください。",
      "undelegate": "デバイス上で操作を確定してください。"
    },
    "warning": "デバイス上に表示されているアドレスが、{{recipientWording}}から受け取ったものと完全に一致しているか、毎回必ず確認してください。",
    "recipientWording": {
      "send": "デバイス上に表示されているアドレスが、受取人から提供されたものと完全に一致していることを、毎回必ず確認してください。",
      "delegate": "デバイス上に、バリデーターから提供されたアドレスが正確に表示されていることを常に確認してください。",
      "undelegate": "デバイス上に、バリデーターから提供されたアドレスが正確に表示されていることを常に確認してください。",
      "freeze": "デバイス上に、アドレスが正確に表示されていることを常に確認してください。",
      "unfreeze": "デバイス上に、アドレスが正確に表示されていることを常に確認してください。",
      "claimReward": "デバイス上に、アドレスが正確に表示されていることを常に確認してください。",
      "vote": "デバイス上に、アドレスが正確に表示されていることを常に確認してください。",
      "erc20": {
        "approve": "送付する前に、取引の詳細をデバイスで確認してください。"
      },
      "compound.supply": "送金する前に、デポジットの詳細をデバイス上で確認してください。",
      "compound.withdraw": "送金する前に、引き出しの詳細をデバイス上で確認してください。"
    },
    "name": "名前",
    "votes": "票数",
    "validator": "バリデーター",
    "infoWording": {
      "freeze": "凍結されたトークンは3日間ロックされます。",
      "unfreeze": "{{resource}}ポイントが減り、投票はすべて取り消されます。",
      "claimReward": "報酬は24時間ごとに請求できます。",
      "cosmos": {
        "claimReward": "選択したバリデーターに未請求の報酬がある場合は、自動的に請求されます。",
        "redelegate": "デリゲート解除済みの資産が利用可能残高に戻るまで、21日待つ必要があります。",
        "undelegate": "デリゲート解除済みの資産が利用可能残高に戻るまで、21日待つ必要があります。"
      },
      "lending": "送信する前に、取引の詳細をデバイスで確認してください。"
    },
    "amount": "数量",
    "account": "アカウント",
    "from": "送付元",
    "to": "送付先",
    "redelegationAmount": "再デリゲート数",
    "gas": "ガス",
    "validatorAddress": "バリデータのアドレス",
    "rewardAmount": "報酬額",
    "undelegatedAmount": "デリゲート解除数",
    "memo": "メモ"
  },
  "Terms": {
    "title": "利用規約",
    "read": "利用規約を読む",
    "switchLabel": "私は<1>サービス利用規約</1>を読み、内容に同意しました。",
    "switchLabelFull": "私はプライバシーポリシーを読んだ上で、同意します。",
    "cta": "Ledgerアプリを開く",
    "service": "サービス利用規約",
    "subTitle": "サービス利用規約とプライバシーポリシーをご確認ください。"
  },
  "updatedTerms": {
    "title": "利用規約の更新",
    "body": {
      "intro": "こんにちは！Ledger Liveの利用規約を更新しました。今回の更新により、Ledger Liveで新たにご利用いただける各種サービスと機能がさらに明確になり、分かりやすく反映されるようになりました。主な変更点は、",
      "bulletPoints": [
        "ご利用いただける各種サービスとその仕組みの明確化",
        "各種サービス手数料の仕組みの説明",
        "弊社の利用規約の新しい変更点について、確実かつ適切にお客様に通知するために通知プロセスを改善"
      ],
      "agreement": "「続行」をクリックすると、以下の利用規約を読み、同意したものとみなされます。"
    },
    "link": "利用規約",
    "cta": "続行"
  },
  "exchange": {
    "buy": {
      "screenTitle": "暗号資産を購入",
      "tabTitle": "購入",
      "selectCurrency": "通貨を選択",
      "selectAccount": "アカウントを選択",
      "wantToBuy": "購入する",
      "connectDevice": "デバイスを接続",
      "title": "パートナーから暗号資産を購入する",
      "coinifyTitle": "パートナーから暗号資産を購入する",
      "description": "Coinifyで暗号資産を購入し、Ledgerアカウントで直接受け取ることができます。",
      "CTAButton": "今すぐ購入",
      "emptyState": {
        "title": "{{currency}}アカウントはありません。",
        "description": "{{currency}}を購入する前に、アカウントを追加してください。",
        "CTAButton": "アカウントを追加"
      },
      "skipDeviceVerification": {
        "confirm": "確認",
        "cancel": "キャンセル",
        "address": "{{currency}}アカウントのアドレス",
        "warning": "アドレスがLedgerデバイス上で確認されませんでした。安全のため、アドレスを確認してください。"
      },
      "bullets": {
        "whereToBuy": "好きな場所から購入",
        "cryptoSupported": "対応している暗号資産",
        "payWith": "カード/SEPAで支払い可能"
      }
    },
    "sell": {
      "screenTitle": "暗号資産を売却",
      "tabTitle": "売却",
      "selectCurrency": "通貨を選択",
      "selectAccount": "アカウントを選択",
      "wantToSell": "売却する",
      "connectDevice": "デバイスを接続",
      "title": "パートナーで暗号資産を売却する",
      "description": "Ledgerアカウントから、Coinifyで暗号資産を直接売却し、銀行口座で法定通貨を受け取ることができます。",
      "CTAButton": "今すぐ売却",
      "emptyState": {
        "title": "{{currency}}アカウントはありません。",
        "description": "{{currency}}を売却するには、アカウントを追加する必要があります。",
        "CTAButton": "アカウントを追加"
      }
    },
    "history": {
      "tabTitle": "履歴"
    },
    "providerList": {
      "title": "プロバイダーを選択"
    }
  },
  "banner": {
    "exchangeBuyCrypto": {
      "title": "暗号資産を購入",
      "description": "Coinifyで暗号資産を購入し、Ledgerアカウントで直接受け取ることができます。"
    },
    "swap": {
      "title": "暗号資産をスワップ",
      "description": "Ledgerアカウントから、暗号資産を直接スワップしましょう。"
    }
  },
  "walletconnect": {
    "scan": "WalletConnectのQRコードをスキャンする",
    "disclaimer": "ウォレットを通じて以下のEthereumアカウントに接続しようとしています：",
    "reject": "拒否",
    "connect": "接続",
    "connected": "接続済み",
    "disconnected": "接続を切断済み",
    "warningdisconnected": "dApp、WalletConnect、Ledger Live間の接続に問題があります。しばらく待つか、接続を再起動してください。",
    "info": "ウェブブラウザから、{{name}}dAppにアクセス可能になりました。",
    "warning": "dAppsからの受信アドレスの共有は、安全ではありません。資金を受け取るためのアドレスを共有するときは、必ずLedger Liveを使用してください。",
    "isconnecting": "が接続中です。しばらくお待ちください...",
    "disconnect": "接続を切断",
    "retry": "再試行",
    "close": "閉じる",
    "message": "メッセージ",
    "messageHash": "メッセージのハッシュ",
    "domainHash": "ドメインのハッシュ",
    "stringHash": "ハッシュ",
    "from": "送付元",
    "successTitle": "メッセージに署名しました",
    "successDescription": "サードパーティのアプリケーションから受信したメッセージに署名しました。",
    "stepperHeader": {
      "summary": "概要",
      "selectDevice": "デバイスを選択",
      "connectDevice": "デバイスを接続",
      "stepRange": "ステップ{{currentStep}}/{{totalSteps}}"
    },
    "stepVerification": {
      "action": "デバイス上で処理を確定してください。",
      "accountName": "アカウント名"
    },
    "deeplinkingTitle": "Ethereumアカウントを選択",
    "addAccount": "新規アカウントを追加"
  },
  "notificationCenter": {
    "title": "通知センター",
    "announcement": "お知らせ",
    "liveStatus": "Ledger Liveステータス",
    "groupedToast": {
      "text": "{{count}}件の未読通知があります",
      "cta": "詳細を表示"
    },
    "news": {
      "title": "最新情報",
      "titleCount": "最新情報（{{count}}）",
      "emptyState": {
        "title": "最新情報はありません",
        "desc": "ここでは、LedgerとLedger Liveに関連するすべての最新情報をご覧いただけます。"
      }
    },
    "status": {
      "title": "ステータス",
      "ok": {
        "title": "Ledger Liveは正常に作動しています。",
        "desc": "<0>お困りですか？</0><1>ヘルプページ</1>を参照してください。"
      },
      "error": {
        "title": "Ledger Liveで問題が発生しています。"
      }
    }
  },
  "platform": {
    "catalog": {
      "title": "Live Appsカタログ",
      "branch": {
        "soon": "近日公開",
        "experimental": "試験的",
        "debug": "デバッグ"
      },
      "banner": {
        "title": "Liveカタログをチェック",
        "description": "暗号資産の新たな可能性を切り開く。DeFiやNFTなど、様々なサービスに安全にアクセスしましょう。"
      },
      "twitterBanner": {
        "description": "追加してほしいサービスを、ハッシュタグでお知らせください。",
        "tweetText": "次のLedgerアプリには..."
      },
      "pollCTA": {
        "title": "アンケート",
        "description": "どのサービスをLedger Liveでご希望ですか？"
      },
      "developerCTA": {
        "title": "開発者向け",
        "description": "Ledger Liveでのアプリケーション管理に必要な全ての情報。"
      }
    },
    "disclaimer": {
      "title": "外部アプリケーション",
      "description": "Ledger外部のアプリケーションにリダイレクトしようとしています。",
      "legalAdvice": "このアプリケーションは、Ledgerによって運営されていません。Ledgerは、そのようなアプリケーションの使用による資金の損失、およびそのサービス品質について一切の責任を負いません。\n\n必ず、デバイスに表示される情報を慎重に確認してください。",
      "legalAdviceShort": "Ledgerは資金の損失に対して責任を負いません。必ず、デバイスに表示されている情報を確認してください。",
      "checkbox": "今後、このメッセージを表示しない。",
      "CTA": "続行"
    },
    "webPlatformPlayer": {
      "infoPanel": {
        "website": "ウェブサイト"
      }
    }
  },
  "market": {
    "title": "マーケット",
    "filters": {
      "sort": "並び替え",
      "filter": "フィルター",
      "view": {
        "label": "表示",
        "all": "すべてのコイン",
        "liveCompatible": "互換性のあるLive",
        "all_label": "全ての暗号資産",
        "liveCompatible_label": "Live対応のみ"
      },
      "order": {
        "topGainers": "トップ上昇",
        "market_cap": "ランク",
        "market_cap_asc": "ランク(マーケットキャップ)高い順",
        "market_cap_desc": "ランク(マーケットキャップ)低い順"
      },
      "currency": "通貨",
      "time": "時刻",
      "apply": "適用"
    },
    "marketList": {
      "crypto": "暗号資産",
      "price": "価格",
      "change": "変更",
      "marketCap": "マーケットキャップ",
      "last7d": "過去7日間"
    },
    "detailsPage": {
      "holding": "アカウント",
      "priceStatistics": "価格統計",
      "price": "価格",
      "tradingVolume": "取引量",
      "24hLowHight": "24h安値 / 24h高値",
      "7dLowHigh": "7d安値 / 7d高値",
      "allTimeHigh": "最高値",
      "allTimeLow": "最安値",
      "marketCapRank": "時価総額ランキング",
      "marketCapDominance": "時価総額占有率",
      "supply": "供給",
      "circulatingSupply": "循環供給",
      "totalSupply": "総供給量",
      "maxSupply": "最大供給量",
      "assetNotSupportedOnLedgerLive": "この資産は、Ledger Live未対応です。"
    },
    "range": {
      "1h": "1時間",
      "24h": "24時間",
      "7d": "7日間",
      "30d": "30日間",
      "1y": "1年"
    },
    "warnings": {
      "connectionError": "接続エラー",
      "ledgerUnableToRetrieveData": "Ledger Liveはデータを取得できません。",
      "checkInternetAndReload": "インターネット接続を確認してページを再度読み込んでください。",
      "reload": "再読み込み",
      "noCryptosFound": "コインが見つかりません",
      "noCurrencyFound": "通貨が見つかりません",
      "noSearchResultsFor": "申し訳ありませんが、 <0>{{search}}</0>のコインが見つかりませんでした。別のキーワードで検索を再試行してください。",
      "noCurrencySearchResultsFor": "申し訳ありませんが、 <0>{{search}}</0>の暗号資産が見つかりませんでした。別のキーワードで検索を再試行してください。",
      "noSearchResults": "申し訳ありませんが、検索結果が見つかりませんでした。",
      "retrySearchKeyword": "別のキーワードで検索を再試行してください。",
      "retrySearchParams": "別のパラメータで再度検索してください。",
      "trackFavAssets": "お気に入りを追跡する",
      "clickOnStarIcon": "資産の横にある星アイコンをクリックすると、お気に入りに追加されます。",
      "browseAssets": "資産をチェック"
    }
  },
  "nft": {
    "account": {
      "seeAllNfts": "すべてのNFTを見る",
      "seeFewerNfts": "少量のNFTを見る"
    },
    "gallery": {
      "allNft": "全てのNFT"
    },
    "viewer": {
      "properties": "プロパティ",
      "description": "説明",
      "tokenContract": "トークンアドレス",
      "tokenContractCopied": "トークンアドレスがコピーされました！",
      "tokenId": "トークンID",
      "tokenIdCopied": "トークンIDがコピーされました！",
      "quantity": "数量",
      "attributes": {
        "floorPrice": "フロア価格"
      }
    },
    "viewerModal": {
      "viewOn": "表示",
      "viewInExplorer": "エクスプローラーで表示",
      "txDetails": "トランザクションの詳細"
    }
  },
  "ApplicationVersion": "v{{version}}",
  "analytics": {
    "title": "アナリティクス",
    "allocation": {
      "title": "配分"
    },
    "operations": {
      "title": "取引履歴"
    }
  },
  "hedera" : {
    "name" : "Hedera",
    "createHederaAccountHelp" : {
      "text" : "Hederaアカウントの作成方法については、",
      "link" : "こちらのサポート記事をご参照ください。"
    },
    "currentAddress" : {
      "messageIfVirtual" : "{{name}}アドレスがLedgerデバイスで確認できません。リスクを理解した上で、自己責任でご利用ください。"
    }
  }
}<|MERGE_RESOLUTION|>--- conflicted
+++ resolved
@@ -1,89 +1,4 @@
 {
-<<<<<<< HEAD
-  "common": {
-    "cancel": "キャンセル",
-    "apply": "適用",
-    "seeAll": "すべて表示",
-    "back": "戻る",
-    "delete": "削除",
-    "paste": "貼り付け",
-    "yes": "はい",
-    "no": "いいえ",
-    "gotit": "了解",
-    "continue": "続行",
-    "retry": "再試行",
-    "done": "完了",
-    "sortBy": "並び替え",
-    "signOut": "サインアウト",
-    "search": "検索",
-    "contactUs": "Ledgerサポートへのお問い合わせ",
-    "device": "デバイス",
-    "cryptoAsset": "暗号資産",
-    "skip": "スキップ",
-    "noCryptoFound": "暗号資産が見つかりません",
-    "needHelp": "ヘルプが必要ですか？",
-    "edit": "編集",
-    "editName": "名前を編集",
-    "close": "閉じる",
-    "confirm": "確認",
-    "poweredBy": "Powered by ",
-    "received": "受取済み",
-    "sent": "送付済み",
-    "or": "または",
-    "rename": "名前の変更",
-    "learnMore": "詳細はこちら",
-    "checkItOut": "確認する",
-    "viewDetails": "詳細を表示",
-    "today": "今日",
-    "yesterday": "昨日",
-    "upToDate": "最新の状態",
-    "transactionDate": "トランザクション日",
-    "outdated": "最新の状態ではありません",
-    "satPerByte": "sat/バイト",
-    "notAvailable": "利用不可",
-    "import": "インポート",
-    "bluetooth": "Bluetooth",
-    "usb": "USB",
-    "add": "追加",
-    "token": "トークン",
-    "token_plural": "トークン",
-    "subaccount": "サブアカウント",
-    "subaccount_plural": "サブアカウント",
-    "forgetDevice": "デバイスの削除",
-    "help": "ヘルプ",
-    "saveLogs": "ログを保存",
-    "sync": {
-      "ago": "{{time}}に同期済み"
-    },
-    "update": "アップデートが利用可能です。",
-    "install": "インストール",
-    "installed": "インストール済み",
-    "uninstall": "アンインストール",
-    "fromNow": {
-      "seconds": "1秒後",
-      "seconds_plural": "{{time}}秒後",
-      "minutes": "1分後",
-      "minutes_plural": "{{time}}分後",
-      "hours": "1時間後",
-      "hours_plural": "{{time}}時間後",
-      "days": "1日後",
-      "days_plural": "{{time}}日後"
-    },
-    "timeAgo": {
-      "seconds": "1秒前",
-      "seconds_plural": "{{time}}秒前",
-      "minutes": "1分前",
-      "minutes_plural": "{{time}}分前",
-      "hours": "1時間前",
-      "hours_plural": "{{time}}時間前",
-      "days": "昨日",
-      "days_plural": "{{time}}日前"
-    },
-    "seeMore": "詳細を表示",
-    "moreInfo": "詳細はこちら",
-    "buyEth": "Ethereumを購入",
-    "popular": "人気"
-=======
   "common" : {
     "cancel" : "キャンセル",
     "apply" : "適用",
@@ -168,7 +83,6 @@
     "buyEth" : "Ethereumを購入",
     "popular" : "人気",
     "comingSoon" : "近日公開"
->>>>>>> dc57bb6b
   },
   "errors": {
     "countervaluesUnavailable": {
@@ -647,25 +561,11 @@
     "NotSupportedLegacyAddress": {
       "title": "レガシーアドレス形式はサポートを終了しました。"
     },
-<<<<<<< HEAD
-    "StellarWrongMemoFormat": {
-      "title": "メモのフォーマットに誤りがあります。"
-    },
-    "SourceHasMultiSign": {
-      "title": "{{currencyName}}を送付するにはマルチシグを無効にしてください。"
-    },
-    "StellarMemoRecommended": {
-      "title": "この受取人に送金するには、Memo(メモ)が必要な場合があります"
-    },
-    "StratisDown2021Warning": {
-      "description": "Stratisブロックチェーンのメジャーアップデートが実施されたため、正しく動作しない可能性があります。旧Stratisブロックチェーンのサポートは、2021年10月16日まで引き続き提供されます。"
-=======
     "SourceHasMultiSign" : {
       "title" : "{{currencyName}}を送付するにはマルチシグを無効にしてください。"
     },
     "StratisDown2021Warning" : {
       "description" : "Stratisブロックチェーンのメジャーアップデートが実施されたため、正しく動作しない可能性があります。旧Stratisブロックチェーンのサポートは、2021年10月16日まで引き続き提供されます。"
->>>>>>> dc57bb6b
     },
     "SwapExchangeRateAmountTooLow": {
       "title": "数量は{{minAmountFromFormatted}}以上でなければなりません。"
@@ -738,10 +638,6 @@
     "SolanaTxConfirmationTimeout": {
       "title": "トランザクションが失敗した可能性があります。しばらく待ってから、取引履歴を確認した上でもう一度やり直してください。"
     },
-<<<<<<< HEAD
-    "CardanoMinAmountError": {
-      "title": "最低{{amount}} ADA以上必要"
-=======
     "CardanoMinAmountError" : {
       "title" : "送付可能な最低金額は、{{amount}} ADAです"
     },
@@ -782,7 +678,6 @@
     },
     "StellarSourceHasMultiSign" : {
       "title" : "Stellarトランザクションを行うには、マルチシグを無効にしてください"
->>>>>>> dc57bb6b
     }
   },
   "bluetooth": {
@@ -956,16 +851,6 @@
       }
     }
   },
-<<<<<<< HEAD
-  "ratings": {
-    "init": {
-      "title": "Ledger Liveをお楽しみいただいていますか?",
-      "description": "Ledger Liveの改善点等にお気づきでしょうか。弊社にとって、お客様のご意見やご感想は非常に大切です。",
-      "cta": {
-        "enjoy": "素晴らしい",
-        "disappointed": "がっかりした",
-        "notNow": "後で"
-=======
   "ratings" : {
     "init" : {
       "title" : "アプリの使い勝手はいかがですか？",
@@ -974,7 +859,6 @@
         "enjoy" : "素晴らしい",
         "disappointed" : "がっかりした",
         "notNow" : "後で"
->>>>>>> dc57bb6b
       }
     },
     "enjoy": {
@@ -985,14 +869,6 @@
         "notNow": "後で"
       }
     },
-<<<<<<< HEAD
-    "disappointed": {
-      "title": "より良い製品の開発にぜひご協力ください",
-      "description": "弊社は常に改善に取り組んでいます。お客様の率直なご意見をいただけますと、改善点の正確な把握に非常に役立ちます。",
-      "cta": {
-        "sendFeedback": "意見を送る",
-        "notNow": "後で"
-=======
     "disappointed" : {
       "title" : "より良い製品の開発にぜひご協力ください",
       "description" : "さらにサポートが必要な場合、またはお問合せを希望される場合は、ライブチャットを",
@@ -1000,7 +876,6 @@
       "cta" : {
         "sendFeedback" : "意見を送る",
         "notNow" : "後で"
->>>>>>> dc57bb6b
       }
     },
     "disappointedDone": {
@@ -1895,25 +1770,6 @@
     "subaccountCount": "+1個のサブアカウント",
     "subaccountCount_plural": "+{{count}}個のサブアカウント"
   },
-<<<<<<< HEAD
-  "account": {
-    "tokens": {
-      "contractAddress": "コントラクトアドレス",
-      "viewInExplorer": "エクスプローラーで表示",
-      "seeMore": "トークンの表示を増やす",
-      "seeLess": "トークンの表示を減らす",
-      "addTokens": "トークンの追加",
-      "howTo": "トークンを追加するには、<1>{{currency}}アドレス</1>を使用して<0>受け取る</0>必要があります。",
-      "algorand": {
-        "contractAddress": "コントラクトアドレス",
-        "viewInExplorer": "エクスプローラーで表示",
-        "seeMore": "ASAをさらに表示",
-        "seeLess": "ASAの表示を減らす",
-        "addTokens": "ASAを追加",
-        "howTo": "Algorandアカウントに資産を追加できます。",
-        "addAsa": "ASA（資産）の追加",
-        "howAsaWorks": "ASA（資産）の仕組み"
-=======
   "account" : {
     "tokens" : {
       "contractAddress" : "コントラクトアドレス",
@@ -1938,7 +1794,6 @@
         "addTokens" : "資産を追加",
         "howTo" : "Stellarアカウントに資産を追加できます。",
         "addAsset" : "資産を追加"
->>>>>>> dc57bb6b
       }
     },
     "subaccounts": {
@@ -2064,31 +1919,6 @@
       }
     }
   },
-<<<<<<< HEAD
-  "accounts": {
-    "title": "アカウント",
-    "importNotification": {
-      "message": "アカウントが正常にインポートされました！"
-    },
-    "row": {
-      "syncPending": "同期中...",
-      "upToDate": "同期済み",
-      "error": "エラー",
-      "queued": "待機中",
-      "showTokens": "{{length}}トークンを表示",
-      "showTokens_plural": "{{length}}トークンを表示",
-      "showSubAccounts": "{{length}}サブアカウントを表示",
-      "showSubAccounts_plural": "{{length}}サブアカウントを表示",
-      "hideTokens": "トークンを非表示",
-      "hideTokens_plural": "トークンを非表示",
-      "hideSubAccounts": "サブアカウントを非表示",
-      "hideSubAccounts_plural": "サブアカウントを非表示",
-      "algorand": {
-        "showTokens": "{{length}}ASAを表示",
-        "showTokens_plural": "{{length}}ASAを表示",
-        "hideTokens": "ASAを非表示",
-        "hideTokens_plural": "ASAを非表示"
-=======
   "accounts" : {
     "title" : "アカウント",
     "importNotification" : {
@@ -2118,7 +1948,6 @@
         "showTokens_plural" : "{{length}}資産を表示",
         "hideTokens" : "資産を非表示",
         "hideTokens_plural" : "資産を非表示"
->>>>>>> dc57bb6b
       }
     },
     "noResultsFound": "資産が見つかりません",
@@ -2170,184 +1999,115 @@
       "desc": "システムの状態を確認"
     }
   },
-  "settings": {
-    "header": "設定",
-    "resources": "Ledgerリソース",
-    "display": {
-      "title": "一般",
-      "desc": "Ledger Liveの一般設定を変更します。",
-      "carousel": "カルーセルの表示／非表示",
-      "carouselDesc": "ポートフォリオ上でカルーセルの表示を有効化",
-      "language": "表示言語",
-      "languageDesc": "Ledger Liveの表示言語を設定。",
-      "region": "地域",
-      "regionDesc": "地域を選択して日付や時間、通貨をアップデートする。",
-      "password": "パスワードロック",
-      "passwordDesc": "スマートフォン上のLedger Liveのデータを保護するため、パスワードを設定。",
-      "counterValue": "優先する通貨",
-      "theme": "テーマ",
-      "themeDesc": "アプリUIのテーマを設定",
-      "themes": {
-        "system": "システム",
-        "dark": "ダーク",
-        "light": "ライト",
-        "dusk": "夕暮れ"
-      },
-      "counterValueDesc": "残高や操作に使用する通貨を選択。",
-      "exchange": "レートプロバイダー",
-      "exchangeDesc": "Bitcoinから{{fiat}}への取引レートのプロバイダーを設定",
-      "stock": "マーケットインジケーターの色分け",
-      "stockDesc": "マーケットの上昇を緑色で表示したい場合は「ウエスタン」、赤色で表示したい場合は「イースタン」を選択。",
-      "reportErrors": "バグレポート",
-      "reportErrorsDesc": "製品の向上に役立つレポートを、Ledgerに自動的に送信します。",
-      "developerMode": "デベロッパーモード",
-      "developerModeDesc": "管理ページに開発者用アプリを表示し、Testnetアプリを有効化。",
-      "analytics": "アナリティクス",
-      "analyticsDesc": "アナリティクスを有効にして、Ledgerによるユーザーエクスペリエンスの向上に協力する。",
-      "analyticsModal": {
-        "title": "アナリティクスの共有",
-        "desc": "アナリティクスを有効にして、Ledgerによるユーザーエクスペリエンスの向上に協力する",
-        "bullet0": "クリック数",
-        "bullet1": "アプリ内ページアクセス数",
-        "bullet2": "ウェブページへのリダイレクト",
-        "bullet3": "アクション：送付、受け取り、ロックなど",
-        "bullet4": "ページスクロールの最後",
-        "bullet5": "アプリのインストール/アンインストールとバージョン",
-        "bullet6": "アカウント、通貨、およびオペレーションの数",
-        "bullet7": "全体および各ページのセッション時間",
-        "bullet8": "Ledgerデバイスの種類とファームウェア"
-      },
-      "technicalData": "テクニカルデータ",
-      "technicalDataDesc": "Ledgerは、ユーザーエクスペリエンスを向上するために、匿名化された技術データを自動的に収集します。",
-      "technicalDataModal": {
-        "title": "テクニカルデータ",
-        "desc": "Ledgerは、ユーザーエクスペリエンスを向上するために、匿名化された技術データを自動的に収集します。",
-        "bullet1": "匿名の識別アプリケーションID",
-        "bullet2": "Ledger Liveのバージョンと、OSのリージョン、言語、地域"
-      },
-      "hideEmptyTokenAccounts": "未使用アカウントを非表示にする",
-      "hideEmptyTokenAccountsDesc": "資産ページでは、全ての空のトークンアカウントが非表示になります。"
-    },
-    "currencies": {
-      "header": "通貨",
-      "rateProvider": "レートプロバイダー（{{currencyTicker}}→BTC）",
-      "rateProviderDesc": "{{currencyTicker}}とBitcoinのレートプロバイダーを選択してください。",
-      "confirmationNb": "承認数",
-      "confirmationNbDesc": "トランザクションの確認に必要なネットワーク承認の回数を設定。",
-      "currencySettingsTitle": "{{currencyName}}設定",
-      "placeholder": "この資産の設定はありません。"
-    },
-    "accounts": {
-      "header": "アカウント",
-      "title": "アカウント",
-      "desc": "アプリ内の資産の表示方法を管理します。",
-      "hideTokenCTA": "トークンを非表示",
-      "showContractCTA": "コントラクトを表示",
-      "blacklistedTokens": "非表示トークンリスト",
-      "blacklistedTokensDesc": "トークンを非表示にするには、アカウント一覧で任意のトークンを長押しし、「トークンを非表示」を選択します。",
-      "blacklistedTokensModal": {
-        "title": "トークンを非表示",
-        "desc": "この操作により、すべての<1><0>{tokenName}</0></1>アカウントが非表示になります。<3>設定 > アカウント</3>から再度表示可能です。",
-        "confirm": "トークンを非表示"
-      },
-      "hideNFTCollectionCTA": "コレクションを非表示",
-      "hiddenNFTCollections": "非表示のNFTコレクション",
-      "hiddenNFTCollectionsDesc": "NFTを非表示にするには、アカウントで該当するコレクションを長押して「コレクションを非表示」を選択してください。",
-      "hideNFTCollectionModal": {
-        "title": "コレクションを非表示にしますか?",
-        "desc": "設定オプションでコレクションの非表示を解除することができます。"
-      },
-      "cryptoAssets": {
-        "header": "暗号資産",
-        "title": "暗号資産",
-        "desc": "設定を編集する暗号資産を選択してください。"
-      }
-    },
-    "about": {
-      "title": "Ledgerについて",
-      "desc": "アプリ情報、利用規約、およびプライバシーポリシー。",
-      "appDescription": "Ledger Liveを使って暗号資産を安全に保管や売買、スワップをしながら、資産を管理して増やしましょう。すべてを1つの場所で。",
-      "appVersion": "バージョン",
-      "termsConditions": "利用規約",
-      "termsConditionsDesc": "Ledger Liveを使用することにより、Ledgerの利用規約に同意したものとみなされます。",
-      "privacyPolicy": "プライバシーポリシー",
-      "privacyPolicyDesc": "どのような個人情報が収集され、どのような理由で、どのように使用されるのかをご確認いただけます。",
-      "liveReview": {
-        "title": "フィードバック",
-        "desc": "当アプリに関するご意見やご感想をお聞かせください",
-        "ios": "App Storeでレビュー",
-        "android": "Google Playストアでレビュー"
-      }
-    },
-<<<<<<< HEAD
-    "help": {
-      "title": "ヘルプ",
-      "header": "ヘルプ",
-      "desc": "Ledger Liveについての詳細や、ヘルプの利用方法についてはこちらをご覧ください。",
-      "support": "Ledgerサポート",
-      "supportDesc": "問題がある場合は、ハードウェアウォレットでLedger Liveを使用するためのヘルプを参照してください。",
-      "configureDevice": "デバイスのセットアップ",
-      "configureDeviceDesc": "新しいデバイスとしてセットアップするか、既存のデバイスを復元すする。アカウントと設定はそのまま保持されます。",
-      "clearCache": "Cacheを削除",
-      "clearCacheDesc": "ネットワーク上のトランザクションがスキャンされ、アカウントは再計算されます。",
-      "clearCacheModal": "本当によろしいですか？",
-      "clearCacheModalDesc": "ネットワーク上のトランザクションの完全なスキャンが新たに実行されます。アカウントの履歴が再構築され、残高は再計算されます。",
-      "clearCacheButton": "クリア",
-      "exportLogs": "ログを保存",
-      "exportLogsDesc": "トラブルを解決するために、Ledger Liveログの保存が必要になる場合があります。",
-      "hardReset": "Ledger Liveをリセット",
-      "hardResetDesc": "これは、あなたの資産には影響しません。アカウントデータ、トランザクション履歴、設定など、Ledger Live上のすべてのデータを消去します。Ledgerデバイスを使って、初期化されたLedger Liveに暗号資産を再び読み込んで管理できます。",
-      "repairDevice": "Ledgerデバイスを修理する",
-      "repairDeviceDesc": "デバイスのアップデート中に問題が発生し、アップデートを再開できない場合は、この方法でデバイスの修復を試みてください。"
-    },
-    "experimental": {
-      "title": "試験的機能",
-      "desc": "試験的機能をお試しになり、フィードバックをお寄せください。",
-      "disclaimer": "これらは、テクノロジーファンのコミュニティ向けに、現状のまま提供される試験的機能です。これらの機能は随時変更、破損、または削除される可能性があります。このオプションを有効にすると、あなたは自己責任でこれらの機能を使用することに同意したことになります。"
-    },
-    "developer": {
-      "title": "デベロッパー",
-      "desc": "試験的機能をお試しになり、フィードバックをお寄せください。",
-      "customManifest": {
-        "title": "カスタムプラットフォームマニフェストを読み込む"
-      }
-    }
-  },
-  "migrateAccounts": {
-    "banner": "Ledger Liveアカウントのアップデート",
-    "overview": {
-      "headerTitle": "アカウントのアップデート",
-      "title": "Ledger Liveアカウントのアップデート",
-      "subtitle": "Ledger Liveに新機能が追加されたため、アカウントをアップデートする必要があります",
-      "notice": "{{accountCount}}アカウントを読み込みできませんでした。下記のアカウントに関連付けられているデバイスを接続してください。",
-      "notice_plural": "{{accountCount}}アカウントを読み込みできませんでした。下記のアカウントに関連付けられているデバイスを接続してください。",
-      "currency": "1個の{{currency}}アカウントをアップデートする必要があります。",
-      "currency_plural": "{{count}}個の{{currency}}アカウントをアップデートする必要があります。",
-      "start": "アップデートを開始",
-      "continue": "アップデートを続行"
-    },
-    "progress": {
-      "headerTitle": "アカウントのアップデート",
-      "pending": {
-        "title": "{{currency}}アップデート中",
-        "subtitle": "アカウントがアップデートされるまでお待ちください。"
-      },
-      "notice": {
-        "title": "{{currency}} アップデート未完了",
-        "subtitle": "このデバイスでは、{{currency}}アカウントをアップデートできませんでした。",
-        "cta": "続行",
-        "ctaNextCurrency": "{{currency}}で続行"
-      },
-      "done": {
-        "title": "{{currency}}アップデート完了",
-        "subtitle": "{{currency}}アカウントが正常にアップデートされました。",
-        "cta": "続行",
-        "ctaNextCurrency": "{{currency}}で続行",
-        "ctaDone": "完了"
-      },
-      "error": {
-        "cta": "再試行"
-=======
+  "settings" : {
+    "header" : "設定",
+    "resources" : "Ledgerリソース",
+    "display" : {
+      "title" : "一般",
+      "desc" : "Ledger Liveの一般設定を変更します。",
+      "carousel" : "カルーセルの表示／非表示",
+      "carouselDesc" : "ポートフォリオ上でカルーセルの表示を有効化",
+      "language" : "表示言語",
+      "languageDesc" : "Ledger Liveの表示言語を設定。",
+      "region" : "地域",
+      "regionDesc" : "地域を選択して日付や時間、通貨をアップデートする。",
+      "password" : "パスワードロック",
+      "passwordDesc" : "スマートフォン上のLedger Liveのデータを保護するため、パスワードを設定。",
+      "counterValue" : "優先する通貨",
+      "theme" : "テーマ",
+      "themeDesc" : "アプリUIのテーマを設定",
+      "themes" : {
+        "system" : "システム",
+        "dark" : "ダーク",
+        "light" : "ライト",
+        "dusk" : "夕暮れ"
+      },
+      "counterValueDesc" : "残高や操作に使用する通貨を選択。",
+      "exchange" : "レートプロバイダー",
+      "exchangeDesc" : "Bitcoinから{{fiat}}への取引レートのプロバイダーを設定",
+      "stock" : "マーケットインジケーターの色分け",
+      "stockDesc" : "マーケットの上昇を緑色で表示したい場合は「ウエスタン」、赤色で表示したい場合は「イースタン」を選択。",
+      "reportErrors" : "バグレポート",
+      "reportErrorsDesc" : "製品の向上に役立つレポートを、Ledgerに自動的に送信します。",
+      "developerMode" : "デベロッパーモード",
+      "developerModeDesc" : "管理ページに開発者用アプリを表示し、Testnetアプリを有効化。",
+      "analytics" : "アナリティクス",
+      "analyticsDesc" : "アナリティクスを有効にして、Ledgerによるユーザーエクスペリエンスの向上に協力する。",
+      "analyticsModal" : {
+        "title" : "アナリティクスの共有",
+        "desc" : "アナリティクスを有効にして、Ledgerによるユーザーエクスペリエンスの向上に協力する",
+        "bullet0" : "クリック数",
+        "bullet1" : "アプリ内ページアクセス数",
+        "bullet2" : "ウェブページへのリダイレクト",
+        "bullet3" : "アクション：送付、受け取り、ロックなど",
+        "bullet4" : "ページスクロールの最後",
+        "bullet5" : "アプリのインストール/アンインストールとバージョン",
+        "bullet6" : "アカウント、通貨、およびオペレーションの数",
+        "bullet7" : "全体および各ページのセッション時間",
+        "bullet8" : "Ledgerデバイスの種類とファームウェア"
+      },
+      "technicalData" : "テクニカルデータ",
+      "technicalDataDesc" : "Ledgerは、ユーザーエクスペリエンスを向上するために、匿名化された技術データを自動的に収集します。",
+      "technicalDataModal" : {
+        "title" : "テクニカルデータ",
+        "desc" : "Ledgerは、ユーザーエクスペリエンスを向上するために、匿名化された技術データを自動的に収集します。",
+        "bullet1" : "匿名の識別アプリケーションID",
+        "bullet2" : "Ledger Liveのバージョンと、OSのリージョン、言語、地域"
+      },
+      "hideEmptyTokenAccounts" : "未使用アカウントを非表示にする",
+      "hideEmptyTokenAccountsDesc" : "資産ページでは、全ての空のトークンアカウントが非表示になります。"
+    },
+    "currencies" : {
+      "header" : "通貨",
+      "rateProvider" : "レートプロバイダー（{{currencyTicker}}→BTC）",
+      "rateProviderDesc" : "{{currencyTicker}}とBitcoinのレートプロバイダーを選択してください。",
+      "confirmationNb" : "承認数",
+      "confirmationNbDesc" : "トランザクションの確認に必要なネットワーク承認の回数を設定。",
+      "currencySettingsTitle" : "{{currencyName}}設定",
+      "placeholder" : "この資産の設定はありません。"
+    },
+    "accounts" : {
+      "header" : "アカウント",
+      "title" : "アカウント",
+      "desc" : "アプリ内の資産の表示方法を管理します。",
+      "hideTokenCTA" : "トークンを非表示",
+      "showContractCTA" : "コントラクトを表示",
+      "blacklistedTokens" : "非表示トークンリスト",
+      "blacklistedTokensDesc" : "トークンを非表示にするには、アカウント一覧で任意のトークンを長押しし、「トークンを非表示」を選択します。",
+      "blacklistedTokensModal" : {
+        "title" : "トークンを非表示",
+        "desc" : "この操作により、すべての<1><0>{tokenName}</0></1>アカウントが非表示になります。<3>設定 > アカウント</3>から再度表示可能です。",
+        "confirm" : "トークンを非表示"
+      },
+      "hideNFTCollectionCTA" : "コレクションを非表示",
+      "hiddenNFTCollections" : "非表示のNFTコレクション",
+      "hiddenNFTCollectionsDesc" : "NFTを非表示にするには、アカウントで該当するコレクションを長押して「コレクションを非表示」を選択してください。",
+      "hideNFTCollectionModal" : {
+        "title" : "コレクションを非表示にしますか?",
+        "desc" : "設定オプションでコレクションの非表示を解除することができます。"
+      },
+      "cryptoAssets" : {
+        "header" : "暗号資産",
+        "title" : "暗号資産",
+        "desc" : "設定を編集する暗号資産を選択してください。"
+      }
+    },
+    "about" : {
+      "title" : "Ledgerについて",
+      "desc" : "アプリ情報、利用規約、およびプライバシーポリシー。",
+      "appDescription" : "Ledger Liveを使って暗号資産を安全に保管や売買、スワップをしながら、資産を管理して増やしましょう。すべてを1つの場所で。",
+      "appVersion" : "バージョン",
+      "termsConditions" : "利用規約",
+      "termsConditionsDesc" : "Ledger Liveを使用することにより、Ledgerの利用規約に同意したものとみなされます。",
+      "privacyPolicy" : "プライバシーポリシー",
+      "privacyPolicyDesc" : "どのような個人情報が収集され、どのような理由で、どのように使用されるのかをご確認いただけます。",
+      "liveReview" : {
+        "title" : "フィードバック",
+        "desc" : "当アプリに関するご意見やご感想をお聞かせください",
+        "ios" : "App Storeでレビュー",
+        "android" : "Google Playストアでレビュー"
+      }
+    },
     "notifications" : {
       "title" : "通知",
       "desc" : "通知を管理",
@@ -2453,97 +2213,12 @@
       },
       "error" : {
         "cta" : "再試行"
->>>>>>> dc57bb6b
       }
     },
     "connectDevice": {
       "headerTitle": "デバイスを接続"
     }
   },
-<<<<<<< HEAD
-  "transfer": {
-    "recipient": {
-      "input": "アドレスを入力"
-    },
-    "send": {
-      "title": "送付",
-      "description": "暗号資産を別のウォレットに送付。"
-    },
-    "fees": {
-      "title": "手数料を編集"
-    },
-    "receive": {
-      "title": "受け取る",
-      "description": "暗号資産を別のウォレットから受け取る。",
-      "titleReadOnly": "未確認のアドレス",
-      "headerTitle": "暗号資産",
-      "titleDevice": "デバイスを接続",
-      "verifySkipped": "受け取りアドレスが、Ledgerデバイス上で認証されませんでした。安全のため、{{accountType}}アドレスを認証してください。",
-      "verifyPending": "Ledgerデバイス上に表示された{{currencyName}}アドレスが、スマートフォン上に表示されたものと完全に一致していることを確認してください。",
-      "verified": "アドレスが確認されました。アドレスをコピーまたはスキャンした場合は、もう一度チェックしてください。",
-      "verifyAgain": "もう一度確認",
-      "noAccount": "アカウントが見つかりません",
-      "address": "アカウントのアドレス",
-      "copyAddress": "アドレスをコピー",
-      "shareAddress": "アドレスを共有",
-      "addressCopied": "アドレスをコピーしました！",
-      "taprootWarning": "送付元がtaprootに対応しているか確認してください",
-      "notSynced": {
-        "text": "同期中",
-        "desc": "トランザクションの数が多い場合やインターネット接続が遅い場合、しばらく時間がかかることがあります。"
-      },
-      "readOnly": {
-        "title": "受け取る",
-        "text": "注意してください",
-        "desc": "認証されていないアドレスを表示しようとしています。安全のため、デバイス上でアドレスを認証してください。",
-        "verify": "{{accountType}}のアドレスが認証されませんでした。安全のため、デバイス上でアドレスを認証してください。"
-      },
-      "noResultsFound": "暗号資産が見つかりません",
-      "noResultsDesc": "スペルを確認してから、もう一度お試しください。"
-    },
-    "buy": {
-      "title": "購入",
-      "description": "暗号資産を現金で安全に購入。"
-    },
-    "sell": {
-      "title": "売却",
-      "description": "暗号資産を安全に売却して現金化。"
-    },
-    "exchange": {
-      "title": "購入/売却"
-    },
-    "swap": {
-      "title": "スワップ",
-      "description": "暗号資産を別の暗号資産と交換。",
-      "selectDevice": "お使いのデバイスを選択してください",
-      "broadcasting": "スワップをブロードキャスト中",
-      "loadingFees": "ネットワーク手数料を読み込み中…",
-      "landing": {
-        "header": "スワップ",
-        "title": "スワップへようこそ",
-        "whatIsSwap": "スワップとは？",
-        "disclaimer": "Ledgerデバイスから暗号資産を直接取引できます。このサービスは、米国を含む一部の国ではご利用いただけません。"
-      },
-      "unauthorizedRates": {
-        "cta": "認証をリセット",
-        "banner": "Wyreでスワップを行うには、KYCをリセットしてLedger Liveをアップデートする必要があります。",
-        "bannerCTA": "KYC（本人確認）をリセット"
-      },
-      "main": {
-        "header": "スワップ"
-      },
-      "kyc": {
-        "disclaimer": "位置情報データが、コンプライアンスの目的で第三者団体と共有されることに同意します。",
-        "cta": "続行",
-        "wyre": {
-          "title": "KYC（本人確認）を完了する",
-          "subtitle": "個人情報はKYC用にLedgerによって収集された後、WYREに転送されます。詳しくはプライバシーポリシーをご確認ください。",
-          "pending": {
-            "cta": "続行",
-            "title": "KYC（本人確認）が提出されました。",
-            "subtitle": "KYC（本人確認）が提出され、承認待ちの状態です。",
-            "link": "KYC（本人確認）についての詳細"
-=======
   "transfer" : {
     "recipient" : {
       "input" : "アドレスを入力"
@@ -2683,7 +2358,6 @@
             "title" : "KYC（本人確認）が提出されました。",
             "subtitle" : "KYC（本人確認）が提出され、承認待ちの状態です。",
             "link" : "KYC（本人確認）についての詳細"
->>>>>>> dc57bb6b
           },
           "approved": {
             "cta": "続行",
@@ -3671,63 +3345,22 @@
       "name": "名前"
     }
   },
-  "AuthenticityRow": {
-    "title": "認証",
-    "subtitle": "正規"
-  },
-  "RemoveRow": {
-    "title": "デバイスの削除"
-  },
-  "FirmwareVersionRow": {
-    "title": "ファームウェアのバージョン",
-    "subtitle": "V{{version}}"
-  },
-  "FirmwareUpdateRow": {
-    "title": "ファームウェアのバージョン{{version}}が利用可能",
-    "subtitle": "アップデートにはLedger Live Desktopを使用してください。",
-    "action": "更新"
-  },
-<<<<<<< HEAD
-  "FirmwareUpdate": {
-    "title": "ファームウェアをアップデート",
-    "preparing": "ファームウェアアップデートの準備中はデバイスをスリープ状態にせず、接続を維持してください。進捗状況をお知らせします",
-    "confirmIdentifierText": "デバイスの識別子が以下の識別子と同じであることを認証します。必要に応じて、PINコードを確認して入力します。",
-    "pleaseReinstallApps": "デバイスにアプリを再インストールしてください。",
-    "pleaseConfirmUpdate": "アップデートをデバイスで確認",
-    "finishUpdate": "{{deviceName}}でアップデートを完了します",
-    "identifierTitle": "識別子：",
-    "pleaseWaitDownload": "インストールが完了するまでお待ちください",
-    "preparingDevice": "デバイスの準備中",
-    "pleaseWaitUpdate": "アップデートが完了するまでお待ちください",
-    "waitForFirmwareUpdate": "デバイスのファームウェアアップデート完了までお待ちください",
-    "unlockDeviceWithPin": "PINコードでデバイスのロックを解除",
-    "reinstallApps": "アプリを再インストールします。",
-    "currentVersionNumber": "現在のバージョン",
-    "newVersionNumber": "新しいバージョン",
-    "success": "ファームウェアのアップデート完了",
-    "update": "更新",
-    "Notifications": {
-      "confirmOnDevice": "デバイスでの承認が必要です",
-      "preparingUpdate": "アップデートの転送が完了したら、完了時に通知します",
-      "installing": "インストール中 {{progress}}%"
-    },
-    "Installing": {
-      "title": "{{stepName}}...",
-      "subtitle": "デバイスにPINコードリクエストが届いた場合、PINコードを入力して完了してください。"
-    },
-    "steps": {
-      "osu": "OSUをインストール中",
-      "flash-mcu": "MCUをアップデート中",
-      "flash-bootloader": "ブートローダーをアップデート中",
-      "flash": "デバイスをフラッシュ中",
-      "preparing": "アップデートを準備しています",
-      "firmware": "アップデートをダウンロードしています"
-    },
-    "newVersion": "お使いの{{deviceName}}で{{version}}のアップデートが利用可能です",
-    "drawerUpdate": {
-      "title": "ファームウェアのアップデート",
-      "description": "Ledger Nanoをデスクトップ版Ledger Liveアプリに接続して、Ledger Nanoのファームウェアをアップデートします。"
-=======
+  "AuthenticityRow" : {
+    "title" : "認証",
+    "subtitle" : "正規"
+  },
+  "RemoveRow" : {
+    "title" : "デバイスの削除"
+  },
+  "FirmwareVersionRow" : {
+    "title" : "ファームウェアのバージョン",
+    "subtitle" : "V{{version}}"
+  },
+  "FirmwareUpdateRow" : {
+    "title" : "ファームウェアのバージョン{{version}}が利用可能",
+    "subtitle" : "アップデートにはLedger Live Desktopを使用してください。",
+    "action" : "更新"
+  },
   "FirmwareUpdate" : {
     "title" : "ファームウェアをアップデート",
     "preparing" : "ファームウェアアップデートの準備中はデバイスをスリープ状態にせず、接続を維持してください。進捗状況をお知らせします",
@@ -3769,7 +3402,6 @@
       "description" : "Ledger Nanoをデスクトップ版Ledger Liveアプリに接続して、Ledger Nanoのファームウェアをアップデートします。",
       "pleaseConnectUsbTitle" : "USB cable needed",
       "pleaseConnectUsbDescription" : "To start the firmware update, plug your {{deviceName}} to your mobile phone using a USB cable."
->>>>>>> dc57bb6b
     }
   },
   "FirmwareUpdateReleaseNotes": {
@@ -3891,13 +3523,6 @@
       }
     }
   },
-<<<<<<< HEAD
-  "celo": {
-    "info": {
-      "available": {
-        "title": "CELO利用可能",
-        "description": "これは利用可能額です。"
-=======
   "cardano" : {
     "info" : {
       "balanceDoesNotIncludeRewards" : {
@@ -3910,7 +3535,6 @@
       "available" : {
         "title" : "CELO利用可能",
         "description" : "これは利用可能額です。"
->>>>>>> dc57bb6b
       }
     }
   },
@@ -4231,19 +3855,6 @@
       }
     }
   },
-<<<<<<< HEAD
-  "stellar": {
-    "memo": {
-      "title": "Memo(メモ)",
-      "warning": "メモを使用する場合は、受取人とメモのタイプをしっかりと確認してください。"
-    },
-    "memoType": {
-      "MEMO_TEXT": "メモのテキスト",
-      "NO_MEMO": "メモなし",
-      "MEMO_ID": "メモID",
-      "MEMO_HASH": "メモハッシュ",
-      "MEMO_RETURN": "メモリターン"
-=======
   "stellar" : {
     "token" : "資産",
     "memo" : {
@@ -4298,39 +3909,38 @@
           }
         }
       }
->>>>>>> dc57bb6b
-    }
-  },
-  "polkadot": {
-    "lockedBalance": "ボンド残高",
-    "unlockingBalance": "ボンド解除中の残高",
-    "unlockedBalance": "ボンド解除済みの残高",
-    "networkFees": "ネットワーク手数料は、Polkadotのコンセンサスアルゴリズムによって自動的に設定されるため、デバイス上で確認することはできません",
-    "bondedBalanceBelowMinimum": "ボンド残高が、下限額{{minimumBondBalance}}を下回っています。ノミネートが解除されてしまう可能性があります。",
-    "info": {
-      "available": {
-        "title": "DOTが利用可能",
-        "description": "この数量は、いつでも送金できます。"
-      },
-      "locked": {
-        "title": "ボンドされた資産",
-        "description": "報酬を得るには、選出されたバリデーターに資産をボンドする必要があります。"
-      },
-      "unlocking": {
-        "title": "ボンド解除中の資産",
-        "description": "ボンド解除中の資産は、引き出せるようになるまで28日間ロックされます。"
-      },
-      "unlocked": {
-        "title": "ボンド解除済み資産",
-        "description": "ボンド解除済み資産が、引き出し可能になりました。"
-      },
-      "electionOpen": {
-        "title": "バリデーターを選出中",
-        "description": "現在、新しいバリデーターを選出中です。そのため、最大15分間ほどステーキング処理を行うことができません。"
-      },
-      "minBondWarning": {
-        "title": "ボンド額が不足しています。",
-        "description": "ボンド残高が、ノミネートに必要な下限額を下回っています。ノミネートが解除されてしまう可能性があります。"
+    }
+  },
+  "polkadot" : {
+    "lockedBalance" : "ボンド残高",
+    "unlockingBalance" : "ボンド解除中の残高",
+    "unlockedBalance" : "ボンド解除済みの残高",
+    "networkFees" : "ネットワーク手数料は、Polkadotのコンセンサスアルゴリズムによって自動的に設定されるため、デバイス上で確認することはできません",
+    "bondedBalanceBelowMinimum" : "ボンド残高が、下限額{{minimumBondBalance}}を下回っています。ノミネートが解除されてしまう可能性があります。",
+    "info" : {
+      "available" : {
+        "title" : "DOTが利用可能",
+        "description" : "この数量は、いつでも送金できます。"
+      },
+      "locked" : {
+        "title" : "ボンドされた資産",
+        "description" : "報酬を得るには、選出されたバリデーターに資産をボンドする必要があります。"
+      },
+      "unlocking" : {
+        "title" : "ボンド解除中の資産",
+        "description" : "ボンド解除中の資産は、引き出せるようになるまで28日間ロックされます。"
+      },
+      "unlocked" : {
+        "title" : "ボンド解除済み資産",
+        "description" : "ボンド解除済み資産が、引き出し可能になりました。"
+      },
+      "electionOpen" : {
+        "title" : "バリデーターを選出中",
+        "description" : "現在、新しいバリデーターを選出中です。そのため、最大15分間ほどステーキング処理を行うことができません。"
+      },
+      "minBondWarning" : {
+        "title" : "ボンド額が不足しています。",
+        "description" : "ボンド残高が、ノミネートに必要な下限額を下回っています。ノミネートが解除されてしまう可能性があります。"
       }
     },
     "nomination": {
@@ -4944,42 +4554,32 @@
     "gallery": {
       "allNft": "全てのNFT"
     },
-    "viewer": {
-      "properties": "プロパティ",
-      "description": "説明",
-      "tokenContract": "トークンアドレス",
-      "tokenContractCopied": "トークンアドレスがコピーされました！",
-      "tokenId": "トークンID",
-      "tokenIdCopied": "トークンIDがコピーされました！",
-      "quantity": "数量",
-      "attributes": {
-        "floorPrice": "フロア価格"
-      }
-    },
-    "viewerModal": {
-      "viewOn": "表示",
-      "viewInExplorer": "エクスプローラーで表示",
-      "txDetails": "トランザクションの詳細"
-    }
-  },
-  "ApplicationVersion": "v{{version}}",
-  "analytics": {
-    "title": "アナリティクス",
-    "allocation": {
-      "title": "配分"
-    },
-    "operations": {
-      "title": "取引履歴"
-    }
-  },
-  "hedera" : {
-    "name" : "Hedera",
-    "createHederaAccountHelp" : {
-      "text" : "Hederaアカウントの作成方法については、",
-      "link" : "こちらのサポート記事をご参照ください。"
-    },
-    "currentAddress" : {
-      "messageIfVirtual" : "{{name}}アドレスがLedgerデバイスで確認できません。リスクを理解した上で、自己責任でご利用ください。"
+    "viewer" : {
+      "properties" : "プロパティ",
+      "description" : "説明",
+      "tokenContract" : "トークンアドレス",
+      "tokenContractCopied" : "トークンアドレスがコピーされました！",
+      "tokenId" : "トークンID",
+      "tokenIdCopied" : "トークンIDがコピーされました！",
+      "quantity" : "数量",
+      "attributes" : {
+        "floorPrice" : "フロア価格"
+      }
+    },
+    "viewerModal" : {
+      "viewOn" : "表示",
+      "viewInExplorer" : "エクスプローラーで表示",
+      "txDetails" : "トランザクションの詳細"
+    }
+  },
+  "ApplicationVersion" : "v{{version}}",
+  "analytics" : {
+    "title" : "アナリティクス",
+    "allocation" : {
+      "title" : "配分"
+    },
+    "operations" : {
+      "title" : "取引履歴"
     }
   }
 }