--- conflicted
+++ resolved
@@ -81,252 +81,248 @@
     "seeMore" : "더 보기",
     "moreInfo" : "자세한 정보",
     "buyEth" : "이더리움 구매",
-    "popular" : "인기 있는"
-  },
-  "errors": {
-    "countervaluesUnavailable": {
-      "title": "현재 이 자산에 대한 등가를 제공할 수 없습니다"
-    },
-    "AccountAwaitingSendPendingOperations": {
-      "title": "이 계정에 대기 중인 거래가 있습니다",
-      "description": "거래가 완료될 때까지 기다려 주세요."
-    },
-    "AccountNameRequired": {
-      "title": "계정 이름이 필요합니다",
-      "description": "계정 이름을 입력하세요"
-    },
-    "AccountNeedResync": {
-      "title": "다시 시도해주세요",
-      "description": "오래된 계정입니다. 동기화가 필요합니다."
-    },
-    "AlgorandASANotOptInInRecipient": {
-      "title": "선택한 ASA에서 수령인 계정을 선택하지 않았습니다."
-    },
-    "BluetoothRequired": {
-      "title": "죄송하지만 블루투스가 비활성 상태입니다",
-      "description": "휴대폰 설정에서 블루투스를 활성화해주세요. ({{state}} 주)"
-    },
-    "FwUpdateBluetoothNotSupported": {
-      "title": "펌웨어 업데이트는 유선 연결로만 지원됩니다."
-    },
-    "BtcUnmatchedApp": {
-      "title": "올바르지 않은 앱입니다",
-      "description": "귀하의 장치에서 {{managerAppName}} 앱을 열어주세요."
-    },
-    "CantOpenDevice": {
-      "title": "죄송하지만, 연결에 실패했습니다",
-      "description": "귀하의 Ledger 장치가 반드시 잠금 해제 상태로 블루투스 사용 가능 범위 내에 있어야 합니다."
-    },
-    "CantScanQRCode": {
-      "title": "이 QR 코드를 스캔할 수 없습니다. 자동 인증을 지원하지 않는 주소입니다."
-    },
-    "ConnectAppTimeout": {
-      "title": "죄송하지만 발견된 장치가 없습니다.",
-      "description": {
-        "ios": {
-          "nanoX": "{{productName}}가 잠금 해제되어 있고 블루투스가 활성화되어 있는지 확인하세요."
-        },
-        "android": {
-          "nanoS": "귀하의 {{productName}} 장치가 잠금 해제되어 있고 케이블로 연결되어 있는지 확인하세요.",
-          "nanoSP": "귀하의 {{productName}} 장치가 잠금 해제되어 있고 케이블로 연결되어 있는지 확인하세요.",
-          "nanoX": "{{productName}}가 잠금 해제되어 있고 케이블로 연결되어 있는지 또는 블루투스가 활성화되어 있는지 확인하세요."
+    "popular" : "인기 있는",
+    "comingSoon" : "곧 출시 예정"
+  },
+  "errors" : {
+    "countervaluesUnavailable" : {
+      "title" : "현재 이 자산에 대한 등가를 제공할 수 없습니다"
+    },
+    "AccountAwaitingSendPendingOperations" : {
+      "title" : "이 계정에 대기 중인 거래가 있습니다",
+      "description" : "거래가 완료될 때까지 기다려 주세요."
+    },
+    "AccountNameRequired" : {
+      "title" : "계정 이름이 필요합니다",
+      "description" : "계정 이름을 입력하세요"
+    },
+    "AccountNeedResync" : {
+      "title" : "다시 시도해주세요",
+      "description" : "오래된 계정입니다. 동기화가 필요합니다."
+    },
+    "AlgorandASANotOptInInRecipient" : {
+      "title" : "선택한 ASA에서 수령인 계정을 선택하지 않았습니다."
+    },
+    "BluetoothRequired" : {
+      "title" : "죄송하지만 블루투스가 비활성 상태입니다",
+      "description" : "휴대폰 설정에서 블루투스를 활성화해주세요. ({{state}} 주)"
+    },
+    "FwUpdateBluetoothNotSupported" : {
+      "title" : "펌웨어 업데이트는 유선 연결로만 지원됩니다."
+    },
+    "BtcUnmatchedApp" : {
+      "title" : "올바르지 않은 앱입니다",
+      "description" : "귀하의 장치에서 {{managerAppName}} 앱을 열어주세요."
+    },
+    "CantOpenDevice" : {
+      "title" : "죄송하지만, 연결에 실패했습니다",
+      "description" : "귀하의 Ledger 장치가 반드시 잠금 해제 상태로 블루투스 사용 가능 범위 내에 있어야 합니다."
+    },
+    "CantScanQRCode" : {
+      "title" : "이 QR 코드를 스캔할 수 없습니다. 자동 인증을 지원하지 않는 주소입니다."
+    },
+    "ConnectAppTimeout" : {
+      "title" : "죄송하지만 발견된 장치가 없습니다.",
+      "description" : {
+        "ios" : {
+          "nanoX" : "{{productName}}가 잠금 해제되어 있고 블루투스가 활성화되어 있는지 확인하세요."
+        },
+        "android" : {
+          "nanoS" : "귀하의 {{productName}} 장치가 잠금 해제되어 있고 케이블로 연결되어 있는지 확인하세요.",
+          "nanoSP" : "귀하의 {{productName}} 장치가 잠금 해제되어 있고 케이블로 연결되어 있는지 확인하세요.",
+          "nanoX" : "{{productName}}가 잠금 해제되어 있고 케이블로 연결되어 있는지 또는 블루투스가 활성화되어 있는지 확인하세요."
         }
       }
     },
-    "ConnectManagerTimeout": {
-      "title": "죄송하지만 관리자 연결에 실패했습니다",
-      "description": {
-        "ios": {
-          "nanoX": "{{productName}}가 잠금 해제되어 있고 블루투스가 활성화되어 있는지 확인하세요."
-        },
-        "android": {
-          "nanoS": "귀하의 {{productName}} 장치가 잠금 해제되어 있고 케이블로 연결되어 있는지 확인하세요.",
-          "nanoSP": "귀하의 {{productName}} 장치가 잠금 해제되어 있고 케이블로 연결되어 있는지 확인하세요.",
-          "nanoX": "{{productName}}가 잠금 해제되어 있고 케이블로 연결되어 있는지 또는 블루투스가 활성화되어 있는지 확인하세요."
+    "ConnectManagerTimeout" : {
+      "title" : "죄송하지만 관리자 연결에 실패했습니다",
+      "description" : {
+        "ios" : {
+          "nanoX" : "{{productName}}가 잠금 해제되어 있고 블루투스가 활성화되어 있는지 확인하세요."
+        },
+        "android" : {
+          "nanoS" : "귀하의 {{productName}} 장치가 잠금 해제되어 있고 케이블로 연결되어 있는지 확인하세요.",
+          "nanoSP" : "귀하의 {{productName}} 장치가 잠금 해제되어 있고 케이블로 연결되어 있는지 확인하세요.",
+          "nanoX" : "{{productName}}가 잠금 해제되어 있고 케이블로 연결되어 있는지 또는 블루투스가 활성화되어 있는지 확인하세요."
         }
       }
     },
-    "ClaimRewardsFeesWarning": {
-      "title": "추정된 수수료보다 수령하는 보상액이 적습니다.",
-      "description": ""
-    },
-    "CompoundLowerAllowanceOfActiveAccountError": {
-      "title": "활성 예치금이 있을 때는 승인된 금액을 낮출 수 없습니다."
-    },
-    "CosmosBroadcastCodeInternal": {
-      "title": "문제가 발생했습니다(오류 #1)",
-      "description": "아래 버튼을 이용해 로그를 저장하고 Ledger 지원 부서로 보내주세요."
-    },
-    "CosmosBroadcastCodeTxDecode": {
-      "title": "문제가 발생했습니다(오류 #2)",
-      "description": "아래 버튼을 이용해 로그를 저장하고 Ledger 지원 부서로 보내주세요."
-    },
-    "CosmosBroadcastCodeInvalidSequence": {
-      "title": "유효하지 않은 시퀀스",
-      "description": "다시 시도해 주세요."
-    },
-    "CosmosBroadcastCodeUnauthorized": {
-      "title": "승인되지 않은 서명",
-      "description": "이 트랜잭션의 서명 권한이 없는 계정입니다."
-    },
-    "CosmosBroadcastCodeInsufficientFunds": {
-      "title": "자금이 부족합니다",
-      "description": "계정에 자금이 충분한지 확인해 주세요."
-    },
-    "CosmosBroadcastCodeUnknownRequest": {
-      "title": "문제가 발생했습니다(오류 #6)",
-      "description": "아래 버튼을 이용해 로그를 저장하고 Ledger 지원 부서로 보내주세요."
-    },
-    "CosmosBroadcastCodeInvalidAddress": {
-      "title": "유효하지 않은 주소",
-      "description": "주소를 확인하고 재시도하세요."
-    },
-    "CosmosBroadcastCodeInvalidPubKey": {
-      "title": "문제가 발생했습니다(오류 #8)",
-      "description": "아래 버튼을 이용해 로그를 저장하고 Ledger 지원 부서로 보내주세요."
-    },
-    "CosmosBroadcastCodeUnknownAddress": {
-      "title": "알려지지 않은 주소",
-      "description": "주소를 확인하고 재시도하세요."
-    },
-    "CosmosBroadcastCodeInsufficientCoins": {
-      "title": "자금이 부족합니다",
-      "description": "계정의 자금을 늘려주세요."
-    },
-    "CosmosBroadcastCodeInvalidCoins": {
-      "title": "문제가 발생했습니다(오류 #11)",
-      "description": "아래 버튼을 이용해 로그를 저장하고 Ledger 지원 부서로 보내주세요."
-    },
-    "CosmosBroadcastCodeOutOfGas": {
-      "title": "문제가 발생했습니다(오류 #12)",
-      "description": "아래 버튼을 이용해 로그를 저장하고 Ledger 지원 부서로 보내주세요."
-    },
-    "CosmosBroadcastCodeMemoTooLarge": {
-      "title": "메모 필드가 너무 깁니다",
-      "description": "메모 텍스트의 사이즈를 줄이고 다시 시도하세요."
-    },
-    "CosmosBroadcastCodeInsufficientFee": {
-      "title": "문제가 발생했습니다(오류 #14)",
-      "description": "아래 버튼을 이용해 로그를 저장하고 Ledger 지원 부서로 보내주세요."
-    },
-    "CosmosBroadcastCodeTooManySignatures": {
-      "title": "문제가 발생했습니다(오류 #15)",
-      "description": "아래 버튼을 이용해 로그를 저장하고 Ledger 지원 부서로 보내주세요."
-    },
-    "CosmosBroadcastCodeGasOverflow": {
-      "title": "문제가 발생했습니다(오류 #16)",
-      "description": "아래 버튼을 이용해 로그를 저장하고 Ledger 지원 부서로 보내주세요."
-    },
-    "CosmosBroadcastCodeNoSignatures": {
-      "title": "문제가 발생했습니다(오류 #17)",
-      "description": "아래 버튼을 이용해 로그를 저장하고 Ledger 지원 부서로 보내주세요."
-    },
-    "DeviceAppVerifyNotSupported": {
-      "title": "관리자를 열어 이 앱을 업데이트하세요",
-      "description": "앱 인증이 지원되지 않습니다."
-    },
-    "DeviceGenuineSocketEarlyClose": {
-      "title": "죄송하지만 다시 시도해 주세요(genuine-종료)",
-      "description": null
-    },
-    "DeviceHalted": {
-      "title": "Ledger 장치를 재시작하고 다시 시도해 주세요",
-      "description": "예상하지 못한 오류가 발생했습니다. 다시 시도해 주세요."
-    },
-    "DeviceNotGenuine": {
-      "title": "정품 장치가 아닐 수 있습니다",
-      "description": "아래 버튼을 이용해 로그를 저장하고 Ledger 지원 부서로 보내주세요."
-    },
-    "DeviceNameInvalid": {
-      "title": "'{{invalidCharacters}}' 없이 장치 이름을 설정하세요."
-    },
-    "DeviceOnDashboardExpected": {
-      "title": "대시보드에 장치가 없습니다",
-      "description": "장치에서 대시보드로 돌아가세요."
-    },
-    "DeviceNotOnboarded": {
-      "title": "귀하의 장치가 아직 사용될 준비가 되지 않았습니다",
-      "description": "Ledger Live와 함께 사용하기 전에 장치를 설정하세요."
-    },
-    "DeviceSocketFail": {
-      "title": "죄송하지만, 연결에 실패했습니다",
-      "description": "다시 시도해 주세요."
-    },
-    "DeviceSocketNoBulkStatus": {
-      "title": "연결이 실패했습니다",
-      "description": "다시 시도해 주세요."
-    },
-    "DeviceSocketNoHandler": {
-      "title": "죄송하지만, 연결에 실패했습니다",
-      "description": "다시 시도해 주세요."
-    },
-    "DisconnectedDevice": {
-      "title": "장치 연결 해제됨",
-      "description": "Ledger Live를 장치에 연결할 수 없습니다. 다시 시도해 주세요."
-    },
-    "DisconnectedDeviceDuringOperation": {
-      "title": "장치 연결 해제됨",
-      "description": "Ledger Live를 장치에 연결할 수 없습니다. 다시 시도해 주세요."
-    },
-    "ETHAddressNonEIP": {
-      "title": "자동 검증이 불가능합니다. 주소를 신중하게 확인해 주세요.",
-      "description": null
-    },
-    "EthAppNftNotSupported": {
-      "title": "이 장치에서 사용할 수 없는 작업",
-      "description": "NFT 보내기 기능은 Nano X에서만 사용할 수 있습니다. Nano S로 NFT를 보내는 방법을 알아보려면 고객 지원 플랫폼을 방문해 주세요."
-    },
-    "Touch ID Error": {
-      "title": "생체 인증 실패",
-      "description": "패스워드를 사용하시거나 앱을 리셋하세요."
-    },
-    "Error": {
-      "title": "{{message}}",
-      "description": "문제가 발생했습니다. 다시 시도하세요. 문제가 지속될 경우, 아래 버튼을 이용해 로그를 저장하고 Ledger 지원 부서로 보내주세요."
-    },
-    "FeeEstimationFailed": {
-      "title": "죄송합니다, 수수료 추정에 실패했습니다",
-      "description": "수수료를 수동으로 설정해 보세요 (상태: {{status}})."
-    },
-    "FeeNotLoaded": {
-      "title": "수수료 요율을 로드할 수 없습니다"
-    },
-    "FeeRequired": {
-      "title": "수수료가 필요합니다"
-    },
-    "FirmwareOrAppUpdateRequired": {
-      "title": "펌웨어 또는 앱 업데이트가 필요합니다",
-      "description": "관리자를 사용하여 모든 앱을 삭제하고 펌웨어 업데이트가 가능한지 확인한 뒤 재설치하세요"
-    },
-    "LatestFirmwareVersionRequired": {
-      "title": "데스크탑에서 장치 업데이트가 필요합니다",
-      "description": "Ledger Live 데스크탑에서 Nano X 펌웨어를 업데이트하세요"
-    },
-    "GenuineCheckFailed": {
-      "title": "장치 인증에 실패했습니다",
-      "description": "문제가 발생했습니다. 다시 시도해주세요. 문제가 지속될 경우, 아래 버튼을 이용해 로그를 저장하고 Ledger 지원 부서로 보내주세요."
-    },
-    "HardResetFail": {
-      "title": "죄송하지만 리셋할 수 없습니다",
-      "description": "다시 시도해 주세요. 문제가 지속될 경우, 아래 버튼을 이용해 로그를 저장하고 Ledger 지원 부서로 보내주세요."
-    },
-    "InvalidAddress": {
-      "title": "유효한 {{currencyName}} 주소가 아닙니다"
-    },
-    "InvalidAddressBecauseAlreadyDelegated": {
-      "title": "귀하의 계정은 이미 이 검증인에게 위임되었습니다"
-    },
-    "InvalidAddressBecauseDestinationIsAlsoSource": {
-      "title": "보낸 계정과 받는 계정이 동일해서는 안 됩니다."
-    },
-    "InvalidRecipient": {
-      "title": "유효하지 않은 수령인"
-    },
-<<<<<<< HEAD
-    "LatestMCUInstalledError": {
-      "title": "죄송하지만 업데이트가 필요한 항목이 없습니다",
-      "description": "장치를 사용할 수 없다면 Ledger 지원 부서에 문의하세요."
-=======
+    "ClaimRewardsFeesWarning" : {
+      "title" : "추정된 수수료보다 수령하는 보상액이 적습니다.",
+      "description" : ""
+    },
+    "CompoundLowerAllowanceOfActiveAccountError" : {
+      "title" : "활성 예치금이 있을 때는 승인된 금액을 낮출 수 없습니다."
+    },
+    "CosmosBroadcastCodeInternal" : {
+      "title" : "문제가 발생했습니다(오류 #1)",
+      "description" : "아래 버튼을 이용해 로그를 저장하고 Ledger 지원 부서로 보내주세요."
+    },
+    "CosmosBroadcastCodeTxDecode" : {
+      "title" : "문제가 발생했습니다(오류 #2)",
+      "description" : "아래 버튼을 이용해 로그를 저장하고 Ledger 지원 부서로 보내주세요."
+    },
+    "CosmosBroadcastCodeInvalidSequence" : {
+      "title" : "유효하지 않은 시퀀스",
+      "description" : "다시 시도해 주세요."
+    },
+    "CosmosBroadcastCodeUnauthorized" : {
+      "title" : "승인되지 않은 서명",
+      "description" : "이 트랜잭션의 서명 권한이 없는 계정입니다."
+    },
+    "CosmosBroadcastCodeInsufficientFunds" : {
+      "title" : "자금이 부족합니다",
+      "description" : "계정에 자금이 충분한지 확인해 주세요."
+    },
+    "CosmosBroadcastCodeUnknownRequest" : {
+      "title" : "문제가 발생했습니다(오류 #6)",
+      "description" : "아래 버튼을 이용해 로그를 저장하고 Ledger 지원 부서로 보내주세요."
+    },
+    "CosmosBroadcastCodeInvalidAddress" : {
+      "title" : "유효하지 않은 주소",
+      "description" : "주소를 확인하고 재시도하세요."
+    },
+    "CosmosBroadcastCodeInvalidPubKey" : {
+      "title" : "문제가 발생했습니다(오류 #8)",
+      "description" : "아래 버튼을 이용해 로그를 저장하고 Ledger 지원 부서로 보내주세요."
+    },
+    "CosmosBroadcastCodeUnknownAddress" : {
+      "title" : "알려지지 않은 주소",
+      "description" : "주소를 확인하고 재시도하세요."
+    },
+    "CosmosBroadcastCodeInsufficientCoins" : {
+      "title" : "자금이 부족합니다",
+      "description" : "계정의 자금을 늘려주세요."
+    },
+    "CosmosBroadcastCodeInvalidCoins" : {
+      "title" : "문제가 발생했습니다(오류 #11)",
+      "description" : "아래 버튼을 이용해 로그를 저장하고 Ledger 지원 부서로 보내주세요."
+    },
+    "CosmosBroadcastCodeOutOfGas" : {
+      "title" : "문제가 발생했습니다(오류 #12)",
+      "description" : "아래 버튼을 이용해 로그를 저장하고 Ledger 지원 부서로 보내주세요."
+    },
+    "CosmosBroadcastCodeMemoTooLarge" : {
+      "title" : "메모 필드가 너무 깁니다",
+      "description" : "메모 텍스트의 사이즈를 줄이고 다시 시도하세요."
+    },
+    "CosmosBroadcastCodeInsufficientFee" : {
+      "title" : "문제가 발생했습니다(오류 #14)",
+      "description" : "아래 버튼을 이용해 로그를 저장하고 Ledger 지원 부서로 보내주세요."
+    },
+    "CosmosBroadcastCodeTooManySignatures" : {
+      "title" : "문제가 발생했습니다(오류 #15)",
+      "description" : "아래 버튼을 이용해 로그를 저장하고 Ledger 지원 부서로 보내주세요."
+    },
+    "CosmosBroadcastCodeGasOverflow" : {
+      "title" : "문제가 발생했습니다(오류 #16)",
+      "description" : "아래 버튼을 이용해 로그를 저장하고 Ledger 지원 부서로 보내주세요."
+    },
+    "CosmosBroadcastCodeNoSignatures" : {
+      "title" : "문제가 발생했습니다(오류 #17)",
+      "description" : "아래 버튼을 이용해 로그를 저장하고 Ledger 지원 부서로 보내주세요."
+    },
+    "DeviceAppVerifyNotSupported" : {
+      "title" : "관리자를 열어 이 앱을 업데이트하세요",
+      "description" : "앱 인증이 지원되지 않습니다."
+    },
+    "DeviceGenuineSocketEarlyClose" : {
+      "title" : "죄송하지만 다시 시도해 주세요(genuine-종료)",
+      "description" : null
+    },
+    "DeviceHalted" : {
+      "title" : "Ledger 장치를 재시작하고 다시 시도해 주세요",
+      "description" : "예상하지 못한 오류가 발생했습니다. 다시 시도해 주세요."
+    },
+    "DeviceNotGenuine" : {
+      "title" : "정품 장치가 아닐 수 있습니다",
+      "description" : "아래 버튼을 이용해 로그를 저장하고 Ledger 지원 부서로 보내주세요."
+    },
+    "DeviceNameInvalid" : {
+      "title" : "'{{invalidCharacters}}' 없이 장치 이름을 설정하세요."
+    },
+    "DeviceOnDashboardExpected" : {
+      "title" : "대시보드에 장치가 없습니다",
+      "description" : "장치에서 대시보드로 돌아가세요."
+    },
+    "DeviceNotOnboarded" : {
+      "title" : "귀하의 장치가 아직 사용될 준비가 되지 않았습니다",
+      "description" : "Ledger Live와 함께 사용하기 전에 장치를 설정하세요."
+    },
+    "DeviceSocketFail" : {
+      "title" : "죄송하지만, 연결에 실패했습니다",
+      "description" : "다시 시도해 주세요."
+    },
+    "DeviceSocketNoBulkStatus" : {
+      "title" : "연결이 실패했습니다",
+      "description" : "다시 시도해 주세요."
+    },
+    "DeviceSocketNoHandler" : {
+      "title" : "죄송하지만, 연결에 실패했습니다",
+      "description" : "다시 시도해 주세요."
+    },
+    "DisconnectedDevice" : {
+      "title" : "장치 연결 해제됨",
+      "description" : "Ledger Live를 장치에 연결할 수 없습니다. 다시 시도해 주세요."
+    },
+    "DisconnectedDeviceDuringOperation" : {
+      "title" : "장치 연결 해제됨",
+      "description" : "Ledger Live를 장치에 연결할 수 없습니다. 다시 시도해 주세요."
+    },
+    "ETHAddressNonEIP" : {
+      "title" : "자동 검증이 불가능합니다. 주소를 신중하게 확인해 주세요.",
+      "description" : null
+    },
+    "EthAppNftNotSupported" : {
+      "title" : "이 장치에서 사용할 수 없는 작업",
+      "description" : "NFT 보내기 기능은 Nano X에서만 사용할 수 있습니다. Nano S로 NFT를 보내는 방법을 알아보려면 고객 지원 플랫폼을 방문해 주세요."
+    },
+    "Touch ID Error" : {
+      "title" : "생체 인증 실패",
+      "description" : "패스워드를 사용하시거나 앱을 리셋하세요."
+    },
+    "Error" : {
+      "title" : "{{message}}",
+      "description" : "문제가 발생했습니다. 다시 시도하세요. 문제가 지속될 경우, 아래 버튼을 이용해 로그를 저장하고 Ledger 지원 부서로 보내주세요."
+    },
+    "FeeEstimationFailed" : {
+      "title" : "죄송합니다, 수수료 추정에 실패했습니다",
+      "description" : "수수료를 수동으로 설정해 보세요 (상태: {{status}})."
+    },
+    "FeeNotLoaded" : {
+      "title" : "수수료 요율을 로드할 수 없습니다"
+    },
+    "FeeRequired" : {
+      "title" : "수수료가 필요합니다"
+    },
+    "FirmwareOrAppUpdateRequired" : {
+      "title" : "펌웨어 또는 앱 업데이트가 필요합니다",
+      "description" : "관리자를 사용하여 모든 앱을 삭제하고 펌웨어 업데이트가 가능한지 확인한 뒤 재설치하세요"
+    },
+    "LatestFirmwareVersionRequired" : {
+      "title" : "데스크탑에서 장치 업데이트가 필요합니다",
+      "description" : "Ledger Live 데스크탑에서 Nano X 펌웨어를 업데이트하세요"
+    },
+    "GenuineCheckFailed" : {
+      "title" : "장치 인증에 실패했습니다",
+      "description" : "문제가 발생했습니다. 다시 시도해주세요. 문제가 지속될 경우, 아래 버튼을 이용해 로그를 저장하고 Ledger 지원 부서로 보내주세요."
+    },
+    "HardResetFail" : {
+      "title" : "죄송하지만 리셋할 수 없습니다",
+      "description" : "다시 시도해 주세요. 문제가 지속될 경우, 아래 버튼을 이용해 로그를 저장하고 Ledger 지원 부서로 보내주세요."
+    },
+    "InvalidAddress" : {
+      "title" : "유효한 {{currencyName}} 주소가 아닙니다"
+    },
+    "InvalidAddressBecauseAlreadyDelegated" : {
+      "title" : "귀하의 계정은 이미 이 검증인에게 위임되었습니다"
+    },
+    "InvalidAddressBecauseDestinationIsAlsoSource" : {
+      "title" : "보낸 계정과 받는 계정이 동일해서는 안 됩니다."
+    },
+    "InvalidRecipient" : {
+      "title" : "유효하지 않은 수령인"
+    },
     "LanguageInstallRefusedOnDevice" : {
       "title" : "장치에서 언어 설치가 거부되었습니다",
       "description" : "다시 시도해 주세요. 문제가 지속될 경우, 아래 버튼을 이용해 로그를 저장하고 Ledger 지원 부서로 보내주세요."
@@ -338,1407 +334,1373 @@
     "LatestMCUInstalledError" : {
       "title" : "죄송하지만 업데이트가 필요한 항목이 없습니다",
       "description" : "장치를 사용할 수 없다면 Ledger 지원 부서에 문의하세요."
->>>>>>> 2971ba20
-    },
-    "LedgerAPIError": {
-      "title": "죄송하지만 (API HTTP {{status}})(을)를 다시 시도해 주세요",
-      "description": "Ledger API 서버와의 통신에 실패했습니다. 다시 시도해 주세요."
-    },
-    "LedgerAPIErrorWithMessage": {
-      "title": "{{message}}",
-      "description": "다시 시도해 주세요. 문제가 지속될 경우, 아래 버튼을 이용해 로그를 저장하고 Ledger 지원 부서로 보내주세요."
-    },
-    "LedgerAPINotAvailable": {
-      "title": "죄송하지만 {{currencyName}} 서비스를 이용할 수 없습니다",
-      "description": "다시 시도해 주세요. 문제가 지속될 경우, 아래 버튼을 이용해 로그를 저장하고 Ledger 지원 부서로 보내주세요."
-    },
-    "ManagerAPIsFail": {
-      "title": "죄송하지만 관리자 서비스를 이용할 수 없습니다",
-      "description": "네트워크 상태를 확인하세요."
-    },
-    "ManagerAppAlreadyInstalled": {
-      "title": "죄송하지만 이미 설치되었습니다",
-      "description": "장치에 이미 설치된 앱이 무엇인지 확인하세요."
-    },
-    "ManagerAppRelyOnBTC": {
-      "title": "비트코인 앱과 이더리움 앱이 필요합니다",
-      "description": "우선 최신 비트코인 앱과 이더리움 앱을 설치해 주세요."
-    },
-    "ManagerDeviceLocked": {
-      "title": "장치가 잠금 상태입니다",
-      "description": "기기를 잠금 해제하세요"
-    },
-    "ManagerNotEnoughSpace": {
-      "title": "저장 공간이 충분하지 않습니다",
-      "info": "{{app}} 앱을 위한 공간을 확보하려면 일부 앱을 제거하세요. 앱을 제거할 때 암호화폐는 안전하게 유지됩니다.",
-      "description": "앱을 삭제해도 사용자의 자산에는 영향을 주지 않습니다.",
-      "continue": "알겠습니다!"
-    },
-    "ManagerQuitPage": {
-      "install": {
-        "title": "설치를 종료하고 취소하시겠습니까?",
-        "description": "종료하면 진행 중인 앱 설치가 취소됩니다.",
-        "stay": "설치 계속하기"
-      },
-      "uninstall": {
-        "title": "종료하고 제거를 취소하시겠습니까?",
-        "description": "종료하면 진행 중인 앱 제거가 취소됩니다.",
-        "stay": "삭제 계속하기"
-      },
-      "update": {
-        "title": "업데이트를 종료하고 취소하시겠습니까?",
-        "description": "종료하면 진행 중인 앱 업데이트가 취소됩니다.",
-        "stay": "업데이트 계속하기"
-      },
-      "quit": "관리자 종료"
-    },
-    "ManagerUninstallBTCDep": {
-      "title": "죄송하지만 필요한 앱입니다",
-      "description": "마지막으로 비트코인 앱이나 이더리움 앱을 삭제하세요."
-    },
-    "NetworkDown": {
-      "title": "죄송하지만 인터넷이 끊긴 것 같습니다",
-      "description": "인터넷 연결을 확인하세요."
-    },
-    "NoAddressesFound": {
-      "title": "죄송하지만 발견된 계정이 없습니다",
-      "description": "주소 계산에 문제가 발생했습니다. 다시 시도해 주세요. 문제가 지속될 경우, 아래 버튼을 이용해 로그를 저장하고 Ledger 지원 부서로 보내주세요."
-    },
-    "NotEnoughBalance": {
-      "title": "죄송하지만 자금이 부족합니다",
-      "description": "계정에 자금이 충분한지 확인해 주세요."
-    },
-    "NotEnoughGas": {
-      "title": "ETH가 네트워크 수수료로 부족합니다",
-      "description": "ERC20 토큰 트랜잭션 수수료로 계정에 ETH를 전송하세요."
-    },
-    "NotEnoughBalanceToDelegate": {
-      "title": "위임에 필요한 잔금이 부족합니다"
-    },
-    "NotEnoughBalanceInParentAccount": {
-      "title": "부모 계정의 잔금이 부족합니다"
-    },
-    "QuantityNeedsToBePositive": {
-      "title": "수량은 1개 이상이어야 합니다"
-    },
-    "NotEnoughSpendableBalance": {
-      "title": "잔액은 {{minimumAmount}} 미만일 수 없습니다"
-    },
-    "NotEnoughBalanceBecauseDestinationNotCreated": {
-      "title": "수령인 주소를 활성화하려면 최소 {{minimalAmount}}(이)가 필요합니다"
-    },
-    "PairingFailed": {
-      "title": "페어링 실패",
-      "description": "다시 시도하거나 블루투스 문제 해결 관련 글을 참조해주세요."
-    },
-    "PasswordIncorrect": {
-      "title": "잘못된 패스워드",
-      "description": "다시 시도해 주세요."
-    },
-    "PasswordsDontMatch": {
-      "title": "패스워드가 일치하지 않습니다",
-      "description": "다시 시도해 주세요."
-    },
-    "SelectExchangesLoadError": {
-      "title": "로드 불가능",
-      "description": "교환을 로드할 수 없습니다."
-    },
-    "SyncError": {
-      "title": "동기화 오류",
-      "description": "일부 계정을 동기화할 수 없습니다."
-    },
-    "TimeoutError": {
-      "title": "죄송하지만 서버 응답에 너무 많은 시간이 소요되었습니다",
-      "description": "다시 시도해 주세요."
-    },
-    "TimeoutTagged": {
-      "title": "죄송하지만 서버 응답에 너무 많은 시간이 소요되었습니다 ({{tag}})",
-      "description": "타임아웃이 발생했습니다."
-    },
-    "TransactionRefusedOnDevice": {
-      "title": "장치에서 트랜잭션이 거부되었습니다",
-      "description": "다시 시도해 주세요. 문제가 지속될 경우, 아래 버튼을 이용해 로그를 저장하고 Ledger 지원 부서로 보내주세요."
-    },
-    "TransportError": {
-      "title": "문제가 발생했습니다. 장치를 다시 연결하세요",
-      "description": "{{message}} 다시 시도해 주세요. 문제가 지속될 경우, 아래 버튼을 이용해 로그를 저장하고 Ledger 지원 부서로 보내주세요."
-    },
-    "TransportStatusError": {
-      "title": "문제가 발생했습니다. 장치를 다시 연결하세요",
-      "description": "{{message}} 다시 시도해 주세요. 문제가 지속될 경우, 아래 버튼을 이용해 로그를 저장하고 Ledger 지원 부서로 보내주세요."
-    },
-    "TronNoFrozenForBandwidth": {
-      "title": "동결 해제할 자산 없음",
-      "description": "동결 해제할 대역폭 자산이 없습니다."
-    },
-    "TronNoFrozenForEnergy": {
-      "title": "동결 해제할 자산 없음",
-      "description": "동결 해제할 에너지 자산이 없습니다."
-    },
-    "TronUnfreezeNotExpired": {
-      "title": "아직 동결 해제할 수 없습니다",
-      "description": "마지막 동결 후 3일을 기다리세요."
-    },
-    "TronVoteRequired": {
-      "title": "최소 하나의 득표수가 필요합니다."
-    },
-    "TronInvalidVoteCount": {
-      "title": "투표 형식이 올바르지 않습니다",
-      "description": "라운드 번호로만 투표할 수 있습니다."
-    },
-    "TronRewardNotAvailable": {
-      "title": "아직 보상 수령 신청을 할 수 없습니다",
-      "description": "다음 신청까지 24시간을 기다려 주세요."
-    },
-    "TronNoReward": {
-      "title": "수령할 보상이 없습니다"
-    },
-    "TronInvalidFreezeAmount": {
-      "title": "동결할 금액은 1보다 작을 수 없습니다"
-    },
-    "TronSendTrc20ToNewAccountForbidden": {
-      "title": "새 계정에 TRC20을 보내도 계정이 활성화되지 않습니다",
-      "description": "계정을 활성화하려면, 우선 계정에 TRX 또는 TRC10을 보내세요. 그 다음에 TRC20을 받을 수 있습니다."
-    },
-    "TronUnexpectedFees": {
-      "title": "추가 수수료가 적용될 수 있습니다"
-    },
-    "TronNotEnoughTronPower": {
-      "title": "이용 가능한 투표수가 부족합니다"
-    },
-    "TronTransactionExpired": {
-      "title": "트랜잭션 타임아웃이 만료되었습니다",
-      "description": "트랜잭션은 30초 이내에 서명을 완료해야 합니다. 다시 시도해 주세요."
-    },
-    "TronNotEnoughEnergy": {
-      "title": "이 토큰 전송에 필요한 에너지가 부족합니다"
-    },
-    "UpdateYourApp": {
-      "title": "앱 업데이트 필요",
-      "description": "관리자에서 {{managerAppName}} 앱을 삭제하고 재설치하세요."
-    },
-    "UserRefusedAllowManager": {
-      "title": "관리자가 장치에서 비활성 상태입니다",
-      "description": "장치에서 관리자를 허용한 후 다시 시도하세요."
-    },
-    "UserRefusedAddress": {
-      "title": "수신 주소 거부됨",
-      "description": "주소를 거부했습니다. 확실하지 않을 경우, 아래 버튼을 이용해 로그를 저장하고 Ledger 지원 부서로 보내주세요."
-    },
-    "UserRefusedDeviceNameChange": {
-      "title": "장치에서 이름 변경이 취소되었습니다",
-      "description": "이름 변경을 취소했습니다. 다시 시도해 주세요."
-    },
-    "UserRefusedFirmwareUpdate": {
-      "title": "장치에서 펌웨어 업데이트가 취소됨",
-      "description": "펌웨어 업데이트를 취소했습니다. 다시 시도해주세요. 문제가 지속될 경우, 아래 버튼을 이용해 로그를 저장하고 Ledger 지원 부서로 보내주세요."
-    },
-    "UserRefusedOnDevice": {
-      "title": "장치에서 거래가 취소됨",
-      "description": "귀하가 이 장치 사용을 거부했습니다."
-    },
-    "WebsocketConnectionError": {
-      "title": "죄송하지만, 연결에 실패했습니다",
-      "description": "네트워크 연결이 더 좋은 곳에서 다시 시도하세요(WebSocket 오류)."
-    },
-    "WebsocketConnectionFailed": {
-      "title": "죄송하지만, 연결에 실패했습니다",
-      "description": "네트워크 연결이 더 좋은 곳에서 다시 시도하세요(WebSocket 실패)"
-    },
-    "WrongDeviceForAccount": {
-      "title": "문제가 발생했습니다",
-      "description": "선택한 계정에 연결된 복구 문구 또는 패스프레이즈로 하드웨어 지갑을 설정했는지 확인해 주세요."
-    },
-    "UnexpectedBootloader": {
-      "title": "죄송하지만 귀하의 장치가 Bootloader 모드가 아니어야 합니다",
-      "description": "로고가 나타나면 버튼을 누르지 말고 장치를 재시작하세요. 다시 시도해주세요. 문제가 지속될 경우, 아래 버튼을 이용해 로그를 저장하고 Ledger 지원 부서로 보내주세요."
-    },
-    "UnavailableTezosOriginatedAccountReceive": {
-      "title": "부계정에서 수신할 수 없습니다 상위 계정을 선택하세요.",
-      "description": "자금 수령을 원하면, 상위 계정을 사용하세요"
-    },
-    "UnavailableTezosOriginatedAccountSend": {
-      "title": "아직 부계정에서 전송할 수 없습니다",
-      "description": "이 기능은 최근 Babylon 업데이트로 발생한 변경 사항으로 인해 추후 추가될 예정입니다."
-    },
-    "AccessDeniedError": {
-      "title": "Ledger Live의 업데이트가 필요합니다",
-      "description": "Wyre로 스왑 하시려면 Ledger Live를 최신 버전으로 업데이트하고 다시 신원 인증을 해 주세요"
-    },
-    "RecommendUndelegation": {
-      "title": "계정 위임을 해제한 후에 계정을 비우세요"
-    },
-    "RecommendSubAccountsToEmpty": {
-      "title": "먼저 부계정을 모두 비워주세요"
-    },
-    "NotSupportedLegacyAddress": {
-      "title": "현재 지원되지 않는 레거시 주소 형식입니다"
+    },
+    "LedgerAPIError" : {
+      "title" : "죄송하지만 (API HTTP {{status}})(을)를 다시 시도해 주세요",
+      "description" : "Ledger API 서버와의 통신에 실패했습니다. 다시 시도해 주세요."
+    },
+    "LedgerAPIErrorWithMessage" : {
+      "title" : "{{message}}",
+      "description" : "다시 시도해 주세요. 문제가 지속될 경우, 아래 버튼을 이용해 로그를 저장하고 Ledger 지원 부서로 보내주세요."
+    },
+    "LedgerAPINotAvailable" : {
+      "title" : "죄송하지만 {{currencyName}} 서비스를 이용할 수 없습니다",
+      "description" : "다시 시도해 주세요. 문제가 지속될 경우, 아래 버튼을 이용해 로그를 저장하고 Ledger 지원 부서로 보내주세요."
+    },
+    "ManagerAPIsFail" : {
+      "title" : "죄송하지만 관리자 서비스를 이용할 수 없습니다",
+      "description" : "네트워크 상태를 확인하세요."
+    },
+    "ManagerAppAlreadyInstalled" : {
+      "title" : "죄송하지만 이미 설치되었습니다",
+      "description" : "장치에 이미 설치된 앱이 무엇인지 확인하세요."
+    },
+    "ManagerAppRelyOnBTC" : {
+      "title" : "비트코인 앱과 이더리움 앱이 필요합니다",
+      "description" : "우선 최신 비트코인 앱과 이더리움 앱을 설치해 주세요."
+    },
+    "ManagerDeviceLocked" : {
+      "title" : "장치가 잠금 상태입니다",
+      "description" : "기기를 잠금 해제하세요"
+    },
+    "ManagerNotEnoughSpace" : {
+      "title" : "저장 공간이 충분하지 않습니다",
+      "info" : "{{app}} 앱을 위한 공간을 확보하려면 일부 앱을 제거하세요. 앱을 제거할 때 암호화폐는 안전하게 유지됩니다.",
+      "description" : "앱을 삭제해도 사용자의 자산에는 영향을 주지 않습니다.",
+      "continue" : "알겠습니다!"
+    },
+    "ManagerQuitPage" : {
+      "install" : {
+        "title" : "설치를 종료하고 취소하시겠습니까?",
+        "description" : "종료하면 진행 중인 앱 설치가 취소됩니다.",
+        "stay" : "설치 계속하기"
+      },
+      "uninstall" : {
+        "title" : "종료하고 제거를 취소하시겠습니까?",
+        "description" : "종료하면 진행 중인 앱 제거가 취소됩니다.",
+        "stay" : "삭제 계속하기"
+      },
+      "update" : {
+        "title" : "업데이트를 종료하고 취소하시겠습니까?",
+        "description" : "종료하면 진행 중인 앱 업데이트가 취소됩니다.",
+        "stay" : "업데이트 계속하기"
+      },
+      "quit" : "관리자 종료"
+    },
+    "ManagerUninstallBTCDep" : {
+      "title" : "죄송하지만 필요한 앱입니다",
+      "description" : "마지막으로 비트코인 앱이나 이더리움 앱을 삭제하세요."
+    },
+    "NetworkDown" : {
+      "title" : "죄송하지만 인터넷이 끊긴 것 같습니다",
+      "description" : "인터넷 연결을 확인하세요."
+    },
+    "NoAddressesFound" : {
+      "title" : "죄송하지만 발견된 계정이 없습니다",
+      "description" : "주소 계산에 문제가 발생했습니다. 다시 시도해 주세요. 문제가 지속될 경우, 아래 버튼을 이용해 로그를 저장하고 Ledger 지원 부서로 보내주세요."
+    },
+    "NotEnoughBalance" : {
+      "title" : "죄송하지만 자금이 부족합니다",
+      "description" : "계정에 자금이 충분한지 확인해 주세요."
+    },
+    "NotEnoughGas" : {
+      "title" : "ETH가 네트워크 수수료로 부족합니다",
+      "description" : "ERC20 토큰 트랜잭션 수수료로 계정에 ETH를 전송하세요."
+    },
+    "NotEnoughBalanceToDelegate" : {
+      "title" : "위임에 필요한 잔금이 부족합니다"
+    },
+    "NotEnoughBalanceInParentAccount" : {
+      "title" : "부모 계정의 잔금이 부족합니다"
+    },
+    "QuantityNeedsToBePositive" : {
+      "title" : "수량은 1개 이상이어야 합니다"
+    },
+    "NotEnoughSpendableBalance" : {
+      "title" : "잔액은 {{minimumAmount}} 미만일 수 없습니다"
+    },
+    "NotEnoughBalanceBecauseDestinationNotCreated" : {
+      "title" : "수령인 주소를 활성화하려면 최소 {{minimalAmount}}(이)가 필요합니다"
+    },
+    "PairingFailed" : {
+      "title" : "페어링 실패",
+      "description" : "다시 시도하거나 블루투스 문제 해결 관련 글을 참조해주세요."
+    },
+    "PasswordIncorrect" : {
+      "title" : "잘못된 패스워드",
+      "description" : "다시 시도해 주세요."
+    },
+    "PasswordsDontMatch" : {
+      "title" : "패스워드가 일치하지 않습니다",
+      "description" : "다시 시도해 주세요."
+    },
+    "SelectExchangesLoadError" : {
+      "title" : "로드 불가능",
+      "description" : "교환을 로드할 수 없습니다."
+    },
+    "SyncError" : {
+      "title" : "동기화 오류",
+      "description" : "일부 계정을 동기화할 수 없습니다."
+    },
+    "TimeoutError" : {
+      "title" : "죄송하지만 서버 응답에 너무 많은 시간이 소요되었습니다",
+      "description" : "다시 시도해 주세요."
+    },
+    "TimeoutTagged" : {
+      "title" : "죄송하지만 서버 응답에 너무 많은 시간이 소요되었습니다 ({{tag}})",
+      "description" : "타임아웃이 발생했습니다."
+    },
+    "TransactionRefusedOnDevice" : {
+      "title" : "장치에서 트랜잭션이 거부되었습니다",
+      "description" : "다시 시도해 주세요. 문제가 지속될 경우, 아래 버튼을 이용해 로그를 저장하고 Ledger 지원 부서로 보내주세요."
+    },
+    "TransportError" : {
+      "title" : "문제가 발생했습니다. 장치를 다시 연결하세요",
+      "description" : "{{message}} 다시 시도해 주세요. 문제가 지속될 경우, 아래 버튼을 이용해 로그를 저장하고 Ledger 지원 부서로 보내주세요."
+    },
+    "TransportStatusError" : {
+      "title" : "문제가 발생했습니다. 장치를 다시 연결하세요",
+      "description" : "{{message}} 다시 시도해 주세요. 문제가 지속될 경우, 아래 버튼을 이용해 로그를 저장하고 Ledger 지원 부서로 보내주세요."
+    },
+    "TronNoFrozenForBandwidth" : {
+      "title" : "동결 해제할 자산 없음",
+      "description" : "동결 해제할 대역폭 자산이 없습니다."
+    },
+    "TronNoFrozenForEnergy" : {
+      "title" : "동결 해제할 자산 없음",
+      "description" : "동결 해제할 에너지 자산이 없습니다."
+    },
+    "TronUnfreezeNotExpired" : {
+      "title" : "아직 동결 해제할 수 없습니다",
+      "description" : "마지막 동결 후 3일을 기다리세요."
+    },
+    "TronVoteRequired" : {
+      "title" : "최소 하나의 득표수가 필요합니다."
+    },
+    "TronInvalidVoteCount" : {
+      "title" : "투표 형식이 올바르지 않습니다",
+      "description" : "라운드 번호로만 투표할 수 있습니다."
+    },
+    "TronRewardNotAvailable" : {
+      "title" : "아직 보상 수령 신청을 할 수 없습니다",
+      "description" : "다음 신청까지 24시간을 기다려 주세요."
+    },
+    "TronNoReward" : {
+      "title" : "수령할 보상이 없습니다"
+    },
+    "TronInvalidFreezeAmount" : {
+      "title" : "동결할 금액은 1보다 작을 수 없습니다"
+    },
+    "TronSendTrc20ToNewAccountForbidden" : {
+      "title" : "새 계정에 TRC20을 보내도 계정이 활성화되지 않습니다",
+      "description" : "계정을 활성화하려면, 우선 계정에 TRX 또는 TRC10을 보내세요. 그 다음에 TRC20을 받을 수 있습니다."
+    },
+    "TronUnexpectedFees" : {
+      "title" : "추가 수수료가 적용될 수 있습니다"
+    },
+    "TronNotEnoughTronPower" : {
+      "title" : "이용 가능한 투표수가 부족합니다"
+    },
+    "TronTransactionExpired" : {
+      "title" : "트랜잭션 타임아웃이 만료되었습니다",
+      "description" : "트랜잭션은 30초 이내에 서명을 완료해야 합니다. 다시 시도해 주세요."
+    },
+    "TronNotEnoughEnergy" : {
+      "title" : "이 토큰 전송에 필요한 에너지가 부족합니다"
+    },
+    "UpdateYourApp" : {
+      "title" : "앱 업데이트 필요",
+      "description" : "관리자에서 {{managerAppName}} 앱을 삭제하고 재설치하세요."
+    },
+    "UserRefusedAllowManager" : {
+      "title" : "관리자가 장치에서 비활성 상태입니다",
+      "description" : "장치에서 관리자를 허용한 후 다시 시도하세요."
+    },
+    "UserRefusedAddress" : {
+      "title" : "수신 주소 거부됨",
+      "description" : "주소를 거부했습니다. 확실하지 않을 경우, 아래 버튼을 이용해 로그를 저장하고 Ledger 지원 부서로 보내주세요."
+    },
+    "UserRefusedDeviceNameChange" : {
+      "title" : "장치에서 이름 변경이 취소되었습니다",
+      "description" : "이름 변경을 취소했습니다. 다시 시도해 주세요."
+    },
+    "UserRefusedFirmwareUpdate" : {
+      "title" : "장치에서 펌웨어 업데이트가 취소됨",
+      "description" : "펌웨어 업데이트를 취소했습니다. 다시 시도해주세요. 문제가 지속될 경우, 아래 버튼을 이용해 로그를 저장하고 Ledger 지원 부서로 보내주세요."
+    },
+    "UserRefusedOnDevice" : {
+      "title" : "장치에서 거래가 취소됨",
+      "description" : "귀하가 이 장치 사용을 거부했습니다."
+    },
+    "WebsocketConnectionError" : {
+      "title" : "죄송하지만, 연결에 실패했습니다",
+      "description" : "네트워크 연결이 더 좋은 곳에서 다시 시도하세요(WebSocket 오류)."
+    },
+    "WebsocketConnectionFailed" : {
+      "title" : "죄송하지만, 연결에 실패했습니다",
+      "description" : "네트워크 연결이 더 좋은 곳에서 다시 시도하세요(WebSocket 실패)"
+    },
+    "WrongDeviceForAccount" : {
+      "title" : "문제가 발생했습니다",
+      "description" : "선택한 계정에 연결된 복구 문구 또는 패스프레이즈로 하드웨어 지갑을 설정했는지 확인해 주세요."
+    },
+    "UnexpectedBootloader" : {
+      "title" : "죄송하지만 귀하의 장치가 Bootloader 모드가 아니어야 합니다",
+      "description" : "로고가 나타나면 버튼을 누르지 말고 장치를 재시작하세요. 다시 시도해주세요. 문제가 지속될 경우, 아래 버튼을 이용해 로그를 저장하고 Ledger 지원 부서로 보내주세요."
+    },
+    "UnavailableTezosOriginatedAccountReceive" : {
+      "title" : "부계정에서 수신할 수 없습니다 상위 계정을 선택하세요.",
+      "description" : "자금 수령을 원하면, 상위 계정을 사용하세요"
+    },
+    "UnavailableTezosOriginatedAccountSend" : {
+      "title" : "아직 부계정에서 전송할 수 없습니다",
+      "description" : "이 기능은 최근 Babylon 업데이트로 발생한 변경 사항으로 인해 추후 추가될 예정입니다."
+    },
+    "AccessDeniedError" : {
+      "title" : "Ledger Live의 업데이트가 필요합니다",
+      "description" : "Wyre로 스왑 하시려면 Ledger Live를 최신 버전으로 업데이트하고 다시 신원 인증을 해 주세요"
+    },
+    "RecommendUndelegation" : {
+      "title" : "계정 위임을 해제한 후에 계정을 비우세요"
+    },
+    "RecommendSubAccountsToEmpty" : {
+      "title" : "먼저 부계정을 모두 비워주세요"
+    },
+    "NotSupportedLegacyAddress" : {
+      "title" : "현재 지원되지 않는 레거시 주소 형식입니다"
+    },
+    "SourceHasMultiSign" : {
+      "title" : "{{currencyName}}(을)를 보내려면 다중서명을 비활성화하세요"
+    },
+    "StratisDown2021Warning" : {
+      "description" : "Stratis 블록체인 진화로 더 이상 제대로 작동하지 않을 수 있습니다. 기존 Stratis 블록체인은 2021년 10월 16일까지 지원됩니다."
+    },
+    "SwapExchangeRateAmountTooLow" : {
+      "title" : "금액은 {{minAmountFromFormatted}} 보다 높아야 합니다"
+    },
+    "SwapExchangeRateAmountTooHigh" : {
+      "title" : "금액은 {{maxAmountFromFormatted}} 보다 낮아야 합니다"
+    },
+    "SwapGenericAPIError" : {
+      "title" : "환율이 만료되었습니다",
+      "description" : "타이머가 완료되기 전에 스왑을 승인해야 합니다. 환율은 정해진 기간 동안만 유효합니다."
+    },
+    "PolkadotElectionClosed" : {
+      "title" : "검증인 선출을 종료해야 합니다"
+    },
+    "PolkadotNotValidator" : {
+      "title" : "선택된 주소 중 일부는 검증인이 아닙니다"
+    },
+    "PolkadotLowBondedBalance" : {
+      "title" : "< 1 DOT의 경우, 본딩된 모든 자산이 언본딩 됩니다"
+    },
+    "PolkadotNoUnlockedBalance" : {
+      "title" : "언본딩된 자산이 없습니다"
+    },
+    "PolkadotNoNominations" : {
+      "title" : "현재 지명이 없습니다"
+    },
+    "PolkadotAllFundsWarning" : {
+      "title" : "향후 트랜잭션 수수료 지불에 필요한 잔금을 충분히 남겨 두세요"
+    },
+    "PolkadotDoMaxSendInstead" : {
+      "title" : "잔액은 {{minimumBalance}} 미만일 수 없습니다 최대 금액을 전송하여 계정을 비우세요."
+    },
+    "PolkadotBondMinimumAmount" : {
+      "title" : "적어도 {{minimumBondAmount}} 이상 본딩해야 합니다."
+    },
+    "PolkadotBondMinimumAmountWarning" : {
+      "title" : "본딩된 잔액은 {{minimumBondBalance}} 이상이어야 합니다."
+    },
+    "PolkadotMaxUnbonding" : {
+      "title" : "언본딩 한도를 초과했습니다"
+    },
+    "PolkadotValidatorsRequired" : {
+      "title" : "검증인을 적어도 한 명 이상 선택해야 합니다"
+    },
+    "TaprootNotActivated" : {
+      "title" : "Taproot(탭루트) 메인넷이 아직 활성화되지 않았습니다"
+    },
+    "NotEnoughNftOwned" : {
+      "title" : "사용 가능한 토큰 수를 초과했습니다"
+    },
+    "generic" : {
+      "title" : "{{message}}",
+      "description" : "문제가 발생했습니다. 다시 시도해주세요. 문제가 지속될 경우, 아래 버튼을 이용해 로그를 저장하고 Ledger 지원 부서로 보내주세요."
+    },
+    "SolanaAccountNotFunded" : {
+      "title" : "자금이 입금되지 않은 계정"
+    },
+    "SolanaAddressOfEd25519" : {
+      "title" : "주소 끄기 ed25519 곡선"
+    },
+    "SolanaMemoIsTooLong" : {
+      "title" : "메모가 너무 깁니다. 최대 길이는 {{maxLength}}입니다."
+    },
+    "SolanaUseAllAmountStakeWarning" : {
+      "title" : "향후 트랜잭션 수수료 지불에 필요한 잔액을 충분히 남겨 두세요"
+    },
+    "SolanaTxSimulationFailedWhilePendingOp" : {
+      "title" : "이전 트랜잭션이 아직 처리되지 않았습니다. 잠시 기다려 트랜잭션 내역을 확인한 후 다시 시도하세요."
+    },
+    "SolanaTxConfirmationTimeout" : {
+      "title" : "트랜잭션이 실패한 것 같습니다. 잠시 기다려 트랜잭션 내역을 확인한 후 다시 시도하세요."
+    },
+    "CardanoMinAmountError" : {
+      "title" : "전송할 수 있는 최소 금액은 {{amount}} ADA입니다"
+    },
+    "CardanoNotEnoughFunds" : {
+      "title" : "수수료 지불에 필요한 충분한 자금이 있는지 반드시 확인해 주세요"
     },
     "StellarWrongMemoFormat" : {
       "title" : "메모 형식이 잘못되었습니다"
     },
-    "SourceHasMultiSign" : {
-      "title" : "{{currencyName}}(을)를 보내려면 다중서명을 비활성화하세요"
-    },
     "StellarMemoRecommended" : {
       "title" : "수령인에게 보낼 때 메모가 필요할 수 있습니다"
     },
-    "StratisDown2021Warning" : {
-      "description" : "Stratis 블록체인 진화로 더 이상 제대로 작동하지 않을 수 있습니다. 기존 Stratis 블록체인은 2021년 10월 16일까지 지원됩니다."
-    },
-    "SwapExchangeRateAmountTooLow": {
-      "title": "금액은 {{minAmountFromFormatted}} 보다 높아야 합니다"
-    },
-    "SwapExchangeRateAmountTooHigh": {
-      "title": "금액은 {{maxAmountFromFormatted}} 보다 낮아야 합니다"
-    },
-    "SwapGenericAPIError": {
-      "title": "환율이 만료되었습니다",
-      "description": "타이머가 완료되기 전에 스왑을 승인해야 합니다. 환율은 정해진 기간 동안만 유효합니다."
-    },
-    "PolkadotElectionClosed": {
-      "title": "검증인 선출을 종료해야 합니다"
-    },
-    "PolkadotNotValidator": {
-      "title": "선택된 주소 중 일부는 검증인이 아닙니다"
-    },
-    "PolkadotLowBondedBalance": {
-      "title": "< 1 DOT의 경우, 본딩된 모든 자산이 언본딩 됩니다"
-    },
-    "PolkadotNoUnlockedBalance": {
-      "title": "언본딩된 자산이 없습니다"
-    },
-    "PolkadotNoNominations": {
-      "title": "현재 지명이 없습니다"
-    },
-    "PolkadotAllFundsWarning": {
-      "title": "향후 트랜잭션 수수료 지불에 필요한 잔금을 충분히 남겨 두세요"
-    },
-    "PolkadotDoMaxSendInstead": {
-      "title": "잔액은 {{minimumBalance}} 미만일 수 없습니다 최대 금액을 전송하여 계정을 비우세요."
-    },
-    "PolkadotBondMinimumAmount": {
-      "title": "적어도 {{minimumBondAmount}} 이상 본딩해야 합니다."
-    },
-    "PolkadotBondMinimumAmountWarning": {
-      "title": "본딩된 잔액은 {{minimumBondBalance}} 이상이어야 합니다."
-    },
-    "PolkadotMaxUnbonding": {
-      "title": "언본딩 한도를 초과했습니다"
-    },
-    "PolkadotValidatorsRequired": {
-      "title": "검증인을 적어도 한 명 이상 선택해야 합니다"
-    },
-    "TaprootNotActivated": {
-      "title": "Taproot(탭루트) 메인넷이 아직 활성화되지 않았습니다"
-    },
-    "NotEnoughNftOwned": {
-      "title": "사용 가능한 토큰 수를 초과했습니다"
-    },
-    "generic": {
-      "title": "{{message}}",
-      "description": "문제가 발생했습니다. 다시 시도해주세요. 문제가 지속될 경우, 아래 버튼을 이용해 로그를 저장하고 Ledger 지원 부서로 보내주세요."
-    },
-    "SolanaAccountNotFunded": {
-      "title": "자금이 입금되지 않은 계정"
-    },
-    "SolanaAddressOfEd25519": {
-      "title": "주소 끄기 ed25519 곡선"
-    },
-    "SolanaMemoIsTooLong": {
-      "title": "메모가 너무 깁니다. 최대 길이는 {{maxLength}}입니다."
-    },
-    "SolanaUseAllAmountStakeWarning": {
-      "title": "향후 트랜잭션 수수료 지불에 필요한 잔액을 충분히 남겨 두세요"
-    },
-    "SolanaTxSimulationFailedWhilePendingOp": {
-      "title": "이전 트랜잭션이 아직 처리되지 않았습니다. 잠시 기다려 트랜잭션 내역을 확인한 후 다시 시도하세요."
-    },
-    "SolanaTxConfirmationTimeout": {
-      "title": "트랜잭션이 실패한 것 같습니다. 잠시 기다려 트랜잭션 내역을 확인한 후 다시 시도하세요."
-    },
-    "CardanoMinAmountError" : {
-      "title" : "최소 {{amount}} ADA 필요"
-    }
-  },
-  "bluetooth": {
-    "required": "죄송하지만 블루투스가 비활성 상태인 것 같습니다",
-    "locationRequiredTitle": "블루투스 LE 사용을 위해 위치 정보가 필요합니다.",
-    "locationRequiredMessage": "안드로이드에서 블루투스 LE 장치를 열거하려면 위치를 허용해야 합니다.",
-    "checkEnabled": "휴대폰 설정에서 블루투스를 활성화해주세요."
-  },
-  "webview": {
-    "noConnectionError": {
-      "title": "연결 없음",
-      "description": "인터넷에 액세스할 수 없습니다. 연결을 확인하고 다시 시도하세요."
-    }
-  },
-  "location": {
-    "required": "위치 서비스가 필요합니다",
-    "open": "위치 설정 열기",
-    "disabled": "블루투스로 귀하의 장치를 Ledger Live와 페어링 하려면 위치 서비스가 필요합니다.",
-    "noInfos": "Ledger는 사용자의 위치 정보를 사용하지 않습니다."
-  },
-  "permissions": {
-    "open": "앱 사용 권한 열기"
-  },
-  "fees": {
-    "speed": {
-      "high": "높음",
-      "standard": "스탠다드",
-      "low": "낮음",
-      "slow": "느림",
-      "medium": "보통",
-      "fast": "빠름",
-      "custom": "커스텀",
-      "blockCount": "{{blockCount}}개 블록"
-    }
-  },
-  "signout": {
-    "confirm": "정말 로그아웃하시겠습니까?",
-    "disclaimer": "휴대폰에서 모든 계정 데이터가 삭제됩니다.",
-    "action": "로그아웃"
-  },
-  "auth": {
-    "failed": {
-      "biometrics": {
-        "title": "{{biometricsType}} 잠금 해제에 실패했습니다",
-        "description": "계속하려면 암호를 입력하세요",
-        "authenticate": "Ledger Live 앱으로 인증하세요."
-      },
-      "denied": "귀하의 휴대폰 인증에 실패하여 Auth 보안 기능을 사용하실 수 없습니다.",
-      "title": "인증 실패",
-      "buttons": {
-        "tryAgain": "다시 시도하세요",
-        "reset": "재설정"
-      }
-    },
-    "unlock": {
-      "biometricsTitle": "Ledger Live 앱으로 인증하세요.",
-      "title": "다시 돌아오신 것을 환영합니다.",
-      "desc": "계속하려면 암호를 입력하세요",
-      "inputPlaceholder": "암호를 입력하세요",
-      "login": "로그인",
-      "forgotPassword": "암호를 잊어버렸습니다"
-    },
-    "addPassword": {
-      "placeholder": "패스워드를 선택하세요",
-      "title": "패스워드 잠금"
-    },
-    "confirmPassword": {
-      "title": "패스워드 확인",
-      "placeholder": "패스워드를 확인하세요"
-    },
-    "enableBiometrics": {
-      "title": "{{biometricsType}}",
-      "desc": "{{biometricsType}}로 잠금 해제"
-    }
-  },
-  "reset": {
-    "title": "Ledger Live 제거 후 다시 설치",
-    "description": "Ledger Live 데이터(계정 및 설정 포함)를 삭제하시려면, 휴대폰에서 앱을 삭제한 후 재설치하세요.",
-    "button": "재설정",
-    "warning": "Ledger Live를 리셋하면 계정의 스왑 트랜잭션 내역이 삭제됩니다."
-  },
-  "graph": {
-    "week": "1주",
-    "month": "1달",
-    "year": "1년",
-    "all": "전체"
-  },
-  "carousel": {
-    "title": "배너를 닫습니까?",
-    "description": "새로운 소식이 있으면 전해드리겠습니다.",
-    "confirm": "확인",
-    "undo": "되돌리기",
-    "banners": {
-      "valentine": {
-        "title": "발렌타인 데이",
-        "description": "매수 및 매도 수수료 인하"
-      },
-      "tour": {
-        "title": "둘러보기",
-        "description": "Ledger Live 앱을 탐색하고 자산을 구매, 성장 및 보호하는 방법을 배우세요",
-        "cta": "둘러보기"
-      },
-      "academy": {
-        "title": "Ledger 아카데미",
-        "description": "블록체인에 대해 알아야 할 모든 것",
-        "cta": "둘러보기"
-      },
-      "stakeCosmos": {
-        "title": "COSMOS(코스모스) 스테이킹",
-        "description": "오늘 ATOM을 위임하고 보상을 받으세요."
-      },
-      "familyPack": {
-        "title": "패밀리 팩",
-        "description": "할인된 Nano S 3팩, 선물 또는 백업용으로 적합",
-        "cta": "지금 구매하기"
-      },
-      "familyPackX": {
-        "title": "Ledger Nano X 패밀리 팩",
-        "description": "할인된 Nano X 3팩, 선물 또는 백업용으로 적합",
-        "cta": "지금 저장하세요"
-      },
-      "buyCrypto": {
-        "title": "암호화폐 구매",
-        "description": "당사 파트너를 통해 50개 이상의 암호화폐 구매",
-        "cta": "지금 구매하기"
-      },
-      "swap": {
-        "title": "암호화폐 스왑",
-        "description": "당사 파트너를 통해 완전히 보호된 100개 이상의 암호화폐 스왑",
-        "cta": "지금 스왑하세요"
-      },
-      "algorand": {
-        "title": "알고랜드(Algorand)",
-        "description": "트랜잭션마다 ALGO 보상을 받을 수 있습니다."
-      },
-      "sell": {
-        "title": "암호화폐를 매도",
-        "description": "Ledger Live에서 비트코인을 바로 매도해 보세요."
-      },
-      "vote": {
-        "title": "Ledger로 투표하세요",
-        "description": "Ledger 지갑에서 바로 투표해 보세요."
-      },
-      "lending": {
-        "title": "암호화폐를 대출",
-        "description": "컴파운드 프로토콜로 자산 대출"
-      },
-      "blackfriday": {
-        "title": "블랙 프라이데이",
-        "description": "BLACKFRIDAY20 프로모코드로 40% 할인가에 구매하세요"
-      },
-      "lido": {
-        "title": "리도(Lido)로 ETH 스테이킹",
-        "description": "Lido를 통해 ETH를 안전하게 스테이킹하여 보상을 받으세요",
-        "cta": "지금 스테이킹하기"
-      },
-      "market": {
-        "title": "암호화폐 시장",
-        "description": "앱에서 바로 암호화폐 가격 및 시장 추세 확인",
-        "cta": "둘러보기"
-      },
-      "manageCard": {
-        "title": "CL 카드 소개",
-        "description": "Ledger 기반 CL 카드 신청 및 관리",
-        "cta": "자세히 알아보기"
-      },
-      "discoverWeb3": {
-        "title": "Web3 탐색",
-        "description": "내 장치를 기다리며 web3에 관한 모든 것을 살펴보세요!",
-        "cta": "탐색"
+    "StellarAssetNotAccepted" : {
+      "title" : "이 수령인은 아직 {{assetCode}}에 대한 트러스트라인(trustline)이 없습니다."
+    },
+    "StellarAssetRequired" : {
+      "title" : "트러스트라인 추가 전 스텔라 자산을 선택해야 합니다."
+    },
+    "StellarAssetNotFound" : {
+      "title" : "선택한 스텔라 자산을 찾을 수 없습니다."
+    },
+    "StellarNotEnoughNativeBalance" : {
+      "title" : "죄송하지만 자금이 부족합니다",
+      "description" : "계정에 수수료를 지불할 수 있는 충분한 자금이 있는지 확인해 주세요"
+    },
+    "StellarFeeSmallerThanRecommended" : {
+      "title" : "권장 수수료 대비 선택 수수료가 낮습니다"
+    },
+    "StellarFeeSmallerThanBase" : {
+      "title" : "최소 트랜잭션 수수료는 0.00001 XLM입니다"
+    },
+    "StellarNotEnoughNativeBalanceToAddTrustline" : {
+      "title" : "죄송하지만 자금이 부족합니다",
+      "description" : "계정에 신규 트러스트라인을 추가할 수 있는 충분한 자금이 있는지 확인해 주세요"
+    },
+    "StellarMuxedAccountNotExist" : {
+      "title" : "스텔라 계정이 없습니다"
+    },
+    "StellarSourceHasMultiSign" : {
+      "title" : "스텔라 트랜잭션을 수행하려면 다중서명을 비활성화하세요"
+    }
+  },
+  "bluetooth" : {
+    "required" : "죄송하지만 블루투스가 비활성 상태인 것 같습니다",
+    "locationRequiredTitle" : "블루투스 LE 사용을 위해 위치 정보가 필요합니다.",
+    "locationRequiredMessage" : "안드로이드에서 블루투스 LE 장치를 열거하려면 위치를 허용해야 합니다.",
+    "checkEnabled" : "휴대폰 설정에서 블루투스를 활성화해주세요."
+  },
+  "webview" : {
+    "noConnectionError" : {
+      "title" : "연결 없음",
+      "description" : "인터넷에 액세스할 수 없습니다. 연결을 확인하고 다시 시도하세요."
+    }
+  },
+  "location" : {
+    "required" : "위치 서비스가 필요합니다",
+    "open" : "위치 설정 열기",
+    "disabled" : "블루투스로 귀하의 장치를 Ledger Live와 페어링 하려면 위치 서비스가 필요합니다.",
+    "noInfos" : "Ledger는 사용자의 위치 정보를 사용하지 않습니다."
+  },
+  "permissions" : {
+    "open" : "앱 사용 권한 열기"
+  },
+  "fees" : {
+    "speed" : {
+      "high" : "높음",
+      "standard" : "스탠다드",
+      "low" : "낮음",
+      "slow" : "느림",
+      "medium" : "보통",
+      "fast" : "빠름",
+      "custom" : "커스텀",
+      "blockCount" : "{{blockCount}}개 블록"
+    }
+  },
+  "signout" : {
+    "confirm" : "정말 로그아웃하시겠습니까?",
+    "disclaimer" : "휴대폰에서 모든 계정 데이터가 삭제됩니다.",
+    "action" : "로그아웃"
+  },
+  "auth" : {
+    "failed" : {
+      "biometrics" : {
+        "title" : "{{biometricsType}} 잠금 해제에 실패했습니다",
+        "description" : "계속하려면 암호를 입력하세요",
+        "authenticate" : "Ledger Live 앱으로 인증하세요."
+      },
+      "denied" : "귀하의 휴대폰 인증에 실패하여 Auth 보안 기능을 사용하실 수 없습니다.",
+      "title" : "인증 실패",
+      "buttons" : {
+        "tryAgain" : "다시 시도하세요",
+        "reset" : "재설정"
+      }
+    },
+    "unlock" : {
+      "biometricsTitle" : "Ledger Live 앱으로 인증하세요.",
+      "title" : "다시 돌아오신 것을 환영합니다.",
+      "desc" : "계속하려면 암호를 입력하세요",
+      "inputPlaceholder" : "암호를 입력하세요",
+      "login" : "로그인",
+      "forgotPassword" : "암호를 잊어버렸습니다"
+    },
+    "addPassword" : {
+      "placeholder" : "패스워드를 선택하세요",
+      "title" : "패스워드 잠금"
+    },
+    "confirmPassword" : {
+      "title" : "패스워드 확인",
+      "placeholder" : "패스워드를 확인하세요"
+    },
+    "enableBiometrics" : {
+      "title" : "{{biometricsType}}",
+      "desc" : "{{biometricsType}}로 잠금 해제"
+    }
+  },
+  "reset" : {
+    "title" : "Ledger Live 제거 후 다시 설치",
+    "description" : "Ledger Live 데이터(계정 및 설정 포함)를 삭제하시려면, 휴대폰에서 앱을 삭제한 후 재설치하세요.",
+    "button" : "재설정",
+    "warning" : "Ledger Live를 리셋하면 계정의 스왑 트랜잭션 내역이 삭제됩니다."
+  },
+  "graph" : {
+    "week" : "1주",
+    "month" : "1달",
+    "year" : "1년",
+    "all" : "전체"
+  },
+  "carousel" : {
+    "title" : "배너를 닫습니까?",
+    "description" : "새로운 소식이 있으면 전해드리겠습니다.",
+    "confirm" : "확인",
+    "undo" : "되돌리기",
+    "banners" : {
+      "valentine" : {
+        "title" : "발렌타인 데이",
+        "description" : "매수 및 매도 수수료 인하"
+      },
+      "tour" : {
+        "title" : "둘러보기",
+        "description" : "Ledger Live 앱을 탐색하고 자산을 구매, 성장 및 보호하는 방법을 배우세요",
+        "cta" : "둘러보기"
+      },
+      "academy" : {
+        "title" : "Ledger 아카데미",
+        "description" : "블록체인에 대해 알아야 할 모든 것",
+        "cta" : "둘러보기"
+      },
+      "stakeCosmos" : {
+        "title" : "COSMOS(코스모스) 스테이킹",
+        "description" : "오늘 ATOM을 위임하고 보상을 받으세요."
+      },
+      "familyPack" : {
+        "title" : "패밀리 팩",
+        "description" : "할인된 Nano S 3팩, 선물 또는 백업용으로 적합",
+        "cta" : "지금 구매하기"
+      },
+      "familyPackX" : {
+        "title" : "Ledger Nano X 패밀리 팩",
+        "description" : "할인된 Nano X 3팩, 선물 또는 백업용으로 적합",
+        "cta" : "지금 저장하세요"
+      },
+      "buyCrypto" : {
+        "title" : "암호화폐 구매",
+        "description" : "당사 파트너를 통해 50개 이상의 암호화폐 구매",
+        "cta" : "지금 구매하기"
+      },
+      "swap" : {
+        "title" : "암호화폐 스왑",
+        "description" : "당사 파트너를 통해 완전히 보호된 100개 이상의 암호화폐 스왑",
+        "cta" : "지금 스왑하세요"
+      },
+      "algorand" : {
+        "title" : "알고랜드(Algorand)",
+        "description" : "트랜잭션마다 ALGO 보상을 받을 수 있습니다."
+      },
+      "sell" : {
+        "title" : "암호화폐를 매도",
+        "description" : "Ledger Live에서 비트코인을 바로 매도해 보세요."
+      },
+      "vote" : {
+        "title" : "Ledger로 투표하세요",
+        "description" : "Ledger 지갑에서 바로 투표해 보세요."
+      },
+      "lending" : {
+        "title" : "암호화폐를 대출",
+        "description" : "컴파운드 프로토콜로 자산 대출"
+      },
+      "blackfriday" : {
+        "title" : "블랙 프라이데이",
+        "description" : "BLACKFRIDAY20 프로모코드로 40% 할인가에 구매하세요"
+      },
+      "lido" : {
+        "title" : "리도(Lido)로 ETH 스테이킹",
+        "description" : "Lido를 통해 ETH를 안전하게 스테이킹하여 보상을 받으세요",
+        "cta" : "지금 스테이킹하기"
+      },
+      "market" : {
+        "title" : "암호화폐 시장",
+        "description" : "앱에서 바로 암호화폐 가격 및 시장 추세 확인",
+        "cta" : "둘러보기"
+      },
+      "manageCard" : {
+        "title" : "CL 카드 소개",
+        "description" : "Ledger 기반 CL 카드 신청 및 관리",
+        "cta" : "자세히 알아보기"
+      },
+      "discoverWeb3" : {
+        "title" : "Web3 탐색",
+        "description" : "내 장치를 기다리며 web3에 관한 모든 것을 살펴보세요!",
+        "cta" : "탐색"
       }
     }
   },
   "ratings" : {
     "init" : {
-      "title" : "Ledger Live를 마음껏 누리고 있나요?",
-      "description" : "사용자가 전적으로 만족하든 개선의 여지가 있다고 느끼든 당사는 사용자의 피드백을 매우 소중하게 생각합니다.",
+      "title" : "Ledger 앱에 대한 의견을 들려주세요.",
+      "description" : "여러분의 Ledger Live 개선에 큰 도움이 됩니다.",
       "cta" : {
         "enjoy" : "훌륭해요",
         "disappointed" : "실망스러워요",
         "notNow" : "나중에 하기"
       }
     },
-    "enjoy": {
-      "title": "여러분도 훌륭해요",
-      "description": "잠시 시간을 내어 리뷰를 작성해 주시면 감사하겠습니다. 귀하의 지원은 당사가 더 많은 사람들에게 다가가는 데 도움이 되며 새로운 앱 기능을 출시하도록 동기를 부여합니다.",
-      "cta": {
-        "rate": "별 5개를 주세요",
-        "notNow": "나중에 하기"
+    "enjoy" : {
+      "title" : "여러분도 훌륭해요",
+      "description" : "잠시 시간을 내어 리뷰를 작성해 주시면 감사하겠습니다. 귀하의 지원은 당사가 더 많은 사람들에게 다가가는 데 도움이 되며 새로운 앱 기능을 출시하도록 동기를 부여합니다.",
+      "cta" : {
+        "rate" : "별 5개를 주세요",
+        "notNow" : "나중에 하기"
       }
     },
     "disappointed" : {
       "title" : "더 나은 제품을 만들 수 있도록 도와주세요.",
-      "description" : "당사는 더 나은 기업으로 거듭나고 싶습니다. 개선점을 파악할 수 있도록 귀하의 솔직한 피드백을 부탁드립니다.",
+      "description" : "추가적인 도움이나 당사의 회신이 필요한 경우라면 실시간 채팅 서비스를 이용해 주세요:",
+      "here" : "실시간 채팅",
       "cta" : {
         "sendFeedback" : "피드백 보내기",
         "notNow" : "나중에 하기"
       }
     },
-    "disappointedDone": {
-      "title": "피드백 감사합니다",
-      "description": "더 자세한 피드백을 보내고 싶거나 도움이 필요하다면 다음 주소로 이메일을 보내주세요. ",
-      "cta": {
-        "done": "완료"
-      }
-    }
-  },
-  "buyDevice": {
-    "0": {
-      "title": "결국 여러분의 자산입니다. 그러니 잘 지켜야 합니다.",
-      "desc": "스스로 암호화폐를 관리할 수 있는 자유를 누리세요."
-    },
-    "1": {
-      "title": "DeFi 및 NFT에 액세스",
-      "desc": "앱에서 직접 신뢰할 수 있는 DeFi 애플리케이션과 안전하게 상호 작용합니다."
-    },
-    "2": {
-      "title": "Web3로의 키",
-      "desc": "Ledger를 사용하여 당사 파트너로부터 주요 암호화폐를 안전하게 구매, 판매 및 스왑할 수 있습니다."
-    },
-    "3": {
-      "title": "인증된 보안",
-      "desc": "당사 제품은 국가 사이버 보안 기관에서 보안에 대해 인증한 유일한 하드웨어 지갑입니다."
-    },
-    "title": "Ledger 제품이 필요하시군요",
-    "desc": "보안을 위해 Ledger Live는 오직 Ledger 장치에서만 작동합니다. 계속하려면 장치가 필요합니다.",
-    "cta": "지금 여러분의 Ledger를 구매하세요",
-    "footer": "이미 장치가 있습니다. 지금 설정하세요.",
-    "bannerTitle": "암호화폐와 NFT를 안전하게 보호하세요",
-    "bannerTitle2": "Ledger 장치로 거래하려면",
-    "bannerSubtitle": "Nano가 필요합니다",
-    "bannerButtonTitle": "Nano 살펴보기",
-    "bannerButtonTitle2": "장치 구매",
-    "setupCta": "이미 장치가 있습니다. 설정을 진행합니다"
-  },
-  "postBuyDeviceSetupNanoWall": {
-    "title": "장치를 셨나요?",
-    "desc": "장치를 수령했다면 Ledger Live를 통해 장치 설정을 시작할 수 있습니다.",
-    "cta": "내 장치 설정",
-    "bannerTitle": "장치를 받으셨나요?",
-    "bannerCta": "설정 시작하기",
-    "continue": "계속"
-  },
-  "purchaseDevice": {
-    "pageTitle": "장치 구매",
-    "debugDrawers": {
-      "url": {
-        "title": "iframe URL 업데이트",
-        "subtitle": "디버그 설정",
-        "cta": "Ledger Nano S를"
-      },
-      "message": {
-        "successTitle": "트랜잭션 완료",
-        "errorTitle": "트랜잭션 오류",
-        "subtitle": "메시지 수신 완료",
-        "type": "유형: {{type}}",
-        "deviceId": "장치 ID: {{deviceId}}",
-        "price": "가격: {{price}}",
-        "currency": "통화: {{currency}}",
-        "value": "가치: {{value}}"
-      }
-    }
-  },
-  "postBuyDevice": {
-    "headerTitle": "구매 완료",
-    "title": "축하합니다!",
-    "desc": "주문을 처리 중입니다.\n곧 Ledger 장치를 받게 됩니다. 주문 확인 이메일을 확인해 주세요."
-  },
-  "discover": {
-    "title": "탐색",
-    "desc": "Ledger Live에 포함된 web3의 세계를 탐험해보세요",
-    "link": "더 자세히 알려주세요",
-    "sections": {
-      "learn": {
-        "title": "알아보기",
-        "desc": "암호화폐, NFT, 디지털 보안 등에 대해 알아보세요"
-      },
-      "ledgerApps": {
-        "title": "앱",
-        "desc": "Ledger의 파트너 앱을 한 곳에서 모두 살펴보세요"
-      },
-      "earn": {
-        "title": "소득 창출",
-        "desc": "불로소득을 얻고 암호화폐를 성장시키세요"
+    "disappointedDone" : {
+      "title" : "피드백 감사합니다",
+      "description" : "더 자세한 피드백을 보내고 싶거나 도움이 필요하다면 다음 주소로 이메일을 보내주세요. ",
+      "cta" : {
+        "done" : "완료"
+      }
+    }
+  },
+  "buyDevice" : {
+    "0" : {
+      "title" : "결국 여러분의 자산입니다. 그러니 잘 지켜야 합니다.",
+      "desc" : "스스로 암호화폐를 관리할 수 있는 자유를 누리세요."
+    },
+    "1" : {
+      "title" : "DeFi 및 NFT에 액세스",
+      "desc" : "앱에서 직접 신뢰할 수 있는 DeFi 애플리케이션과 안전하게 상호 작용합니다."
+    },
+    "2" : {
+      "title" : "Web3로의 키",
+      "desc" : "Ledger를 사용하여 당사 파트너로부터 주요 암호화폐를 안전하게 구매, 판매 및 스왑할 수 있습니다."
+    },
+    "3" : {
+      "title" : "인증된 보안",
+      "desc" : "당사 제품은 국가 사이버 보안 기관에서 보안에 대해 인증한 유일한 하드웨어 지갑입니다."
+    },
+    "title" : "Ledger 제품이 필요하시군요",
+    "desc" : "보안을 위해 Ledger Live는 오직 Ledger 장치에서만 작동합니다. 계속하려면 장치가 필요합니다.",
+    "cta" : "지금 여러분의 Ledger를 구매하세요",
+    "footer" : "이미 장치가 있습니다. 지금 설정하세요.",
+    "bannerTitle" : "암호화폐와 NFT를 안전하게 보호하세요",
+    "bannerTitle2" : "Ledger 장치로 거래하려면",
+    "bannerSubtitle" : "Nano가 필요합니다",
+    "bannerButtonTitle" : "Nano 살펴보기",
+    "bannerButtonTitle2" : "장치 구매",
+    "setupCta" : "이미 장치가 있습니다. 설정을 진행합니다"
+  },
+  "postBuyDeviceSetupNanoWall" : {
+    "title" : "장치를 셨나요?",
+    "desc" : "장치를 수령했다면 Ledger Live를 통해 장치 설정을 시작할 수 있습니다.",
+    "cta" : "내 장치 설정",
+    "bannerTitle" : "장치를 받으셨나요?",
+    "bannerCta" : "설정 시작하기",
+    "continue" : "계속"
+  },
+  "purchaseDevice" : {
+    "pageTitle" : "장치 구매",
+    "debugDrawers" : {
+      "url" : {
+        "title" : "iframe URL 업데이트",
+        "subtitle" : "디버그 설정",
+        "cta" : "Ledger Nano S를"
+      },
+      "message" : {
+        "successTitle" : "트랜잭션 완료",
+        "errorTitle" : "트랜잭션 오류",
+        "subtitle" : "메시지 수신 완료",
+        "type" : "유형: {{type}}",
+        "deviceId" : "장치 ID: {{deviceId}}",
+        "price" : "가격: {{price}}",
+        "currency" : "통화: {{currency}}",
+        "value" : "가치: {{value}}"
+      }
+    }
+  },
+  "postBuyDevice" : {
+    "headerTitle" : "구매 완료",
+    "title" : "축하합니다!",
+    "desc" : "주문을 처리 중입니다.\n곧 Ledger 장치를 받게 됩니다. 주문 확인 이메일을 확인해 주세요."
+  },
+  "discover" : {
+    "title" : "탐색",
+    "desc" : "Ledger Live에 포함된 web3의 세계를 탐험해보세요",
+    "link" : "더 자세히 알려주세요",
+    "sections" : {
+      "learn" : {
+        "title" : "알아보기",
+        "desc" : "암호화폐, NFT, 디지털 보안 등에 대해 알아보세요"
+      },
+      "ledgerApps" : {
+        "title" : "앱",
+        "desc" : "Ledger의 파트너 앱을 한 곳에서 모두 살펴보세요"
+      },
+      "earn" : {
+        "title" : "소득 창출",
+        "desc" : "불로소득을 얻고 암호화폐를 성장시키세요"
       },
       "mint" : {
         "title" : "민팅",
         "desc" : "[ L ] 마켓 독점 콜라보 NFT 민팅"
       }
     },
-    "comingSoon": "곧 출시 예정",
-    "mostPopular": "인기 항목"
-  },
-  "onboarding": {
-    "stepWelcome": {
-      "title": "Ledger에 오신 것을 환영합니다",
-      "subtitle": "당사는 디지털 소유권을 안전하고 간단하게 만들어 드립니다.",
-      "start": "시작하기",
-      "noDevice": "장치가 없나요?",
-      "buy": "{{fullDeviceName}} 구매",
-      "terms": "\"시작하기\"를 탭하면 귀하는 당사의",
-      "termsLink": "이용 약관",
-      "privacyLink": "개인 정보 보호 정책",
-      "and": "및"
-    },
-    "stepDoYouHaveALedgerDevice": {
-      "title": "Ledger를 가지고 계신가요?",
-      "subtitle": "하지만 먼저",
-      "yes": "네, 그렇습니다",
-      "no": "아니요, 아직입니다"
-    },
-    "postWelcomeStep": {
-      "title": "사용자의 선택",
-      "subtitle_yes": "Ledger를 설정하거나 앱을 먼저 둘러볼 수 있습니다",
-      "subtitle_no": "선택 가능 옵션: 먼저 앱을 살펴보거나 Nano X 장치를 구매하세요",
-      "noLedgerLink": "Ledger가 없는데 하나 사고 싶습니다",
-      "setupLedger": {
-        "title": "내 Ledger 설정",
-        "subtitle": "암호화폐 및 NFT를 보호하기 위한 모든 단계를 안내해 드립니다"
-      },
-      "buyNano": {
-        "title": "Ledger Nano X 구매하기",
-        "subtitle": "하드웨어 지갑은 자산을 안전하게 보호할 수 있는 유일한 방법입니다. "
-      },
-      "discoverLedger": {
-        "title": "Ledger Live를 살펴보세요",
-        "subtitle": "앱을 살펴보고 어떤 이점이 있는지 알아보세요 "
-      }
-    },
-    "discoverLive": {
-      "exploreWithoutADevice": "장치가 없어도 가능합니다",
-      "buyALedgerNow": "지금 Ledger 구매하기",
-      "0": {
-        "title": "내 모든 암호화폐를 안전하게 보호하세요."
-      },
-      "1": {
-        "title": "시장을 주시하세요."
-      },
-      "2": {
-        "title": "앱과 web3에 대해 알아보세요."
-      },
-      "3": {
-        "title": "내 암호화폐와 NFT를 안전하게 보호하세요."
-      }
-    },
-    "stepLanguage": {
-      "title": "언어 선택",
-      "cta": "계속",
-      "warning": {
-        "title": "영어로 시작하기",
-        "cta": "알겠습니다!",
-        "desc": "신규 사용자가 원활하게 Ledger 제품을 시작할 수 있도록 새로운 언어를 추가했습니다. 현재 Ledger의 나머지 기능은 영어로만 이용 가능합니다."
-      }
-    },
-    "stepSelectDevice": {
-      "title": "장치를 선택하세요",
-      "nanoS": "Nano S",
-      "nanoSP": "Nano S Plus",
-      "nanoX": "Nano X",
-      "blue": "Blue",
-      "chooseDevice": "장치 선택"
-    },
-    "stepUseCase": {
-      "title": "안녕하세요!",
-      "or": "또는",
-      "firstUse": {
-        "title": "Nano를 처음 사용하시나요?",
-        "subTitle": "새 Nano 설정",
-        "desc": "지금 시작하고 장치를 설정하세요!",
-        "label": "30분"
-      },
-      "devicePairing": {
-        "title": "이미 복구 문구가 있나요?",
-        "label": "장치 페어링",
-        "subTitle": "Nano를 연결하세요",
-        "desc": "장치 설정을 이미 마치셨나나요? 앱에 연결하세요!"
-      },
-      "desktopSync": {
-        "title": "이미 복구 문구가 있나요?",
-        "label": "데스크탑 동기화",
-        "subTitle": "데스크탑 앱에서 암호화폐를 동기화하세요",
-        "desc": "이미 데스크탑 앱이 있나요? 동기화하여 스마트폰에서 암호화폐를 관리하세요!"
-      },
-      "restoreDevice": {
-        "label": "장치 복구",
-        "subTitle": "새 장치에서 복구 문구를 복원하세요",
-        "desc": "기존 복구 문구를 사용하여 새 Nano에서 개인 키를 복구하세요!"
-      },
-      "recovery": "이미 복구 문구가 있나요?"
-    },
-    "stepNewDevice": {
-      "0": {
-        "label": "기본",
-        "title": "내 암호화폐에 액세스 하세요",
-        "desc": "귀하의 암호화 자산은 블록체인에 저장됩니다. 암호화폐에 액세스하고 관리하려면 개인 키가 필요합니다.",
-        "action": "Nano가 없으신가요? 앱 살펴보기"
-      },
-      "1": {
-        "label": "기본",
-        "title": "나만의 개인 키를 보유하세요",
-        "desc": "귀하의 개인 키는 Nano에 저장되며, 자산을 통제하려면 귀하가 개인 키의 유일한 소유권자여야 합니다."
-      },
-      "2": {
-        "label": "기본",
-        "title": "오프라인 상태를 유지하세요",
-        "desc": "Ledger Live로 암호화폐를 안전하게 구매, 판매, 교환, 취득할 수 있습니다. Nano로 모든 암호화폐 트랜잭션을 검증하세요."
-      },
-      "3": {
-        "label": "기본",
-        "title": "트랜잭션 검증",
-        "desc": "Nano는 '콜드 스토리지' 지갑 역할을 합니다. 즉, 앱을 사용할 때도 온라인에 개인 키를 노출하지 않습니다."
-      },
-      "4": {
-        "label": "기본",
-        "title": "귀하의 Nano 설정을 시작합시다!",
-        "desc": "Nano 보안 설정부터 시작하겠습니다."
-      },
-      "cta": "시작해 봅시다!",
-      "title": "기본"
-    },
-    "stepSetupDevice": {
-      "start": {
-        "title": "가장 좋은 시작 방법:",
-        "bullets": {
-          "0": {
-            "label": "30분을 계획하고 천천히 시작해 보세요."
+    "comingSoon" : "곧 출시 예정",
+    "mostPopular" : "인기 항목"
+  },
+  "onboarding" : {
+    "stepWelcome" : {
+      "title" : "Ledger에 오신 것을 환영합니다",
+      "subtitle" : "당사는 디지털 소유권을 안전하고 간단하게 만들어 드립니다.",
+      "start" : "시작하기",
+      "noDevice" : "장치가 없나요?",
+      "buy" : "{{fullDeviceName}} 구매",
+      "terms" : "\"시작하기\"를 탭하면 귀하는 당사의",
+      "termsLink" : "이용 약관",
+      "privacyLink" : "개인 정보 보호 정책",
+      "and" : "및"
+    },
+    "stepDoYouHaveALedgerDevice" : {
+      "title" : "Ledger를 가지고 계신가요?",
+      "subtitle" : "하지만 먼저",
+      "yes" : "네, 그렇습니다",
+      "no" : "아니요, 아직입니다"
+    },
+    "postWelcomeStep" : {
+      "title" : "사용자의 선택",
+      "subtitle_yes" : "Ledger를 설정하거나 앱을 먼저 둘러볼 수 있습니다",
+      "subtitle_no" : "선택 가능 옵션: 먼저 앱을 살펴보거나 Nano X 장치를 구매하세요",
+      "noLedgerLink" : "Ledger가 없는데 하나 사고 싶습니다",
+      "setupLedger" : {
+        "title" : "내 Ledger 설정",
+        "subtitle" : "암호화폐 및 NFT를 보호하기 위한 모든 단계를 안내해 드립니다"
+      },
+      "buyNano" : {
+        "title" : "Ledger Nano X 구매하기",
+        "subtitle" : "하드웨어 지갑은 자산을 안전하게 보호할 수 있는 유일한 방법입니다. "
+      },
+      "discoverLedger" : {
+        "title" : "Ledger Live를 살펴보세요",
+        "subtitle" : "앱을 살펴보고 어떤 이점이 있는지 알아보세요 "
+      }
+    },
+    "discoverLive" : {
+      "exploreWithoutADevice" : "장치가 없어도 가능합니다",
+      "buyALedgerNow" : "지금 Ledger 구매하기",
+      "0" : {
+        "title" : "내 모든 암호화폐를 안전하게 보호하세요."
+      },
+      "1" : {
+        "title" : "시장을 주시하세요."
+      },
+      "2" : {
+        "title" : "앱과 web3에 대해 알아보세요."
+      },
+      "3" : {
+        "title" : "내 암호화폐와 NFT를 안전하게 보호하세요."
+      }
+    },
+    "stepLanguage" : {
+      "title" : "언어 선택",
+      "cta" : "계속",
+      "warning" : {
+        "title" : "영어로 시작하기",
+        "cta" : "알겠습니다!",
+        "desc" : "신규 사용자가 원활하게 Ledger 제품을 시작할 수 있도록 새로운 언어를 추가했습니다. 현재 Ledger의 나머지 기능은 영어로만 이용 가능합니다."
+      }
+    },
+    "stepSelectDevice" : {
+      "title" : "장치를 선택하세요",
+      "nanoS" : "Nano S",
+      "nanoSP" : "Nano S Plus",
+      "nanoX" : "Nano X",
+      "blue" : "Blue",
+      "chooseDevice" : "장치 선택"
+    },
+    "stepUseCase" : {
+      "title" : "안녕하세요!",
+      "or" : "또는",
+      "firstUse" : {
+        "title" : "Nano를 처음 사용하시나요?",
+        "subTitle" : "새 Nano 설정",
+        "desc" : "지금 시작하고 장치를 설정하세요!",
+        "label" : "30분"
+      },
+      "devicePairing" : {
+        "title" : "이미 복구 문구가 있나요?",
+        "label" : "장치 페어링",
+        "subTitle" : "Nano를 연결하세요",
+        "desc" : "장치 설정을 이미 마치셨나나요? 앱에 연결하세요!"
+      },
+      "desktopSync" : {
+        "title" : "이미 복구 문구가 있나요?",
+        "label" : "데스크탑 동기화",
+        "subTitle" : "데스크탑 앱에서 암호화폐를 동기화하세요",
+        "desc" : "이미 데스크탑 앱이 있나요? 동기화하여 스마트폰에서 암호화폐를 관리하세요!"
+      },
+      "restoreDevice" : {
+        "label" : "장치 복구",
+        "subTitle" : "새 장치에서 복구 문구를 복원하세요",
+        "desc" : "기존 복구 문구를 사용하여 새 Nano에서 개인 키를 복구하세요!"
+      },
+      "recovery" : "이미 복구 문구가 있나요?"
+    },
+    "stepNewDevice" : {
+      "0" : {
+        "label" : "기본",
+        "title" : "내 암호화폐에 액세스 하세요",
+        "desc" : "귀하의 암호화 자산은 블록체인에 저장됩니다. 암호화폐에 액세스하고 관리하려면 개인 키가 필요합니다.",
+        "action" : "Nano가 없으신가요? 앱 살펴보기"
+      },
+      "1" : {
+        "label" : "기본",
+        "title" : "나만의 개인 키를 보유하세요",
+        "desc" : "귀하의 개인 키는 Nano에 저장되며, 자산을 통제하려면 귀하가 개인 키의 유일한 소유권자여야 합니다."
+      },
+      "2" : {
+        "label" : "기본",
+        "title" : "오프라인 상태를 유지하세요",
+        "desc" : "Ledger Live로 암호화폐를 안전하게 구매, 판매, 교환, 취득할 수 있습니다. Nano로 모든 암호화폐 트랜잭션을 검증하세요."
+      },
+      "3" : {
+        "label" : "기본",
+        "title" : "트랜잭션 검증",
+        "desc" : "Nano는 '콜드 스토리지' 지갑 역할을 합니다. 즉, 앱을 사용할 때도 온라인에 개인 키를 노출하지 않습니다."
+      },
+      "4" : {
+        "label" : "기본",
+        "title" : "귀하의 Nano 설정을 시작합시다!",
+        "desc" : "Nano 보안 설정부터 시작하겠습니다."
+      },
+      "cta" : "시작해 봅시다!",
+      "title" : "기본"
+    },
+    "stepSetupDevice" : {
+      "start" : {
+        "title" : "가장 좋은 시작 방법:",
+        "bullets" : {
+          "0" : {
+            "label" : "30분을 계획하고 천천히 시작해 보세요."
           },
-          "1": {
-            "label": "기록할 펜을 들어주세요."
+          "1" : {
+            "label" : "기록할 펜을 들어주세요."
           },
-          "2": {
-            "label": "혼자 있을 수 있는 안전하고 조용한 환경을 선택하세요."
+          "2" : {
+            "label" : "혼자 있을 수 있는 안전하고 조용한 환경을 선택하세요."
           }
         },
-        "cta": "계속",
-        "warning": {
-          "title": "조심해 주세요",
-          "desc": "과정의 모든 단계에서 반드시 앱의 지침을 따라주세요.",
-          "ctaText": "알겠습니다!"
+        "cta" : "계속",
+        "warning" : {
+          "title" : "조심해 주세요",
+          "desc" : "과정의 모든 단계에서 반드시 앱의 지침을 따라주세요.",
+          "ctaText" : "알겠습니다!"
         }
       },
-      "setup": {
-        "bullets": {
-          "0": {
-            "title": "Nano 켜기",
-            "nanoX": {
-              "label": "검은색 버튼을 1초간 눌러 장치를 켜주세요."
+      "setup" : {
+        "bullets" : {
+          "0" : {
+            "title" : "Nano 켜기",
+            "nanoX" : {
+              "label" : "검은색 버튼을 1초간 눌러 장치를 켜주세요."
             },
-            "nanoS": {
-              "label": "휴대폰의 USB 포트에 연결하여 장치를 켜주세요."
+            "nanoS" : {
+              "label" : "휴대폰의 USB 포트에 연결하여 장치를 켜주세요."
             },
-            "nanoSP": {
-              "label": "휴대폰의 USB 포트에 연결하여 장치를 켜주세요."
+            "nanoSP" : {
+              "label" : "휴대폰의 USB 포트에 연결하여 장치를 켜주세요."
             },
-            "blue": {
-              "label": "휴대폰의 USB 포트에 연결하고 전원 버튼을 눌러 장치를 켜주세요."
+            "blue" : {
+              "label" : "휴대폰의 USB 포트에 연결하고 전원 버튼을 눌러 장치를 켜주세요."
             }
           },
-          "1": {
-            "title": "둘러보기",
-            "label": "스크린 상의 지시를 읽어보며 다양한 장치 활용 방법을 알아보세요."
+          "1" : {
+            "title" : "둘러보기",
+            "label" : "스크린 상의 지시를 읽어보며 다양한 장치 활용 방법을 알아보세요."
           },
-          "2": {
-            "title": "\"새 장치로 설정\"을 선택하세요",
-            "label": "두 버튼을 동시에 눌러 선택한 항목을 승인해주세요."
+          "2" : {
+            "title" : "\"새 장치로 설정\"을 선택하세요",
+            "label" : "두 버튼을 동시에 눌러 선택한 항목을 승인해주세요."
           },
-          "3": {
-            "title": "지시를 따라주세요",
-            "label": "여기로 다시 돌아와서 PIN 코드에 대한 지시 사항을 따라주세요."
+          "3" : {
+            "title" : "지시를 따라주세요",
+            "label" : "여기로 다시 돌아와서 PIN 코드에 대한 지시 사항을 따라주세요."
           }
         },
-        "cta": "다음 단계"
-      },
-      "pinCode": {
-        "title": "PIN 코드",
-        "desc": "PIN 코드는 첫 번째 보안 단계입니다. 귀하의 개인 키와 Nano에 대해 물리적으로 안전한 액세스를 제공합니다. PIN 코드는 4-8자리여야 합니다.",
-        "checkboxDesc": "PIN 코드는 반드시 직접 선택해야 하며 아무에게도 공개해서는 안된다는 사실을 이해하고 있습니다.",
-        "cta": "PIN 코드 설정"
-      },
-      "pinCodeSetup": {
-        "bullets": {
-          "0": {
-            "title": "Pin 코드 선택",
-            "label": "왼쪽이나 오른쪽 버튼을 눌러 숫자를 변경하세요. 양쪽 버튼을 눌러 선택한 숫자를 승인해 주세요. <0></0>을(를) 선택하여 Pin 코드를 확인해 주세요. <1></1>(을)를 선택하여 숫자를 삭제하세요.",
-            "desc": "왼쪽이나 오른쪽 버튼을 눌러 숫자를 변경하세요. 양쪽 버튼을 눌러 선택한 숫자를 승인해 주세요. <validIcon></validIcon>를 선택하여 Pin 코드를 확인해 주세요. <cancelIcon></cancelIcon>를 선택하여 숫자를 삭제하세요."
+        "cta" : "다음 단계"
+      },
+      "pinCode" : {
+        "title" : "PIN 코드",
+        "desc" : "PIN 코드는 첫 번째 보안 단계입니다. 귀하의 개인 키와 Nano에 대해 물리적으로 안전한 액세스를 제공합니다. PIN 코드는 4-8자리여야 합니다.",
+        "checkboxDesc" : "PIN 코드는 반드시 직접 선택해야 하며 아무에게도 공개해서는 안된다는 사실을 이해하고 있습니다.",
+        "cta" : "PIN 코드 설정"
+      },
+      "pinCodeSetup" : {
+        "bullets" : {
+          "0" : {
+            "title" : "Pin 코드 선택",
+            "label" : "왼쪽이나 오른쪽 버튼을 눌러 숫자를 변경하세요. 양쪽 버튼을 눌러 선택한 숫자를 승인해 주세요. <0></0>을(를) 선택하여 Pin 코드를 확인해 주세요. <1></1>(을)를 선택하여 숫자를 삭제하세요.",
+            "desc" : "왼쪽이나 오른쪽 버튼을 눌러 숫자를 변경하세요. 양쪽 버튼을 눌러 선택한 숫자를 승인해 주세요. <validIcon></validIcon>를 선택하여 Pin 코드를 확인해 주세요. <cancelIcon></cancelIcon>를 선택하여 숫자를 삭제하세요."
           },
-          "1": {
-            "title": "Pin 코드를 승인해 주세요",
-            "label": "Pin 코드를 재입력하여 확인해 주세요.",
-            "desc": "Pin 코드를 재입력하여 확인해 주세요."
+          "1" : {
+            "title" : "Pin 코드를 승인해 주세요",
+            "label" : "Pin 코드를 재입력하여 확인해 주세요.",
+            "desc" : "Pin 코드를 재입력하여 확인해 주세요."
           }
         },
-        "infoModal": {
-          "title": "PIN 코드 보호하기",
-          "bullets": {
-            "0": {
-              "label": "PIN 코드는 언제나 직접 선택하세요."
+        "infoModal" : {
+          "title" : "PIN 코드 보호하기",
+          "bullets" : {
+            "0" : {
+              "label" : "PIN 코드는 언제나 직접 선택하세요."
             },
-            "1": {
-              "label": "언제나 다른 사람의 시선을 피해 Pin 코드를 입력하세요."
+            "1" : {
+              "label" : "언제나 다른 사람의 시선을 피해 Pin 코드를 입력하세요."
             },
-            "2": {
-              "label": "필요한 경우, Pin 코드를 변경할 수 있습니다."
+            "2" : {
+              "label" : "필요한 경우, Pin 코드를 변경할 수 있습니다."
             },
-            "3": {
-              "label": "Pin 코드를 연속으로 잘못 입력하면 장치가 리셋됩니다."
+            "3" : {
+              "label" : "Pin 코드를 연속으로 잘못 입력하면 장치가 리셋됩니다."
             },
-            "4": {
-              "label": "절대 쉬운 Pin 코드(0000, 123456, 55555555 등)를 사용하지 마세요."
+            "4" : {
+              "label" : "절대 쉬운 Pin 코드(0000, 123456, 55555555 등)를 사용하지 마세요."
             },
-            "5": {
-              "label": "절대 Pin 코드를 타인과 공유하지 마세요. Ledger도 예외는 아닙니다."
+            "5" : {
+              "label" : "절대 Pin 코드를 타인과 공유하지 마세요. Ledger도 예외는 아닙니다."
             },
-            "6": {
-              "label": "절대 귀하가 직접 선택하지 않은 Pin 코드를 사용하지 마세요."
+            "6" : {
+              "label" : "절대 귀하가 직접 선택하지 않은 Pin 코드를 사용하지 마세요."
             },
-            "7": {
-              "label": "절대 컴퓨터나 휴대폰에 Pin 코드를 저장하지 마세요."
+            "7" : {
+              "label" : "절대 컴퓨터나 휴대폰에 Pin 코드를 저장하지 마세요."
             }
           }
         },
-        "cta": "다음 단계"
-      },
-      "recoveryPhrase": {
-        "title": "복구 문구",
-        "desc": "복구 문구는 24개의 단어로 이루어진 시크릿 리스트로, 개인 키 백업에 사용됩니다.",
-        "desc_1": "Nano는 고유한 복구 문구를 생성합니다. Ledger는 복구 문구의 복사본을 보관하지 않습니다.",
-        "cta": "다음 단계",
-        "checkboxDesc": "복구 문구를 분실할 경우, Nano에 액세스 할 수 없을 때 내 암호 화폐에 대한 액세스도 불가능함을 잘 인지하고 있습니다."
-      },
-      "recoveryPhraseSetup": {
-        "infoModal": {
-          "title": "복구 문구는 어떤 원리인가요?",
-          "desc": "복구 문구는 고유의 마스터 키 역할을 합니다. Ledger 장치는 사용자 소유의 모든 암호화 자산에 대한 개인 키를 계산하는 데 복구 문구를 사용합니다.",
-          "desc_1": "모든 지갑이 귀하의 복구 문구에서 동일한 개인 키를 산출할 수 있어, 암호화폐에 대한 액세스 권한을 복원할 수 있습니다.",
-          "link": "복구 문구에 대해 자세히 알아보기",
-          "title_1": "Nano에 대한 액세스 권한을 잃어버리면 어떻게 되나요?",
-          "bullets": {
-            "0": {
-              "label": "새 하드웨어 지갑을 구합니다."
+        "cta" : "다음 단계"
+      },
+      "recoveryPhrase" : {
+        "title" : "복구 문구",
+        "desc" : "복구 문구는 24개의 단어로 이루어진 시크릿 리스트로, 개인 키 백업에 사용됩니다.",
+        "desc_1" : "Nano는 고유한 복구 문구를 생성합니다. Ledger는 복구 문구의 복사본을 보관하지 않습니다.",
+        "cta" : "다음 단계",
+        "checkboxDesc" : "복구 문구를 분실할 경우, Nano에 액세스 할 수 없을 때 내 암호 화폐에 대한 액세스도 불가능함을 잘 인지하고 있습니다."
+      },
+      "recoveryPhraseSetup" : {
+        "infoModal" : {
+          "title" : "복구 문구는 어떤 원리인가요?",
+          "desc" : "복구 문구는 고유의 마스터 키 역할을 합니다. Ledger 장치는 사용자 소유의 모든 암호화 자산에 대한 개인 키를 계산하는 데 복구 문구를 사용합니다.",
+          "desc_1" : "모든 지갑이 귀하의 복구 문구에서 동일한 개인 키를 산출할 수 있어, 암호화폐에 대한 액세스 권한을 복원할 수 있습니다.",
+          "link" : "복구 문구에 대해 자세히 알아보기",
+          "title_1" : "Nano에 대한 액세스 권한을 잃어버리면 어떻게 되나요?",
+          "bullets" : {
+            "0" : {
+              "label" : "새 하드웨어 지갑을 구합니다."
             },
-            "1": {
-              "label": "Ledger 앱에서 '새 장치에서 복구 문구 복원하기'를 선택합니다."
+            "1" : {
+              "label" : "Ledger 앱에서 '새 장치에서 복구 문구 복원하기'를 선택합니다."
             },
-            "2": {
-              "label": "새 장치에 복구 문구를 입력하여 귀하의 암호화폐에 대한 액세스 권한을 되찾습니다."
+            "2" : {
+              "label" : "새 장치에 복구 문구를 입력하여 귀하의 암호화폐에 대한 액세스 권한을 되찾습니다."
             }
           }
         },
-        "bullets": {
-          "0": {
-            "title": "복구 시트를 준비하세요",
-            "label": "Nano 제품에 포함된 빈 복구 시트를 준비합니다. 복구 시트가 비어있는 상태로 배송되지 않았다면 Ledger 지원 부서로 연락하세요."
+        "bullets" : {
+          "0" : {
+            "title" : "복구 시트를 준비하세요",
+            "label" : "Nano 제품에 포함된 빈 복구 시트를 준비합니다. 복구 시트가 비어있는 상태로 배송되지 않았다면 Ledger 지원 부서로 연락하세요."
           },
-          "1": {
-            "title": "모든 단어에 반복하세요!",
-            "label": "Nano에 표시된 단어 #1을 복구 시트의 1번 위치에 기재하세요. 그런 다음 Nano의 오른쪽을 눌러 단어 #2가 화면에 표시되면 2번 위치에 기록하세요.",
-            "label_1": "단어의 순서와 철자에 주의하며 모든 단어에 대해 같은 과정을 반복합니다. Nano의 왼쪽을 눌러 실수가 있는지 확인하세요."
+          "1" : {
+            "title" : "모든 단어에 반복하세요!",
+            "label" : "Nano에 표시된 단어 #1을 복구 시트의 1번 위치에 기재하세요. 그런 다음 Nano의 오른쪽을 눌러 단어 #2가 화면에 표시되면 2번 위치에 기록하세요.",
+            "label_1" : "단어의 순서와 철자에 주의하며 모든 단어에 대해 같은 과정을 반복합니다. Nano의 왼쪽을 눌러 실수가 있는지 확인하세요."
           },
-          "2": {
-            "title": "복구 문구를 확인하세요",
-            "label": "오른쪽 버튼을 눌러 단어를 스크롤하며 단어 #1을 찾으세요. 양쪽 버튼을 함께 눌러 승인해 주세요."
+          "2" : {
+            "title" : "복구 문구를 확인하세요",
+            "label" : "오른쪽 버튼을 눌러 단어를 스크롤하며 단어 #1을 찾으세요. 양쪽 버튼을 함께 눌러 승인해 주세요."
           },
-          "3": {
-            "title": "모든 단어에 반복하세요!"
+          "3" : {
+            "title" : "모든 단어에 반복하세요!"
           }
         },
-        "cta": "복구 문구를 확인해 주세요",
-        "nextStep": "다음 단계"
-      },
-      "hideRecoveryPhrase": {
-        "title": "복구 문구를 숨겨두세요",
-        "desc": "Nano를 이용할 수 없는 경우, 복구 문구는 귀하의 암호 화폐에 액세스할 수 있는 유일한 방법이기에, 반드시 안전한 곳에 보관해야 합니다.",
-        "bullets": {
-          "0": {
-            "label": "24개의 단어는 컴퓨터나 스마트폰이 아닌 하드웨어 지갑에만 입력하세요."
+        "cta" : "복구 문구를 확인해 주세요",
+        "nextStep" : "다음 단계"
+      },
+      "hideRecoveryPhrase" : {
+        "title" : "복구 문구를 숨겨두세요",
+        "desc" : "Nano를 이용할 수 없는 경우, 복구 문구는 귀하의 암호 화폐에 액세스할 수 있는 유일한 방법이기에, 반드시 안전한 곳에 보관해야 합니다.",
+        "bullets" : {
+          "0" : {
+            "label" : "24개의 단어는 컴퓨터나 스마트폰이 아닌 하드웨어 지갑에만 입력하세요."
           },
-          "1": {
-            "label": "24개의 단어는 Ledger를 포함하는 누구와도 절대 공유하지 마세요."
+          "1" : {
+            "label" : "24개의 단어는 Ledger를 포함하는 누구와도 절대 공유하지 마세요."
           }
         },
-        "cta": "닫기",
-        "finalCta": "모두 완료했습니다!",
-        "infoModal": {
-          "label": "숨겨두는 방법 알아보기",
-          "title": "복구 문구를 어디에 보관해야 하나요?",
-          "bullets": {
-            "0": {
-              "label": "<bold>절대</bold> 복구 문구를 컴퓨터나 스마트폰, 기타 장치에 저장하지 마세요. 사진을 찍어서도 안 됩니다."
+        "cta" : "닫기",
+        "finalCta" : "모두 완료했습니다!",
+        "infoModal" : {
+          "label" : "숨겨두는 방법 알아보기",
+          "title" : "복구 문구를 어디에 보관해야 하나요?",
+          "bullets" : {
+            "0" : {
+              "label" : "<bold>절대</bold> 복구 문구를 컴퓨터나 스마트폰, 기타 장치에 저장하지 마세요. 사진을 찍어서도 안 됩니다."
             },
-            "1": {
-              "label": "<bold>절대로</bold> 24개의 단어를 다른 사람과 공유하지 마세요."
+            "1" : {
+              "label" : "<bold>절대로</bold> 24개의 단어를 다른 사람과 공유하지 마세요."
             },
-            "2": {
-              "label": "<bold>언제나</bold> 다른 사람의 눈에 띄지 않는 안전한 곳에 보관하세요."
+            "2" : {
+              "label" : "<bold>언제나</bold> 다른 사람의 눈에 띄지 않는 안전한 곳에 보관하세요."
             },
-            "3": {
-              "label": "Ledger는 사용자에게 복구 문구를 요청하지 않습니다."
+            "3" : {
+              "label" : "Ledger는 사용자에게 복구 문구를 요청하지 않습니다."
             },
-            "4": {
-              "label": "어떤 사람이나 앱에서 복구 문구를 요청하면, 스캠이라고 생각하세요!"
+            "4" : {
+              "label" : "어떤 사람이나 앱에서 복구 문구를 요청하면, 스캠이라고 생각하세요!"
             }
           }
         },
-        "warning": {
-          "title": "이제 게임을 시작합시다!",
-          "desc": "3가지 간단한 질문에 답하며 사람들이 흔히 잘못 알고 있는 하드웨어 지갑 상식을 알아보세요.",
-          "cta": "퀴즈를 풀어보세요"
+        "warning" : {
+          "title" : "이제 게임을 시작합시다!",
+          "desc" : "3가지 간단한 질문에 답하며 사람들이 흔히 잘못 알고 있는 하드웨어 지갑 상식을 알아보세요.",
+          "cta" : "퀴즈를 풀어보세요"
         }
       }
     },
-    "stepRecoveryPhrase": {
-      "importRecoveryPhrase": {
-        "title": "복구 문구로 복원하기",
-        "desc": "복구 문구로 Nano를 복원하고, Ledger 하드웨어 지갑을 교체하거나 백업해 주세요.",
-        "desc_1": "Nano가 귀하의 개인 키를 복원하여, 다시 암호화폐 접근과 관리가 가능해집니다.",
-        "cta": "네, 준비되었습니다!",
-        "warning": {
-          "title": "Ledger 복구 문구만 사용하는 것을 권장합니다",
-          "desc": "Ledger는 외부 복구 문구의 보안성을 보장하지 않습니다. Ledger가 생성한 복구 문구가 아닌 경우, Nano를 새 장치로 설정할 것을 권장합니다.",
-          "cta": "알겠습니다!"
-        },
-        "nextStep": "다음 단계",
-        "bullets": {
-          "0": {
-            "title": "Nano 켜기",
-            "nanoX": {
-              "label": "검은색 버튼을 1초간 눌러 장치를 켜주세요."
+    "stepRecoveryPhrase" : {
+      "importRecoveryPhrase" : {
+        "title" : "복구 문구로 복원하기",
+        "desc" : "복구 문구로 Nano를 복원하고, Ledger 하드웨어 지갑을 교체하거나 백업해 주세요.",
+        "desc_1" : "Nano가 귀하의 개인 키를 복원하여, 다시 암호화폐 접근과 관리가 가능해집니다.",
+        "cta" : "네, 준비되었습니다!",
+        "warning" : {
+          "title" : "Ledger 복구 문구만 사용하는 것을 권장합니다",
+          "desc" : "Ledger는 외부 복구 문구의 보안성을 보장하지 않습니다. Ledger가 생성한 복구 문구가 아닌 경우, Nano를 새 장치로 설정할 것을 권장합니다.",
+          "cta" : "알겠습니다!"
+        },
+        "nextStep" : "다음 단계",
+        "bullets" : {
+          "0" : {
+            "title" : "Nano 켜기",
+            "nanoX" : {
+              "label" : "검은색 버튼을 1초간 눌러 장치를 켜주세요."
             },
-            "nanoS": {
-              "label": "휴대폰의 USB 포트에 연결하여 장치를 켜주세요."
+            "nanoS" : {
+              "label" : "휴대폰의 USB 포트에 연결하여 장치를 켜주세요."
             },
-            "nanoSP": {
-              "label": "휴대폰의 USB 포트에 연결하여 장치를 켜주세요."
+            "nanoSP" : {
+              "label" : "휴대폰의 USB 포트에 연결하여 장치를 켜주세요."
             },
-            "blue": {
-              "label": "휴대폰의 USB 포트에 연결하고 전원 버튼을 눌러 장치를 켜주세요."
+            "blue" : {
+              "label" : "휴대폰의 USB 포트에 연결하고 전원 버튼을 눌러 장치를 켜주세요."
             }
           },
-          "1": {
-            "title": "둘러보기",
-            "label": "스크린 상의 지시를 읽어보며 다양한 장치 활용 방법을 알아보세요."
+          "1" : {
+            "title" : "둘러보기",
+            "label" : "스크린 상의 지시를 읽어보며 다양한 장치 활용 방법을 알아보세요."
           },
-          "2": {
-            "title": "'복구 문구로 복원'을 선택하세요",
-            "label": "두 버튼을 동시에 눌러 선택한 항목을 승인해주세요."
+          "2" : {
+            "title" : "'복구 문구로 복원'을 선택하세요",
+            "label" : "두 버튼을 동시에 눌러 선택한 항목을 승인해주세요."
           },
-          "3": {
-            "title": "지시를 따라주세요",
-            "label": "여기로 다시 돌아와서 PIN 코드에 대한 지시 사항을 따라주세요."
+          "3" : {
+            "title" : "지시를 따라주세요",
+            "label" : "여기로 다시 돌아와서 PIN 코드에 대한 지시 사항을 따라주세요."
           }
         }
       },
-      "existingRecoveryPhrase": {
-        "title": "복구 문구를 입력하세요",
-        "paragraph1": "복구 문구는 귀하가 처음 지갑을 설정할 때 백업해 둔 시크릿 단어 리스트입니다.",
-        "paragraph2": "Ledger는 귀하의 복구 문구 복사본을 보관하지 않습니다.",
-        "checkboxDesc": "복구 문구를 분실할 경우, Nano에 액세스 할 수 없을 때 내 암호 화폐에 대한 액세스도 불가능함을 잘 인지하고 있습니다.",
-        "bullets": {
-          "0": {
-            "title": "복구 문구를 준비하세요"
+      "existingRecoveryPhrase" : {
+        "title" : "복구 문구를 입력하세요",
+        "paragraph1" : "복구 문구는 귀하가 처음 지갑을 설정할 때 백업해 둔 시크릿 단어 리스트입니다.",
+        "paragraph2" : "Ledger는 귀하의 복구 문구 복사본을 보관하지 않습니다.",
+        "checkboxDesc" : "복구 문구를 분실할 경우, Nano에 액세스 할 수 없을 때 내 암호 화폐에 대한 액세스도 불가능함을 잘 인지하고 있습니다.",
+        "bullets" : {
+          "0" : {
+            "title" : "복구 문구를 준비하세요"
           },
-          "1": {
-            "title": "복구 문구 길이를 선택하세요",
-            "label": "복구 문구는 12, 18, 혹은 24개의 단어로 구성될 수 있습니다. 암호화폐에 액세스하려면 모든 단어를 입력해야 합니다."
+          "1" : {
+            "title" : "복구 문구 길이를 선택하세요",
+            "label" : "복구 문구는 12, 18, 혹은 24개의 단어로 구성될 수 있습니다. 암호화폐에 액세스하려면 모든 단어를 입력해야 합니다."
           },
-          "2": {
-            "title": "단어 #1 입력...",
-            "label": "왼쪽 또는 오른쪽 버튼으로 단어 #1의 첫 문자를 선택하여 입력하세요. 양쪽 버튼을 눌러 각 문자를 승인하세요."
+          "2" : {
+            "title" : "단어 #1 입력...",
+            "label" : "왼쪽 또는 오른쪽 버튼으로 단어 #1의 첫 문자를 선택하여 입력하세요. 양쪽 버튼을 눌러 각 문자를 승인하세요."
           },
-          "3": {
-            "title": "단어 #1 인증...",
-            "label": "제안에서 단어 #1를 선택하세요. 양쪽 버튼을 눌러 인증하세요."
+          "3" : {
+            "title" : "단어 #1 인증...",
+            "label" : "제안에서 단어 #1를 선택하세요. 양쪽 버튼을 눌러 인증하세요."
           },
-          "4": {
-            "title": "모든 단어에 반복하세요!"
+          "4" : {
+            "title" : "모든 단어에 반복하세요!"
           }
         },
-        "nextStep": "다음 단계"
-      }
-    },
-    "stepPairNew": {
-      "nanoX": {
-        "title": "Nano를 페어링하세요",
-        "desc": "이 휴대폰에서 Nano를 처음 설정합니다. 장치를 빠르게 페어링 해보세요.",
-        "cta": "Nano를 페어링하세요"
-      },
-      "nanoS": {
-        "title": "Nano를 연결하세요",
-        "desc": "이 휴대폰에서 Nano를 처음 설정합니다. 장치를 빠르게 페어링 해보세요.",
-        "cta": "Nano를 연결하세요"
-      },
-      "nanoSP": {
-        "title": "Nano를 연결하세요",
-        "desc": "이 휴대폰에서 Nano를 처음 설정합니다. 장치를 빠르게 페어링 해보세요.",
-        "cta": "Nano를 연결하세요"
-      },
-      "blue": {
-        "title": "Blue를 연결하세요",
-        "desc": "이 휴대폰에서 Nano를 처음 설정합니다. 장치를 빠르게 페어링 해보세요.",
-        "cta": "Blue를 연결하세요"
-      },
-      "infoModal": {
-        "title": "내 장치 이름은 어디서 확인할 수 있나요?",
-        "desc": "귀하의 장치에서 설정 > 일반 > 장치 이름을 선택하세요.",
-        "title_1": "블루투스 연결을 어떻게 설정하나요?",
-        "title_2": "블루투스 없이 Nano X를 어떻게 사용하나요?",
-        "desc_1": "<1>OTG-cable<1>을 이용하여 Ledger Nano X를 안드로이드 스마트폰에 연결하세요(iOS 미지원). Ledger Live 모바일이나 기타 호환되는 (웹) 앱으로 암호화폐를 관리하세요.",
-        "bullets": {
-          "0": {
-            "label": "스마트폰과 Ledger Nano X에서 블루투스를 활성화하세요. 사용자의 Ledger Nano X가 대시보드(메인 홈 스크린)에 있어야 합니다."
+        "nextStep" : "다음 단계"
+      }
+    },
+    "stepPairNew" : {
+      "nanoX" : {
+        "title" : "Nano를 페어링하세요",
+        "desc" : "이 휴대폰에서 Nano를 처음 설정합니다. 장치를 빠르게 페어링 해보세요.",
+        "cta" : "Nano를 페어링하세요"
+      },
+      "nanoS" : {
+        "title" : "Nano를 연결하세요",
+        "desc" : "이 휴대폰에서 Nano를 처음 설정합니다. 장치를 빠르게 페어링 해보세요.",
+        "cta" : "Nano를 연결하세요"
+      },
+      "nanoSP" : {
+        "title" : "Nano를 연결하세요",
+        "desc" : "이 휴대폰에서 Nano를 처음 설정합니다. 장치를 빠르게 페어링 해보세요.",
+        "cta" : "Nano를 연결하세요"
+      },
+      "blue" : {
+        "title" : "Blue를 연결하세요",
+        "desc" : "이 휴대폰에서 Nano를 처음 설정합니다. 장치를 빠르게 페어링 해보세요.",
+        "cta" : "Blue를 연결하세요"
+      },
+      "infoModal" : {
+        "title" : "내 장치 이름은 어디서 확인할 수 있나요?",
+        "desc" : "귀하의 장치에서 설정 > 일반 > 장치 이름을 선택하세요.",
+        "title_1" : "블루투스 연결을 어떻게 설정하나요?",
+        "title_2" : "블루투스 없이 Nano X를 어떻게 사용하나요?",
+        "desc_1" : "<1>OTG-cable<1>을 이용하여 Ledger Nano X를 안드로이드 스마트폰에 연결하세요(iOS 미지원). Ledger Live 모바일이나 기타 호환되는 (웹) 앱으로 암호화폐를 관리하세요.",
+        "bullets" : {
+          "0" : {
+            "label" : "스마트폰과 Ledger Nano X에서 블루투스를 활성화하세요. 사용자의 Ledger Nano X가 대시보드(메인 홈 스크린)에 있어야 합니다."
           },
-          "1": {
-            "label": "<1>{{Os}}</1>: 휴대폰 설정에서 Ledger Live 위치 서비스가 활성화되었는지 확인하세요. Ledger Live는 사용자의 위치 정보를 이용하지 않으며, 이는 {{Os}}의 블루투스 관련 자격 요건입니다."
+          "1" : {
+            "label" : "<1>{{Os}}</1>: 휴대폰 설정에서 Ledger Live 위치 서비스가 활성화되었는지 확인하세요. Ledger Live는 사용자의 위치 정보를 이용하지 않으며, 이는 {{Os}}의 블루투스 관련 자격 요건입니다."
           },
-          "2": {
-            "label": "블루투스 페어링 문제가 있으면, 다음 글을 참조하세요",
-            "link": "연결 문제를 해결하세요."
+          "2" : {
+            "label" : "블루투스 페어링 문제가 있으면, 다음 글을 참조하세요",
+            "link" : "연결 문제를 해결하세요."
           }
         }
       },
-      "errorInfoModal": {
-        "title": "문제가 발생했나요?",
-        "title_1": "안드로이드를 사용합니다",
-        "title_2": "안드로이드 버전 업데이트",
-        "desc": "Nano X에 블루투스 문제가 있으면, 페어링을 해제하고 휴대폰에서 Nano X를 제거하세요. 그런 다음에 페어링을 다시 시도해 주세요.",
-        "desc_1": "블루투스 페어링 요청이 화면에 보일 때까지 시간이 소요될 수 있습니다. Nano X와 휴대폰에서 페어링 코드를 확인하세요.",
-        "desc_2": "휴대폰의 블루투스 설정에서 Ledger Nano X가 감지되는지 확인하세요. Nano X가 감지되지 않으면, Ledger Nano X에서 블루투스를 켜주세요.",
-        "desc_3": "위치 서비스",
-        "desc_4": "페어링을 시도할 때 모바일 앱에서 Ledger Nano X가 감지되지 않으면, 다음 해결책을 시도해 보세요.",
-        "desc_5": "위치 서비스가 사용 안 함 상태일 때 Ledger 모바일 앱이 위치 서비스 사용 허용을 요청하지만, 일부 휴대폰 모델에서는 올바르게 감지되지 않을 수 있습니다. Ledger 모바일 앱은 사용자의 위치 정보를 이용하지 않으며, 단지 안드로이드의 블루투스 사용 요건 충족을 위한 요청일 뿐입니다.",
-        "desc_6": "일부 사용자는 휴대폰에서 구동되는 안드로이드를 최신 버전으로 업데이트하여 연결 문제를 해결했다고 보고했습니다. 휴대폰 제조사에 연락하여 사용 가능한 업데이트가 있는지 확인하세요.",
-        "link": "자세히 알아보기",
-        "bullets": {
-          "0": {
-            "label": "안드로이드 휴대폰의 시스템 옵션에서 Ledger Live 앱으로 가세요. "
+      "errorInfoModal" : {
+        "title" : "문제가 발생했나요?",
+        "title_1" : "안드로이드를 사용합니다",
+        "title_2" : "안드로이드 버전 업데이트",
+        "desc" : "Nano X에 블루투스 문제가 있으면, 페어링을 해제하고 휴대폰에서 Nano X를 제거하세요. 그런 다음에 페어링을 다시 시도해 주세요.",
+        "desc_1" : "블루투스 페어링 요청이 화면에 보일 때까지 시간이 소요될 수 있습니다. Nano X와 휴대폰에서 페어링 코드를 확인하세요.",
+        "desc_2" : "휴대폰의 블루투스 설정에서 Ledger Nano X가 감지되는지 확인하세요. Nano X가 감지되지 않으면, Ledger Nano X에서 블루투스를 켜주세요.",
+        "desc_3" : "위치 서비스",
+        "desc_4" : "페어링을 시도할 때 모바일 앱에서 Ledger Nano X가 감지되지 않으면, 다음 해결책을 시도해 보세요.",
+        "desc_5" : "위치 서비스가 사용 안 함 상태일 때 Ledger 모바일 앱이 위치 서비스 사용 허용을 요청하지만, 일부 휴대폰 모델에서는 올바르게 감지되지 않을 수 있습니다. Ledger 모바일 앱은 사용자의 위치 정보를 이용하지 않으며, 단지 안드로이드의 블루투스 사용 요건 충족을 위한 요청일 뿐입니다.",
+        "desc_6" : "일부 사용자는 휴대폰에서 구동되는 안드로이드를 최신 버전으로 업데이트하여 연결 문제를 해결했다고 보고했습니다. 휴대폰 제조사에 연락하여 사용 가능한 업데이트가 있는지 확인하세요.",
+        "link" : "자세히 알아보기",
+        "bullets" : {
+          "0" : {
+            "label" : "안드로이드 휴대폰의 시스템 옵션에서 Ledger Live 앱으로 가세요. "
           },
-          "1": {
-            "label": "위치 사용을 허용하세요."
+          "1" : {
+            "label" : "위치 사용을 허용하세요."
           },
-          "2": {
-            "label": "모바일 앱으로 돌아가세요."
+          "2" : {
+            "label" : "모바일 앱으로 돌아가세요."
           },
-          "3": {
-            "label": "Nano X가 감지되는지 확인하세요."
+          "3" : {
+            "label" : "Nano X가 감지되는지 확인하세요."
           }
         }
       }
     },
-    "stepImportAccounts": {
-      "title": "데스크탑에서 암호화폐를 동기화하세요",
-      "desc": "Ledger 데스크탑 앱에서 암호화 설정을 마친 경우 이를 동기화하여 휴대폰에서 관리할 수 있습니다.",
-      "cta": "스캔할 준비가 되었습니다",
-      "bullets": {
-        "0": {
-          "label": "데스크탑 앱에서 <1> 설정 > 계정 > 계정 내보내기</1>를 선택하세요."
-        },
-        "1": {
-          "label": "휴대폰으로 LiveQR 코드를 스캔하세요."
-        },
-        "2": {
-          "label": "가져올 암호화폐 계정을 선택하세요."
+    "stepImportAccounts" : {
+      "title" : "데스크탑에서 암호화폐를 동기화하세요",
+      "desc" : "Ledger 데스크탑 앱에서 암호화 설정을 마친 경우 이를 동기화하여 휴대폰에서 관리할 수 있습니다.",
+      "cta" : "스캔할 준비가 되었습니다",
+      "bullets" : {
+        "0" : {
+          "label" : "데스크탑 앱에서 <1> 설정 > 계정 > 계정 내보내기</1>를 선택하세요."
+        },
+        "1" : {
+          "label" : "휴대폰으로 LiveQR 코드를 스캔하세요."
+        },
+        "2" : {
+          "label" : "가져올 암호화폐 계정을 선택하세요."
         }
       },
-      "warning": {
-        "title": "데스크탑 및 모바일 앱은 수동으로 동기화해야 합니다.",
-        "desc": "Ledger Live는 사용자의 개인 정보를 소중히 다루며 귀하의 정보를 로컬에 저장합니다. 휴대폰의 계정과 설정을 변경하면 컴퓨터에서도 동일하게 변경해야 하며, 그 반대의 경우도 마찬가지입니다. 귀하의 트랜잭션은 계속 블록체인에 동기화됩니다.",
-        "cta": "알겠습니다!"
-      }
-    },
-    "stepSetupPin": {
-      "step1": "{{fullDeviceName}}를 켜고 지침을 따르세요.",
-      "step1-nanoS": "OTG 케이블을 이용하여 휴대폰에 {{fullDeviceName}}(을)를 연결하세요.",
-      "step2": "양쪽 버튼을 동시에 눌러 <1><1>새 장치로 설정을 선택하세요.</1></1>",
-      "step2-restore": "양쪽 버튼을 동시에 눌러 <1> <1> 문구로 복원을 선택하세요.</1></1>",
-      "step3": "왼쪽이나 오른쪽 버튼을 눌러 숫자를 선택하세요. 버튼을 동시에 눌러 승인하세요.",
-      "step4prefix": "선택 ",
-      "step4suffix1": " PIN 코드를 승인하세요.",
-      "step4suffix2": " 마지막 숫자를 지우세요.",
-      "modal": {
-        "step1": "언제나 <1><1>직접</1></1> 선택한 PIN 코드만 사용하세요",
-        "step2": "보안 강화를 위해 8자리 숫자를 사용하세요",
-        "step3": "PIN 또는 복구 문구가 이미 설정된 장치를 사용하지 마세요."
-      }
-    },
-    "stepWriteRecovery": {
-      "step1": "빈 복구 시트의 1번 위치에 <1><1>단어 #1</1></1>을(를) 기록하세요",
-      "step2": "오른쪽 버튼을 누르고 계속해서 24개의 단어를 모두 기록하세요.",
-      "step3": "복구 문구의 각 단어를 확인하고 양쪽 버튼을 동시에 눌러 선택하세요.",
-      "modal": {
-        "step1": "24개 단어로 구성된 복구 문구를 보이지 않는 곳에 안전하게 보관하세요.",
-        "step2": "귀하는 복구 문구를 아는 유일한 사람이어야 합니다.",
-        "step3": "Ledger는 복구 문구를 저장하지 않습니다.",
-        "step4": "복구 문구 또는 PIN이 이미 설정된 장치를 사용하지 마세요."
-      }
-    },
-    "stepPassword": {
-      "desc": "핸드폰에서 Ledger Live 데이터를 보호하려면 비밀번호를 설정하세요.",
-      "descConfigured": "암호 잠금이 성공적으로 활성화됨",
-      "setPassword": "패스워드 설정",
-      "modal": {
-        "step1": "패스워드를 안전하게 보관하세요. 타인과 공유하지 마세요.",
-        "step2": "패스워드를 안전하게 보관하세요. 패스워드를 분실하면 Ledger Live를 리셋하고 계정을 다시 로드해야 합니다.",
-        "step3": "Ledger Live를 재설정도 사용자의 암호화 자산에는 영향을 주지 않습니다."
-      }
-    },
-    "stepFinish": {
-      "title": "장치가 준비되었습니다!",
-      "readOnlyTitle": "준비 완료!",
-      "desc": "장치에 앱을 설치하고 포트폴리오 관리하기",
-      "cta": "Ledger Live 열기"
-    },
-    "quizz": {
-      "label": "퀴즈",
-      "modal": {
-        "success": "축하합니다!",
-        "fail": "오답!"
-      },
-      "coins": {
-        "title": "Ledger 사용자로서, 내 암호화폐가 저장된 곳은:",
-        "answers": {
-          "correct": "블록체인에서",
-          "wrong": "내 Nano 장치"
-        },
-        "modal": {
-          "text": "사용자의 암호화폐는 언제나 블록체인에 저장됩니다. 사용자의 하드웨어 지갑은 개인 키만을 저장하고, 이 개인 키로 암호화폐에 액세스 할 수 있습니다.",
-          "cta": "다음 문제"
+      "warning" : {
+        "title" : "데스크탑 및 모바일 앱은 수동으로 동기화해야 합니다.",
+        "desc" : "Ledger Live는 사용자의 개인 정보를 소중히 다루며 귀하의 정보를 로컬에 저장합니다. 휴대폰의 계정과 설정을 변경하면 컴퓨터에서도 동일하게 변경해야 하며, 그 반대의 경우도 마찬가지입니다. 귀하의 트랜잭션은 계속 블록체인에 동기화됩니다.",
+        "cta" : "알겠습니다!"
+      }
+    },
+    "stepSetupPin" : {
+      "step1" : "{{fullDeviceName}}를 켜고 지침을 따르세요.",
+      "step1-nanoS" : "OTG 케이블을 이용하여 휴대폰에 {{fullDeviceName}}(을)를 연결하세요.",
+      "step2" : "양쪽 버튼을 동시에 눌러 <1><1>새 장치로 설정을 선택하세요.</1></1>",
+      "step2-restore" : "양쪽 버튼을 동시에 눌러 <1> <1> 문구로 복원을 선택하세요.</1></1>",
+      "step3" : "왼쪽이나 오른쪽 버튼을 눌러 숫자를 선택하세요. 버튼을 동시에 눌러 승인하세요.",
+      "step4prefix" : "선택 ",
+      "step4suffix1" : " PIN 코드를 승인하세요.",
+      "step4suffix2" : " 마지막 숫자를 지우세요.",
+      "modal" : {
+        "step1" : "언제나 <1><1>직접</1></1> 선택한 PIN 코드만 사용하세요",
+        "step2" : "보안 강화를 위해 8자리 숫자를 사용하세요",
+        "step3" : "PIN 또는 복구 문구가 이미 설정된 장치를 사용하지 마세요."
+      }
+    },
+    "stepWriteRecovery" : {
+      "step1" : "빈 복구 시트의 1번 위치에 <1><1>단어 #1</1></1>을(를) 기록하세요",
+      "step2" : "오른쪽 버튼을 누르고 계속해서 24개의 단어를 모두 기록하세요.",
+      "step3" : "복구 문구의 각 단어를 확인하고 양쪽 버튼을 동시에 눌러 선택하세요.",
+      "modal" : {
+        "step1" : "24개 단어로 구성된 복구 문구를 보이지 않는 곳에 안전하게 보관하세요.",
+        "step2" : "귀하는 복구 문구를 아는 유일한 사람이어야 합니다.",
+        "step3" : "Ledger는 복구 문구를 저장하지 않습니다.",
+        "step4" : "복구 문구 또는 PIN이 이미 설정된 장치를 사용하지 마세요."
+      }
+    },
+    "stepPassword" : {
+      "desc" : "핸드폰에서 Ledger Live 데이터를 보호하려면 비밀번호를 설정하세요.",
+      "descConfigured" : "암호 잠금이 성공적으로 활성화됨",
+      "setPassword" : "패스워드 설정",
+      "modal" : {
+        "step1" : "패스워드를 안전하게 보관하세요. 타인과 공유하지 마세요.",
+        "step2" : "패스워드를 안전하게 보관하세요. 패스워드를 분실하면 Ledger Live를 리셋하고 계정을 다시 로드해야 합니다.",
+        "step3" : "Ledger Live를 재설정도 사용자의 암호화 자산에는 영향을 주지 않습니다."
+      }
+    },
+    "stepFinish" : {
+      "title" : "장치가 준비되었습니다!",
+      "readOnlyTitle" : "준비 완료!",
+      "desc" : "장치에 앱을 설치하고 포트폴리오 관리하기",
+      "cta" : "Ledger Live 열기"
+    },
+    "quizz" : {
+      "label" : "퀴즈",
+      "modal" : {
+        "success" : "축하합니다!",
+        "fail" : "오답!"
+      },
+      "coins" : {
+        "title" : "Ledger 사용자로서, 내 암호화폐가 저장된 곳은:",
+        "answers" : {
+          "correct" : "블록체인에서",
+          "wrong" : "내 Nano 장치"
+        },
+        "modal" : {
+          "text" : "사용자의 암호화폐는 언제나 블록체인에 저장됩니다. 사용자의 하드웨어 지갑은 개인 키만을 저장하고, 이 개인 키로 암호화폐에 액세스 할 수 있습니다.",
+          "cta" : "다음 문제"
         }
       },
-      "recoveryPhrase": {
-        "title": "복구 문구가 더 이상 안전하지 않거나 노출되었다면...",
-        "answers": {
-          "correct": "현재 제 암호화폐가 안전하지 않아서 안전한 곳으로 전송해야 합니다",
-          "wrong": "Ledger가 제게 복사본을 보내줄 수 있으니 괜찮습니다"
-        },
-        "modal": {
-          "text": "복구 문구를 알고 있는 사람이라면 누구나 귀하의 암호화폐를 가져갈 수 있습니다.\n복구 문구를 분실한 경우, 암호화폐를 안전한 장소로 신속하게 전송해야 합니다.",
-          "cta": "다음 문제"
+      "recoveryPhrase" : {
+        "title" : "복구 문구가 더 이상 안전하지 않거나 노출되었다면...",
+        "answers" : {
+          "correct" : "현재 제 암호화폐가 안전하지 않아서 안전한 곳으로 전송해야 합니다",
+          "wrong" : "Ledger가 제게 복사본을 보내줄 수 있으니 괜찮습니다"
+        },
+        "modal" : {
+          "text" : "복구 문구를 알고 있는 사람이라면 누구나 귀하의 암호화폐를 가져갈 수 있습니다.\n복구 문구를 분실한 경우, 암호화폐를 안전한 장소로 신속하게 전송해야 합니다.",
+          "cta" : "다음 문제"
         }
       },
-      "privateKey": {
-        "title": "Nano를 Ledger 앱에 연결할 때, 내 개인 키는...",
-        "answers": {
-          "correct": "여전히 오프라인 상태입니다",
-          "wrong": "잠시 인터넷에 연결됩니다"
-        },
-        "modal": {
-          "text": "개인 키는 언제나 하드웨어 지갑에 오프라인으로 저장됩니다. Nano에 연결되어 있을 때도 Ledger 앱은 개인 키에 접근할 수 없습니다. 귀하는 장치에서 모든 트랜잭션을 물리적으로 승인해야 합니다.",
-          "cta": "퀴즈 완료"
+      "privateKey" : {
+        "title" : "Nano를 Ledger 앱에 연결할 때, 내 개인 키는...",
+        "answers" : {
+          "correct" : "여전히 오프라인 상태입니다",
+          "wrong" : "잠시 인터넷에 연결됩니다"
+        },
+        "modal" : {
+          "text" : "개인 키는 언제나 하드웨어 지갑에 오프라인으로 저장됩니다. Nano에 연결되어 있을 때도 Ledger 앱은 개인 키에 접근할 수 없습니다. 귀하는 장치에서 모든 트랜잭션을 물리적으로 승인해야 합니다.",
+          "cta" : "퀴즈 완료"
         }
       },
-      "final": {
-        "successTitle": "이미 전문가네요!",
-        "successText": "이제 안전하게 암호화폐를 관리할 준비가 되었습니다. 이제 간단한 단계 하나만 남았네요!",
-        "failTitle": "금방 전문가처럼 사용하게 될 거예요...",
-        "failText": "걱정 마세요, Ledger가 언제나 함께합니다. 암호화폐 안전에 대해서라면, 곧 안심하게 될 거예요.\n\n 이제 간단한 단계 하나만 남았네요!",
-        "cta": "다음 단계"
-      },
-      "nextQuestion": "다음 문제",
-      "finish": "퀴즈 완료"
-    },
-    "warning": {
-      "recoveryPhrase": {
-        "title": "본인이 생성하지 않은 복구 문구를 사용하지 마세요.",
-        "desc": "Ledger 하드웨어 지갑의 Pin 코드와 복구 문구는 본인이 직접 초기화해야 합니다. 기존 시드 단어가 있는 장치나 이미 초기화된 Pin 코드가 존재하는 장치를 수령한 경우, 제품을 사용하지 말고 고객 지원 부서로 문의 주시기 바랍니다.",
-        "supportLink": "고객 지원 문의"
-      },
-      "seed": {
-        "title": "박스 내용물을 확인하세요",
-        "desc": "{{deviceName}}의 Pin 코드 또는 복구 문구가 이미 지정된 경우, 사용하기에 안전하지 않으며 Ledger 지원 부서에 문의해야 합니다.",
-        "warning": "장치 설정 시에 화면에 표시된 복구 문구만 사용하세요",
-        "continueCTA": "계속",
-        "contactSupportCTA": "지원 부서 연락"
-      }
-    }
-  },
-  "tabs": {
-    "portfolio": "지갑",
-    "accounts": "계정",
-    "transfer": "전송",
-    "manager": "내 Ledger",
-    "settings": "설정",
-    "platform": "라이브 앱",
-    "discover": "탐색",
-    "nanoX": "Nano X",
-    "market": "마켓",
-    "learn": "알아보기"
-  },
-  "learn": {
-    "pageTitle": "알아보기",
-    "sectionShows": "쇼",
-    "sectionVideo": "동영상",
-    "sectionPodcast": "팟캐스트",
-    "sectionArticles": "기사"
-  },
-  "portfolio": {
-    "totalBalance": "총 잔액",
-    "syncError": "동기화 오류",
-    "syncFailed": "동기화 실패",
-    "syncPending": "동기화 중...",
-    "transactionsPendingConfirmation": {
-      "title": "동기화되지 않은 잔금",
-      "desc": "일부 트랜잭션이 아직 확인되지 않았습니다. 트랜잭션이 확인된 후 잔액에 반영되며 사용이 가능합니다."
-    },
-    "emptyState": {
-      "noAppsTitle": "내 장치에 앱을 설치합니다",
-      "noAppsDesc": "Ledger Live에 계정을 추가하기 전에 장치에 앱을 설치하세요. 앱을 설치하려면 관리자로 이동하십시오.",
-      "noAccountsTitle": "계정이 없습니다...",
-      "noAccountsDesc": "포트폴리오에 계정을 추가하세요.",
-      "buttons": {
-        "import": "자산 추가",
-        "buy": "구매",
-        "manager": "앱 설치하기",
-        "managerSecondary": "내 장치에 앱을 설치합니다"
-      },
-      "addAccounts": {
-        "addAccounts": "자산 추가",
-        "title": "시작하기",
-        "description": "당사 파트너로부터 암호화폐를 구매하거나 지갑을 설정할 수 있습니다"
-      }
-    },
-    "noOpState": {
-      "title": "아직 거래가 없나요?",
-      "desc": "수신 주소로 암호화 자산을 보내고 앱이 동기화를 마칠 때까지 기다리기만 하면 됩니다."
-    },
-    "recommended": {
-      "title": "제품 추천"
-    },
-    "topGainers": {
-      "title": "최고 상승 목록 (24시간)",
-      "seeMarket": "모두 보기"
-    }
-  },
-  "addAccountsModal": {
-    "ctaAdd": "계정 추가",
-    "ctaImport": "데스크탑 계정 가져오기",
-    "title": "암호화폐 추가",
-    "description": "Ledger에 직접 암호화폐를 추가하거나 Ledger Live 데스크탑에서 가져올 수 있습니다.",
-    "add": {
-      "title": "Ledger를 통해",
-      "description": "Ledger를 통해 자산 생성 또는 가져오기"
-    },
-    "import": {
-      "title": "데스크탑에서 가져오기",
-      "description": "Ledger Live 데스크탑에서 자산 가져오기"
-    }
-  },
-  "byteSize": {
-    "bytes": "{{size}} 바이트",
-    "kbUnit": "{{size}} Kb",
-    "mbUnit": "{{size}} Mb"
-  },
-  "numberCompactNotation": {
-    "d": "",
-    "K": "k",
-    "M": "달",
-    "B": "bn",
-    "T": "tn",
-    "Q": "qa",
-    "Qn": "qi"
-  },
-  "time": {
-    "day": "1일",
-    "week": "1주",
-    "month": "1달",
-    "year": "1년",
-    "all": "전체",
-    "since": {
-      "day": "며칠 전",
-      "week": "지난 주",
-      "month": "지난 달",
-      "year": "지난 해"
-    }
-  },
-  "orderOption": {
-    "choices": {
-      "name|asc": "이름 A-Z",
-      "name|desc": "이름 Z-A",
-      "balance|asc": "최저 잔액",
-      "balance|desc": "최고 잔액"
-    }
-  },
-  "operations": {
-    "types": {
-      "IN": "수령됨",
-      "NFT_IN": "NFT 수령됨",
-      "OUT": "전송됨",
-      "NFT_OUT": "NFT 전송됨",
-      "CREATE": "생성됨",
-      "REVEAL": "숨김 해제",
-      "DELEGATE": "위임됨",
-      "UNDELEGATE": "위임 해제됨",
-      "REDELEGATE": "재위임됨",
-      "VOTE": "투표 완료",
-      "FREEZE": "동결됨",
-      "UNFREEZE": "동결 해제",
-      "REWARD": "보상 수령됨",
-      "FEES": "수수료",
-      "OPT_IN": "참여",
-      "OPT_OUT": "참여하지 않음",
-      "CLOSE_ACCOUNT": "계정 닫기",
-      "SUPPLY": "예치됨",
-      "REDEEM": "출금됨",
-      "APPROVE": "활성화됨",
-      "BOND": "본딩",
-      "UNBOND": "언본딩",
-      "REWARD_PAYOUT": "보상",
-      "SLASH": "슬래시",
-      "WITHDRAW_UNBONDED": "출금",
-      "NOMINATE": "지명",
-      "CHILL": "지명 해제",
-      "SET_CONTROLLER": "관리자 설정"
-    }
-  },
-<<<<<<< HEAD
-  "operationDetails": {
-    "title": "트랜잭션 세부 사항",
-    "account": "계정",
-    "date": "날짜",
-    "confirmed": "확인됨",
-    "notConfirmed": "확인되지 않음",
-    "failed": "실패함",
-    "fees": "네트워크 수수료",
-    "noFees": "수수료 없음",
-    "from": "수신",
-    "to": "발신",
-    "identifier": "트랜잭션 ID",
-    "viewOperation": "탐색기에서 보기",
-    "whatIsThis": "어떤 거래인가요?",
-    "seeAll": "모두 보기",
-    "seeLess": "줄이기",
-    "viewInExplorer": "탐색기에서 보기",
-    "sending": "보내는 중...",
-    "receiving": "받는 중...",
-    "tokenOperations": "토큰 거래",
-    "subAccountOperations": "부계정 거래",
-    "internalOperations": "내부 거래",
-    "tokenModal": {
-      "desc": "이 거래는 다음 토큰 거래와 관련이 있습니다"
-    },
-    "details": "{{ currency }} 세부정보",
-    "extra": {
-      "resource": "리소스",
-      "frozenAmount": "동결 금액",
-      "unfreezeAmount": "동결 해제 금액",
-      "address": "주소",
-      "votes": "투표 ({{number}})",
-      "votesAddress": "<2>{{name}}</2>에서 <0>{{votes}}</0>로",
-      "validators": "검증인",
-      "delegated": "({{amount}}) 위임됨",
-      "delegatedTo": "다음에게 위임됨",
-      "delegatedAmount": "위임된 금액",
-      "redelegated": "({{amount}}) 재위임됨",
-      "redelegatedFrom": "다음으로부터 재위임됨",
-      "redelegatedTo": "다음에게 재위임됨",
-      "redelegatedAmount": "재위임된 금액",
-      "undelegated": "({{amount}}) 위임 해제됨",
-      "undelegatedFrom": "다음으로부터 위임 해제됨",
-      "undelegatedAmount": "위임 해제 금액",
-      "rewardFrom": "보상처",
-      "rewardAmount": "받은 금액",
-      "memo": "메모",
-      "assetId": "자산 ID",
-      "rewards": "받은 보상",
-      "bondedAmount": "본딩된 금액",
-      "unbondedAmount": "언본딩된 금액",
-      "withdrawUnbondedAmount": "언본딩된 액수 출금",
-      "palletMethod": "방법",
-      "transferAmount": "이전 금액",
-      "validatorsCount": "검증인 ({{number}})",
-      "storageLimit": "저장공간 한계",
-      "gasLimit": "가스 한도",
-      "id": "Id"
-    },
-    "multipleAddresses": "왜 주소가 여러 개인가요?",
-    "tokenName": "토큰명",
-    "collectionContract": "토큰 계약",
-    "tokenId": "토큰 (NFT) ID",
-    "quantity": "수량"
-=======
+      "final" : {
+        "successTitle" : "이미 전문가네요!",
+        "successText" : "이제 안전하게 암호화폐를 관리할 준비가 되었습니다. 이제 간단한 단계 하나만 남았네요!",
+        "failTitle" : "금방 전문가처럼 사용하게 될 거예요...",
+        "failText" : "걱정 마세요, Ledger가 언제나 함께합니다. 암호화폐 안전에 대해서라면, 곧 안심하게 될 거예요.\n\n 이제 간단한 단계 하나만 남았네요!",
+        "cta" : "다음 단계"
+      },
+      "nextQuestion" : "다음 문제",
+      "finish" : "퀴즈 완료"
+    },
+    "warning" : {
+      "recoveryPhrase" : {
+        "title" : "본인이 생성하지 않은 복구 문구를 사용하지 마세요.",
+        "desc" : "Ledger 하드웨어 지갑의 Pin 코드와 복구 문구는 본인이 직접 초기화해야 합니다. 기존 시드 단어가 있는 장치나 이미 초기화된 Pin 코드가 존재하는 장치를 수령한 경우, 제품을 사용하지 말고 고객 지원 부서로 문의 주시기 바랍니다.",
+        "supportLink" : "고객 지원 문의"
+      },
+      "seed" : {
+        "title" : "박스 내용물을 확인하세요",
+        "desc" : "{{deviceName}}의 Pin 코드 또는 복구 문구가 이미 지정된 경우, 사용하기에 안전하지 않으며 Ledger 지원 부서에 문의해야 합니다.",
+        "warning" : "장치 설정 시에 화면에 표시된 복구 문구만 사용하세요",
+        "continueCTA" : "계속",
+        "contactSupportCTA" : "지원 부서 연락"
+      }
+    }
+  },
+  "tabs" : {
+    "portfolio" : "지갑",
+    "accounts" : "계정",
+    "transfer" : "전송",
+    "manager" : "내 Ledger",
+    "settings" : "설정",
+    "platform" : "라이브 앱",
+    "discover" : "탐색",
+    "nanoX" : "Nano X",
+    "market" : "마켓",
+    "learn" : "알아보기"
+  },
+  "learn" : {
+    "pageTitle" : "알아보기",
+    "sectionShows" : "쇼",
+    "sectionVideo" : "동영상",
+    "sectionPodcast" : "팟캐스트",
+    "sectionArticles" : "기사"
+  },
+  "portfolio" : {
+    "totalBalance" : "총 잔액",
+    "syncError" : "동기화 오류",
+    "syncFailed" : "동기화 실패",
+    "syncPending" : "동기화 중...",
+    "transactionsPendingConfirmation" : {
+      "title" : "동기화되지 않은 잔금",
+      "desc" : "일부 트랜잭션이 아직 확인되지 않았습니다. 트랜잭션이 확인된 후 잔액에 반영되며 사용이 가능합니다."
+    },
+    "emptyState" : {
+      "noAppsTitle" : "내 장치에 앱을 설치합니다",
+      "noAppsDesc" : "Ledger Live에 계정을 추가하기 전에 장치에 앱을 설치하세요. 앱을 설치하려면 관리자로 이동하십시오.",
+      "noAccountsTitle" : "계정이 없습니다...",
+      "noAccountsDesc" : "포트폴리오에 계정을 추가하세요.",
+      "buttons" : {
+        "import" : "자산 추가",
+        "buy" : "구매",
+        "manager" : "앱 설치하기",
+        "managerSecondary" : "내 장치에 앱을 설치합니다"
+      },
+      "addAccounts" : {
+        "addAccounts" : "자산 추가",
+        "title" : "시작하기",
+        "description" : "당사 파트너로부터 암호화폐를 구매하거나 지갑을 설정할 수 있습니다"
+      }
+    },
+    "noOpState" : {
+      "title" : "아직 거래가 없나요?",
+      "desc" : "수신 주소로 암호화 자산을 보내고 앱이 동기화를 마칠 때까지 기다리기만 하면 됩니다."
+    },
+    "recommended" : {
+      "title" : "제품 추천"
+    },
+    "topGainers" : {
+      "title" : "최고 상승 목록 (24시간)",
+      "seeMarket" : "모두 보기"
+    }
+  },
+  "addAccountsModal" : {
+    "ctaAdd" : "계정 추가",
+    "ctaImport" : "데스크탑 계정 가져오기",
+    "title" : "암호화폐 추가",
+    "description" : "Ledger에 직접 암호화폐를 추가하거나 Ledger Live 데스크탑에서 가져올 수 있습니다.",
+    "add" : {
+      "title" : "Ledger를 통해",
+      "description" : "Ledger를 통해 자산 생성 또는 가져오기"
+    },
+    "import" : {
+      "title" : "데스크탑에서 가져오기",
+      "description" : "Ledger Live 데스크탑에서 자산 가져오기"
+    }
+  },
+  "byteSize" : {
+    "bytes" : "{{size}} 바이트",
+    "kbUnit" : "{{size}} Kb",
+    "mbUnit" : "{{size}} Mb"
+  },
+  "numberCompactNotation" : {
+    "d" : "",
+    "K" : "k",
+    "M" : "달",
+    "B" : "bn",
+    "T" : "tn",
+    "Q" : "qa",
+    "Qn" : "qi"
+  },
+  "time" : {
+    "day" : "1일",
+    "week" : "1주",
+    "month" : "1달",
+    "year" : "1년",
+    "all" : "전체",
+    "since" : {
+      "day" : "며칠 전",
+      "week" : "지난 주",
+      "month" : "지난 달",
+      "year" : "지난 해"
+    }
+  },
+  "orderOption" : {
+    "choices" : {
+      "name|asc" : "이름 A-Z",
+      "name|desc" : "이름 Z-A",
+      "balance|asc" : "최저 잔액",
+      "balance|desc" : "최고 잔액"
+    }
+  },
+  "operations" : {
+    "types" : {
+      "IN" : "수령됨",
+      "NFT_IN" : "NFT 수령됨",
+      "OUT" : "전송됨",
+      "NFT_OUT" : "NFT 전송됨",
+      "CREATE" : "생성됨",
+      "REVEAL" : "숨김 해제",
+      "DELEGATE" : "위임됨",
+      "UNDELEGATE" : "위임 해제됨",
+      "REDELEGATE" : "재위임됨",
+      "VOTE" : "투표 완료",
+      "FREEZE" : "동결됨",
+      "UNFREEZE" : "동결 해제",
+      "REWARD" : "보상 수령됨",
+      "FEES" : "수수료",
+      "OPT_IN" : "참여",
+      "OPT_OUT" : "참여하지 않음",
+      "CLOSE_ACCOUNT" : "계정 닫기",
+      "SUPPLY" : "예치됨",
+      "REDEEM" : "출금됨",
+      "APPROVE" : "활성화됨",
+      "BOND" : "본딩",
+      "UNBOND" : "언본딩",
+      "REWARD_PAYOUT" : "보상",
+      "SLASH" : "슬래시",
+      "WITHDRAW_UNBONDED" : "출금",
+      "NOMINATE" : "지명",
+      "CHILL" : "지명 해제",
+      "SET_CONTROLLER" : "관리자 설정"
+    }
+  },
   "operationDetails" : {
     "title" : "트랜잭션 세부 사항",
     "account" : "계정",
@@ -1804,19 +1766,18 @@
     "collectionContract" : "토큰 계약",
     "tokenId" : "토큰 (NFT) ID",
     "quantity" : "수량"
->>>>>>> 2971ba20
-  },
-  "operationList": {
-    "noOperations": "거래 없음",
-    "noMoreTransactions": "다른 트랜잭션 없음"
-  },
-  "selectableAccountsList": {
-    "deselectAll": "모두 선택 취소",
-    "selectAll": "모두 선택",
-    "tokenCount": "1개 이상의 토큰",
-    "tokenCount_plural": "+{{count}} 토큰",
-    "subaccountCount": "1개 이상의 부계정",
-    "subaccountCount_plural": "+{{count}} 서브 계정"
+  },
+  "operationList" : {
+    "noOperations" : "거래 없음",
+    "noMoreTransactions" : "다른 트랜잭션 없음"
+  },
+  "selectableAccountsList" : {
+    "deselectAll" : "모두 선택 취소",
+    "selectAll" : "모두 선택",
+    "tokenCount" : "1개 이상의 토큰",
+    "tokenCount_plural" : "+{{count}} 토큰",
+    "subaccountCount" : "1개 이상의 부계정",
+    "subaccountCount_plural" : "+{{count}} 서브 계정"
   },
   "account" : {
     "subHeader" : {
@@ -1846,128 +1807,135 @@
         "howTo" : "귀하의 Algorand 계정에 자산을 추가할 수 있습니다.",
         "addAsa" : "ASA(자산) 추가",
         "howAsaWorks" : "ASA(자산)는 어떻게 운영되나요?"
-      }
-    },
-    "subaccounts": {
-      "seeMore": "서브 계정 더 보기",
-      "seeLess": "화면에 보이는 부계정 줄이기"
-    },
-    "send": "전송",
-    "receive": "수령",
-    "buy": "구매",
-    "walletconnect": "WalletConnect",
-    "stake": "스테이킹",
-    "sell": "판매",
-    "swap": "스왑",
-    "manage": "관리",
-    "lastTransactions": "마지막 트랜잭션",
-    "emptyState": {
-      "title": "아직 암호화폐가 없나요?",
-      "desc": "<1><0>{{managerAppName}}</0></1> 앱이 설치되어 있는지 확인하고 수령하세요",
-      "descWithBuy": "<3><0>{{currencyTicker}}</0></3>을 구매하거나 받을 수 있도록 <1><0>{{managerAppName}}</0></1> 앱을 설치하세요",
-      "descToken": "<1><0>{{managerAppName}}</0></1> 앱이 설치되어 있는지 확인하고 <3><0>{{currencyTicker}}</0></3> 및 <5><0>{{tokenType}}</0> 토큰</5> 수령을 시작합니다",
-      "buttons": {
-        "receiveFunds": "수령",
-        "buyCrypto": "구매"
-      }
-    },
-    "settings": {
-      "header": "계정 설정",
-      "title": "계정 편집",
-      "advancedLogs": "고급 로그",
-      "accountName": {
-        "title": "계정 이름",
-        "desc": "계정 설명",
-        "placeholder": "계정 이름"
-      },
-      "accountUnits": {
-        "title": "유닛 편집"
-      },
-      "unit": {
-        "title": "단위",
-        "desc": "표시할 단위를 선택하세요."
-      },
-      "currency": {
-        "title": "통화"
-      },
-      "endpointConfig": {
-        "title": "노드(Node)",
-        "desc": "사용할 API 노드"
-      },
-      "delete": {
-        "title": "포트폴리오에서 계정을 제거하세요",
-        "desc": "저장된 데이터가 제거됩니다.",
-        "confirmationTitle": "확실합니까?",
-        "confirmationDesc": "귀하의 암호화 자산에는 영향을 주지 않습니다. 기존 계정은 언제든 추가 가능합니다.",
-        "confirmationWarn": "이 계정을 삭제하면 계정과 연결된 사용자의 스왑 트랜잭션 내역이 삭제됩니다."
-      },
-      "archive": {
-        "title": "계정 아카이브",
-        "desc": "계정이 아카이브됩니다."
-      },
-      "advanced": {
-        "title": "고급 로그",
-        "desc": ""
-      }
-    },
-    "import": {
-      "scan": {
-        "title": "데스크탑에서 가져오기",
-        "descTop": {
-          "line1": "Ledger Live 데스크탑에서:",
-          "line2": "설정 > 계정 > 계정 내보내기 > 내보내기"
-        },
-        "descBottom": "Ledger Live 데스크탑 열기 및 QR 코드 스캔"
-      },
-      "result": {
-        "title": "계정 가져오기",
-        "newAccounts": "새 계정",
-        "updatedAccounts": "업데이트된 계정",
-        "empty": "새 계정 추가",
-        "descEmpty": "<0><0>발견된 계정</0></0>이 없습니다. 다시 시도하거나 설정으로 다시 돌아가세요.",
-        "alreadyImported": "가져오기 완료",
-        "noAccounts": "가져올 계정이 없음",
-        "unsupported": "지원되지 않음",
-        "settings": "앱 설정",
-        "includeGeneralSettings": "데스크탑 설정 가져오기"
-      },
-      "fallback": {
-        "header": "계정 가져오기",
-        "title": "카메라 활성화",
-        "desc": "설정에서 카메라의 QR 코드 스캔을 허용하세요.",
-        "buttonTitle": "설정으로 이동"
-      }
-    },
-    "availableBalance": "이용 가능 잔액",
-    "totalSupplied": "입금 금액",
-    "tronFrozen": "동결됨",
-    "bandwidth": "대역폭",
-    "energy": "에너지",
-    "delegatedAssets": "위임된 자산",
-    "undelegating": "위임 해제",
-    "delegation": {
-      "sectionLabel": "위임",
-      "addDelegation": "위임 추가",
-      "info": {
-        "title": "보상 받기",
-        "cta": "보상 받기"
-      }
-    },
-    "claimReward": {
-      "sectionLabel": "보상",
-      "cta": "청구"
-    },
-    "undelegation": {
-      "sectionLabel": "위임 해제"
-    },
-    "nft": {
-      "receiveNft": "NFT 수령",
-      "howTo": "NFT를 추가하려면 <1>{{currency}} 주소</1>를 사용하여 <0>수령</0>해야 합니다."
-    },
-    "readOnly": {
-      "noTransaction": {
-        "title": "아직 트랜잭션 내역이 없습니다.",
-        "subtitle": "{{assetName}} 구매 또는 수령에는 장치가 필요합니다"
+      },
+      "stellar" : {
+        "seeMore" : "더 많은 자산 보기",
+        "seeLess" : "자산 보기 줄이기",
+        "addTokens" : "자산 추가",
+        "howTo" : "스텔라 계정에 자산을 추가할 수 있습니다.",
+        "addAsset" : "자산 추가"
+      }
+    },
+    "subaccounts" : {
+      "seeMore" : "서브 계정 더 보기",
+      "seeLess" : "화면에 보이는 부계정 줄이기"
+    },
+    "send" : "전송",
+    "receive" : "수령",
+    "buy" : "구매",
+    "walletconnect" : "WalletConnect",
+    "stake" : "스테이킹",
+    "sell" : "판매",
+    "swap" : "스왑",
+    "manage" : "관리",
+    "lastTransactions" : "마지막 트랜잭션",
+    "emptyState" : {
+      "title" : "아직 암호화폐가 없나요?",
+      "desc" : "<1><0>{{managerAppName}}</0></1> 앱이 설치되어 있는지 확인하고 수령하세요",
+      "descWithBuy" : "<3><0>{{currencyTicker}}</0></3>을 구매하거나 받을 수 있도록 <1><0>{{managerAppName}}</0></1> 앱을 설치하세요",
+      "descToken" : "<1><0>{{managerAppName}}</0></1> 앱이 설치되어 있는지 확인하고 <3><0>{{currencyTicker}}</0></3> 및 <5><0>{{tokenType}}</0> 토큰</5> 수령을 시작합니다",
+      "buttons" : {
+        "receiveFunds" : "수령",
+        "buyCrypto" : "구매"
+      }
+    },
+    "settings" : {
+      "header" : "계정 설정",
+      "title" : "계정 편집",
+      "advancedLogs" : "고급 로그",
+      "accountName" : {
+        "title" : "계정 이름",
+        "desc" : "계정 설명",
+        "placeholder" : "계정 이름"
+      },
+      "accountUnits" : {
+        "title" : "유닛 편집"
+      },
+      "unit" : {
+        "title" : "단위",
+        "desc" : "표시할 단위를 선택하세요."
+      },
+      "currency" : {
+        "title" : "통화"
+      },
+      "endpointConfig" : {
+        "title" : "노드(Node)",
+        "desc" : "사용할 API 노드"
+      },
+      "delete" : {
+        "title" : "포트폴리오에서 계정을 제거하세요",
+        "desc" : "저장된 데이터가 제거됩니다.",
+        "confirmationTitle" : "확실합니까?",
+        "confirmationDesc" : "귀하의 암호화 자산에는 영향을 주지 않습니다. 기존 계정은 언제든 추가 가능합니다.",
+        "confirmationWarn" : "이 계정을 삭제하면 계정과 연결된 사용자의 스왑 트랜잭션 내역이 삭제됩니다."
+      },
+      "archive" : {
+        "title" : "계정 아카이브",
+        "desc" : "계정이 아카이브됩니다."
+      },
+      "advanced" : {
+        "title" : "고급 로그",
+        "desc" : ""
+      }
+    },
+    "import" : {
+      "scan" : {
+        "title" : "데스크탑에서 가져오기",
+        "descTop" : {
+          "line1" : "Ledger Live 데스크탑에서:",
+          "line2" : "설정 > 계정 > 계정 내보내기 > 내보내기"
+        },
+        "descBottom" : "Ledger Live 데스크탑 열기 및 QR 코드 스캔"
+      },
+      "result" : {
+        "title" : "계정 가져오기",
+        "newAccounts" : "새 계정",
+        "updatedAccounts" : "업데이트된 계정",
+        "empty" : "새 계정 추가",
+        "descEmpty" : "<0><0>발견된 계정</0></0>이 없습니다. 다시 시도하거나 설정으로 다시 돌아가세요.",
+        "alreadyImported" : "가져오기 완료",
+        "noAccounts" : "가져올 계정이 없음",
+        "unsupported" : "지원되지 않음",
+        "settings" : "앱 설정",
+        "includeGeneralSettings" : "데스크탑 설정 가져오기"
+      },
+      "fallback" : {
+        "header" : "계정 가져오기",
+        "title" : "카메라 활성화",
+        "desc" : "설정에서 카메라의 QR 코드 스캔을 허용하세요.",
+        "buttonTitle" : "설정으로 이동"
+      }
+    },
+    "availableBalance" : "이용 가능 잔액",
+    "totalSupplied" : "입금 금액",
+    "tronFrozen" : "동결됨",
+    "bandwidth" : "대역폭",
+    "energy" : "에너지",
+    "delegatedAssets" : "위임된 자산",
+    "undelegating" : "위임 해제",
+    "delegation" : {
+      "sectionLabel" : "위임",
+      "addDelegation" : "위임 추가",
+      "info" : {
+        "title" : "보상 받기",
+        "cta" : "보상 받기"
+      }
+    },
+    "claimReward" : {
+      "sectionLabel" : "보상",
+      "cta" : "청구"
+    },
+    "undelegation" : {
+      "sectionLabel" : "위임 해제"
+    },
+    "nft" : {
+      "receiveNft" : "NFT 수령",
+      "howTo" : "NFT를 추가하려면 <1>{{currency}} 주소</1>를 사용하여 <0>수령</0>해야 합니다."
+    },
+    "readOnly" : {
+      "noTransaction" : {
+        "title" : "아직 트랜잭션 내역이 없습니다.",
+        "subtitle" : "{{assetName}} 구매 또는 수령에는 장치가 필요합니다"
       }
     }
   },
@@ -1994,55 +1962,61 @@
         "showTokens_plural" : "{{length}} ASA 보기",
         "hideTokens" : "ASA 숨기기",
         "hideTokens_plural" : "ASA 숨기기"
-      }
-    },
-    "noResultsFound": "발견된 자산 없음",
-    "noResultsDesc": "철자를 확인하고 재시도하세요",
-    "readOnly": {
-      "moreCrypto": {
-        "title": "+6,000가지 이상 지원",
-        "subtitle": "Ledger는 6,000가지 이상의 코인과 토큰을 지원합니다"
-      }
-    }
-  },
-  "distribution": {
-    "header": "자산 배분",
-    "list": "자산 배분 ({{count}})",
-    "assets": "자산",
-    "assets_plural": "자산을 보호하세요",
-    "total": "총 잔액",
-    "listAccount": "자산 배분 ({{count}})",
-    "title": "자산",
-    "moreAssets": "더 추가하기"
-  },
-  "help": {
-    "gettingStarted": {
-      "title": "시작하기",
-      "desc": "여기에서 시작하세요"
-    },
-    "helpCenter": {
-      "title": "Ledger 지원",
-      "desc": "도움 받기"
-    },
-    "ledgerAcademy": {
-      "title": "Ledger 아카데미",
-      "desc": "암호화폐에 대해 알아보기"
-    },
-    "facebook": {
-      "title": "페이스북",
-      "desc": "페이지에서 '좋아요'를 눌러주세요"
-    },
-    "twitter": {
-      "title": "트위터",
-      "desc": "팔로우"
-    },
-    "github": {
-      "title": "Github",
-      "desc": "코드를 리뷰해주세요"
-    },
-    "status": {
-      "title": "Ledger 상태",
-      "desc": "시스템 상태를 확인하세요"
+      },
+      "stellar" : {
+        "showTokens" : "{{length}} 자산 표시",
+        "showTokens_plural" : "{{length}} 자산 표시",
+        "hideTokens" : "자산 숨기기",
+        "hideTokens_plural" : "자산 숨기기"
+      }
+    },
+    "noResultsFound" : "발견된 자산 없음",
+    "noResultsDesc" : "철자를 확인하고 재시도하세요",
+    "readOnly" : {
+      "moreCrypto" : {
+        "title" : "+6,000가지 이상 지원",
+        "subtitle" : "Ledger는 6,000가지 이상의 코인과 토큰을 지원합니다"
+      }
+    }
+  },
+  "distribution" : {
+    "header" : "자산 배분",
+    "list" : "자산 배분 ({{count}})",
+    "assets" : "자산",
+    "assets_plural" : "자산을 보호하세요",
+    "total" : "총 잔액",
+    "listAccount" : "자산 배분 ({{count}})",
+    "title" : "자산",
+    "moreAssets" : "더 추가하기"
+  },
+  "help" : {
+    "gettingStarted" : {
+      "title" : "시작하기",
+      "desc" : "여기에서 시작하세요"
+    },
+    "helpCenter" : {
+      "title" : "Ledger 지원",
+      "desc" : "도움 받기"
+    },
+    "ledgerAcademy" : {
+      "title" : "Ledger 아카데미",
+      "desc" : "암호화폐에 대해 알아보기"
+    },
+    "facebook" : {
+      "title" : "페이스북",
+      "desc" : "페이지에서 '좋아요'를 눌러주세요"
+    },
+    "twitter" : {
+      "title" : "트위터",
+      "desc" : "팔로우"
+    },
+    "github" : {
+      "title" : "Github",
+      "desc" : "코드를 리뷰해주세요"
+    },
+    "status" : {
+      "title" : "Ledger 상태",
+      "desc" : "시스템 상태를 확인하세요"
     }
   },
   "settings" : {
@@ -2154,6 +2128,36 @@
         "android" : "구글 플레이 스토어에서 리뷰"
       }
     },
+    "notifications" : {
+      "title" : "알림",
+      "desc" : "알림 관리",
+      "disabledNotifications" : {
+        "title" : "알림 설정이 꺼져있습니다",
+        "desc" : "{{platform}}(이)가 Ledger Live 알림을 차단하고 있습니다. 핸드폰에서 알림을 받아보시려면 장치 설정에 들어가 Ledger Live 알림을 켜 주세요.",
+        "turnOnNotif" : "알림 켜기",
+        "goToSettings" : "시스템 설정으로 이동"
+      },
+      "allowed" : {
+        "title" : "알림 허용",
+        "desc" : "암호화폐 및 시장 상황 등에 대한 알림 받기"
+      },
+      "transactions" : {
+        "title" : "트랜잭션",
+        "desc" : "암호화폐를 보내거나 받을 때 알림 받기"
+      },
+      "market" : {
+        "title" : "마켓",
+        "desc" : "중요한 시장 변화에 대한 업데이트 받아 보기"
+      },
+      "announcement" : {
+        "title" : "발표",
+        "desc" : "중요한 Ledger Live 업데이트 받아 보기"
+      },
+      "price" : {
+        "title" : "가격 알림",
+        "desc" : "시장 흐름을 놓치지 않도록 선호하는 코인의 가격 알림을 설정해 보세요"
+      }
+    },
     "help" : {
       "title" : "도움말",
       "header" : "도움말",
@@ -2240,8 +2244,8 @@
         "cta" : "다시 시도"
       }
     },
-    "connectDevice": {
-      "headerTitle": "장치 연결"
+    "connectDevice" : {
+      "headerTitle" : "장치 연결"
     }
   },
   "transfer" : {
@@ -2384,574 +2388,574 @@
             "subtitle" : "사용자의 고객확인제도가 제출되어 승인 대기 중입니다.",
             "link" : "고객확인제도 자세히 알아보기"
           },
-          "approved": {
-            "cta": "계속",
-            "title": "고객확인제도 승인 완료!",
-            "subtitle": "귀하의 고객확인제도가 제출되어 승인이 완료되었습니다.",
-            "link": "고객확인제도 자세히 알아보기"
+          "approved" : {
+            "cta" : "계속",
+            "title" : "고객확인제도 승인 완료!",
+            "subtitle" : "귀하의 고객확인제도가 제출되어 승인이 완료되었습니다.",
+            "link" : "고객확인제도 자세히 알아보기"
           },
-          "closed": {
-            "cta": "고객확인제도 리셋",
-            "title": "고객확인제도 신청 거부",
-            "subtitle": "Wyre에서 고객확인제도를 위해 귀하가 제공한 데이터를 거부했습니다",
-            "link": "고객확인제도 자세히 알아보기"
+          "closed" : {
+            "cta" : "고객확인제도 리셋",
+            "title" : "고객확인제도 신청 거부",
+            "subtitle" : "Wyre에서 고객확인제도를 위해 귀하가 제공한 데이터를 거부했습니다",
+            "link" : "고객확인제도 자세히 알아보기"
           },
-          "form": {
-            "firstName": "이름",
-            "lastName": "성",
-            "street1": "주소 입력란 1",
-            "street2": "주소 입력란 2",
-            "city": "시",
-            "state": "주",
-            "country": "국가",
-            "postalCode": "우편번호",
-            "dateOfBirth": "생년월일",
-            "firstNamePlaceholder": "이름을 입력하세요",
-            "lastNamePlaceholder": "성을 입력하세요",
-            "street1Placeholder": "예: 13, 메이플 스트리트",
-            "street2Placeholder": "예: 13, 메이플 스트리트",
-            "cityPlaceholder": "예: 산호세",
-            "postalCodePlaceholder": "5자리 우편번호를 입력하세요",
-            "statePlaceholder": "주를 선택하세요",
-            "dateOfBirthPlaceholder": "연도-월-일",
-            "firstNameError": "계속 하려면 이름을 입력하세요",
-            "lastNameError": "계속 하려면 성을 입력하세요",
-            "street1Error": "주소를 입력하세요",
-            "cityError": "미국 내 거주 도시를 입력하세요",
-            "stateError": "계속하려면 주를 입력하세요",
-            "postalCodeError": "유효한 미국 우편번호를 입력하세요",
-            "dateOfBirthError": "생년월일을 입력하세요"
+          "form" : {
+            "firstName" : "이름",
+            "lastName" : "성",
+            "street1" : "주소 입력란 1",
+            "street2" : "주소 입력란 2",
+            "city" : "시",
+            "state" : "주",
+            "country" : "국가",
+            "postalCode" : "우편번호",
+            "dateOfBirth" : "생년월일",
+            "firstNamePlaceholder" : "이름을 입력하세요",
+            "lastNamePlaceholder" : "성을 입력하세요",
+            "street1Placeholder" : "예: 13, 메이플 스트리트",
+            "street2Placeholder" : "예: 13, 메이플 스트리트",
+            "cityPlaceholder" : "예: 산호세",
+            "postalCodePlaceholder" : "5자리 우편번호를 입력하세요",
+            "statePlaceholder" : "주를 선택하세요",
+            "dateOfBirthPlaceholder" : "연도-월-일",
+            "firstNameError" : "계속 하려면 이름을 입력하세요",
+            "lastNameError" : "계속 하려면 성을 입력하세요",
+            "street1Error" : "주소를 입력하세요",
+            "cityError" : "미국 내 거주 도시를 입력하세요",
+            "stateError" : "계속하려면 주를 입력하세요",
+            "postalCodeError" : "유효한 미국 우편번호를 입력하세요",
+            "dateOfBirthError" : "생년월일을 입력하세요"
           }
         },
-        "states": "주를 선택하세요"
-      },
-      "notAvailable": {
-        "title": "서비스가 잠시 이용 불가하거나 거주하시는 국가에서 이용할 수 없습니다"
-      },
-      "payoutModal": {
-        "title": "지불금 비용",
-        "description": "지불금 비용은 장치에 표시되지 않으며 금액에서 빠집니다.",
-        "cta": "닫기"
-      },
-      "pendingOperation": {
-        "description": "확인을 위해 귀하의 스왑 거래를 네트워크로 전송했습니다. {{targetCurrency}}를 받기까지 최대 1시간이 소요될 수 있습니다.",
-        "label": "사용자의 스왑 ID:",
-        "title": "스왑 브로드캐스트가 성공적으로 완료되었습니다 ",
-        "disclaimer": "{{provider}}의 지원이 필요한 경우를 대비하여 스왑 ID를 번호를 기록해 두세요.",
-        "cta": "세부사항 확인"
-      },
-      "tradeMethod": {
-        "float": "변동 이율",
-        "floatUnavailable": "변동 이율을 지원하지 않는 페어입니다",
-        "fixed": "고정 요율",
-        "fixedUnavailable": "고정 요율을 지원하지 않는 페어입니다",
-        "floatDesc": "시장 상황에 따라 금액에 변동이 있을 수 있습니다.",
-        "fixedDesc": "시장의 변화에 상관없이 귀하의 금액은 변동되지 않습니다. 30초마다 고정된 요율 업데이트",
-        "by": "By",
-        "modalTitle": "변동 또는 고정 요율입니까?"
-      },
-      "form": {
-        "validate": "스왑 트랜잭션을 검증하세요",
-        "tab": "교환",
-        "button": "계속",
-        "from": "수신",
-        "to": "발신",
-        "source": "출처",
-        "target": "보내는 계정",
-        "noAccount": "{{currency}} 계정이 없습니다",
-        "balance": "잔금 <0>123</0>",
-        "fromAccount": "계정 선택",
-        "toAccount": "계정 선택",
-        "paraswapCTA": "Paraswap을 찾으세요? 찾기 탭으로 이동했습니다!",
-        "quote": "호가",
-        "receive": "수령",
-        "amount": {
-          "useMax": "최대치 사용",
-          "available": "총 이용 가능"
-        },
-        "noAsset": {
-          "title": "스왑할 자산이 없습니다",
-          "desc": "구매하고 스왑하러 와주세요"
-        },
-        "noApp": {
-          "title": "{{appName}} 앱이 설치되지 않았습니다",
-          "desc": "관리자로 이동하여 {{appName}} 앱을 설치하세요.",
-          "cta": "관리자로 이동",
-          "close": "닫기"
-        },
-        "noAccounts": {
-          "title": "스왑할 {{ticker}} 없음",
-          "desc": "사용자의 {{currencyName}} 계정에 스왑할 잔액이 없습니다.",
-          "addAccountCta": "계정 추가",
-          "cta": "닫기"
-        },
-        "outdatedApp": {
-          "title": "앱 업데이트 가능",
-          "desc": "{{appName}} 앱을 업데이트해야 합니다.",
-          "cta": "관리자로 이동",
-          "close": "닫기"
-        },
-        "summary": {
-          "from": "수신",
-          "to": "발신",
-          "send": "전송",
-          "payoutNetworkFees": "지불금 비용",
-          "payoutNetworkFeesTooltip": "이 금액은 장치에 표시되지 않습니다",
-          "receive": "금액",
-          "receiveFloat": "서비스 수수료 부과 전 수신 금액",
-          "provider": "공급자",
-          "method": "요율",
-          "fees": "최대 수수료",
-          "disclaimer": {
-            "title": "이용약관",
-            "desc": "\"수락\"을 클릭하여, <0>{{provider}}</0>의 이용 약관에 따라 독점 관리되는 서비스임을 확인하고 수락합니다.",
-            "tos": "이용약관",
-            "accept": "수락",
-            "reject": "닫기"
+        "states" : "주를 선택하세요"
+      },
+      "notAvailable" : {
+        "title" : "서비스가 잠시 이용 불가하거나 거주하시는 국가에서 이용할 수 없습니다"
+      },
+      "payoutModal" : {
+        "title" : "지불금 비용",
+        "description" : "지불금 비용은 장치에 표시되지 않으며 금액에서 빠집니다.",
+        "cta" : "닫기"
+      },
+      "pendingOperation" : {
+        "description" : "확인을 위해 귀하의 스왑 거래를 네트워크로 전송했습니다. {{targetCurrency}}를 받기까지 최대 1시간이 소요될 수 있습니다.",
+        "label" : "사용자의 스왑 ID:",
+        "title" : "스왑 브로드캐스트가 성공적으로 완료되었습니다 ",
+        "disclaimer" : "{{provider}}의 지원이 필요한 경우를 대비하여 스왑 ID를 번호를 기록해 두세요.",
+        "cta" : "세부사항 확인"
+      },
+      "tradeMethod" : {
+        "float" : "변동 이율",
+        "floatUnavailable" : "변동 이율을 지원하지 않는 페어입니다",
+        "fixed" : "고정 요율",
+        "fixedUnavailable" : "고정 요율을 지원하지 않는 페어입니다",
+        "floatDesc" : "시장 상황에 따라 금액에 변동이 있을 수 있습니다.",
+        "fixedDesc" : "시장의 변화에 상관없이 귀하의 금액은 변동되지 않습니다. 30초마다 고정된 요율 업데이트",
+        "by" : "By",
+        "modalTitle" : "변동 또는 고정 요율입니까?"
+      },
+      "form" : {
+        "validate" : "스왑 트랜잭션을 검증하세요",
+        "tab" : "교환",
+        "button" : "계속",
+        "from" : "수신",
+        "to" : "발신",
+        "source" : "출처",
+        "target" : "보내는 계정",
+        "noAccount" : "{{currency}} 계정이 없습니다",
+        "balance" : "잔금 <0>123</0>",
+        "fromAccount" : "계정 선택",
+        "toAccount" : "계정 선택",
+        "paraswapCTA" : "Paraswap을 찾으세요? 찾기 탭으로 이동했습니다!",
+        "quote" : "호가",
+        "receive" : "수령",
+        "amount" : {
+          "useMax" : "최대치 사용",
+          "available" : "총 이용 가능"
+        },
+        "noAsset" : {
+          "title" : "스왑할 자산이 없습니다",
+          "desc" : "구매하고 스왑하러 와주세요"
+        },
+        "noApp" : {
+          "title" : "{{appName}} 앱이 설치되지 않았습니다",
+          "desc" : "관리자로 이동하여 {{appName}} 앱을 설치하세요.",
+          "cta" : "관리자로 이동",
+          "close" : "닫기"
+        },
+        "noAccounts" : {
+          "title" : "스왑할 {{ticker}} 없음",
+          "desc" : "사용자의 {{currencyName}} 계정에 스왑할 잔액이 없습니다.",
+          "addAccountCta" : "계정 추가",
+          "cta" : "닫기"
+        },
+        "outdatedApp" : {
+          "title" : "앱 업데이트 가능",
+          "desc" : "{{appName}} 앱을 업데이트해야 합니다.",
+          "cta" : "관리자로 이동",
+          "close" : "닫기"
+        },
+        "summary" : {
+          "from" : "수신",
+          "to" : "발신",
+          "send" : "전송",
+          "payoutNetworkFees" : "지불금 비용",
+          "payoutNetworkFeesTooltip" : "이 금액은 장치에 표시되지 않습니다",
+          "receive" : "금액",
+          "receiveFloat" : "서비스 수수료 부과 전 수신 금액",
+          "provider" : "공급자",
+          "method" : "요율",
+          "fees" : "최대 수수료",
+          "disclaimer" : {
+            "title" : "이용약관",
+            "desc" : "\"수락\"을 클릭하여, <0>{{provider}}</0>의 이용 약관에 따라 독점 관리되는 서비스임을 확인하고 수락합니다.",
+            "tos" : "이용약관",
+            "accept" : "수락",
+            "reject" : "닫기"
           }
         }
       },
-      "operationDetails": {
-        "swapId": "스왑 ID",
-        "provider": "공급자",
-        "date": "날짜",
-        "from": "수신",
-        "fromAmount": "전송된 금액",
-        "to": "발신",
-        "toAmount": "수신 금액",
-        "statusTooltips": {
-          "expired": "자세한 정보를 확인하시려면 스왑 ID를 준비하여 스왑 제공자에게 문의하세요.",
-          "refunded": "자세한 정보를 확인하시려면 스왑 ID를 준비하여 스왑 제공자에게 연락하세요.",
-          "pending": "스왑 공급자가 트랜잭션을 처리하는 동안 기다려주세요.",
-          "onhold": "상황을 해결하시려면 스왑 ID를 준비하여 스왑 제공자에게 연락하세요.",
-          "finished": "스왑이 성공적으로 완료되었습니다."
+      "operationDetails" : {
+        "swapId" : "스왑 ID",
+        "provider" : "공급자",
+        "date" : "날짜",
+        "from" : "수신",
+        "fromAmount" : "전송된 금액",
+        "to" : "발신",
+        "toAmount" : "수신 금액",
+        "statusTooltips" : {
+          "expired" : "자세한 정보를 확인하시려면 스왑 ID를 준비하여 스왑 제공자에게 문의하세요.",
+          "refunded" : "자세한 정보를 확인하시려면 스왑 ID를 준비하여 스왑 제공자에게 연락하세요.",
+          "pending" : "스왑 공급자가 트랜잭션을 처리하는 동안 기다려주세요.",
+          "onhold" : "상황을 해결하시려면 스왑 ID를 준비하여 스왑 제공자에게 연락하세요.",
+          "finished" : "스왑이 성공적으로 완료되었습니다."
         }
       },
-      "missingApp": {
-        "title": "장치에서 교환 앱을 설치하세요",
-        "description": "관리자로 이동하고 교환 앱을 설치하여 자산을 스왑하세요",
-        "button": "관리자로 이동"
-      },
-      "outdatedApp": {
-        "title": "장치에서 교환 앱을 업데이트하세요",
-        "description": "관리자로 이동하고 교환 앱을 업데이트하여 자산을 스왑하세요",
-        "button": "관리자로 이동"
-      },
-      "emptyState": {
-        "title": "{{currency}} 계정 없음",
-        "description": "{{currency}} 스왑 전에 계정을 추가해야 합니다.",
-        "CTAButton": "계정 추가"
-      },
-      "history": {
-        "tab": "내역",
-        "disclaimer": "귀하의 스왑 모바일 트랜잭션이 Ledger Live 데스크탑과 동기화되지 않았습니다",
-        "exportButton": "거래 내보내기",
-        "exportFilename": "스왑 거래",
-        "empty": {
-          "title": "과거 스왑 내역이 여기에 표시됩니다",
-          "desc": "아직 스왑을 하지 않았거나 그동안 Ledger Live가 리셋되었습니다."
+      "missingApp" : {
+        "title" : "장치에서 교환 앱을 설치하세요",
+        "description" : "관리자로 이동하고 교환 앱을 설치하여 자산을 스왑하세요",
+        "button" : "관리자로 이동"
+      },
+      "outdatedApp" : {
+        "title" : "장치에서 교환 앱을 업데이트하세요",
+        "description" : "관리자로 이동하고 교환 앱을 업데이트하여 자산을 스왑하세요",
+        "button" : "관리자로 이동"
+      },
+      "emptyState" : {
+        "title" : "{{currency}} 계정 없음",
+        "description" : "{{currency}} 스왑 전에 계정을 추가해야 합니다.",
+        "CTAButton" : "계정 추가"
+      },
+      "history" : {
+        "tab" : "내역",
+        "disclaimer" : "귀하의 스왑 모바일 트랜잭션이 Ledger Live 데스크탑과 동기화되지 않았습니다",
+        "exportButton" : "거래 내보내기",
+        "exportFilename" : "스왑 거래",
+        "empty" : {
+          "title" : "과거 스왑 내역이 여기에 표시됩니다",
+          "desc" : "아직 스왑을 하지 않았거나 그동안 Ledger Live가 리셋되었습니다."
         }
       }
     },
-    "swapv2": {
-      "form": {
-        "summary": {
-          "from": "수신",
-          "to": "발신",
-          "send": "전송",
-          "payoutNetworkFees": "지불금 비용",
-          "payoutNetworkFeesTooltip": "이 금액은 장치에 표시되지 않습니다",
-          "receive": "금액",
-          "receiveFloat": "서비스 수수료 부과 전 수신 금액",
-          "provider": "공급자",
-          "method": "요율",
-          "fees": "수수료"
+    "swapv2" : {
+      "form" : {
+        "summary" : {
+          "from" : "수신",
+          "to" : "발신",
+          "send" : "전송",
+          "payoutNetworkFees" : "지불금 비용",
+          "payoutNetworkFeesTooltip" : "이 금액은 장치에 표시되지 않습니다",
+          "receive" : "금액",
+          "receiveFloat" : "서비스 수수료 부과 전 수신 금액",
+          "provider" : "공급자",
+          "method" : "요율",
+          "fees" : "수수료"
         }
       }
     },
-    "lending": {
-      "title": "암호화폐를 대출",
-      "titleTransferTab": "소득 창출",
-      "descriptionTransferTab": "불로소득을 올리세요.",
-      "actionTitle": "대출",
-      "accountActions": {
-        "approve": "승인",
-        "supply": "공급",
-        "withdraw": "출금"
-      },
-      "highFees": {
-        "title": "높은 이더리움 수수료",
-        "description": "이더리움 네트워크의 혼잡으로 트랜잭션 발행 시 높은 수수료가 발생할 수 있습니다."
-      },
-      "account": {
-        "amountSupplied": "입금 금액",
-        "amountSuppliedTooltip": "네트워크 대출 금액",
-        "currencyAPY": "통화 APY",
-        "currencyAPYTooltip": "계속 컴파운드가 적용되는 예치금 연간 수익율",
-        "accruedInterests": "이자 잔금",
-        "accruedInterestsTooltip": "대출 자산에 대한 발생 이자",
-        "interestEarned": "발생 이자",
-        "interestEarnedTooltip": "출금 후 발생한 이자",
-        "openLoans": "개설된 대출",
-        "closedLoans": "마감된 대출"
-      },
-      "banners": {
-        "needApproval": "이 계정을 승인한 후에 자산을 대출해 줄 수 있습니다.",
-        "fullyApproved": "이 계정을 완전히 승인했습니다. 수수료를 내고 금액을 낮출 수 있습니다.",
-        "approvedCanReduce": "이 계정에서 <0>{{value}}</0>를 승인했습니다. 수수료를 내고 금액을 낮출 수 있습니다.",
-        "approvedButNotEnough": "이 계정에서 <0>{{value}}</0>를 승인했습니다.",
-        "approving": "계정 승인이 확인되면 자산을 예치할 수 있습니다.",
-        "notEnough": "자산을 대출해 주기 위해서는 귀하 계정의 승인 한도를 높여야 합니다."
-      },
-      "howDoesLendingWork": "대출은 어떻게 운영되나요",
-      "dashboard": {
-        "tabTitle": "대시보드",
-        "assetsTitle": "대출 자산",
-        "accountsTitle": "승인된 계정",
-        "emptySateDescription": "이더리움 계정에서 자산을 바로 대출해 주고 이자를 받을 수 있습니다.",
-        "apy": "{{value}} APY",
-        "activeAccount": {
-          "account": "계정",
-          "amountSupplied": "입금 금액",
-          "interestEarned": "발생 이자",
-          "status": "계정 상태",
-          "EARNING": "소득",
-          "ENABLING": "승인 중",
-          "INACTIVE": "비활성",
-          "SUPPLYING": "공급",
-          "approve": "승인",
-          "supply": "공급",
-          "withdraw": "출금",
-          "amountRedeemed": "출금된 금액",
-          "endDate": "종료 날짜"
+    "lending" : {
+      "title" : "암호화폐를 대출",
+      "titleTransferTab" : "소득 창출",
+      "descriptionTransferTab" : "불로소득을 올리세요.",
+      "actionTitle" : "대출",
+      "accountActions" : {
+        "approve" : "승인",
+        "supply" : "공급",
+        "withdraw" : "출금"
+      },
+      "highFees" : {
+        "title" : "높은 이더리움 수수료",
+        "description" : "이더리움 네트워크의 혼잡으로 트랜잭션 발행 시 높은 수수료가 발생할 수 있습니다."
+      },
+      "account" : {
+        "amountSupplied" : "입금 금액",
+        "amountSuppliedTooltip" : "네트워크 대출 금액",
+        "currencyAPY" : "통화 APY",
+        "currencyAPYTooltip" : "계속 컴파운드가 적용되는 예치금 연간 수익율",
+        "accruedInterests" : "이자 잔금",
+        "accruedInterestsTooltip" : "대출 자산에 대한 발생 이자",
+        "interestEarned" : "발생 이자",
+        "interestEarnedTooltip" : "출금 후 발생한 이자",
+        "openLoans" : "개설된 대출",
+        "closedLoans" : "마감된 대출"
+      },
+      "banners" : {
+        "needApproval" : "이 계정을 승인한 후에 자산을 대출해 줄 수 있습니다.",
+        "fullyApproved" : "이 계정을 완전히 승인했습니다. 수수료를 내고 금액을 낮출 수 있습니다.",
+        "approvedCanReduce" : "이 계정에서 <0>{{value}}</0>를 승인했습니다. 수수료를 내고 금액을 낮출 수 있습니다.",
+        "approvedButNotEnough" : "이 계정에서 <0>{{value}}</0>를 승인했습니다.",
+        "approving" : "계정 승인이 확인되면 자산을 예치할 수 있습니다.",
+        "notEnough" : "자산을 대출해 주기 위해서는 귀하 계정의 승인 한도를 높여야 합니다."
+      },
+      "howDoesLendingWork" : "대출은 어떻게 운영되나요",
+      "dashboard" : {
+        "tabTitle" : "대시보드",
+        "assetsTitle" : "대출 자산",
+        "accountsTitle" : "승인된 계정",
+        "emptySateDescription" : "이더리움 계정에서 자산을 바로 대출해 주고 이자를 받을 수 있습니다.",
+        "apy" : "{{value}} APY",
+        "activeAccount" : {
+          "account" : "계정",
+          "amountSupplied" : "입금 금액",
+          "interestEarned" : "발생 이자",
+          "status" : "계정 상태",
+          "EARNING" : "소득",
+          "ENABLING" : "승인 중",
+          "INACTIVE" : "비활성",
+          "SUPPLYING" : "공급",
+          "approve" : "승인",
+          "supply" : "공급",
+          "withdraw" : "출금",
+          "amountRedeemed" : "출금된 금액",
+          "endDate" : "종료 날짜"
         }
       },
-      "closedLoans": {
-        "tabTitle": "마감된 대출",
-        "description": "인출된 대출금과 얻은 이자를 모두 확인하세요.",
-        "cta": "자산 대출"
-      },
-      "history": {
-        "tabTitle": "내역",
-        "description": "모든 대출 트랜잭션 내역을 확인하세요.",
-        "cta": "자산 대출"
-      },
-      "terms": {
-        "label": "암호화폐를 대출",
-        "title": "컴파운드 프로토콜에서 자산 대출",
-        "description": "컴파운드 프로토콜로 이더리움 네트워크에서 자산을 대출해 주거나 받을 수 있습니다. Ledger 계정에서 바로 자산을 대출해 주고 이자를 받을 수 있습니다.",
-        "switchLabel": "<0><0>이용 약관</0></0>을 읽고 이에 동의합니다."
-      },
-      "info": {
-        "1": {
-          "label": "1/3 단계",
-          "title": "계정을 승인하면 프로토콜에 미래 대출 처리 권한이 부여됩니다.",
-          "description": "일정 금액의 자산을 프로토콜로 전송하려면 컴파운드 스마트 계약을 승인해야 합니다. 계정을 승인하면 해당 프로토콜에 미래 대출 처리 권한이 부여됩니다."
-        },
-        "2": {
-          "label": "2/3 단계",
-          "title": "자산을 입금하고 이자를 받으세요.",
-          "description": "계정이 승인되면, 대출해 주려는 자산 금액을 선택하고 트랜잭션 프로토콜을 발행하세요. 트랜잭션이 확인되고 나면 이자가 자동 발생합니다."
-        },
-        "3": {
-          "label": "3/3 단계",
-          "title": "언제든 자산을 출금하세요.",
-          "description": "언제든 자산의 일부, 또는 전부를 Ledger 계정에서 바로 출금하고 이자를 받을 수 있습니다.",
-          "cta": "지금 대출"
-        },
-        "title": "암호화폐를 대출"
-      },
-      "noTokenAccount": {
-        "info": {
-          "title": "{{ name }} 계정이 없습니다.",
-          "description": "자금을 예치하고 암호화폐를 대출하려면 {{ name }} 계정이 필요합니다. 이더리움 주소로 자금을 수령하세요. 이더리움 주소로 자금을 수령하세요."
-        },
-        "buttons": {
-          "receive": "{{ name }} 수령",
-          "buy": "{{ name }} 구매"
+      "closedLoans" : {
+        "tabTitle" : "마감된 대출",
+        "description" : "인출된 대출금과 얻은 이자를 모두 확인하세요.",
+        "cta" : "자산 대출"
+      },
+      "history" : {
+        "tabTitle" : "내역",
+        "description" : "모든 대출 트랜잭션 내역을 확인하세요.",
+        "cta" : "자산 대출"
+      },
+      "terms" : {
+        "label" : "암호화폐를 대출",
+        "title" : "컴파운드 프로토콜에서 자산 대출",
+        "description" : "컴파운드 프로토콜로 이더리움 네트워크에서 자산을 대출해 주거나 받을 수 있습니다. Ledger 계정에서 바로 자산을 대출해 주고 이자를 받을 수 있습니다.",
+        "switchLabel" : "<0><0>이용 약관</0></0>을 읽고 이에 동의합니다."
+      },
+      "info" : {
+        "1" : {
+          "label" : "1/3 단계",
+          "title" : "계정을 승인하면 프로토콜에 미래 대출 처리 권한이 부여됩니다.",
+          "description" : "일정 금액의 자산을 프로토콜로 전송하려면 컴파운드 스마트 계약을 승인해야 합니다. 계정을 승인하면 해당 프로토콜에 미래 대출 처리 권한이 부여됩니다."
+        },
+        "2" : {
+          "label" : "2/3 단계",
+          "title" : "자산을 입금하고 이자를 받으세요.",
+          "description" : "계정이 승인되면, 대출해 주려는 자산 금액을 선택하고 트랜잭션 프로토콜을 발행하세요. 트랜잭션이 확인되고 나면 이자가 자동 발생합니다."
+        },
+        "3" : {
+          "label" : "3/3 단계",
+          "title" : "언제든 자산을 출금하세요.",
+          "description" : "언제든 자산의 일부, 또는 전부를 Ledger 계정에서 바로 출금하고 이자를 받을 수 있습니다.",
+          "cta" : "지금 대출"
+        },
+        "title" : "암호화폐를 대출"
+      },
+      "noTokenAccount" : {
+        "info" : {
+          "title" : "{{ name }} 계정이 없습니다.",
+          "description" : "자금을 예치하고 암호화폐를 대출하려면 {{ name }} 계정이 필요합니다. 이더리움 주소로 자금을 수령하세요. 이더리움 주소로 자금을 수령하세요."
+        },
+        "buttons" : {
+          "receive" : "{{ name }} 수령",
+          "buy" : "{{ name }} 구매"
         }
       },
-      "enable": {
-        "info": {
-          "title": "승인되지 않은 계정입니다",
-          "description": "자산을 대출해 주려면, 우선 계정 하나를 승인해야 합니다.",
-          "cta": "계정 승인"
-        },
-        "stepperHeader": {
-          "selectAccount": "계정 선택",
-          "enable": "승인",
-          "advanced": "고급",
-          "amount": "금액 입력",
-          "summary": "요약",
-          "selectDevice": "장치 선택",
-          "connectDevice": "장치 연결",
-          "stepRange": "{{totalSteps}} 중 {{currentStep}} 단계"
-        },
-        "selectAccount": {
-          "enabledAccountsAmount": "{{amount}}를 승인한 계정이 {{number}}개 있습니다",
-          "enabledAccountsAmount_plural": "{{amount}}를 승인한 계정이 {{number}}개 있습니다",
-          "enabledAccountsNoLimit": "{{ currency }}의 무제한 금액을 승인한 {{number}}개의 계정이 있습니다",
-          "enabledAccountsNoLimit_plural": "{{ currency }}의 무제한 금액을 승인한 {{number}}개의 계정이 있습니다",
-          "noEnabledAccounts": "대출해 주려면, 우선 계정 하나를 승인해야 합니다."
-        },
-        "enable": {
-          "summary": "<0>본인은 </0><1>{{contractName}}</1><0>에 내 계정 </0><1>{{accountName}}</1><0>의 </0><1>{{amount}}</1><0> 금액</0>에 대한 스마트 계약 액세스 권한을 부여합니다.",
-          "limit": "제한된 {{amount}}",
-          "noLimit": "미제한 {{assetName}}",
-          "contractName": "{{currencyName}} 컴파운드",
-          "advanced": "고급"
-        },
-        "advanced": {
-          "amountLabel": "승인 금액",
-          "amountLabelTooltip": "스마트 계약이 가능한 금액이 제한됩니다.",
-          "limit": "제한",
-          "limited": "제한됨",
-          "noLimit": "한도 없음"
-        },
-        "amount": {
-          "totalAvailable": "총 이용 가능"
-        },
-        "validation": {
-          "success": "거래 전송 완료",
-          "info": "확인을 위해 승인 내역을 내트워크로 전송했습니다. 확인이 완료되면 대출을 발행할 수 있습니다.",
-          "extraInfo": "트랜잭션이 탐색기에 표시되고 확인하는 데 시간이 소요됩니다.",
-          "button": {
-            "done": "닫기"
+      "enable" : {
+        "info" : {
+          "title" : "승인되지 않은 계정입니다",
+          "description" : "자산을 대출해 주려면, 우선 계정 하나를 승인해야 합니다.",
+          "cta" : "계정 승인"
+        },
+        "stepperHeader" : {
+          "selectAccount" : "계정 선택",
+          "enable" : "승인",
+          "advanced" : "고급",
+          "amount" : "금액 입력",
+          "summary" : "요약",
+          "selectDevice" : "장치 선택",
+          "connectDevice" : "장치 연결",
+          "stepRange" : "{{totalSteps}} 중 {{currentStep}} 단계"
+        },
+        "selectAccount" : {
+          "enabledAccountsAmount" : "{{amount}}를 승인한 계정이 {{number}}개 있습니다",
+          "enabledAccountsAmount_plural" : "{{amount}}를 승인한 계정이 {{number}}개 있습니다",
+          "enabledAccountsNoLimit" : "{{ currency }}의 무제한 금액을 승인한 {{number}}개의 계정이 있습니다",
+          "enabledAccountsNoLimit_plural" : "{{ currency }}의 무제한 금액을 승인한 {{number}}개의 계정이 있습니다",
+          "noEnabledAccounts" : "대출해 주려면, 우선 계정 하나를 승인해야 합니다."
+        },
+        "enable" : {
+          "summary" : "<0>본인은 </0><1>{{contractName}}</1><0>에 내 계정 </0><1>{{accountName}}</1><0>의 </0><1>{{amount}}</1><0> 금액</0>에 대한 스마트 계약 액세스 권한을 부여합니다.",
+          "limit" : "제한된 {{amount}}",
+          "noLimit" : "미제한 {{assetName}}",
+          "contractName" : "{{currencyName}} 컴파운드",
+          "advanced" : "고급"
+        },
+        "advanced" : {
+          "amountLabel" : "승인 금액",
+          "amountLabelTooltip" : "스마트 계약이 가능한 금액이 제한됩니다.",
+          "limit" : "제한",
+          "limited" : "제한됨",
+          "noLimit" : "한도 없음"
+        },
+        "amount" : {
+          "totalAvailable" : "총 이용 가능"
+        },
+        "validation" : {
+          "success" : "거래 전송 완료",
+          "info" : "확인을 위해 승인 내역을 내트워크로 전송했습니다. 확인이 완료되면 대출을 발행할 수 있습니다.",
+          "extraInfo" : "트랜잭션이 탐색기에 표시되고 확인하는 데 시간이 소요됩니다.",
+          "button" : {
+            "done" : "닫기"
           }
         }
       },
-      "supply": {
-        "stepperHeader": {
-          "amount": "공급",
-          "summary": "요약",
-          "selectDevice": "장치 선택",
-          "connectDevice": "장치 연결",
-          "stepRange": "{{totalSteps}} 중 {{currentStep}} 단계"
-        },
-        "amount": {
-          "totalAvailable": "이용 가능 잔액",
-          "placeholderMax": "최대치 출금"
-        },
-        "validation": {
-          "success": "예치금이 성공적으로 전송되었습니다",
-          "info": "네트워크가 예치금을 확인하면 이자를 받을 수 있습니다.",
-          "extraInfo": "트랜잭션이 탐색기에 표시되고 확인하는 데 시간이 소요됩니다.",
-          "button": {
-            "done": "완료",
-            "cta": "세부사항 보기"
+      "supply" : {
+        "stepperHeader" : {
+          "amount" : "공급",
+          "summary" : "요약",
+          "selectDevice" : "장치 선택",
+          "connectDevice" : "장치 연결",
+          "stepRange" : "{{totalSteps}} 중 {{currentStep}} 단계"
+        },
+        "amount" : {
+          "totalAvailable" : "이용 가능 잔액",
+          "placeholderMax" : "최대치 출금"
+        },
+        "validation" : {
+          "success" : "예치금이 성공적으로 전송되었습니다",
+          "info" : "네트워크가 예치금을 확인하면 이자를 받을 수 있습니다.",
+          "extraInfo" : "트랜잭션이 탐색기에 표시되고 확인하는 데 시간이 소요됩니다.",
+          "button" : {
+            "done" : "완료",
+            "cta" : "세부사항 보기"
           }
         }
       },
-      "withdraw": {
-        "stepperHeader": {
-          "amount": "출금",
-          "summary": "요약",
-          "selectDevice": "장치 선택",
-          "connectDevice": "장치 연결",
-          "stepRange": "{{totalSteps}} 중 {{currentStep}} 단계"
-        },
-        "validation": {
-          "success": "출금이 전송되었습니다",
-          "info": "네트워크가 출금을 확인하면 자산을 이용할 수 있습니다.",
-          "button": {
-            "done": "완료",
-            "cta": "세부사항 보기"
+      "withdraw" : {
+        "stepperHeader" : {
+          "amount" : "출금",
+          "summary" : "요약",
+          "selectDevice" : "장치 선택",
+          "connectDevice" : "장치 연결",
+          "stepRange" : "{{totalSteps}} 중 {{currentStep}} 단계"
+        },
+        "validation" : {
+          "success" : "출금이 전송되었습니다",
+          "info" : "네트워크가 출금을 확인하면 자산을 이용할 수 있습니다.",
+          "button" : {
+            "done" : "완료",
+            "cta" : "세부사항 보기"
           }
         }
       }
     }
   },
-  "sync": {
-    "error": "동기화 오류",
-    "loading": "동기화"
-  },
-  "scanning": {
-    "loading": "기기 검색 중..."
-  },
-  "send": {
-    "tooMuchUTXOBottomModal": {
-      "cta": "계속",
-      "description": "계정에 코인 수가 많아 트랜잭션 확인 및 서명에 시간이 오래 소요될 수 있습니다.",
-      "title": "UTXO 메시지"
-    },
-    "highFeeModal": "네트워크 수수료가 금액의 <1>10%</1>가 넘으니 주의하세요. 계속할까요?",
-    "scan": {
-      "title": "QR 코드 스캔",
-      "descBottom": "QR 코드가 정사각형 칸 중앙에 위치하도록 해주세요.",
-      "fallback": {
-        "header": "QR 코드 스캔",
-        "title": "카메라 활성화",
-        "desc": "설정에서 카메라의 QR 코드 스캔을 허용하세요.",
-        "buttonTitle": "설정으로 이동"
-      }
-    },
-    "stepperHeader": {
-      "selectAccount": "출금 계정",
-      "recipientAddress": "수령인 주소",
-      "selectAmount": "금액",
-      "summary": "요약",
-      "selectDevice": "장치 선택",
-      "connectDevice": "장치 연결",
-      "stepRange": "{{totalSteps}} 중 {{currentStep}} 단계",
-      "quantity": "수량",
-      "selectCollection": "컬렉션",
-      "selectNft": "NFT"
-    },
-    "recipient": {
-      "scan": "QR 코드 스캔",
-      "enterAddress": "주소 입력",
-      "input": "주소 입력",
-      "verifyAddress": "주소가 수령인이 공유한 것과 일치하는지 확인하세요."
-    },
-    "amount": {
-      "available": "총 이용 가능",
-      "useMax": "최대치 사용",
-      "loadingNetwork": "네트워크 수수료 로딩...",
-      "noRateProvider": "이용할 수 없습니다",
-      "quantityAvailable": "이용 가능한 수량"
-    },
-    "summary": {
-      "subaccountsWarning": "이 계정의 토큰을 송신하려면 계정에 {{ currency }}(을)를 다시 채워야 합니다.",
-      "tag": "태그(옵션)",
-      "validateTag": "태그 검증",
-      "total": "총계",
-      "amount": "금액",
-      "from": "수신",
-      "to": "발신",
-      "infoTotalTitle": "총 인출",
-      "infoTotalDesc": "트랜잭션 금액과 선택된 네트워크 수수료가 포함됩니다",
-      "gasLimit": "가스 한도(Gas limit)",
-      "gasPrice": "가스 가격(Gas price)",
-      "maxFees": "최대 수수료",
-      "validateGasLimit": "가스 제한 검증",
-      "fees": "수수료",
-      "validateFees": "수수료 검증",
-      "customizeFees": "맞춤형 수수료",
-      "memo": {
-        "title": "메모",
-        "type": "메모 유형",
-        "value": "메모 가치"
-      },
-      "validateMemo": "메모 확인",
-      "quantity": "수량"
-    },
-    "validation": {
-      "message": "장치에서 트랜잭션을 확인하고 안전하게 서명하세요.",
-      "sent": "트랜잭션 전송 완료",
-      "amount": "금액",
-      "fees": "수수료",
-      "confirm": "네트워크가 트랜잭션을 검증 완료하면 계정 잔금이 업데이트됩니다.",
-      "button": {
-        "details": "세부사항 보기",
-        "retry": "다시 시도"
-      }
-    },
-    "fees": {
-      "title": "네트워크 수수료",
-      "validate": "확인",
-      "required": "수수료가 필요합니다",
-      "chooseGas": "가스 가격을 선택하세요",
-      "higherFaster": "가스 가격이 높으면 승인이 빨라집니다.",
-      "edit": {
-        "title": "단위 선택"
-      },
-      "networkInfo": "트랜잭션에 포함할 네트워크 수수료 금액을 선택해 주세요. 수수료 금액은 트랜잭션 처리 속도에 영향을 줍니다"
-    },
-    "verification": {
-      "streaming": {
-        "accurate": "로딩 중...({{percentage}})",
-        "inaccurate": "로딩..."
-      }
-    },
-    "info": {
-      "maxSpendable": {
-        "title": "최대 사용 가능 금액",
-        "description": "최대 사용 가능 금액은 한 트랜잭션에 보낼 수 있는 계정의 총 잔금입니다."
-      }
-    }
-  },
-  "requestAccount": {
-    "stepperHeader": {
-      "selectCrypto": "암호화폐 선택",
-      "selectAccount": "계정 선택",
-      "stepRange": "{{totalSteps}} 중 {{currentStep}} 단계"
-    },
-    "selectAccount": {
-      "addAccount": "{{currency}} 계정 추가"
-    }
-  },
-  "freeze": {
-    "stepperHeader": {
-      "info": "보상 받기",
-      "selectAmount": "동결",
-      "summary": "요약",
-      "selectDevice": "장치 선택",
-      "connectDevice": "장치 연결",
-      "stepRange": "{{totalSteps}} 중 {{currentStep}} 단계"
-    },
-    "info": {
-      "description": "TRX를 동결하여 안전하게 보상 수익을 받으면서 자산에 대한 통제 권한을 유지하세요.",
-      "steps": {
-        "0": "위임된 자산은 귀하의 소유입니다.",
-        "1": "3일 후 자산을 동결 해제할 수 있습니다.",
-        "2": "Ledger 장치로 자산을 동결하고 안전하게 투표하세요."
-      },
-      "howVotingWorks": "투표는 어떤 원리인가요?",
-      "cta": "계속"
-    },
-    "amount": {
-      "available": "총 이용 가능",
-      "noRateProvider": "이용할 수 없습니다",
-      "infoLabel": "대역폭 또는 에너지"
-    },
-    "validation": {
-      "message": "언제나 처음 받은 주소가 장치에 정확하게 표시되는지 확인하세요.",
-      "success": "동결 자산",
-      "amount": "금액",
-      "info": "네트워크가 동결을 확인하면 사용자의 {{resource}} 획득을 시작합니다. 곧 슈퍼 대표를 선출하여 보상도 받을 수 있습니다.",
-      "button": {
-        "pending": "트랜잭션을 검증 중입니다.",
-        "pendingDesc": "잠시 기다린 후 투표하세요.",
-        "vote": "투표",
-        "voteTimer": "0:{{time}}",
-        "later": "나중에 투표하겠습니다",
-        "retry": "다시 시도"
-      }
-    }
-  },
-  "unfreeze": {
-    "stepperHeader": {
-      "selectAmount": "동결 해제",
-      "summary": "요약",
-      "selectDevice": "장치 선택",
-      "connectDevice": "장치 연결",
-      "stepRange": "{{totalSteps}} 중 {{currentStep}} 단계"
-    },
-    "amount": {
-      "title": "동결 해제할 자산을 선택하세요",
-      "info": "동결 해제 시 귀하의 {{resource}}가 줄어들고 귀하의 모든 표가 취소됩니다.",
-      "cta": "계속"
-    },
-    "validation": {
-      "success": "자산이 성공적으로 동결 해제되었습니다.",
-      "info": "{{resource}} 포인트가 줄어들고 귀하의 표가 취소됩니다.",
-      "button": {
-        "done": "완료",
-        "cta": "세부사항 확인"
-      }
-    }
-  },
-  "claimReward": {
-    "stepperHeader": {
-      "selectDevice": "장치 선택",
-      "connectDevice": "장치 연결",
-      "stepRange": "{{totalSteps}} 중 {{currentStep}} 단계"
-    },
-    "validation": {
-      "success": "보상이 가용 잔금에 추가됩니다.",
-      "button": {
-        "done": "완료",
-        "cta": "세부사항 확인"
+  "sync" : {
+    "error" : "동기화 오류",
+    "loading" : "동기화"
+  },
+  "scanning" : {
+    "loading" : "기기 검색 중..."
+  },
+  "send" : {
+    "tooMuchUTXOBottomModal" : {
+      "cta" : "계속",
+      "description" : "계정에 코인 수가 많아 트랜잭션 확인 및 서명에 시간이 오래 소요될 수 있습니다.",
+      "title" : "UTXO 메시지"
+    },
+    "highFeeModal" : "네트워크 수수료가 금액의 <1>10%</1>가 넘으니 주의하세요. 계속할까요?",
+    "scan" : {
+      "title" : "QR 코드 스캔",
+      "descBottom" : "QR 코드가 정사각형 칸 중앙에 위치하도록 해주세요.",
+      "fallback" : {
+        "header" : "QR 코드 스캔",
+        "title" : "카메라 활성화",
+        "desc" : "설정에서 카메라의 QR 코드 스캔을 허용하세요.",
+        "buttonTitle" : "설정으로 이동"
+      }
+    },
+    "stepperHeader" : {
+      "selectAccount" : "출금 계정",
+      "recipientAddress" : "수령인 주소",
+      "selectAmount" : "금액",
+      "summary" : "요약",
+      "selectDevice" : "장치 선택",
+      "connectDevice" : "장치 연결",
+      "stepRange" : "{{totalSteps}} 중 {{currentStep}} 단계",
+      "quantity" : "수량",
+      "selectCollection" : "컬렉션",
+      "selectNft" : "NFT"
+    },
+    "recipient" : {
+      "scan" : "QR 코드 스캔",
+      "enterAddress" : "주소 입력",
+      "input" : "주소 입력",
+      "verifyAddress" : "주소가 수령인이 공유한 것과 일치하는지 확인하세요."
+    },
+    "amount" : {
+      "available" : "총 이용 가능",
+      "useMax" : "최대치 사용",
+      "loadingNetwork" : "네트워크 수수료 로딩...",
+      "noRateProvider" : "이용할 수 없습니다",
+      "quantityAvailable" : "이용 가능한 수량"
+    },
+    "summary" : {
+      "subaccountsWarning" : "이 계정의 토큰을 송신하려면 계정에 {{ currency }}(을)를 다시 채워야 합니다.",
+      "tag" : "태그(옵션)",
+      "validateTag" : "태그 검증",
+      "total" : "총계",
+      "amount" : "금액",
+      "from" : "수신",
+      "to" : "발신",
+      "infoTotalTitle" : "총 인출",
+      "infoTotalDesc" : "트랜잭션 금액과 선택된 네트워크 수수료가 포함됩니다",
+      "gasLimit" : "가스 한도(Gas limit)",
+      "gasPrice" : "가스 가격(Gas price)",
+      "maxFees" : "최대 수수료",
+      "validateGasLimit" : "가스 제한 검증",
+      "fees" : "수수료",
+      "validateFees" : "수수료 검증",
+      "customizeFees" : "맞춤형 수수료",
+      "memo" : {
+        "title" : "메모",
+        "type" : "메모 유형",
+        "value" : "메모 가치"
+      },
+      "validateMemo" : "메모 확인",
+      "quantity" : "수량"
+    },
+    "validation" : {
+      "message" : "장치에서 트랜잭션을 확인하고 안전하게 서명하세요.",
+      "sent" : "트랜잭션 전송 완료",
+      "amount" : "금액",
+      "fees" : "수수료",
+      "confirm" : "네트워크가 트랜잭션을 검증 완료하면 계정 잔금이 업데이트됩니다.",
+      "button" : {
+        "details" : "세부사항 보기",
+        "retry" : "다시 시도"
+      }
+    },
+    "fees" : {
+      "title" : "네트워크 수수료",
+      "validate" : "확인",
+      "required" : "수수료가 필요합니다",
+      "chooseGas" : "가스 가격을 선택하세요",
+      "higherFaster" : "가스 가격이 높으면 승인이 빨라집니다.",
+      "edit" : {
+        "title" : "단위 선택"
+      },
+      "networkInfo" : "트랜잭션에 포함할 네트워크 수수료 금액을 선택해 주세요. 수수료 금액은 트랜잭션 처리 속도에 영향을 줍니다"
+    },
+    "verification" : {
+      "streaming" : {
+        "accurate" : "로딩 중...({{percentage}})",
+        "inaccurate" : "로딩..."
+      }
+    },
+    "info" : {
+      "maxSpendable" : {
+        "title" : "최대 사용 가능 금액",
+        "description" : "최대 사용 가능 금액은 한 트랜잭션에 보낼 수 있는 계정의 총 잔금입니다."
+      }
+    }
+  },
+  "requestAccount" : {
+    "stepperHeader" : {
+      "selectCrypto" : "암호화폐 선택",
+      "selectAccount" : "계정 선택",
+      "stepRange" : "{{totalSteps}} 중 {{currentStep}} 단계"
+    },
+    "selectAccount" : {
+      "addAccount" : "{{currency}} 계정 추가"
+    }
+  },
+  "freeze" : {
+    "stepperHeader" : {
+      "info" : "보상 받기",
+      "selectAmount" : "동결",
+      "summary" : "요약",
+      "selectDevice" : "장치 선택",
+      "connectDevice" : "장치 연결",
+      "stepRange" : "{{totalSteps}} 중 {{currentStep}} 단계"
+    },
+    "info" : {
+      "description" : "TRX를 동결하여 안전하게 보상 수익을 받으면서 자산에 대한 통제 권한을 유지하세요.",
+      "steps" : {
+        "0" : "위임된 자산은 귀하의 소유입니다.",
+        "1" : "3일 후 자산을 동결 해제할 수 있습니다.",
+        "2" : "Ledger 장치로 자산을 동결하고 안전하게 투표하세요."
+      },
+      "howVotingWorks" : "투표는 어떤 원리인가요?",
+      "cta" : "계속"
+    },
+    "amount" : {
+      "available" : "총 이용 가능",
+      "noRateProvider" : "이용할 수 없습니다",
+      "infoLabel" : "대역폭 또는 에너지"
+    },
+    "validation" : {
+      "message" : "언제나 처음 받은 주소가 장치에 정확하게 표시되는지 확인하세요.",
+      "success" : "동결 자산",
+      "amount" : "금액",
+      "info" : "네트워크가 동결을 확인하면 사용자의 {{resource}} 획득을 시작합니다. 곧 슈퍼 대표를 선출하여 보상도 받을 수 있습니다.",
+      "button" : {
+        "pending" : "트랜잭션을 검증 중입니다.",
+        "pendingDesc" : "잠시 기다린 후 투표하세요.",
+        "vote" : "투표",
+        "voteTimer" : "0:{{time}}",
+        "later" : "나중에 투표하겠습니다",
+        "retry" : "다시 시도"
+      }
+    }
+  },
+  "unfreeze" : {
+    "stepperHeader" : {
+      "selectAmount" : "동결 해제",
+      "summary" : "요약",
+      "selectDevice" : "장치 선택",
+      "connectDevice" : "장치 연결",
+      "stepRange" : "{{totalSteps}} 중 {{currentStep}} 단계"
+    },
+    "amount" : {
+      "title" : "동결 해제할 자산을 선택하세요",
+      "info" : "동결 해제 시 귀하의 {{resource}}가 줄어들고 귀하의 모든 표가 취소됩니다.",
+      "cta" : "계속"
+    },
+    "validation" : {
+      "success" : "자산이 성공적으로 동결 해제되었습니다.",
+      "info" : "{{resource}} 포인트가 줄어들고 귀하의 표가 취소됩니다.",
+      "button" : {
+        "done" : "완료",
+        "cta" : "세부사항 확인"
+      }
+    }
+  },
+  "claimReward" : {
+    "stepperHeader" : {
+      "selectDevice" : "장치 선택",
+      "connectDevice" : "장치 연결",
+      "stepRange" : "{{totalSteps}} 중 {{currentStep}} 단계"
+    },
+    "validation" : {
+      "success" : "보상이 가용 잔금에 추가됩니다.",
+      "button" : {
+        "done" : "완료",
+        "cta" : "세부사항 확인"
       }
     }
   },
@@ -2987,389 +2991,389 @@
       }
     }
   },
-  "addAccounts": {
-    "supportLinks": {
-      "segwit_or_native_segwit": "SegWit, 또는 Native SegWit?"
-    },
-    "quitConfirmation": {
-      "title": "계정 추가 취소",
-      "desc": "계정 추가를 취소할까요?"
-    },
-    "imported": "자산이 성공적으로 추가되었습니다",
-    "sections": {
-      "importable": {
-        "title": "기존 계정 추가"
-      },
-      "creatable": {
-        "title": "새 계정 추가"
-      },
-      "imported": {
-        "title": "계정이 이미 포트폴리오에 있습니다 ({{length}})"
-      },
-      "migrate": {
-        "title": "업데이트할 계정"
-      }
-    },
-    "success": {
-      "desc": "귀하의 계정을 보거나 다른 계정을 추가하세요",
-      "secondaryCTA": "새 자산 추가",
-      "cta": "자산 보기"
-    },
-    "stopScanning": "스캔 중단",
-    "retryScanning": "스캔 재시도",
-    "retry": "다시 시도",
-    "done": "완료",
-    "finalCta": "계속",
-    "finalCtaForSwap": "스왑으로 돌아가기",
-    "synchronizing": "동기화 중",
-    "synchronizingDesc": "사용자의 계정이 동기화 중입니다. 약간의 시간이 소요됩니다...",
-    "noAccountToCreate": "<1><0>{{currencyName}}</></> 계정을 생성할 수 없습니다. 절차를 다시 시작하고 계정을 동기화하세요.",
-    "cantCreateAccount": "귀하의 <1><0>{{accountName}}</></> 계정으로 자산을 받기 전까지 새 계정을 추가할 수 없습니다.",
-    "tokens": {
-      "title": "토큰 추가",
-      "createParentCurrencyAccount": "{{parrentCurrencyName}} 계정 추가",
-      "erc20": {
-        "title": "토큰 추가",
-        "disclaimer": "{{tokenName}}는 ERC20 토큰입니다.\n이더리움 계정으로 곧바로 토큰을 받을 수 있습니다.",
-        "learnMore": "ERC20에 대해 자세히 알아보기"
-      },
-      "trc10": {
-        "title": "토큰 추가",
-        "disclaimer": "{{tokenName}}는 TRC10 토큰입니다.\n토큰을 트론 계정으로 바로 받을 수 있습니다.",
-        "learnMore": "ERC10에 대해 자세히 알아보기"
-      },
-      "trc20": {
-        "title": "토큰 추가",
-        "disclaimer": "{{tokenName}}는 TRC20 토큰입니다.\n토큰을 트론 계정으로 바로 받을 수 있습니다.",
-        "learnMore": "TRC20에 대해 자세히 알아보기"
-      },
-      "bep20": {
-        "title": "토큰 추가",
-        "disclaimer": "{{tokenName}}는 BEP-20 토큰입니다.\nBNB 계정에서 직접 토큰을 받을 수 있습니다.",
-        "learnMore": "BEP-20에 대해 자세히 알아보기"
-      }
-    },
-    "showMoreChainType": "더 많은 주소 유형",
-    "addressTypeInfo": {
-      "title": "어떤 주소 유형을 선택할까요?",
-      "subtitle": "새 계정 추가",
-      "native_segwit": {
-        "title": "Native Segwit",
-        "desc": "전반적으로 최고입니다. 트랜잭션별 낮은 수수료, 오류 감지, 라이트닝 네트워크 지원. 일부 지갑/거래소와 관련하여 지원이 필요할 수 있습니다."
-      },
-      "segwit": {
-        "title": "세그윗(Segwit)",
-        "desc": "네이티브 세그윗(Native SegWit)보다 트랜잭션별 수수료가 높습니다. 라이트닝 지원. 대부분 지갑이 지원합니다."
-      },
-      "legacy": {
-        "title": "레거시",
-        "desc": "{{currency}}의 오리지널 주소 형식. 트랜잭션별 수수료가 가장 높습니다. 여전히 이 유형만을 지원하는 지갑/거래소가 일부 존재합니다."
-      },
-      "taproot": {
-        "title": "탭루트",
-        "desc": "최신 {{currency}} 네트워크 업그레이드. 공개 후 더 나은 개인 정보 보호와 더 저렴한 수수료를 제공합니다. 지갑과 거래소의 지원은 여전히 제한적입니다."
-      }
-    }
-  },
-  "DeviceAction": {
-    "stayInTheAppPlz": "앱을 그대로 유지하고 Nano X를 가까운 곳에 위치시켜 주세요",
-    "allowAppPermission": "내 장치에서 {{wording}} 앱 열기",
-    "allowAppPermissionSubtitleToken": "나의 {{token}} 토큰 관리",
-    "allowManagerPermission": "장치에서 {{wording}} 허용",
-    "loading": "로딩...",
-    "turnOnAndUnlockDevice": "장치를 켜고 잠금 해제하세요",
-    "connectAndUnlockDevice": "장치를 연결하고 잠금 해제하세요",
-    "unlockDevice": "장치를 잠금 해제하세요",
-    "outdated": "앱 버전이 오래됨",
-    "outdatedDesc": "장치의 {{appName}} 앱에 중요한 업데이트가 있습니다. 관리자로 이동하여 업데이트하세요.",
-    "quitApp": "장치에서 앱을 중단하세요",
-    "appNotInstalled": "{{appName}} 앱을 설치하세요",
-    "appNotInstalled_plural": "{{appName}} 앱을 설치하세요",
-    "useAnotherDevice": "다른 장치 사용",
-    "deviceInBootloader": {
-      "title": "Bootloader 모드 장치",
-      "description": "\"계속\"을 클릭하여 업데이트하세요."
-    },
-    "verifyAddress": {
-      "title": "장치에서 주소 확인",
-      "description": "Ledger Live에서 보이는 {{currencyName}}가 Ledger 장치와 정확히 일치하는지 확인하세요."
-    },
-    "confirmSwap": {
-      "title": "장치에서 스왑 거래를 확인하세요",
-      "alert": "장치에서 스왑 세부사항을 확인한 후 전송하세요. 주소가 안전하게 교환되어 주소를 따로 인증할 필요 없습니다.",
-      "acceptTerms": "본인은 이 트랜잭션을 확인함으로써 \n<0><0>{{provider}}</0>의 이용약관</0>을 수락합니다."
-    },
-    "confirmSell": {
-      "title": "장치에서 스왑 거래를 확인하세요",
-      "alert": "장치에서 매도 세부사항을 확인한 후 전송하세요. 주소가 안전하게 교환되어 주소를 따로 인증할 필요 없습니다."
-    },
-    "confirmFund": {
-      "title": "자금 트랜잭션을 확인하세요",
-      "alert": "장치에서 자금 세부사항을 확인한 후 전송하세요. 주소가 안전하게 교환되어 주소를 따로 인증할 필요 없습니다."
-    },
-    "button": {
-      "openManager": "관리자 열기",
-      "openOnboarding": "장치 설정"
-    },
-    "installApp": "{{appName}} 앱 설치 {{percentage}}",
-    "installAppDescription": "설치가 완료될 때까지 기다려 주세요",
-    "listApps": "앱 의존성 확인",
-    "listAppsDescription": "모든 필수 앱이 설치되었는지 확인할 때까지 기다려 주세요"
-  },
-  "SelectDevice": {
-    "title": "새로운 장치 페어링",
-    "bluetooth": {
-      "title": "블루투스로 연결...",
-      "label": "자동으로 귀하의 Nano 장치 감지"
-    },
-    "deviceNotFoundPairNewDevice": "블루투스와 페어링",
-    "headerDescription": "{{productName}}가 잠금 해제 상태이며 블루투스 기능이 켜져 있는지 확인하세요.",
-    "usb": "... 또는 USB 케이블 연결",
-    "usbLabel": "케이블을 연결하고 장치에 PIN 코드를 입력하십시오",
-    "withoutDeviceHeader": "현재 장치를 가지고 있지 않습니다",
-    "withoutDevice": "내 장치 없이 계속합니다",
-    "steps": {
-      "connecting": {
-        "title": "{{deviceName}} 연결 중",
-        "description": {
-          "ble": "귀하의 {{productName}}가 잠금 해제 상태이며 가까운 반경 내에 있는지 확인하세요",
-          "usb": "귀하의 {{productName}}가 잠금 해제 상태인지 확인하세요"
+  "addAccounts" : {
+    "supportLinks" : {
+      "segwit_or_native_segwit" : "SegWit, 또는 Native SegWit?"
+    },
+    "quitConfirmation" : {
+      "title" : "계정 추가 취소",
+      "desc" : "계정 추가를 취소할까요?"
+    },
+    "imported" : "자산이 성공적으로 추가되었습니다",
+    "sections" : {
+      "importable" : {
+        "title" : "기존 계정 추가"
+      },
+      "creatable" : {
+        "title" : "새 계정 추가"
+      },
+      "imported" : {
+        "title" : "계정이 이미 포트폴리오에 있습니다 ({{length}})"
+      },
+      "migrate" : {
+        "title" : "업데이트할 계정"
+      }
+    },
+    "success" : {
+      "desc" : "귀하의 계정을 보거나 다른 계정을 추가하세요",
+      "secondaryCTA" : "새 자산 추가",
+      "cta" : "자산 보기"
+    },
+    "stopScanning" : "스캔 중단",
+    "retryScanning" : "스캔 재시도",
+    "retry" : "다시 시도",
+    "done" : "완료",
+    "finalCta" : "계속",
+    "finalCtaForSwap" : "스왑으로 돌아가기",
+    "synchronizing" : "동기화 중",
+    "synchronizingDesc" : "사용자의 계정이 동기화 중입니다. 약간의 시간이 소요됩니다...",
+    "noAccountToCreate" : "<1><0>{{currencyName}}</></> 계정을 생성할 수 없습니다. 절차를 다시 시작하고 계정을 동기화하세요.",
+    "cantCreateAccount" : "귀하의 <1><0>{{accountName}}</></> 계정으로 자산을 받기 전까지 새 계정을 추가할 수 없습니다.",
+    "tokens" : {
+      "title" : "토큰 추가",
+      "createParentCurrencyAccount" : "{{parrentCurrencyName}} 계정 추가",
+      "erc20" : {
+        "title" : "토큰 추가",
+        "disclaimer" : "{{tokenName}}는 ERC20 토큰입니다.\n이더리움 계정으로 곧바로 토큰을 받을 수 있습니다.",
+        "learnMore" : "ERC20에 대해 자세히 알아보기"
+      },
+      "trc10" : {
+        "title" : "토큰 추가",
+        "disclaimer" : "{{tokenName}}는 TRC10 토큰입니다.\n토큰을 트론 계정으로 바로 받을 수 있습니다.",
+        "learnMore" : "ERC10에 대해 자세히 알아보기"
+      },
+      "trc20" : {
+        "title" : "토큰 추가",
+        "disclaimer" : "{{tokenName}}는 TRC20 토큰입니다.\n토큰을 트론 계정으로 바로 받을 수 있습니다.",
+        "learnMore" : "TRC20에 대해 자세히 알아보기"
+      },
+      "bep20" : {
+        "title" : "토큰 추가",
+        "disclaimer" : "{{tokenName}}는 BEP-20 토큰입니다.\nBNB 계정에서 직접 토큰을 받을 수 있습니다.",
+        "learnMore" : "BEP-20에 대해 자세히 알아보기"
+      }
+    },
+    "showMoreChainType" : "더 많은 주소 유형",
+    "addressTypeInfo" : {
+      "title" : "어떤 주소 유형을 선택할까요?",
+      "subtitle" : "새 계정 추가",
+      "native_segwit" : {
+        "title" : "Native Segwit",
+        "desc" : "전반적으로 최고입니다. 트랜잭션별 낮은 수수료, 오류 감지, 라이트닝 네트워크 지원. 일부 지갑/거래소와 관련하여 지원이 필요할 수 있습니다."
+      },
+      "segwit" : {
+        "title" : "세그윗(Segwit)",
+        "desc" : "네이티브 세그윗(Native SegWit)보다 트랜잭션별 수수료가 높습니다. 라이트닝 지원. 대부분 지갑이 지원합니다."
+      },
+      "legacy" : {
+        "title" : "레거시",
+        "desc" : "{{currency}}의 오리지널 주소 형식. 트랜잭션별 수수료가 가장 높습니다. 여전히 이 유형만을 지원하는 지갑/거래소가 일부 존재합니다."
+      },
+      "taproot" : {
+        "title" : "탭루트",
+        "desc" : "최신 {{currency}} 네트워크 업그레이드. 공개 후 더 나은 개인 정보 보호와 더 저렴한 수수료를 제공합니다. 지갑과 거래소의 지원은 여전히 제한적입니다."
+      }
+    }
+  },
+  "DeviceAction" : {
+    "stayInTheAppPlz" : "앱을 그대로 유지하고 Nano X를 가까운 곳에 위치시켜 주세요",
+    "allowAppPermission" : "내 장치에서 {{wording}} 앱 열기",
+    "allowAppPermissionSubtitleToken" : "나의 {{token}} 토큰 관리",
+    "allowManagerPermission" : "장치에서 {{wording}} 허용",
+    "loading" : "로딩...",
+    "turnOnAndUnlockDevice" : "장치를 켜고 잠금 해제하세요",
+    "connectAndUnlockDevice" : "장치를 연결하고 잠금 해제하세요",
+    "unlockDevice" : "장치를 잠금 해제하세요",
+    "outdated" : "앱 버전이 오래됨",
+    "outdatedDesc" : "장치의 {{appName}} 앱에 중요한 업데이트가 있습니다. 관리자로 이동하여 업데이트하세요.",
+    "quitApp" : "장치에서 앱을 중단하세요",
+    "appNotInstalled" : "{{appName}} 앱을 설치하세요",
+    "appNotInstalled_plural" : "{{appName}} 앱을 설치하세요",
+    "useAnotherDevice" : "다른 장치 사용",
+    "deviceInBootloader" : {
+      "title" : "Bootloader 모드 장치",
+      "description" : "\"계속\"을 클릭하여 업데이트하세요."
+    },
+    "verifyAddress" : {
+      "title" : "장치에서 주소 확인",
+      "description" : "Ledger Live에서 보이는 {{currencyName}}가 Ledger 장치와 정확히 일치하는지 확인하세요."
+    },
+    "confirmSwap" : {
+      "title" : "장치에서 스왑 거래를 확인하세요",
+      "alert" : "장치에서 스왑 세부사항을 확인한 후 전송하세요. 주소가 안전하게 교환되어 주소를 따로 인증할 필요 없습니다.",
+      "acceptTerms" : "본인은 이 트랜잭션을 확인함으로써 \n<0><0>{{provider}}</0>의 이용약관</0>을 수락합니다."
+    },
+    "confirmSell" : {
+      "title" : "장치에서 스왑 거래를 확인하세요",
+      "alert" : "장치에서 매도 세부사항을 확인한 후 전송하세요. 주소가 안전하게 교환되어 주소를 따로 인증할 필요 없습니다."
+    },
+    "confirmFund" : {
+      "title" : "자금 트랜잭션을 확인하세요",
+      "alert" : "장치에서 자금 세부사항을 확인한 후 전송하세요. 주소가 안전하게 교환되어 주소를 따로 인증할 필요 없습니다."
+    },
+    "button" : {
+      "openManager" : "관리자 열기",
+      "openOnboarding" : "장치 설정"
+    },
+    "installApp" : "{{appName}} 앱 설치 {{percentage}}",
+    "installAppDescription" : "설치가 완료될 때까지 기다려 주세요",
+    "listApps" : "앱 의존성 확인",
+    "listAppsDescription" : "모든 필수 앱이 설치되었는지 확인할 때까지 기다려 주세요"
+  },
+  "SelectDevice" : {
+    "title" : "새로운 장치 페어링",
+    "bluetooth" : {
+      "title" : "블루투스로 연결...",
+      "label" : "자동으로 귀하의 Nano 장치 감지"
+    },
+    "deviceNotFoundPairNewDevice" : "블루투스와 페어링",
+    "headerDescription" : "{{productName}}가 잠금 해제 상태이며 블루투스 기능이 켜져 있는지 확인하세요.",
+    "usb" : "... 또는 USB 케이블 연결",
+    "usbLabel" : "케이블을 연결하고 장치에 PIN 코드를 입력하십시오",
+    "withoutDeviceHeader" : "현재 장치를 가지고 있지 않습니다",
+    "withoutDevice" : "내 장치 없이 계속합니다",
+    "steps" : {
+      "connecting" : {
+        "title" : "{{deviceName}} 연결 중",
+        "description" : {
+          "ble" : "귀하의 {{productName}}가 잠금 해제 상태이며 가까운 반경 내에 있는지 확인하세요",
+          "usb" : "귀하의 {{productName}}가 잠금 해제 상태인지 확인하세요"
         }
       },
-      "genuineCheck": {
-        "title": "{{productName}}에서 Ledger 관리자를 활성화합니다",
-        "accept": "Nano X를 끄지 마세요. <1>Ledger 관리자</1>를 활성화하세요."
-      },
-      "genuineCheckPending": {
-        "title": "장치가 정품인지 확인합니다..."
-      },
-      "dashboard": {
-        "title": "{{productName}}에서 대시보드로 돌아갑니다"
-      },
-      "currencyApp": {
-        "title": "귀하의 {{productName}}에서 {{managerAppName}} 앱 열기",
-        "description": "",
-        "footer": {
-          "appInstalled": "앱이 설치되지 않았습니다",
-          "goManager": "관리자로 이동"
+      "genuineCheck" : {
+        "title" : "{{productName}}에서 Ledger 관리자를 활성화합니다",
+        "accept" : "Nano X를 끄지 마세요. <1>Ledger 관리자</1>를 활성화하세요."
+      },
+      "genuineCheckPending" : {
+        "title" : "장치가 정품인지 확인합니다..."
+      },
+      "dashboard" : {
+        "title" : "{{productName}}에서 대시보드로 돌아갑니다"
+      },
+      "currencyApp" : {
+        "title" : "귀하의 {{productName}}에서 {{managerAppName}} 앱 열기",
+        "description" : "",
+        "footer" : {
+          "appInstalled" : "앱이 설치되지 않았습니다",
+          "goManager" : "관리자로 이동"
         }
       },
-      "accountApp": {
-        "title": "귀하의 {{productName}}에서 {{managerAppName}} 앱 열기",
-        "description": ""
-      },
-      "receiveVerify": {
-        "title": "장치에서 주소 확인",
-        "description": "Ledger Live에 보이는 {{currencyName}} 주소가 Ledger 장치와 정확히 일치하는지 확인하세요.",
-        "action": "계속"
-      },
-      "getDeviceName": {
-        "title": "양쪽 버튼을 동시에 누르면 장치 이름을 읽을 수 있습니다."
-      },
-      "editDeviceName": {
-        "title": "양쪽 버튼을 동시에 누르면 장치 이름을 읽을 수 있습니다."
-      },
-      "listApps": {
-        "title": "로딩..."
-      }
-    }
-  },
-  "EditDeviceName": {
-    "title": "장치 이름 변경",
-    "charactersRemaining": "{{remainingCount}}개 문자 남음",
-    "action": "확인"
-  },
-  "PairDevices": {
-    "Paired": {
-      "title": "페어링 성공",
-      "desc": "이제 귀하의 {{productName}}에서 Ledger Live 이용 준비가 완료되었습니다.",
-      "action": "계속"
-    },
-    "Pairing": {
-      "step1": "휴대폰에 보이는 코드가 {{productName}}(와)과 정확히 일치하는지 확인하세요.",
-      "step2": "양쪽 버튼을 함께 눌러 {{productName}}(을)를 확인하세요.",
-      "title1": "일치하는 코드 확인",
-      "title2": "유효성 검사"
-    },
-    "GenuineCheck": {
-      "title": "장치 인증 확인",
-      "accept": "Nano X를 끄지 마세요. <1>Ledger 관리자</1>를 활성화하세요.",
-      "info": "이 단계는 Nano가 정품인지 확인하기 위한 것입니다."
-    },
-    "ScanningHeader": {
-      "title": "장치 찾기",
-      "desc": "{{productName}}가 잠금 해제 상태이며 블루투스 기능이 켜져 있는지 확인하세요."
-    },
-    "ScanningTimeout": {
-      "title": "죄송하지만 발견된 장치가 없습니다.",
-      "desc": "{{productName}}가 잠금 해제 상태이며 블루투스 기능이 켜져 있는지 확인하세요."
-    },
-    "bypassGenuine": "사용하기",
-    "alreadyPaired": "이미 페어링됨"
-  },
-  "DeviceItemSummary": {
-    "genuine": "귀하의 장치는 정품입니다",
-    "genuineFailed": "장치 인증 <1><0>failed</0></1>"
-  },
-  "DeviceNameRow": {
-    "title": "이름",
-    "action": "장치 이름 가져오기"
-  },
-  "RemoveDevice": {
-    "button": {
-      "title": "{{nbDevices}} 장치 제거하기",
-      "title_plural": "{{nbDevices}} 장치 제거하기"
-    }
-  },
-  "manager": {
-    "tabTitle": "내 Ledger",
-    "title": "내 Ledger",
-    "connect": "장치를 선택하세요",
-    "appsCatalog": "앱 카탈로그",
-    "installedApps": "앱 설치됨",
-    "noAppNeededForToken": "{{tokenName}}용 {{appName}} 설치",
-    "tokenAppDisclaimer": "{{tokenName}}는 {{appName}} 앱을 이용하는 {{tokenType}}입니다. {{tokenName}}을 관리하려면, <1>{{appName}} 앱</1>을 설치하고 토큰을 <3>사용자의 {{appName}} 계정</3>에 보내세요.",
-    "tokenAppDisclaimerInstalled": "{{tokenName}}는 {{appName}} 앱을 이용하는 {{tokenType}}입니다. {{tokenName}}을 관리하려면, <1>{{appName}} 앱</1>을 설치하고 토큰을 <3>사용자의 {{appName}} 계정</3>에 보내세요.",
-    "goToAccounts": "계정으로 이동",
-    "intallParentApp": "{{appName}} 앱 설치",
-    "readOnly": {
-      "title": "Nano X",
-      "description": "Ledger Nano X로 Ledger Live를 설정하여 앱을 설치하고 계정을 생성하여 어디서나 안전하게 거래하세요.",
-      "question": "Ledger Nano X를 가지고 계신가요?",
-      "button": "Nano X 설정 시작",
-      "noDevice": "장치가 없나요?",
-      "buy": "Ledger Nano X 구매하기"
-    },
-    "appList": {
-      "title": "앱 카탈로그",
-      "loading": "앱 로딩 중...",
-      "noApps": "발견된 앱 없음",
-      "searchAppsCatalog": "카탈로그 앱 검색...",
-      "searchAppsInstalled": "설치된 앱 검색...",
-      "noAppsInstalled": "장치에 설치된 앱이 없습니다",
-      "noAppsDescription": "앱 카탈로그로 이동하여 앱을 설치하세요",
-      "noResultsFound": "결과가 없습니다",
-      "noResultsDesc": "철자를 확인하고 재시도하세요",
-      "versionNew": "(신규 {{newVersion}})",
-      "searchApps": "검색"
-    },
-    "uninstall": {
-      "title": "제거",
-      "subtitle": "모든 앱 제거",
-      "description": "앱을 삭제해도 사용자의 암호화 자산에는 영향을 주지 않습니다. 앱 카탈로그에서 앱을 재설치할 수 있습니다.",
-      "uninstallAll": "모두 제거"
-    },
-    "remove": {
-      "title": "장치 제거",
-      "description": "확실합니까? 언제든지 {{productName}}를 다시 추가할 수 있습니다.",
-      "button": "제거"
-    },
-    "storage": {
-      "title": "스토리지",
-      "used": "사용됨",
-      "genuine": "귀하의 장치는 정품입니다",
-      "appsInstalled": "<0>{{number}}</0>개의 앱",
-      "appsInstalled_plural": "<0>{{number}}</0>개의 앱",
-      "storageAvailable": "이용 가능",
-      "appsToUpdate": "<0>{{number}}</0>개의 업데이트",
-      "appsToUpdate_plural": "<0>{{number}}</0>개의 업데이트"
-    },
-    "installSuccess": {
-      "title": "앱이 성공적으로 설치되었습니다",
-      "title_plural": "앱이 성공적으로 설치되었습니다",
-      "notSupported": "앱이 성공적으로 설치되었습니다. 웹사이트에서 설치된 앱에 대해 자세히 알아보세요.",
-      "manageAccount": "계정 추가",
-      "learnMore": "자세히 알아보기",
-      "later": "나중에 다시 해주세요",
-      "description": "이제 {{app}} 계정을 추가할 수 있습니다"
-    },
-    "firmware": {
-      "latest": "펌웨어 업데이트가 가능합니다",
-      "outdated": "장치 펌웨어가 오래되어 업데이트가 불가능합니다. Ledger 지원 부서로 문의하여 교체 요청을 하세요.",
-      "modalTitle": "데스크탑에서만 사용할 수 있는 펌웨어 업데이트",
-      "modalDesc": "컴퓨터에 Ledger Live를 다운로드하여 장치 펌웨어를 업데이트하세요.",
-      "contactUs": "문의하기"
-    },
-    "myApps": "내 앱",
-    "token": {
-      "title": "{{appName}}개의 토큰",
-      "noAppNeeded": "{{tokenName}}는 {{appName}} 앱을 사용하는 토큰입니다. 설치할 앱이 없습니다.",
-      "installApp": "{{tokenName}}는 {{appName}} 앱을 사용하는 토큰입니다. 토큰을 관리하려면 {{appName}} 앱을 설치하세요."
-    },
-    "update": {
-      "title": "업데이트",
-      "subtitle": "업데이트 이용 가능",
-      "updateAll": "업데이트"
-    }
-  },
-  "AppAction": {
-    "install": {
-      "loading": {
-        "title": "{{appName}} 설치 중",
-        "desc": "{{appName}} 앱이 설치될 때까지 기다려 주세요",
-        "button": "설치 중...",
-        "queued": "대기",
-        "button_plural": "설치 중... {{progressPercentage}}%"
-      },
-      "done": {
-        "title": "앱이 성공적으로 설치되었습니다",
-        "accounts": "계정으로 이동",
-        "description": "이제 {{app}} 계정을 추가할 수 있습니다"
-      },
-      "dependency": {
-        "title": "{{dependency}} 앱이 필요합니다",
-        "description_one": "{{app}} 앱이 필요로 하기 때문에 {{dependency}} 앱도 설치되어야 합니다.",
-        "description_two": "'계속'을 눌러 {{app}} 앱과 {{dependency}} 앱을 설치하세요."
-      },
-      "continueInstall": "앱 설치하기"
-    },
-    "update": {
-      "title": "{{number}}개 앱 업데이트",
-      "title_plural": "{{number}}개 앱 업데이트",
-      "step": "업데이트 단계 {{step}}:",
-      "updateWarn": "업데이트 중에는 관리자를 종료하지 마세요.",
-      "progress": "모두 업데이트 중...",
-      "button": "모두 업데이트",
-      "version": "새 {{version}}",
-      "buttonAction": "업데이트 이용 가능",
-      "buttonModal": "모든 앱 업데이트",
-      "loading": "업데이트 중...",
-      "titleModal": "업데이트 이용 가능"
-    },
-    "uninstall": {
-      "loading": {
-        "title": "{{appName}} 제거 중",
-        "button": "제거 중..."
-      },
-      "done": {
-        "title": "귀하의 {{productName}}에서 {{appName}}가 성공적으로 제거되었습니다"
-      },
-      "dependency": {
-        "title": "다른 앱에는 {{app}} 앱이 필요합니다",
-        "showAll": "삭제할 모든 앱을 보여줍니다",
-        "description": "{{app}} 앱을 필요로 하는 앱도 귀하의 장치에서 삭제될 것입니다.",
-        "description_one": "일부 앱은 {{app}} 앱에 종속됩니다.",
-        "description_two": "일부 앱은 {{app}} 앱에 종속됩니다.{{app}} 앱에 종속된 기기의 앱도 제거됩니다."
-      },
-      "continueUninstall": "{{app}} 앱과 다른 앱을 삭제하세요"
-    },
-    "filter": {
-      "title": "필터",
-      "all": "전체",
-      "installed": "앱",
-      "not_installed": "설치되지 않음",
-      "supported": "Live 지원됨",
-      "updatable": "업데이트 가능",
-      "apply": "적용"
-    },
-    "sort": {
-      "title": "분류",
-      "default": "기본 설정",
-      "name_asc": "이름 A-Z",
-      "name_desc": "이름 Z-A",
-      "marketcap_desc": "시가총액",
-      "marketcap": "시가총액",
-      "name": "이름"
+      "accountApp" : {
+        "title" : "귀하의 {{productName}}에서 {{managerAppName}} 앱 열기",
+        "description" : ""
+      },
+      "receiveVerify" : {
+        "title" : "장치에서 주소 확인",
+        "description" : "Ledger Live에 보이는 {{currencyName}} 주소가 Ledger 장치와 정확히 일치하는지 확인하세요.",
+        "action" : "계속"
+      },
+      "getDeviceName" : {
+        "title" : "양쪽 버튼을 동시에 누르면 장치 이름을 읽을 수 있습니다."
+      },
+      "editDeviceName" : {
+        "title" : "양쪽 버튼을 동시에 누르면 장치 이름을 읽을 수 있습니다."
+      },
+      "listApps" : {
+        "title" : "로딩..."
+      }
+    }
+  },
+  "EditDeviceName" : {
+    "title" : "장치 이름 변경",
+    "charactersRemaining" : "{{remainingCount}}개 문자 남음",
+    "action" : "확인"
+  },
+  "PairDevices" : {
+    "Paired" : {
+      "title" : "페어링 성공",
+      "desc" : "이제 귀하의 {{productName}}에서 Ledger Live 이용 준비가 완료되었습니다.",
+      "action" : "계속"
+    },
+    "Pairing" : {
+      "step1" : "휴대폰에 보이는 코드가 {{productName}}(와)과 정확히 일치하는지 확인하세요.",
+      "step2" : "양쪽 버튼을 함께 눌러 {{productName}}(을)를 확인하세요.",
+      "title1" : "일치하는 코드 확인",
+      "title2" : "유효성 검사"
+    },
+    "GenuineCheck" : {
+      "title" : "장치 인증 확인",
+      "accept" : "Nano X를 끄지 마세요. <1>Ledger 관리자</1>를 활성화하세요.",
+      "info" : "이 단계는 Nano가 정품인지 확인하기 위한 것입니다."
+    },
+    "ScanningHeader" : {
+      "title" : "장치 찾기",
+      "desc" : "{{productName}}가 잠금 해제 상태이며 블루투스 기능이 켜져 있는지 확인하세요."
+    },
+    "ScanningTimeout" : {
+      "title" : "죄송하지만 발견된 장치가 없습니다.",
+      "desc" : "{{productName}}가 잠금 해제 상태이며 블루투스 기능이 켜져 있는지 확인하세요."
+    },
+    "bypassGenuine" : "사용하기",
+    "alreadyPaired" : "이미 페어링됨"
+  },
+  "DeviceItemSummary" : {
+    "genuine" : "귀하의 장치는 정품입니다",
+    "genuineFailed" : "장치 인증 <1><0>failed</0></1>"
+  },
+  "DeviceNameRow" : {
+    "title" : "이름",
+    "action" : "장치 이름 가져오기"
+  },
+  "RemoveDevice" : {
+    "button" : {
+      "title" : "{{nbDevices}} 장치 제거하기",
+      "title_plural" : "{{nbDevices}} 장치 제거하기"
+    }
+  },
+  "manager" : {
+    "tabTitle" : "내 Ledger",
+    "title" : "내 Ledger",
+    "connect" : "장치를 선택하세요",
+    "appsCatalog" : "앱 카탈로그",
+    "installedApps" : "앱 설치됨",
+    "noAppNeededForToken" : "{{tokenName}}용 {{appName}} 설치",
+    "tokenAppDisclaimer" : "{{tokenName}}는 {{appName}} 앱을 이용하는 {{tokenType}}입니다. {{tokenName}}을 관리하려면, <1>{{appName}} 앱</1>을 설치하고 토큰을 <3>사용자의 {{appName}} 계정</3>에 보내세요.",
+    "tokenAppDisclaimerInstalled" : "{{tokenName}}는 {{appName}} 앱을 이용하는 {{tokenType}}입니다. {{tokenName}}을 관리하려면, <1>{{appName}} 앱</1>을 설치하고 토큰을 <3>사용자의 {{appName}} 계정</3>에 보내세요.",
+    "goToAccounts" : "계정으로 이동",
+    "intallParentApp" : "{{appName}} 앱 설치",
+    "readOnly" : {
+      "title" : "Nano X",
+      "description" : "Ledger Nano X로 Ledger Live를 설정하여 앱을 설치하고 계정을 생성하여 어디서나 안전하게 거래하세요.",
+      "question" : "Ledger Nano X를 가지고 계신가요?",
+      "button" : "Nano X 설정 시작",
+      "noDevice" : "장치가 없나요?",
+      "buy" : "Ledger Nano X 구매하기"
+    },
+    "appList" : {
+      "title" : "앱 카탈로그",
+      "loading" : "앱 로딩 중...",
+      "noApps" : "발견된 앱 없음",
+      "searchAppsCatalog" : "카탈로그 앱 검색...",
+      "searchAppsInstalled" : "설치된 앱 검색...",
+      "noAppsInstalled" : "장치에 설치된 앱이 없습니다",
+      "noAppsDescription" : "앱 카탈로그로 이동하여 앱을 설치하세요",
+      "noResultsFound" : "결과가 없습니다",
+      "noResultsDesc" : "철자를 확인하고 재시도하세요",
+      "versionNew" : "(신규 {{newVersion}})",
+      "searchApps" : "검색"
+    },
+    "uninstall" : {
+      "title" : "제거",
+      "subtitle" : "모든 앱 제거",
+      "description" : "앱을 삭제해도 사용자의 암호화 자산에는 영향을 주지 않습니다. 앱 카탈로그에서 앱을 재설치할 수 있습니다.",
+      "uninstallAll" : "모두 제거"
+    },
+    "remove" : {
+      "title" : "장치 제거",
+      "description" : "확실합니까? 언제든지 {{productName}}를 다시 추가할 수 있습니다.",
+      "button" : "제거"
+    },
+    "storage" : {
+      "title" : "스토리지",
+      "used" : "사용됨",
+      "genuine" : "귀하의 장치는 정품입니다",
+      "appsInstalled" : "<0>{{number}}</0>개의 앱",
+      "appsInstalled_plural" : "<0>{{number}}</0>개의 앱",
+      "storageAvailable" : "이용 가능",
+      "appsToUpdate" : "<0>{{number}}</0>개의 업데이트",
+      "appsToUpdate_plural" : "<0>{{number}}</0>개의 업데이트"
+    },
+    "installSuccess" : {
+      "title" : "앱이 성공적으로 설치되었습니다",
+      "title_plural" : "앱이 성공적으로 설치되었습니다",
+      "notSupported" : "앱이 성공적으로 설치되었습니다. 웹사이트에서 설치된 앱에 대해 자세히 알아보세요.",
+      "manageAccount" : "계정 추가",
+      "learnMore" : "자세히 알아보기",
+      "later" : "나중에 다시 해주세요",
+      "description" : "이제 {{app}} 계정을 추가할 수 있습니다"
+    },
+    "firmware" : {
+      "latest" : "펌웨어 업데이트가 가능합니다",
+      "outdated" : "장치 펌웨어가 오래되어 업데이트가 불가능합니다. Ledger 지원 부서로 문의하여 교체 요청을 하세요.",
+      "modalTitle" : "데스크탑에서만 사용할 수 있는 펌웨어 업데이트",
+      "modalDesc" : "컴퓨터에 Ledger Live를 다운로드하여 장치 펌웨어를 업데이트하세요.",
+      "contactUs" : "문의하기"
+    },
+    "myApps" : "내 앱",
+    "token" : {
+      "title" : "{{appName}}개의 토큰",
+      "noAppNeeded" : "{{tokenName}}는 {{appName}} 앱을 사용하는 토큰입니다. 설치할 앱이 없습니다.",
+      "installApp" : "{{tokenName}}는 {{appName}} 앱을 사용하는 토큰입니다. 토큰을 관리하려면 {{appName}} 앱을 설치하세요."
+    },
+    "update" : {
+      "title" : "업데이트",
+      "subtitle" : "업데이트 이용 가능",
+      "updateAll" : "업데이트"
+    }
+  },
+  "AppAction" : {
+    "install" : {
+      "loading" : {
+        "title" : "{{appName}} 설치 중",
+        "desc" : "{{appName}} 앱이 설치될 때까지 기다려 주세요",
+        "button" : "설치 중...",
+        "queued" : "대기",
+        "button_plural" : "설치 중... {{progressPercentage}}%"
+      },
+      "done" : {
+        "title" : "앱이 성공적으로 설치되었습니다",
+        "accounts" : "계정으로 이동",
+        "description" : "이제 {{app}} 계정을 추가할 수 있습니다"
+      },
+      "dependency" : {
+        "title" : "{{dependency}} 앱이 필요합니다",
+        "description_one" : "{{app}} 앱이 필요로 하기 때문에 {{dependency}} 앱도 설치되어야 합니다.",
+        "description_two" : "'계속'을 눌러 {{app}} 앱과 {{dependency}} 앱을 설치하세요."
+      },
+      "continueInstall" : "앱 설치하기"
+    },
+    "update" : {
+      "title" : "{{number}}개 앱 업데이트",
+      "title_plural" : "{{number}}개 앱 업데이트",
+      "step" : "업데이트 단계 {{step}}:",
+      "updateWarn" : "업데이트 중에는 관리자를 종료하지 마세요.",
+      "progress" : "모두 업데이트 중...",
+      "button" : "모두 업데이트",
+      "version" : "새 {{version}}",
+      "buttonAction" : "업데이트 이용 가능",
+      "buttonModal" : "모든 앱 업데이트",
+      "loading" : "업데이트 중...",
+      "titleModal" : "업데이트 이용 가능"
+    },
+    "uninstall" : {
+      "loading" : {
+        "title" : "{{appName}} 제거 중",
+        "button" : "제거 중..."
+      },
+      "done" : {
+        "title" : "귀하의 {{productName}}에서 {{appName}}가 성공적으로 제거되었습니다"
+      },
+      "dependency" : {
+        "title" : "다른 앱에는 {{app}} 앱이 필요합니다",
+        "showAll" : "삭제할 모든 앱을 보여줍니다",
+        "description" : "{{app}} 앱을 필요로 하는 앱도 귀하의 장치에서 삭제될 것입니다.",
+        "description_one" : "일부 앱은 {{app}} 앱에 종속됩니다.",
+        "description_two" : "일부 앱은 {{app}} 앱에 종속됩니다.{{app}} 앱에 종속된 기기의 앱도 제거됩니다."
+      },
+      "continueUninstall" : "{{app}} 앱과 다른 앱을 삭제하세요"
+    },
+    "filter" : {
+      "title" : "필터",
+      "all" : "전체",
+      "installed" : "앱",
+      "not_installed" : "설치되지 않음",
+      "supported" : "Live 지원됨",
+      "updatable" : "업데이트 가능",
+      "apply" : "적용"
+    },
+    "sort" : {
+      "title" : "분류",
+      "default" : "기본 설정",
+      "name_asc" : "이름 A-Z",
+      "name_desc" : "이름 Z-A",
+      "marketcap_desc" : "시가총액",
+      "marketcap" : "시가총액",
+      "name" : "이름"
     }
   },
   "AuthenticityRow" : {
@@ -3426,45 +3430,36 @@
     "newVersion" : "{{deviceName}}에 사용할 수 있는 업데이트 {{version}}",
     "drawerUpdate" : {
       "title" : "펌웨어 업데이트",
-<<<<<<< HEAD
-      "description" : "Ledger Nano 펌웨어를 Ledger Live 데스크탑 애플리케이션에 연결해 업데이트하세요"
-=======
       "description" : "Ledger Nano 펌웨어를 Ledger Live 데스크탑 애플리케이션에 연결해 업데이트하세요",
       "pleaseConnectUsbTitle" : "USB 케이블이 필요합니다",
       "pleaseConnectUsbDescription" : "펌웨어 업데이트를 시작하려면 USB 케이블로 {{deviceName}} 장치를 핸드폰에 연결하세요."
->>>>>>> 2971ba20
-    }
-  },
-  "FirmwareUpdateReleaseNotes": {
-    "introTitle": "{{deviceName}}을 버전 {{version}}로 업데이트",
-    "recoveryPhraseBackupInstructions": "만약을 대비하여 24개의 단어 복구 문구를 복구 시트에 반드시 기록해 두고 언제든 사용 가능한 상태로 준비해 두세요.",
-    "confirmRecoveryPhrase": "복구 문구가 있습니다",
-    "introDescription1": "장치의 모든 앱이 제거될 것이니 주의하세요. 펌웨어 업데이트 후에 앱을 재설치할 수 있습니다.",
-    "introDescription2": "귀하의 암호화 자산에는 영향을 주지 않습니다.",
-    "action": "업데이트 계속하기"
-  },
-  "systemLanguageAvailable": {
-    "title": "앱의 언어를 변경하시겠습니까?",
-    "description": {
-      "newSupport": "좋은 소식입니다! 좋은 소식입니다! 당사 팀은 항상 최선을 다해 노력해왔으며 Ledger Live는 이제 {{language}}를 지원합니다.",
-      "advice": "나중에 설정에서 언제든지 언어를 다시 변경할 수 있습니다."
-    },
-    "switchButton": "{{language}}로 전환",
-    "no": "다음을 선호하지 않습니다:",
-    "languages": {
-      "en": "영어",
-      "fr": "프랑스어",
-      "ru": "러시아어",
-      "es": "스페인어",
-      "zh": "중국어",
-      "de": "독일어"
-    }
-  },
-<<<<<<< HEAD
-  "FirmwareUpdateCheckId": {
-    "title": "식별자",
-    "description": "동일한 식별자가 표시되면 {{fullDeviceName}}에서 양쪽 버튼을 함께 누르세요:"
-=======
+    }
+  },
+  "FirmwareUpdateReleaseNotes" : {
+    "introTitle" : "{{deviceName}}을 버전 {{version}}로 업데이트",
+    "recoveryPhraseBackupInstructions" : "만약을 대비하여 24개의 단어 복구 문구를 복구 시트에 반드시 기록해 두고 언제든 사용 가능한 상태로 준비해 두세요.",
+    "confirmRecoveryPhrase" : "복구 문구가 있습니다",
+    "introDescription1" : "장치의 모든 앱이 제거될 것이니 주의하세요. 펌웨어 업데이트 후에 앱을 재설치할 수 있습니다.",
+    "introDescription2" : "귀하의 암호화 자산에는 영향을 주지 않습니다.",
+    "action" : "업데이트 계속하기"
+  },
+  "systemLanguageAvailable" : {
+    "title" : "앱의 언어를 변경하시겠습니까?",
+    "description" : {
+      "newSupport" : "좋은 소식입니다! 좋은 소식입니다! 당사 팀은 항상 최선을 다해 노력해왔으며 Ledger Live는 이제 {{language}}를 지원합니다.",
+      "advice" : "나중에 설정에서 언제든지 언어를 다시 변경할 수 있습니다."
+    },
+    "switchButton" : "{{language}}로 전환",
+    "no" : "다음을 선호하지 않습니다:",
+    "languages" : {
+      "en" : "영어",
+      "fr" : "프랑스어",
+      "ru" : "러시아어",
+      "es" : "스페인어",
+      "zh" : "중국어",
+      "de" : "독일어"
+    }
+  },
   "deviceLocalization" : {
     "language" : "언어",
     "deviceLanguage" : "장치 언어",
@@ -3481,95 +3476,101 @@
   "FirmwareUpdateCheckId" : {
     "title" : "식별자",
     "description" : "동일한 식별자가 표시되면 {{fullDeviceName}}에서 양쪽 버튼을 함께 누르세요:"
->>>>>>> 2971ba20
-  },
-  "FirmwareUpdateMCU": {
-    "title": "장치 재시작",
-    "desc1": "컴퓨터에서 장치를 연결 해제하세요.",
-    "desc2": "왼쪽 버튼을 길게 누르고 USB 케이블을 연결한 후에 Bootloader 스크린이 나타나면 버튼에서 손을 떼세요."
-  },
-  "FirmwareUpdateConfirmation": {
-    "title": "펌웨어 업데이트됨",
-    "description": "관리자로 이동하여 장치에 앱을 재설치하세요."
-  },
-  "RepairDevice": {
-    "title": "복구",
-    "action": "내 장치가 준비되었습니다"
-  },
-  "StepLegacyModal": {
-    "description": "가져온 계정은 오직 네트워크에서만 동기화되며, 모바일 및 데스크탑 버전 Ledger Live와는 동기화되지 않습니다."
-  },
-  "algorand": {
-    "token": "ASA(자산)",
-    "claimRewards": {
-      "title": "보상",
-      "button": "청구",
-      "stepperHeader": {
-        "info": "보상 받기",
-        "starter": "보상",
-        "connectDevice": "장치 연결",
-        "verification": "인증",
-        "stepRange": "{{totalSteps}} 중 {{currentStep}} 단계"
-      },
-      "flow": {
-        "steps": {
-          "info": {
-            "description": "Algo를 위임하여 보상을 받으면서 자산에 대한 보안과 통제 권한도 모두 유지하세요.",
-            "steps": {
-              "0": "보상을 받으려면 최소 잔금(1 ALGO)이 필요합니다.",
-              "1": "계정 잔금을 늘려 더 많은 보상을 받아보세요.",
-              "2": "계정에서 트랜잭션을 수행하여 보상을 수령하세요."
+  },
+  "FirmwareUpdateMCU" : {
+    "title" : "장치 재시작",
+    "desc1" : "컴퓨터에서 장치를 연결 해제하세요.",
+    "desc2" : "왼쪽 버튼을 길게 누르고 USB 케이블을 연결한 후에 Bootloader 스크린이 나타나면 버튼에서 손을 떼세요."
+  },
+  "FirmwareUpdateConfirmation" : {
+    "title" : "펌웨어 업데이트됨",
+    "description" : "관리자로 이동하여 장치에 앱을 재설치하세요."
+  },
+  "RepairDevice" : {
+    "title" : "복구",
+    "action" : "내 장치가 준비되었습니다"
+  },
+  "StepLegacyModal" : {
+    "description" : "가져온 계정은 오직 네트워크에서만 동기화되며, 모바일 및 데스크탑 버전 Ledger Live와는 동기화되지 않습니다."
+  },
+  "algorand" : {
+    "token" : "ASA(자산)",
+    "claimRewards" : {
+      "title" : "보상",
+      "button" : "청구",
+      "stepperHeader" : {
+        "info" : "보상 받기",
+        "starter" : "보상",
+        "connectDevice" : "장치 연결",
+        "verification" : "인증",
+        "stepRange" : "{{totalSteps}} 중 {{currentStep}} 단계"
+      },
+      "flow" : {
+        "steps" : {
+          "info" : {
+            "description" : "Algo를 위임하여 보상을 받으면서 자산에 대한 보안과 통제 권한도 모두 유지하세요.",
+            "steps" : {
+              "0" : "보상을 받으려면 최소 잔금(1 ALGO)이 필요합니다.",
+              "1" : "계정 잔금을 늘려 더 많은 보상을 받아보세요.",
+              "2" : "계정에서 트랜잭션을 수행하여 보상을 수령하세요."
             },
-            "howItWorks": "보상이 어떻게 이루어지는지",
-            "cta": "ALGO 받기"
+            "howItWorks" : "보상이 어떻게 이루어지는지",
+            "cta" : "ALGO 받기"
           },
-          "starter": {
-            "title": "축하합니다! {{amount}}를 획득했습니다. 계속해서 보상을 수령하세요.",
-            "howItWorks": "보상이 어떻게 이루어지는지",
-            "warning": "계정에 빈 트랜잭션을 생성하라는 안내가 표시됩니다. 그렇게 할 경우, 최소 트랜잭션 수수료로 계정 잔금에 현재 보상이 추가됩니다.",
-            "cta": "계속"
+          "starter" : {
+            "title" : "축하합니다! {{amount}}를 획득했습니다. 계속해서 보상을 수령하세요.",
+            "howItWorks" : "보상이 어떻게 이루어지는지",
+            "warning" : "계정에 빈 트랜잭션을 생성하라는 안내가 표시됩니다. 그렇게 할 경우, 최소 트랜잭션 수수료로 계정 잔금에 현재 보상이 추가됩니다.",
+            "cta" : "계속"
           },
-          "verification": {
-            "success": {
-              "title": "보상을 성공적으로 수령했습니다!",
-              "text": "보상이 이용 가능 잔액에 추가됩니다.",
-              "cta": "계정으로 이동"
+          "verification" : {
+            "success" : {
+              "title" : "보상을 성공적으로 수령했습니다!",
+              "text" : "보상이 이용 가능 잔액에 추가됩니다.",
+              "cta" : "계정으로 이동"
             },
-            "pending": {
-              "title": "트랜잭션 브로드캐스팅 중..."
+            "pending" : {
+              "title" : "트랜잭션 브로드캐스팅 중..."
             },
-            "broadcastError": "트랜잭션이 실패한 것 같습니다. 트랜잭션이 전송되지 않았는지 몇 분 후 다시 확인하고 재시도하세요."
+            "broadcastError" : "트랜잭션이 실패한 것 같습니다. 트랜잭션이 전송되지 않았는지 몇 분 후 다시 확인하고 재시도하세요."
           }
         }
       }
     },
-    "optIn": {
-      "stepperHeader": {
-        "selectToken": "ASA(자산) 추가",
-        "connectDevice": "장치 연결",
-        "verification": "인증",
-        "stepRange": "{{totalSteps}} 중 {{currentStep}} 단계"
-      },
-      "flow": {
-        "steps": {
-          "selectToken": {
-            "warning": {
-              "title": "자산이 이미 추가되었습니다",
-              "description": "Algorand 계정에 이미 {{token}} 자산이 있습니다."
+    "optIn" : {
+      "stepperHeader" : {
+        "selectToken" : "ASA(자산) 추가",
+        "connectDevice" : "장치 연결",
+        "verification" : "인증",
+        "stepRange" : "{{totalSteps}} 중 {{currentStep}} 단계"
+      },
+      "flow" : {
+        "steps" : {
+          "selectToken" : {
+            "warning" : {
+              "title" : "자산이 이미 추가되었습니다",
+              "description" : "Algorand 계정에 이미 {{token}} 자산이 있습니다."
             }
           },
-          "verification": {
-            "success": {
-              "title": "{{token}} 자산이 성공적으로 추가되었습니다",
-              "text": "이제 알고랜드 계정에서 {{token}} 자산을 보내고 받을 수 있습니다.",
-              "cta": "세부사항 보기"
+          "verification" : {
+            "success" : {
+              "title" : "{{token}} 자산이 성공적으로 추가되었습니다",
+              "text" : "이제 알고랜드 계정에서 {{token}} 자산을 보내고 받을 수 있습니다.",
+              "cta" : "세부사항 보기"
             },
-            "pending": {
-              "title": "트랜잭션 브로드캐스팅 중..."
+            "pending" : {
+              "title" : "트랜잭션 브로드캐스팅 중..."
             },
-            "broadcastError": "트랜잭션이 실패한 것 같습니다. 트랜잭션이 전송되지 않았는지 몇 분 후 다시 확인하고 재시도하세요."
+            "broadcastError" : "트랜잭션이 실패한 것 같습니다. 트랜잭션이 전송되지 않았는지 몇 분 후 다시 확인하고 재시도하세요."
           }
         }
+      }
+    }
+  },
+  "cardano" : {
+    "info" : {
+      "balanceDoesNotIncludeRewards" : {
+        "title" : "스테이킹 보상은 총 잔액에 포함되지 않습니다."
       }
     }
   },
@@ -3581,25 +3582,6 @@
       }
     }
   },
-<<<<<<< HEAD
-  "cosmos": {
-    "info": {
-      "available": {
-        "title": "ATOM 이용 가능",
-        "description": "가처분 금액입니다."
-      },
-      "delegated": {
-        "title": "위임된 자산",
-        "description": "위임된 자산이 Cosmos(코스모스) 투표에 사용됩니다. 사용차의 총 투표 수입니다."
-      },
-      "undelegating": {
-        "title": "위임 해제",
-        "description": "위임 해제 자산은 21일 후 타임락이 해제되면 사용 가능합니다."
-      },
-      "delegationUnavailable": {
-        "title": "위임할 수 없습니다",
-        "description": "계정에 가용 잔금이 부족하여 새로운 위임을 시작할 수 없습니다."
-=======
   "osmosis" : {
     "info" : {
       "available" : {
@@ -3642,232 +3624,192 @@
       "delegationUnavailable" : {
         "title" : "위임할 수 없습니다",
         "description" : "계정에 가용 잔금이 부족하여 새로운 위임을 시작할 수 없습니다."
->>>>>>> 2971ba20
-      }
-    },
-    "delegation": {
-      "delegationEarn": "자산을 위임하여 ATOM 보상을 받을 수 있습니다.",
-      "info": "위임은 어떤 원리인가요?",
-      "claimRewards": "보상 수령",
-      "claimAvailableRewards": "{{amount}} 수령",
-      "header": "위임",
-      "Amount": "금액",
-      "noRewards": "이용 가능한 보상이 없습니다",
-      "delegate": "위임하기",
-      "undelegate": "위임 해제",
-      "redelegate": "재위임",
-      "reward": "보상 수령",
-      "estYield": "추정 수익",
-      "totalStake": "총 스테이킹",
-      "commission": "커미션",
-      "iDelegate": "위임",
-      "stepperHeader": {
-        "starter": "보상 받기",
-        "validator": "자산 위임하기",
-        "amountSubTitle": "위임 금액",
-        "summary": "요약",
-        "verification": "인증",
-        "selectDevice": "장치 선택",
-        "connectDevice": "장치 연결",
-        "stepRange": "{{totalSteps}} 중 {{currentStep}} 단계"
-      },
-      "flow": {
-        "steps": {
-          "starter": {
-            "description": "ATOM을 위임하여 안전하게 보상을 받으면서, 자산에 대한 통제 권한도 유지하세요.",
-            "steps": {
-              "0": "위임된 자산은 귀하의 소유입니다.",
-              "1": "위임 해제가 완료되려면 21일을 기다려야 합니다.",
-              "2": "Ledger 장치로 안전하게 위임하세요."
+      }
+    },
+    "delegation" : {
+      "delegationEarn" : "자산을 위임하여 ATOM 보상을 받을 수 있습니다.",
+      "info" : "위임은 어떤 원리인가요?",
+      "claimRewards" : "보상 수령",
+      "claimAvailableRewards" : "{{amount}} 수령",
+      "header" : "위임",
+      "Amount" : "금액",
+      "noRewards" : "이용 가능한 보상이 없습니다",
+      "delegate" : "위임하기",
+      "undelegate" : "위임 해제",
+      "redelegate" : "재위임",
+      "reward" : "보상 수령",
+      "estYield" : "추정 수익",
+      "totalStake" : "총 스테이킹",
+      "commission" : "커미션",
+      "iDelegate" : "위임",
+      "stepperHeader" : {
+        "starter" : "보상 받기",
+        "validator" : "자산 위임하기",
+        "amountSubTitle" : "위임 금액",
+        "summary" : "요약",
+        "verification" : "인증",
+        "selectDevice" : "장치 선택",
+        "connectDevice" : "장치 연결",
+        "stepRange" : "{{totalSteps}} 중 {{currentStep}} 단계"
+      },
+      "flow" : {
+        "steps" : {
+          "starter" : {
+            "description" : "ATOM을 위임하여 안전하게 보상을 받으면서, 자산에 대한 통제 권한도 유지하세요.",
+            "steps" : {
+              "0" : "위임된 자산은 귀하의 소유입니다.",
+              "1" : "위임 해제가 완료되려면 21일을 기다려야 합니다.",
+              "2" : "Ledger 장치로 안전하게 위임하세요."
             },
-            "warning": {
-              "description": "검증인을 현명하게 선택하세요. 검증인이 부적절한 행동을 하는 경우 위임된 자산의 일부가 영구 손실될 수 있습니다."
+            "warning" : {
+              "description" : "검증인을 현명하게 선택하세요. 검증인이 부적절한 행동을 하는 경우 위임된 자산의 일부가 영구 손실될 수 있습니다."
             },
-            "cta": "계속"
+            "cta" : "계속"
           },
-          "validator": {
-            "validators": "검증인",
-            "myDelegations": "내 위임",
-            "cta": "계속",
-            "estYield": "추정 수익: {{amount}}",
-            "totalAvailable": "총 이용 가능 금액: <0>{{amount}}</0>",
-            "allAssetsUsed": "사용된 모든 자산",
-            "noResultsFound": "<0>{{search}}</0>에 대한 검증인이 없습니다",
-            "currentAmount": "(+ <0>{{amount}}</0>)"
+          "validator" : {
+            "validators" : "검증인",
+            "myDelegations" : "내 위임",
+            "cta" : "계속",
+            "estYield" : "추정 수익: {{amount}}",
+            "totalAvailable" : "총 이용 가능 금액: <0>{{amount}}</0>",
+            "allAssetsUsed" : "사용된 모든 자산",
+            "noResultsFound" : "<0>{{search}}</0>에 대한 검증인이 없습니다",
+            "currentAmount" : "(+ <0>{{amount}}</0>)"
           },
-          "amount": {
-            "assetsRemaining": "나머지 자산: <0>{{amount}}</0>",
-            "allAssetsUsed": "사용된 모든 자산",
-            "minAmount": "최소 금액: <0>{{min}}</0>",
-            "incorrectAmount": "최대 금액: <0>{{max}}</0>",
-            "cta": "계속"
+          "amount" : {
+            "assetsRemaining" : "나머지 자산: <0>{{amount}}</0>",
+            "allAssetsUsed" : "사용된 모든 자산",
+            "minAmount" : "최소 금액: <0>{{min}}</0>",
+            "incorrectAmount" : "최대 금액: <0>{{max}}</0>",
+            "cta" : "계속"
           },
-          "verification": {
-            "success": {
-              "title": "자산을 성공적으로 위임했습니다",
-              "text": "네트워크가 트랜잭션을 검증 완료하면 계정 잔금이 업데이트됩니다.",
-              "cta": "세부사항 보기"
+          "verification" : {
+            "success" : {
+              "title" : "자산을 성공적으로 위임했습니다",
+              "text" : "네트워크가 트랜잭션을 검증 완료하면 계정 잔금이 업데이트됩니다.",
+              "cta" : "세부사항 보기"
             },
-            "pending": {
-              "title": "트랜잭션 브로드캐스팅 중..."
+            "pending" : {
+              "title" : "트랜잭션 브로드캐스팅 중..."
             },
-            "broadcastError": "트랜잭션이 실패한 것 같습니다. 잠시 기다려 트랜잭션 내역을 확인한 후 다시 시도하세요."
+            "broadcastError" : "트랜잭션이 실패한 것 같습니다. 잠시 기다려 트랜잭션 내역을 확인한 후 다시 시도하세요."
           }
         }
       },
-      "drawer": {
-        "status": "상태",
-        "rewards": "보상",
-        "active": "활성",
-        "inactive": "비활성",
-        "completionDate": "완료 날짜",
-        "redelegatedFrom": "다음으로부터 재위임됨"
-      }
-    },
-    "redelegation": {
-      "estYield": "추산 수익",
-      "stepperHeader": {
-        "validator": "새 검증인을 선택하세요",
-        "amountSubTitle": "재위임할 금액",
-        "amountTitle": "{{from}} → {{to}}",
-        "summary": "요약",
-        "selectDevice": "장치 선택",
-        "connectDevice": "장치 연결",
-        "stepRange": "{{totalSteps}} 중 {{currentStep}} 단계"
-      },
-      "flow": {
-        "steps": {
-          "validator": {
-            "validators": "검증인",
-            "myDelegations": "내 위임",
-            "cta": "계속",
-            "estYield": "추정 수익: {{amount}}",
-            "totalAvailable": "총 이용 가능 금액: <0>{{amount}}</0>",
-            "allAssetsUsed": "사용된 모든 자산",
-            "noResultsFound": "<0>{{search}}</0>에 대한 검증인이 없습니다"
+      "drawer" : {
+        "status" : "상태",
+        "rewards" : "보상",
+        "active" : "활성",
+        "inactive" : "비활성",
+        "completionDate" : "완료 날짜",
+        "redelegatedFrom" : "다음으로부터 재위임됨"
+      }
+    },
+    "redelegation" : {
+      "estYield" : "추산 수익",
+      "stepperHeader" : {
+        "validator" : "새 검증인을 선택하세요",
+        "amountSubTitle" : "재위임할 금액",
+        "amountTitle" : "{{from}} → {{to}}",
+        "summary" : "요약",
+        "selectDevice" : "장치 선택",
+        "connectDevice" : "장치 연결",
+        "stepRange" : "{{totalSteps}} 중 {{currentStep}} 단계"
+      },
+      "flow" : {
+        "steps" : {
+          "validator" : {
+            "validators" : "검증인",
+            "myDelegations" : "내 위임",
+            "cta" : "계속",
+            "estYield" : "추정 수익: {{amount}}",
+            "totalAvailable" : "총 이용 가능 금액: <0>{{amount}}</0>",
+            "allAssetsUsed" : "사용된 모든 자산",
+            "noResultsFound" : "<0>{{search}}</0>에 대한 검증인이 없습니다"
           },
-          "amount": {
-            "newRedelegatedBalance": "거래 후 <0>{{name}}</0> 새 총계: <0>{{amount}}</0>"
+          "amount" : {
+            "newRedelegatedBalance" : "거래 후 <0>{{name}}</0> 새 총계: <0>{{amount}}</0>"
           },
-          "verification": {
-            "success": {
-              "title": "귀하의 자산을 성공적으로 재위임했습니다",
-              "text": "네트워크가 트랜잭션을 검증 완료하면 계정 잔금이 업데이트됩니다.",
-              "cta": "세부사항 보기"
+          "verification" : {
+            "success" : {
+              "title" : "귀하의 자산을 성공적으로 재위임했습니다",
+              "text" : "네트워크가 트랜잭션을 검증 완료하면 계정 잔금이 업데이트됩니다.",
+              "cta" : "세부사항 보기"
             },
-            "pending": {
-              "title": "트랜잭션 브로드캐스팅 중..."
+            "pending" : {
+              "title" : "트랜잭션 브로드캐스팅 중..."
             },
-            "broadcastError": "트랜잭션이 실패한 것 같습니다. 잠시 기다려 트랜잭션 내역을 확인한 후 다시 시도하세요."
+            "broadcastError" : "트랜잭션이 실패한 것 같습니다. 잠시 기다려 트랜잭션 내역을 확인한 후 다시 시도하세요."
           }
         }
       }
     },
-    "undelegation": {
-      "stepperHeader": {
-        "amountSubTitle": "위임 해제 금액",
-        "summary": "요약",
-        "selectDevice": "장치 선택",
-        "connectDevice": "장치 연결",
-        "stepRange": "{{totalSteps}} 중 {{currentStep}} 단계"
-      },
-      "flow": {
-        "steps": {
-          "amount": {
-            "allAssetsUsed": "위임되지 않은 모든 자산"
+    "undelegation" : {
+      "stepperHeader" : {
+        "amountSubTitle" : "위임 해제 금액",
+        "summary" : "요약",
+        "selectDevice" : "장치 선택",
+        "connectDevice" : "장치 연결",
+        "stepRange" : "{{totalSteps}} 중 {{currentStep}} 단계"
+      },
+      "flow" : {
+        "steps" : {
+          "amount" : {
+            "allAssetsUsed" : "위임되지 않은 모든 자산"
           },
-          "verification": {
-            "success": {
-              "title": "귀하의 자산을 성공적으로 위임 해제했습니다.",
-              "text": "네트워크가 트랜잭션을 검증 완료하면 계정 잔금이 업데이트됩니다.",
-              "cta": "세부사항 보기"
+          "verification" : {
+            "success" : {
+              "title" : "귀하의 자산을 성공적으로 위임 해제했습니다.",
+              "text" : "네트워크가 트랜잭션을 검증 완료하면 계정 잔금이 업데이트됩니다.",
+              "cta" : "세부사항 보기"
             },
-            "pending": {
-              "title": "트랜잭션 브로드캐스팅 중..."
+            "pending" : {
+              "title" : "트랜잭션 브로드캐스팅 중..."
             },
-            "broadcastError": "트랜잭션이 실패한 것 같습니다. 잠시 기다려 트랜잭션 내역을 확인한 후 다시 시도하세요."
+            "broadcastError" : "트랜잭션이 실패한 것 같습니다. 잠시 기다려 트랜잭션 내역을 확인한 후 다시 시도하세요."
           }
         }
       }
     },
-    "claimRewards": {
-      "stepperHeader": {
-        "validator": "수령할 보상 선택",
-        "method": "보상 수령",
-        "summary": "요약",
-        "selectDevice": "장치 선택",
-        "connectDevice": "장치 연결",
-        "stepRange": "{{totalSteps}} 중 {{currentStep}} 단계"
-      },
-      "flow": {
-        "steps": {
-          "method": {
-            "youEarned": "귀하의 수입",
-            "byDelegationAssetsTo": "다음에게 자산을 위임하여",
-            "claimReward": "현금화",
-            "claimRewardCompound": "컴파운드(Compound)",
-            "claimRewardInfo": "바로 보상을 수령하여 사용자의 가용 잔금에 추가됩니다.",
-            "claimRewardCompoundInfo": "바로 보상을 수령하여 동일한 검증인에게 자동 위임합니다.",
-            "compoundOrCashIn": "컴파운드 또는 현금화",
-            "claimRewardTooltip": "보상이 이용 가능 잔금에 추가됩니다",
-            "claimRewardCompoundTooltip": "위임된 금액에 보상이 추가됩니다",
-            "cta": "계속"
+    "claimRewards" : {
+      "stepperHeader" : {
+        "validator" : "수령할 보상 선택",
+        "method" : "보상 수령",
+        "summary" : "요약",
+        "selectDevice" : "장치 선택",
+        "connectDevice" : "장치 연결",
+        "stepRange" : "{{totalSteps}} 중 {{currentStep}} 단계"
+      },
+      "flow" : {
+        "steps" : {
+          "method" : {
+            "youEarned" : "귀하의 수입",
+            "byDelegationAssetsTo" : "다음에게 자산을 위임하여",
+            "claimReward" : "현금화",
+            "claimRewardCompound" : "컴파운드(Compound)",
+            "claimRewardInfo" : "바로 보상을 수령하여 사용자의 가용 잔금에 추가됩니다.",
+            "claimRewardCompoundInfo" : "바로 보상을 수령하여 동일한 검증인에게 자동 위임합니다.",
+            "compoundOrCashIn" : "컴파운드 또는 현금화",
+            "claimRewardTooltip" : "보상이 이용 가능 잔금에 추가됩니다",
+            "claimRewardCompoundTooltip" : "위임된 금액에 보상이 추가됩니다",
+            "cta" : "계속"
           },
-          "verification": {
-            "success": {
-              "title": "보상을 성공적으로 수령했습니다. 보상이 이용 가능 잔금에 추가되었습니다.",
-              "titleCompound": "보상이 동일한 검증인에게 위임되었습니다.",
-              "text": "네트워크가 트랜잭션을 검증 완료하면 계정 잔금이 업데이트됩니다.",
-              "cta": "세부사항 보기"
+          "verification" : {
+            "success" : {
+              "title" : "보상을 성공적으로 수령했습니다. 보상이 이용 가능 잔금에 추가되었습니다.",
+              "titleCompound" : "보상이 동일한 검증인에게 위임되었습니다.",
+              "text" : "네트워크가 트랜잭션을 검증 완료하면 계정 잔금이 업데이트됩니다.",
+              "cta" : "세부사항 보기"
             },
-            "pending": {
-              "title": "트랜잭션 브로드캐스팅 중..."
+            "pending" : {
+              "title" : "트랜잭션 브로드캐스팅 중..."
             },
-            "broadcastError": "트랜잭션이 실패한 것 같습니다. 잠시 기다려 트랜잭션 내역을 확인한 후 다시 시도하세요."
+            "broadcastError" : "트랜잭션이 실패한 것 같습니다. 잠시 기다려 트랜잭션 내역을 확인한 후 다시 시도하세요."
           }
         }
       }
     }
   },
-<<<<<<< HEAD
-  "tezos": {
-    "AccountHeader": {
-      "title": "계정을 위임하여 보상을 받을 수 있습니다.",
-      "btn": "보상 받기"
-    }
-  },
-  "tron": {
-    "voting": {
-      "earnRewars": "보상 받기",
-      "delegationEarn": "이제 동결 및 투표를 통해 보상을 획득할 수 있습니다.",
-      "howItWorks": "투표는 어떤 원리인가요?",
-      "startEarning": "보상 받기",
-      "title": "보상 수령",
-      "header": "투표 ({{total}})",
-      "Amount": "금액",
-      "noRewards": "이용 가능한 보상이 없습니다",
-      "votes": {
-        "title": "투표",
-        "description": "투표로 1인 이상의 대표를 선출하고 보상으로 소득을 올려보세요.",
-        "cta": "투표"
-      },
-      "rewards": {
-        "title": "투표 보상",
-        "button": "청구"
-      },
-      "manageVotes": "투표 관리",
-      "remainingVotes": {
-        "title": "여전히 남은 표가 있습니다",
-        "description": "나머지 투표를 통해 더 많은 보상을 적립할 수 있습니다."
-      },
-      "flow": {
-        "started": {
-          "title": "투표",
-          "srOrCandidate": "슈퍼 대표 또는 후보자입니까?",
-          "description": "투표로 1인 이상의 슈퍼 대표를 선출하여 보상 소득을 올려보세요.",
-          "button": {
-            "continue": "투표하기"
-=======
   "tezos" : {
     "AccountHeader" : {
       "title" : "계정을 위임하여 보상을 받을 수 있습니다.",
@@ -3905,85 +3847,85 @@
           "description" : "투표로 1인 이상의 슈퍼 대표를 선출하여 보상 소득을 올려보세요.",
           "button" : {
             "continue" : "투표하기"
->>>>>>> 2971ba20
           }
         },
-        "selectValidator": {
-          "sections": {
-            "title": {
-              "selected": "선택됨",
-              "superRepresentatives": "슈퍼 대표",
-              "candidates": "후보자"
+        "selectValidator" : {
+          "sections" : {
+            "title" : {
+              "selected" : "선택됨",
+              "superRepresentatives" : "슈퍼 대표",
+              "candidates" : "후보자"
             }
           }
         }
       }
     },
-    "freeze": {
-      "flow": {
-        "steps": {
-          "starter": {
-            "title": "보상 받기",
-            "description": "TRX를 타사 후보자에게 위임하여 보상을 받아보세요. 계속을 클릭하여 자산을 동결하고 투표를 해보세요.",
-            "bullet": {
-              "delegate": "위임된 자산은 귀하의 소유입니다.",
-              "access": "동결한 지 3일이 지나면 자산을 이용할 수 있습니다.",
-              "ledger": "Ledger 장치로 안전하게 위임하세요."
+    "freeze" : {
+      "flow" : {
+        "steps" : {
+          "starter" : {
+            "title" : "보상 받기",
+            "description" : "TRX를 타사 후보자에게 위임하여 보상을 받아보세요. 계속을 클릭하여 자산을 동결하고 투표를 해보세요.",
+            "bullet" : {
+              "delegate" : "위임된 자산은 귀하의 소유입니다.",
+              "access" : "동결한 지 3일이 지나면 자산을 이용할 수 있습니다.",
+              "ledger" : "Ledger 장치로 안전하게 위임하세요."
             },
-            "button": {
-              "cta": "계속"
+            "button" : {
+              "cta" : "계속"
             }
           }
         }
       }
     },
-    "manage": {
-      "title": "Tron Power 관리",
-      "freeze": {
-        "title": "동결",
-        "description": "TRX를 동결하여 대역폭이나 에너지를 받으세요. 투표를 통해 슈퍼 대표를 선출할 수도 있습니다."
-      },
-      "unfreeze": {
-        "title": "동결 해제",
-        "description": "TRX 동결을 해제하여 가용 잔금에 다시 추가하세요. 이제는 보상을 받으실 수 없습니다."
-      },
-      "vote": {
-        "title": "투표",
-        "description": "투표를 통해 슈퍼 대표를 선출하여 보상을 받을 수 있습니다."
-      }
-    },
-    "info": {
-      "available": {
-        "title": "TRX 사용 가능",
-        "description": "가처분 금액입니다."
-      },
-      "frozen": {
-        "title": "동결됨",
-        "description": "동결 자산이 트론 투표에 사용됩니다. 귀하의 총 투표 수입니다."
-      },
-      "bandwidth": {
-        "title": "대역폭",
-        "description": "네트워크 수수료로 TRX를 지불하는 대신 대역폭 포인트를 사용하여 트랜잭션을 처리합니다. 대역폭을 선택하여 일일 무료 트랜잭션 수를 늘려 주세요."
-      },
-      "energy": {
-        "title": "에너지",
-        "description": "스마트 계약을 시행하려면 에너지 포인트가 필요합니다. 스마트 계약을 실행하지 않으면, 에너지 보상을 선택할 필요가 없습니다."
-      },
-      "claimRewards": {
-        "title": "투표 보상",
-        "description": "블록 생산 중에 생성된 TRX는 24시간마다 수령할 수 있습니다."
-      },
-      "superRepresentative": {
-        "title": "슈퍼 대표(SR)",
-        "description": "슈퍼 대표는 블록 생성과 원장 기록 같은 기본 기능을 보장하며 TRON 커뮤니티를 관리하는 중요한 역할을 합니다."
-      },
-      "candidates": {
-        "title": "후보자",
-        "description": "전체 토큰 홀더 커뮤니티의 투표로 127명의 개인이 선출되었습니다. 6시간마다 투표의 표본 조사를 실시합니다."
+    "manage" : {
+      "title" : "Tron Power 관리",
+      "freeze" : {
+        "title" : "동결",
+        "description" : "TRX를 동결하여 대역폭이나 에너지를 받으세요. 투표를 통해 슈퍼 대표를 선출할 수도 있습니다."
+      },
+      "unfreeze" : {
+        "title" : "동결 해제",
+        "description" : "TRX 동결을 해제하여 가용 잔금에 다시 추가하세요. 이제는 보상을 받으실 수 없습니다."
+      },
+      "vote" : {
+        "title" : "투표",
+        "description" : "투표를 통해 슈퍼 대표를 선출하여 보상을 받을 수 있습니다."
+      }
+    },
+    "info" : {
+      "available" : {
+        "title" : "TRX 사용 가능",
+        "description" : "가처분 금액입니다."
+      },
+      "frozen" : {
+        "title" : "동결됨",
+        "description" : "동결 자산이 트론 투표에 사용됩니다. 귀하의 총 투표 수입니다."
+      },
+      "bandwidth" : {
+        "title" : "대역폭",
+        "description" : "네트워크 수수료로 TRX를 지불하는 대신 대역폭 포인트를 사용하여 트랜잭션을 처리합니다. 대역폭을 선택하여 일일 무료 트랜잭션 수를 늘려 주세요."
+      },
+      "energy" : {
+        "title" : "에너지",
+        "description" : "스마트 계약을 시행하려면 에너지 포인트가 필요합니다. 스마트 계약을 실행하지 않으면, 에너지 보상을 선택할 필요가 없습니다."
+      },
+      "claimRewards" : {
+        "title" : "투표 보상",
+        "description" : "블록 생산 중에 생성된 TRX는 24시간마다 수령할 수 있습니다."
+      },
+      "superRepresentative" : {
+        "title" : "슈퍼 대표(SR)",
+        "description" : "슈퍼 대표는 블록 생성과 원장 기록 같은 기본 기능을 보장하며 TRON 커뮤니티를 관리하는 중요한 역할을 합니다."
+      },
+      "candidates" : {
+        "title" : "후보자",
+        "description" : "전체 토큰 홀더 커뮤니티의 투표로 127명의 개인이 선출되었습니다. 6시간마다 투표의 표본 조사를 실시합니다."
       }
     }
   },
   "stellar" : {
+    "token" : "자산",
     "memo" : {
       "title" : "메모",
       "warning" : "메모 기능을 사용할 때는 수령인과 메모 유형을 신중하게 확인하세요"
@@ -3994,6 +3936,48 @@
       "MEMO_ID" : "메모 ID",
       "MEMO_HASH" : "메모 해시",
       "MEMO_RETURN" : "메모 반환"
+    },
+    "fee" : "네트워크 수수료",
+    "feeAction" : "수수료 업데이트",
+    "recommendedFee" : "권장 수수료",
+    "recommenndedFeeInfo" : "권장 수수료보다 낮은 수수료로도 여전히 트랜잭션 제출이 가능하지만 거래가 체결되지 않을 수 있습니다.",
+    "suggested" : "추천",
+    "networkCongestion" : "네트워크 혼잡",
+    "networkCongestionLevel" : {
+      "LOW" : "낮음",
+      "MEDIUM" : "Medium",
+      "HIGH" : "높음"
+    },
+    "assetCode" : "자산 코드",
+    "assetIssuer" : "자산 발행인",
+    "addAsset" : {
+      "stepperHeader" : {
+        "selectAsset" : "자산 추가",
+        "connectDevice" : "장치 연결",
+        "verification" : "인증",
+        "stepRange" : "{{totalSteps}} 중 {{currentStep}} 단계"
+      },
+      "flow" : {
+        "steps" : {
+          "selectToken" : {
+            "warning" : {
+              "title" : "자산이 이미 추가되었습니다",
+              "description" : "이미 스텔라 계정에 {{token}} 자산을 보유하고 있습니다."
+            }
+          },
+          "verification" : {
+            "success" : {
+              "title" : "{{token}} 자산이 성공적으로 추가되었습니다",
+              "text" : "이제 스텔라 계정에서 {{token}} 자산을 보내고 받을 수 있습니다.",
+              "cta" : "세부사항 보기"
+            },
+            "pending" : {
+              "title" : "트랜잭션 브로드캐스팅 중..."
+            },
+            "broadcastError" : "트랜잭션이 실패한 것 같습니다. 트랜잭션이 전송되지 않았는지 몇 분 후 다시 확인하고 재시도하세요."
+          }
+        }
+      }
     }
   },
   "polkadot" : {
@@ -4028,355 +4012,299 @@
         "description" : "현재 본딩된 잔금이 지명 가능 최소 금액 미만입니다. 사용자가 지명한 검증인이 제거될 위험이 있습니다."
       }
     },
-    "nomination": {
-      "emptyState": {
-        "title": "보상 받기",
-        "description": "자산을 본딩하고 검증인을 지명하여 보상을 받을 수 있습니다.",
-        "info": "지명이 어떻게 이루어지는지",
-        "cta": "보상 받기"
-      },
-      "header": "지명",
-      "nominate": "지명",
-      "chill": "지명 해제",
-      "setController": "관리자 변경",
-      "status": "상태",
-      "totalStake": "총 스테이킹",
-      "amount": "본딩된 금액",
-      "commission": "커미션",
-      "active": "활성",
-      "activeInfo": "검증인이 선출되어 귀하의 본딩된 자산에 대한 보상을 받고 있습니다.",
-      "inactive": "비활성",
-      "inactiveInfo": "검증인이 선출되었으나 귀하의 본딩된 자산에 대한 보상을 받고 있지는 않습니다.",
-      "waiting": "선출되지 않음",
-      "waitingInfo": "선출된 검증인이 아니기 때문에 보상을 받지 않습니다.",
-      "notValidator": "검증인이 아님",
-      "notValidatorInfo": "이 주소는 더 이상 검증인이 아닙니다",
-      "elected": "선출됨",
-      "electedInfo": "검증인이 선출되어 지명에 대한 보상을 수령하고 있습니다.",
-      "nominators": "지명자",
-      "nominatorsCount": "{{nominatorsCount}} 지명자",
-      "nominatorsInfo": "현재 검증인은 지명자 ({{count}})명이 선출합니다.",
-      "oversubscribed": "초과 신청된 ({{nominatorsCount}})",
-      "oversubscribedInfo": "{{maxNominatorRewardedPerValidator}} 본딩된(Bonded) 금액이 가장 높은 지명자만 보상을 받습니다",
-      "hasPendingBondOperation": "본딩 거래가 아직 확인 대기 중입니다",
-      "externalControllerUnsupported": "이 스태시 계정은 별도의 계정(주소: <0>{{controllerAddress}}</0>에 관리됩니다. </0><1>Ledger Live로 스테이킹 하려면, 이 스태시 계정을 관리자로 설정해야 합니다.</1>",
-      "externalStashUnsupported": "이 계정은 별도 스태시 계정(주소: <0>{{stashAddress}}</0>)의 관리자입니다. </0><1>Ledger Live로 스테이킹 하려면, 이 스태시 계정을 관리자로 설정해야 합니다.</1>",
-      "showInactiveNominations": "모든 지명자를 보여줍니다 ({{count}})",
-      "hideInactiveNominations": "활성 지명만 보여주기",
-      "noActiveNominations": "활성 지명이 없습니다.",
-      "showAllUnlockings": "전체 언본딩 금액을 보여줍니다 ({{count}})",
-      "hideAllUnlockings": "언본딩 금액을 숨깁니다"
-    },
-    "unlockings": {
-      "header": "본딩 해제",
-      "withdrawUnbonded": "언본딩된 출금",
-      "rebond": "재본딩"
-    },
-    "manage": {
-      "title": "자산 관리",
-      "bond": {
-        "title": "본딩",
-        "description": "보상을 받으려면 우선 금액을 본딩하세요. 그 다음에 검증인을 지명해야 합니다."
-      },
-      "unbond": {
-        "title": "언본딩",
-        "description": "본딩된 금액을 다시 이용하려면 우선 언본딩해야 합니다. 28일의 언본딩 기간이 지난 후 출금할 수 있습니다."
-      },
-      "withdrawUnbonded": {
-        "title": "언본딩된 출금",
-        "description": "언본딩된 금액을 다시 가용 잔금으로 가져오려면 직접 출금해야 합니다."
-      },
-      "nominate": {
-        "title": "지명",
-        "description": "최대 16명의 검증인을 선택하세요. 지명을 활성 상태를 유지하여 보상을 받으세요."
-      },
-      "chill": {
-        "title": "지명 해제",
-        "description": "모든 지명을 제거하세요. 보상 적립이 중지됩니다. 귀하의 본딩된 금액은 본딩된 상태를 유지합니다."
-      }
-    },
-    "nominate": {
-      "stepperHeader": {
-        "validators": "지명할 검증인",
-        "selectDevice": "장치 선택",
-        "connectDevice": "장치 연결",
-        "stepRange": "{{totalSteps}} 중 {{currentStep}} 단계"
-      },
-      "steps": {
-        "validators": {
-          "myNominations": "내 지명",
-          "electedValidators": "선출된 검증인",
-          "waitingValidators": "선출되지 않은 검증인",
-          "noResultsFound": "<0>{{search}}</0>에 대한 검증인이 없습니다",
-          "selected": "총 {{total}} 중 {{selected}} 선택됨",
-          "notValidatorsRemoved": "지명한 주소{{count}}는 더 이상 검증인이 아닙니다. 지명 트랜잭션에서 주소가 자동으로 삭제됩니다.",
-          "maybeChill": "대신, 지명을 제거하세요"
-        },
-        "validation": {
-          "success": {
-            "title": "성공적으로 검증인 지명을 마쳤습니다",
-            "description": "선출된 검증인에게 귀하의 자산이 본딩될 때부터 보상을 받을 수 있습니다."
+    "nomination" : {
+      "emptyState" : {
+        "title" : "보상 받기",
+        "description" : "자산을 본딩하고 검증인을 지명하여 보상을 받을 수 있습니다.",
+        "info" : "지명이 어떻게 이루어지는지",
+        "cta" : "보상 받기"
+      },
+      "header" : "지명",
+      "nominate" : "지명",
+      "chill" : "지명 해제",
+      "setController" : "관리자 변경",
+      "status" : "상태",
+      "totalStake" : "총 스테이킹",
+      "amount" : "본딩된 금액",
+      "commission" : "커미션",
+      "active" : "활성",
+      "activeInfo" : "검증인이 선출되어 귀하의 본딩된 자산에 대한 보상을 받고 있습니다.",
+      "inactive" : "비활성",
+      "inactiveInfo" : "검증인이 선출되었으나 귀하의 본딩된 자산에 대한 보상을 받고 있지는 않습니다.",
+      "waiting" : "선출되지 않음",
+      "waitingInfo" : "선출된 검증인이 아니기 때문에 보상을 받지 않습니다.",
+      "notValidator" : "검증인이 아님",
+      "notValidatorInfo" : "이 주소는 더 이상 검증인이 아닙니다",
+      "elected" : "선출됨",
+      "electedInfo" : "검증인이 선출되어 지명에 대한 보상을 수령하고 있습니다.",
+      "nominators" : "지명자",
+      "nominatorsCount" : "{{nominatorsCount}} 지명자",
+      "nominatorsInfo" : "현재 검증인은 지명자 ({{count}})명이 선출합니다.",
+      "oversubscribed" : "초과 신청된 ({{nominatorsCount}})",
+      "oversubscribedInfo" : "{{maxNominatorRewardedPerValidator}} 본딩된(Bonded) 금액이 가장 높은 지명자만 보상을 받습니다",
+      "hasPendingBondOperation" : "본딩 거래가 아직 확인 대기 중입니다",
+      "externalControllerUnsupported" : "이 스태시 계정은 별도의 계정(주소: <0>{{controllerAddress}}</0>에 관리됩니다. </0><1>Ledger Live로 스테이킹 하려면, 이 스태시 계정을 관리자로 설정해야 합니다.</1>",
+      "externalStashUnsupported" : "이 계정은 별도 스태시 계정(주소: <0>{{stashAddress}}</0>)의 관리자입니다. </0><1>Ledger Live로 스테이킹 하려면, 이 스태시 계정을 관리자로 설정해야 합니다.</1>",
+      "showInactiveNominations" : "모든 지명자를 보여줍니다 ({{count}})",
+      "hideInactiveNominations" : "활성 지명만 보여주기",
+      "noActiveNominations" : "활성 지명이 없습니다.",
+      "showAllUnlockings" : "전체 언본딩 금액을 보여줍니다 ({{count}})",
+      "hideAllUnlockings" : "언본딩 금액을 숨깁니다"
+    },
+    "unlockings" : {
+      "header" : "본딩 해제",
+      "withdrawUnbonded" : "언본딩된 출금",
+      "rebond" : "재본딩"
+    },
+    "manage" : {
+      "title" : "자산 관리",
+      "bond" : {
+        "title" : "본딩",
+        "description" : "보상을 받으려면 우선 금액을 본딩하세요. 그 다음에 검증인을 지명해야 합니다."
+      },
+      "unbond" : {
+        "title" : "언본딩",
+        "description" : "본딩된 금액을 다시 이용하려면 우선 언본딩해야 합니다. 28일의 언본딩 기간이 지난 후 출금할 수 있습니다."
+      },
+      "withdrawUnbonded" : {
+        "title" : "언본딩된 출금",
+        "description" : "언본딩된 금액을 다시 가용 잔금으로 가져오려면 직접 출금해야 합니다."
+      },
+      "nominate" : {
+        "title" : "지명",
+        "description" : "최대 16명의 검증인을 선택하세요. 지명을 활성 상태를 유지하여 보상을 받으세요."
+      },
+      "chill" : {
+        "title" : "지명 해제",
+        "description" : "모든 지명을 제거하세요. 보상 적립이 중지됩니다. 귀하의 본딩된 금액은 본딩된 상태를 유지합니다."
+      }
+    },
+    "nominate" : {
+      "stepperHeader" : {
+        "validators" : "지명할 검증인",
+        "selectDevice" : "장치 선택",
+        "connectDevice" : "장치 연결",
+        "stepRange" : "{{totalSteps}} 중 {{currentStep}} 단계"
+      },
+      "steps" : {
+        "validators" : {
+          "myNominations" : "내 지명",
+          "electedValidators" : "선출된 검증인",
+          "waitingValidators" : "선출되지 않은 검증인",
+          "noResultsFound" : "<0>{{search}}</0>에 대한 검증인이 없습니다",
+          "selected" : "총 {{total}} 중 {{selected}} 선택됨",
+          "notValidatorsRemoved" : "지명한 주소{{count}}는 더 이상 검증인이 아닙니다. 지명 트랜잭션에서 주소가 자동으로 삭제됩니다.",
+          "maybeChill" : "대신, 지명을 제거하세요"
+        },
+        "validation" : {
+          "success" : {
+            "title" : "성공적으로 검증인 지명을 마쳤습니다",
+            "description" : "선출된 검증인에게 귀하의 자산이 본딩될 때부터 보상을 받을 수 있습니다."
           }
         }
       }
     },
-    "bond": {
-      "rewardDestination": {
-        "label": "보상 데스티네이션",
-        "stash": "이용 가능 잔액",
-        "stashDescription": "보상이 사용자의 가용 잔금에 입금됩니다.",
-        "staked": "본딩된 잔액",
-        "stakedDescription": "본딩된 잔금에 보상이 입금되고 컴파운드 수입이 들어옵니다.",
-        "optionTitle": "주의",
-        "optionDescription": "옵션을 한 번 설정하고 나면 해당 본딩 만료 시점까지 고정됩니다. 마음이 바뀌었을 경우, 아래 ",
-        "clickableLink": "글을 읽어보세요."
-      },
-      "stepperHeader": {
-        "starter": "보상 받기",
-        "amount": "본딩 금액",
-        "selectDevice": "장치 선택",
-        "connectDevice": "장치 연결",
-        "stepRange": "{{totalSteps}} 중 {{currentStep}} 단계"
-      },
-      "steps": {
-        "starter": {
-          "description": "자산을 본딩하여 보상을 받고 검증인을 지명하세요.",
-          "bullet": [
-            "본딩된 자산의 소유권은 여전히 귀하에게 있습니다",
-            "Ledger 장치를 이용해 지명하세요",
-            "언본딩한지 28일이 지나면 다시 자산을 이용할 수 있습니다"
-          ],
-          "help": "지명이 어떻게 이루어지는지",
-          "warning": "검증인을 현명하게 선택하세요. 검증인이 부적절하게 행동하는 경우 본딩된 자산의 일부가 영구 손실될 수 있습니다."
-        },
-        "amount": {
-          "availableLabel": "이용 가능",
-          "maxLabel": "최대치"
-        },
-        "confirm": {
-          "info": "본딩된 자산은 언제든지 언본드할 수 있지만, 언본딩에는 28일이 소요됩니다."
-        },
-        "validation": {
-          "success": {
-            "title": "자산이 성공적으로 본딩되었습니다",
-            "description": "사용자는 네트워크가 트랜잭션을 확인한 후에 검증인을 지명할 수 있습니다.",
-            "descriptionNominate": "사용자는 네트워크가 트랜잭션을 확인한 후에 검증인을 지명할 수 있습니다.",
-            "nominate": "지명",
-            "later": "나중에 지명하기"
+    "bond" : {
+      "rewardDestination" : {
+        "label" : "보상 데스티네이션",
+        "stash" : "이용 가능 잔액",
+        "stashDescription" : "보상이 사용자의 가용 잔금에 입금됩니다.",
+        "staked" : "본딩된 잔액",
+        "stakedDescription" : "본딩된 잔금에 보상이 입금되고 컴파운드 수입이 들어옵니다.",
+        "optionTitle" : "주의",
+        "optionDescription" : "옵션을 한 번 설정하고 나면 해당 본딩 만료 시점까지 고정됩니다. 마음이 바뀌었을 경우, 아래 ",
+        "clickableLink" : "글을 읽어보세요."
+      },
+      "stepperHeader" : {
+        "starter" : "보상 받기",
+        "amount" : "본딩 금액",
+        "selectDevice" : "장치 선택",
+        "connectDevice" : "장치 연결",
+        "stepRange" : "{{totalSteps}} 중 {{currentStep}} 단계"
+      },
+      "steps" : {
+        "starter" : {
+          "description" : "자산을 본딩하여 보상을 받고 검증인을 지명하세요.",
+          "bullet" : ["본딩된 자산의 소유권은 여전히 귀하에게 있습니다", "Ledger 장치를 이용해 지명하세요", "언본딩한지 28일이 지나면 다시 자산을 이용할 수 있습니다"],
+          "help" : "지명이 어떻게 이루어지는지",
+          "warning" : "검증인을 현명하게 선택하세요. 검증인이 부적절하게 행동하는 경우 본딩된 자산의 일부가 영구 손실될 수 있습니다."
+        },
+        "amount" : {
+          "availableLabel" : "이용 가능",
+          "maxLabel" : "최대치"
+        },
+        "confirm" : {
+          "info" : "본딩된 자산은 언제든지 언본드할 수 있지만, 언본딩에는 28일이 소요됩니다."
+        },
+        "validation" : {
+          "success" : {
+            "title" : "자산이 성공적으로 본딩되었습니다",
+            "description" : "사용자는 네트워크가 트랜잭션을 확인한 후에 검증인을 지명할 수 있습니다.",
+            "descriptionNominate" : "사용자는 네트워크가 트랜잭션을 확인한 후에 검증인을 지명할 수 있습니다.",
+            "nominate" : "지명",
+            "later" : "나중에 지명하기"
           },
-          "pending": {
-            "title": "트랜잭션이 승인 대기 중입니다",
-            "description": "지명하시려면 잠시 대기해 주세요"
+          "pending" : {
+            "title" : "트랜잭션이 승인 대기 중입니다",
+            "description" : "지명하시려면 잠시 대기해 주세요"
           }
         }
       }
     },
-    "rebond": {
-      "stepperHeader": {
-        "amount": "재본딩 금액",
-        "selectDevice": "장치 선택",
-        "connectDevice": "장치 연결",
-        "stepRange": "{{totalSteps}} 중 {{currentStep}} 단계"
-      },
-      "steps": {
-        "amount": {
-          "availableLabel": "본딩 해제",
-          "maxLabel": "최대치"
-        },
-        "confirm": {
-          "info": "재본딩 자산은 즉시 본딩된 금액에 추가됩니다."
-        },
-        "validation": {
-          "success": {
-            "title": "자산이 성공적으로 재본딩 되었습니다",
-            "description": "네트워크가 트랜잭션을 확인한 후에 계정 잔금이 업데이트됩니다."
+    "rebond" : {
+      "stepperHeader" : {
+        "amount" : "재본딩 금액",
+        "selectDevice" : "장치 선택",
+        "connectDevice" : "장치 연결",
+        "stepRange" : "{{totalSteps}} 중 {{currentStep}} 단계"
+      },
+      "steps" : {
+        "amount" : {
+          "availableLabel" : "본딩 해제",
+          "maxLabel" : "최대치"
+        },
+        "confirm" : {
+          "info" : "재본딩 자산은 즉시 본딩된 금액에 추가됩니다."
+        },
+        "validation" : {
+          "success" : {
+            "title" : "자산이 성공적으로 재본딩 되었습니다",
+            "description" : "네트워크가 트랜잭션을 확인한 후에 계정 잔금이 업데이트됩니다."
           }
         }
       }
     },
-    "unbond": {
-      "stepperHeader": {
-        "amount": "언본딩할 금액",
-        "selectDevice": "장치 선택",
-        "connectDevice": "장치 연결",
-        "stepRange": "{{totalSteps}} 중 {{currentStep}} 단계"
-      },
-      "steps": {
-        "amount": {
-          "availableLabel": "본딩됨",
-          "maxLabel": "최대치"
-        },
-        "confirm": {
-          "info": "언본딩된 자산은 28일의 언본딩 기간이 지난 후 출금할 수 있습니다."
-        },
-        "validation": {
-          "success": {
-            "title": "언본딩 트랜잭션이 성공적으로 전송되었습니다",
-            "description": "언본딩된 자산은 28일 후 출금할 수 있습니다."
+    "unbond" : {
+      "stepperHeader" : {
+        "amount" : "언본딩할 금액",
+        "selectDevice" : "장치 선택",
+        "connectDevice" : "장치 연결",
+        "stepRange" : "{{totalSteps}} 중 {{currentStep}} 단계"
+      },
+      "steps" : {
+        "amount" : {
+          "availableLabel" : "본딩됨",
+          "maxLabel" : "최대치"
+        },
+        "confirm" : {
+          "info" : "언본딩된 자산은 28일의 언본딩 기간이 지난 후 출금할 수 있습니다."
+        },
+        "validation" : {
+          "success" : {
+            "title" : "언본딩 트랜잭션이 성공적으로 전송되었습니다",
+            "description" : "언본딩된 자산은 28일 후 출금할 수 있습니다."
           }
         }
       }
     },
-    "simpleOperation": {
-      "modes": {
-        "withdrawUnbonded": {
-          "title": "언본딩된 출금",
-          "description": "언본딩된 자산을 가용 잔액으로 출금하세요."
-        },
-        "chill": {
-          "title": "지명 해제",
-          "description": "모든 지명을 해제하고 보상 받기를 중단합니다.",
-          "info": "본딩된 자산은 본딩 상태를 유지합니다. 자산을 언본딩 할 경우, 해당 자산은 28일 후에 이용할 수 있습니다."
-        },
-        "setController": {
-          "title": "관리자 변경",
-          "description": "Ledger 계정을 관리자로 설정하세요",
-          "info": "Ledger Live는 별도 스태시 계정과 관리 계정의 거래를 지원하지 않습니다."
+    "simpleOperation" : {
+      "modes" : {
+        "withdrawUnbonded" : {
+          "title" : "언본딩된 출금",
+          "description" : "언본딩된 자산을 가용 잔액으로 출금하세요."
+        },
+        "chill" : {
+          "title" : "지명 해제",
+          "description" : "모든 지명을 해제하고 보상 받기를 중단합니다.",
+          "info" : "본딩된 자산은 본딩 상태를 유지합니다. 자산을 언본딩 할 경우, 해당 자산은 28일 후에 이용할 수 있습니다."
+        },
+        "setController" : {
+          "title" : "관리자 변경",
+          "description" : "Ledger 계정을 관리자로 설정하세요",
+          "info" : "Ledger Live는 별도 스태시 계정과 관리 계정의 거래를 지원하지 않습니다."
         }
       },
-      "stepperHeader": {
-        "info": "정보",
-        "selectDevice": "장치 선택",
-        "connectDevice": "장치 연결",
-        "stepRange": "{{totalSteps}} 중 {{currentStep}} 단계"
-      },
-      "steps": {
-        "validation": {
-          "success": {
-            "title": "트랜잭션이 성공적으로 전송되었습니다",
-            "description": "네트워크에서 트랜잭션이 확인된 후 거래가 내역에 표시됩니다."
+      "stepperHeader" : {
+        "info" : "정보",
+        "selectDevice" : "장치 선택",
+        "connectDevice" : "장치 연결",
+        "stepRange" : "{{totalSteps}} 중 {{currentStep}} 단계"
+      },
+      "steps" : {
+        "validation" : {
+          "success" : {
+            "title" : "트랜잭션이 성공적으로 전송되었습니다",
+            "description" : "네트워크에서 트랜잭션이 확인된 후 거래가 내역에 표시됩니다."
           }
         }
       }
     }
   },
-  "solana": {
-    "delegation": {
-      "iDelegate": "위임",
-      "iActivate": "활성화",
-      "iReactivate": "재활성화",
-      "iDeactivate": "재위임",
-      "iWithdraw": "출금",
-      "totalStake": "총 스테이킹",
-      "commission": "커미션",
-      "stakeActivationState": "상태",
-      "delegationEarn": "자산을 위임하여 SOL 보상을 받을 수 있습니다.",
-      "info": "위임의 원리",
-      "broadcastSuccessTitle": "거래 전송됨",
-      "broadcastSuccessDescription": "거래 확인 후 위임 상태가 업데이트됩니다.",
-      "delegatedTo": "다음에게 위임됨"
-    }
-  },
-  "delegation": {
-    "overdelegated": "과다 위임됨",
-    "delegationSendWarnDesc": "전송할 금액은 위임된 계정에서 공제됩니다.",
-    "delegationReceiveWarnDesc": "위임된 계정으로 받은 금액은 총 스테이킹 금액에 추가됩니다. 원하지 않으시면 다른 계정을 선택하세요",
-    "iDelegateMy": "다음 사람에게 위임합니다",
-    "undelegateMy": "다음 사람을 위임 해제합니다",
-    "warnUndelegation": "귀하의 계정이 위임 해제됩니다.",
-    "warnDelegation": "투표권 위임은 검증인으로부터 어떠한 보상도 보장하지 않습니다.",
-    "to": "to",
-    "from": "from",
-    "forAnEstYield": "추산 수익",
-    "yieldPerYear": "{{yield}}/년",
-    "yieldInfos": "다음에 의해 수익율이 제공됨:",
-    "termsAndPrivacy": "<1>Ledger Live 이용 약관</1>과 <3>개인 정보 보호 정책</3>을 읽었으며 이에 동의합니다.",
-    "delegation": "위임",
-    "viewDetails": "세부사항 보기",
-    "validator": "검증인",
-    "validatorAddress": "검증인 주소",
-    "delegatedAccount": "위임된 계정",
-    "duration": "기간",
-    "transactionID": "트랜잭션 ID",
-    "receive": "추가로 수령",
-    "changeValidator": "검증인 변경",
-    "endDelegation": "위임 종료",
-    "durationForDays0": "오늘만",
-    "durationForDays": "하루간",
-    "durationForDays_plural": "({{count}})일간",
-    "durationDays0": "오늘만",
-    "durationDays": "1일",
-    "durationDays_plural": "({{count}})일",
-    "selectValidatorTitle": "검증인 선택",
-    "started": {
-      "title": "보상 받기",
-      "description": "귀하의 Tezos 계정을 타사 검증인에게 위임하여 안전하게 보상을 받으면서 자산에 대한 통제 권한도 유지하세요.",
-      "steps": {
-        "0": "위임된 계정은 여전히 귀하의 소유입니다.",
-        "1": "귀하는 언제든지 귀하의 자산을 관리할 수 있습니다.",
-        "2": "Ledger 장치로 안전하게 위임하세요."
-      },
-      "cta": "위임 하고 보상를 받으세요"
-    },
-    "broadcastSuccessTitle": {
-      "delegate": "위임 전송",
-      "undelegate": "거래 전송됨"
-    },
-    "broadcastSuccessDescription": {
-      "delegate": "위임 트랜잭션이 성공적으로 브로드캐스팅되었습니다. 검증인에 따라 다를 수 있으나, 약 40일 이내에 첫 보상을 받게 됩니다.",
-      "undelegate": "거래가 확인되면 계정 위임이 종료됩니다. 계정을 언제든 다시 위임할 수 있습니다."
-    },
-    "summaryTitle": "요약",
-    "goToAccount": "계정으로 이동",
-    "howDelegationWorks": "위임은 어떤 원리인가요?",
-    "actions": {
-      "redelegate": "재위임",
-      "collectRewards": "보상 수령",
-      "undelegate": "위임 해제"
-    }
-  },
-<<<<<<< HEAD
-  "ValidateOnDevice": {
-    "title": {
-      "send": "{{productName}}에서 거래를 확인하고 전송하세요",
-      "freeze": "장치에서 확인하여 거래를 완료하세요",
-      "unfreeze": "장치에서 확인하여 거래를 완료하세요",
-      "claimReward": "장치에서 확인하여 거래를 완료하세요",
-      "vote": "장치에서 확인하여 거래를 완료하세요",
-      "delegate": "장치에서 확인하여 거래를 완료하세요",
-      "redelegate": "장치에서 확인하여 거래를 완료하세요",
-      "undelegate": "장치에서 확인하여 거래를 완료하세요"
-    },
-    "warning": "언제나 장치 화면에 보이는 주소가 {{recipientWording}}의 주소와 정확히 일치하는지 확인하세요.",
-    "recipientWording": {
-      "send": "언제나 장치 화면에 보이는 주소가 수령인이 제공한 주소와 정확히 일치하는지 확인하세요",
-      "delegate": "언제나 장치 화면에 보이는 주소가 검증인이 제공한 주소와 정확히 일치하는지 확인하세요",
-      "undelegate": "언제나 장치 화면에 보이는 주소가 검증인이 제공한 주소와 정확히 일치하는지 확인하세요",
-      "freeze": "언제나 장치 화면에 보이는 주소가 제공된 주소와 정확히 일치하는지 확인하세요",
-      "unfreeze": "언제나 장치 화면에 보이는 주소가 제공된 주소와 정확히 일치하는지 확인하세요",
-      "claimReward": "언제나 장치 화면에 보이는 주소가 제공된 주소와 정확히 일치하는지 확인하세요",
-      "vote": "언제나 장치 화면에 보이는 주소가 제공된 주소와 정확히 일치하는지 확인하세요",
-      "erc20": {
-        "approve": "장치에서 거래 세부사항을 확인한 후 전송하세요."
-      },
-      "compound.supply": "장치에서 예치금 세부사항을 확인한 후 전송하세요.",
-      "compound.withdraw": "장치에서 출금 세부사항을 확인하고 전송하세요."
-    },
-    "name": "이름",
-    "votes": "투표",
-    "validator": "검증인",
-    "infoWording": {
-      "freeze": "동결된 토큰은 3일 동안 잠금 상태를 유지합니다.",
-      "unfreeze": "귀하의 {{resource}} 포인트가 줄어들고, 모든 투표가 취소됩니다.",
-      "claimReward": "24시간마다 보상을 수령할 수 있습니다.",
-      "cosmos": {
-        "claimReward": "선택된 검증인에게 대기 중 보상이 있으면, 자동으로 수령됩니다.",
-        "redelegate": "위임 해제 자산은 21일 후에 가용 잔금으로 되돌아옵니다.",
-        "undelegate": "위임 해제 자산은 21일 후에 가용 잔금으로 되돌아옵니다."
-      },
-      "lending": "장치에서 거래 세부사항을 확인한 후 전송하세요."
-    },
-    "amount": "금액",
-    "account": "계정",
-    "from": "From",
-    "to": "To",
-    "redelegationAmount": "재위임된 금액",
-    "gas": "가스",
-    "validatorAddress": "검증인 주소",
-    "rewardAmount": "보상 금액",
-    "undelegatedAmount": "위임 해제 금액",
-    "memo": "메모"
-=======
+  "solana" : {
+    "delegation" : {
+      "iDelegate" : "위임",
+      "iActivate" : "활성화",
+      "iReactivate" : "재활성화",
+      "iDeactivate" : "재위임",
+      "iWithdraw" : "출금",
+      "totalStake" : "총 스테이킹",
+      "commission" : "커미션",
+      "stakeActivationState" : "상태",
+      "delegationEarn" : "자산을 위임하여 SOL 보상을 받을 수 있습니다.",
+      "info" : "위임의 원리",
+      "broadcastSuccessTitle" : "거래 전송됨",
+      "broadcastSuccessDescription" : "거래 확인 후 위임 상태가 업데이트됩니다.",
+      "delegatedTo" : "다음에게 위임됨"
+    }
+  },
+  "delegation" : {
+    "overdelegated" : "과다 위임됨",
+    "delegationSendWarnDesc" : "전송할 금액은 위임된 계정에서 공제됩니다.",
+    "delegationReceiveWarnDesc" : "위임된 계정으로 받은 금액은 총 스테이킹 금액에 추가됩니다. 원하지 않으시면 다른 계정을 선택하세요",
+    "iDelegateMy" : "다음 사람에게 위임합니다",
+    "undelegateMy" : "다음 사람을 위임 해제합니다",
+    "warnUndelegation" : "귀하의 계정이 위임 해제됩니다.",
+    "warnDelegation" : "투표권 위임은 검증인으로부터 어떠한 보상도 보장하지 않습니다.",
+    "to" : "to",
+    "from" : "from",
+    "forAnEstYield" : "추산 수익",
+    "yieldPerYear" : "{{yield}}/년",
+    "yieldInfos" : "다음에 의해 수익율이 제공됨:",
+    "termsAndPrivacy" : "<1>Ledger Live 이용 약관</1>과 <3>개인 정보 보호 정책</3>을 읽었으며 이에 동의합니다.",
+    "delegation" : "위임",
+    "viewDetails" : "세부사항 보기",
+    "validator" : "검증인",
+    "validatorAddress" : "검증인 주소",
+    "delegatedAccount" : "위임된 계정",
+    "duration" : "기간",
+    "transactionID" : "트랜잭션 ID",
+    "receive" : "추가로 수령",
+    "changeValidator" : "검증인 변경",
+    "endDelegation" : "위임 종료",
+    "durationForDays0" : "오늘만",
+    "durationForDays" : "하루간",
+    "durationForDays_plural" : "({{count}})일간",
+    "durationDays0" : "오늘만",
+    "durationDays" : "1일",
+    "durationDays_plural" : "({{count}})일",
+    "selectValidatorTitle" : "검증인 선택",
+    "started" : {
+      "title" : "보상 받기",
+      "description" : "귀하의 Tezos 계정을 타사 검증인에게 위임하여 안전하게 보상을 받으면서 자산에 대한 통제 권한도 유지하세요.",
+      "steps" : {
+        "0" : "위임된 계정은 여전히 귀하의 소유입니다.",
+        "1" : "귀하는 언제든지 귀하의 자산을 관리할 수 있습니다.",
+        "2" : "Ledger 장치로 안전하게 위임하세요."
+      },
+      "cta" : "위임 하고 보상를 받으세요"
+    },
+    "broadcastSuccessTitle" : {
+      "delegate" : "위임 전송",
+      "undelegate" : "거래 전송됨"
+    },
+    "broadcastSuccessDescription" : {
+      "delegate" : "위임 트랜잭션이 성공적으로 브로드캐스팅되었습니다. 검증인에 따라 다를 수 있으나, 약 40일 이내에 첫 보상을 받게 됩니다.",
+      "undelegate" : "거래가 확인되면 계정 위임이 종료됩니다. 계정을 언제든 다시 위임할 수 있습니다."
+    },
+    "summaryTitle" : "요약",
+    "goToAccount" : "계정으로 이동",
+    "howDelegationWorks" : "위임은 어떤 원리인가요?",
+    "actions" : {
+      "redelegate" : "재위임",
+      "collectRewards" : "보상 수령",
+      "undelegate" : "위임 해제"
+    }
+  },
   "ValidateOnDevice" : {
     "title" : {
       "send" : "{{productName}}에서 거래를 확인하고 전송하세요",
@@ -4433,270 +4361,265 @@
     "rewardAmount" : "보상 금액",
     "undelegatedAmount" : "위임 해제 금액",
     "memo" : "메모"
->>>>>>> 2971ba20
-  },
-  "Terms": {
-    "title": "이용 약관",
-    "read": "이용 약관 읽기",
-    "switchLabel": "<1>이용 약관</1>을 읽고 동의합니다",
-    "switchLabelFull": "본인은 개인정보 보호정책을 읽었으며 이에 동의합니다.",
-    "cta": "Ledger 앱 입력",
-    "service": "이용 약관",
-    "subTitle": "시간을 내어 이용 약관과 개인 정보 보호 정책을 살펴보세요"
-  },
-  "updatedTerms": {
-    "title": "이용약관 업데이트",
-    "body": {
-      "intro": "안녕하세요! 보다 Ledger Live 이용약관을 제공하고 새롭게 선보이는 Ledger Live의 서비스 및 기능을 반영하기 위해 Ledger Live 이용약관이 업데이트되었습니다. 다음 사항을 중심으로 업데이트가 이루어졌습니다.",
-      "bulletPoints": [
-        "이용 가능한 서비스와 그 작동 방법의 명확한 설명",
-        "서비스 수수료 운영 방식 설명",
-        "공지 프로세스를 개선하여 이용약관의 새로운 변경 사항을 사용자에게 적절하게 알림"
-      ],
-      "agreement": "\"계속\"을 클릭하면 아래 이용약관을 읽고 동의하는 것으로 간주합니다."
-    },
-    "link": "이용 약관",
-    "cta": "계속"
-  },
-  "exchange": {
-    "buy": {
-      "screenTitle": "암호화폐 구매",
-      "tabTitle": "구매",
-      "selectCurrency": "통화를 선택하세요",
-      "selectAccount": "계정 선택",
-      "wantToBuy": "구매하고 싶습니다",
-      "connectDevice": "내 장치 연결하기",
-      "title": "파트너를 통해 암호화폐 구매",
-      "coinifyTitle": "파트너를 통해 암호화폐 구매",
-      "description": "Coinify를 통해 암호화 자산을 구매하고 Ledger 계정으로 바로 받아보세요.",
-      "CTAButton": "지금 구매하기",
-      "emptyState": {
-        "title": "{{currency}} 계정 없음",
-        "description": "{{currency}} 매수 전 계정을 추가하세요.",
-        "CTAButton": "계정 추가"
-      },
-      "skipDeviceVerification": {
-        "confirm": "확인",
-        "cancel": "취소",
-        "address": "{{currency}} 계정 주소",
-        "warning": "귀하의 주소가 Ledger 장치에서 확인되지 않았습니다. 보안을 위해 주소를 인증하세요."
-      },
-      "bullets": {
-        "whereToBuy": "어디서나 구매 가능",
-        "cryptoSupported": "지원되는 암호화폐",
-        "payWith": "카드 또는 SEPA로 지불"
-      }
-    },
-    "sell": {
-      "screenTitle": "암호화폐를 판매",
-      "tabTitle": "판매",
-      "selectCurrency": "통화를 선택하세요",
-      "selectAccount": "계정 선택",
-      "wantToSell": "판매하고 싶습니다",
-      "connectDevice": "내 장치 연결하기",
-      "title": "파트너를 통해 암호화폐 판매",
-      "description": "Coinify를 통해 귀하의 Ledger 계좌에서 암호와 자산을 바로 매도하고 은행 계좌로 명목 화폐를 받아보세요.",
-      "CTAButton": "지금 매도",
-      "emptyState": {
-        "title": "{{currency}} 계정 없음",
-        "description": "{{currency}} 매도 전 계정을 추가해야 합니다.",
-        "CTAButton": "계정 추가"
-      }
-    },
-    "history": {
-      "tabTitle": "내역"
-    },
-    "providerList": {
-      "title": "공급자를 선택하세요"
-    }
-  },
-  "banner": {
-    "exchangeBuyCrypto": {
-      "title": "암호화폐 구매",
-      "description": "Coinify를 통해 암호화 자산을 구매하고 Ledger 계정으로 바로 받아보세요."
-    },
-    "swap": {
-      "title": "암호화폐 스왑",
-      "description": "당사 파트너와 함께 귀하의 Ledger 계좌에서 암호화 자산을 바로 교환하세요."
-    }
-  },
-  "walletconnect": {
-    "scan": "WalletConnect QR 코드 스캔",
-    "disclaimer": "귀하의 지갑을 통해 다음 이더리움 계정에 연결하고 싶다면:",
-    "reject": "거부",
-    "connect": "연결",
-    "connected": "연결됨",
-    "disconnected": "연결 해제",
-    "warningdisconnected": "디앱, WalletConnect, Ledger Live 사이에 연결 문제가 있습니다. 잠시 기다리거나 연결을 다시 시작하세요",
-    "info": "이제 웹 브라우저에서 {{name}} 디앱을 이용할 수 있습니다.",
-    "warning": "디앱에서 수신 주소를 공유하는 것은 안전하지 않습니다. 자금 수신을 위해 주소를 공유할 때는 언제나 Ledger Live를 이용하세요.",
-    "isconnecting": "연결 중입니다. 잠시 기다려 주세요...",
-    "disconnect": "연결 해제",
-    "retry": "다시 시도",
-    "close": "닫기",
-    "message": "메시지",
-    "messageHash": "메시지 해시",
-    "domainHash": "도메인 해시",
-    "stringHash": "해시(Hash)",
-    "from": "수신",
-    "successTitle": "서명된 메시지",
-    "successDescription": "타사 어플리케이션에서 받은 메시지에 서명했습니다",
-    "stepperHeader": {
-      "summary": "요약",
-      "selectDevice": "장치 선택",
-      "connectDevice": "장치 연결",
-      "stepRange": "{{totalSteps}} 중 {{currentStep}} 단계"
-    },
-    "stepVerification": {
-      "action": "장치에서 거래를 확인하세요",
-      "accountName": "계정 이름"
-    },
-    "deeplinkingTitle": "이더리움 계정 선택",
-    "addAccount": "새 계정 추가"
-  },
-  "notificationCenter": {
-    "title": "알림 센터",
-    "announcement": "발표",
-    "liveStatus": "Ledger Live 상태",
-    "groupedToast": {
-      "text": "읽지 않은 {{count}}개의 알림이 있습니다",
-      "cta": "세부사항 확인"
-    },
-    "news": {
-      "title": "뉴스",
-      "titleCount": "뉴스 ({{count}})",
-      "emptyState": {
-        "title": "새로운 뉴스 없음",
-        "desc": "Ledger 및 Ledger Live와 관련된 모든 뉴스를 여기에서 확인할 수 있습니다"
-      }
-    },
-    "status": {
-      "title": "상태",
-      "ok": {
-        "title": "Ledger Live가 실행 중입니다",
-        "desc": "<0>문제가 있나요? </0><1>지원 페이지</1>로 이동"
-      },
-      "error": {
-        "title": "Ledger Live에 문제가 있습니다"
-      }
-    }
-  },
-  "platform": {
-    "catalog": {
-      "title": "Live 앱 카탈로그",
-      "branch": {
-        "soon": "곧 출시 예정",
-        "experimental": "실험",
-        "debug": "디버그"
-      },
-      "banner": {
-        "title": "라이브 카탈로그 살펴보기",
-        "description": "암호화폐 세계의 새로운 가능성을 열어보세요 장치 하나로 모든 서비스를 안전하게 이용하세요(DeFi, NFT 지원 중, 서비스 확대 예정)."
-      },
-      "twitterBanner": {
-        "description": "또 어떤 서비스를 만나고 싶은지 해시태그로 알려주세요",
-        "tweetText": "다음으로 만나볼 수 있는 Ledger 앱은..."
-      },
-      "pollCTA": {
-        "title": "설문조사",
-        "description": "Ledger Live에서 가장 만나고 싶은 서비스는 무엇인가요?"
-      },
-      "developerCTA": {
-        "title": "개발자용",
-        "description": "Ledger Live로 애플리케이션을 통합하는 데 필요한 모든 정보입니다."
-      }
-    },
-    "disclaimer": {
-      "title": "외부 애플리케이션",
-      "description": "Ledger에서 운영하지 않는 애플리케이션으로 곧 이동합니다.",
-      "legalAdvice": "Ledger에서 운영하지 않는 애플리케이션입니다. Ledger는 해당 애플리케이션으로 인한 자금의 손실이나 서비스 품질에 대한 책임을 지지 않습니다.\n\n언제나 귀하의 장치에 표시된 정보를 신중하게 확인하세요.",
-      "legalAdviceShort": "Ledger는 자금 손실에 대해 책임을 지지 않습니다. 항상 장치에 표시된 정보를 확인하십시오.",
-      "checkbox": "추가 알림을 보내지 마세요.",
-      "CTA": "계속"
-    },
-    "webPlatformPlayer": {
-      "infoPanel": {
-        "website": "웹사이트"
-      }
-    }
-  },
-  "market": {
-    "title": "마켓",
-    "filters": {
-      "sort": "분류",
-      "filter": "필터",
-      "view": {
-        "label": "보기",
-        "all": "모든 코인",
-        "liveCompatible": "Live 호환 가능",
-        "all_label": "모든 암호화폐",
-        "liveCompatible_label": "Live만 지원됨"
-      },
-      "order": {
-        "topGainers": "최고 상승 목록",
-        "market_cap": "순위",
-        "market_cap_asc": "순위(시가총액) 오름차순",
-        "market_cap_desc": "순위(시가총액) 내림차순"
-      },
-      "currency": "통화",
-      "time": "시간",
-      "apply": "적용"
-    },
-    "marketList": {
-      "crypto": "암호화폐",
-      "price": "가격",
-      "change": "변경",
-      "marketCap": "시가총액",
-      "last7d": "지난 7 일"
-    },
-    "detailsPage": {
-      "holding": "내 계정",
-      "priceStatistics": "가격 통계",
-      "price": "가격",
-      "tradingVolume": "거래량",
-      "24hLowHight": "24시간 최저 / 24시간 최고",
-      "7dLowHigh": "7일 최저 / 7일 최고",
-      "allTimeHigh": "사상 최고치",
-      "allTimeLow": "사상 최저치",
-      "marketCapRank": "시가총액 순위",
-      "marketCapDominance": "시가총액 도미넌스",
-      "supply": "공급",
-      "circulatingSupply": "유통량",
-      "totalSupply": "총 공급량",
-      "maxSupply": "최대 공급량",
-      "assetNotSupportedOnLedgerLive": "이 자산은 Ledger Live에서 지원되지 않습니다."
-    },
-    "range": {
-      "1h": "1시간",
-      "24h": "24시간",
-      "7d": "7일",
-      "30d": "30일",
-      "1y": "1년"
-    },
-    "warnings": {
-      "connectionError": "연결 오류",
-      "ledgerUnableToRetrieveData": "Ledger Live는 데이터를 검색할 수 없습니다.",
-      "checkInternetAndReload": "인터넷 연결을 확인하고 이 페이지를 새로고침하세요.",
-      "reload": "새로고침",
-      "noCryptosFound": "발견된 코인이 없습니다",
-      "noCurrencyFound": "통화를 찾을 수 없습니다",
-      "noSearchResultsFor": "죄송합니다. <0>{{search}}</0>에 대한 코인을 찾지 못했습니다. 다른 키워드로 검색을 다시 시도해 주세요.",
-      "noCurrencySearchResultsFor": "죄송합니다. <0>{{search}}</0>에 대한 통화를 찾지 못했습니다. 다른 키워드로 검색을 다시 시도해 주세요.",
-      "noSearchResults": "죄송합니다. 검색 결과를 찾지 못했습니다.",
-      "retrySearchKeyword": "다른 키워드로 검색을 다시 시도해 주세요.",
-      "retrySearchParams": "다른 매개변수로 검색을 다시 시도해 주세요.",
-      "trackFavAssets": "즐겨찾기를 찾아보세요",
-      "clickOnStarIcon": "자산 옆에 있는 별 아이콘을 클릭하면 자산이 자동으로 즐겨찾기에 추가됩니다.",
-      "browseAssets": "자산 찾기"
-    }
-  },
-  "nft": {
-    "account": {
-      "seeAllNfts": "모든 NFT 보기",
-      "seeFewerNfts": "적은 NFT 보기"
-    },
-    "gallery": {
-      "allNft": "모든 NFT"
+  },
+  "Terms" : {
+    "title" : "이용 약관",
+    "read" : "이용 약관 읽기",
+    "switchLabel" : "<1>이용 약관</1>을 읽고 동의합니다",
+    "switchLabelFull" : "본인은 개인정보 보호정책을 읽었으며 이에 동의합니다.",
+    "cta" : "Ledger 앱 입력",
+    "service" : "이용 약관",
+    "subTitle" : "시간을 내어 이용 약관과 개인 정보 보호 정책을 살펴보세요"
+  },
+  "updatedTerms" : {
+    "title" : "이용약관 업데이트",
+    "body" : {
+      "intro" : "안녕하세요! 보다 Ledger Live 이용약관을 제공하고 새롭게 선보이는 Ledger Live의 서비스 및 기능을 반영하기 위해 Ledger Live 이용약관이 업데이트되었습니다. 다음 사항을 중심으로 업데이트가 이루어졌습니다.",
+      "bulletPoints" : ["이용 가능한 서비스와 그 작동 방법의 명확한 설명", "서비스 수수료 운영 방식 설명", "공지 프로세스를 개선하여 이용약관의 새로운 변경 사항을 사용자에게 적절하게 알림"],
+      "agreement" : "\"계속\"을 클릭하면 아래 이용약관을 읽고 동의하는 것으로 간주합니다."
+    },
+    "link" : "이용 약관",
+    "cta" : "계속"
+  },
+  "exchange" : {
+    "buy" : {
+      "screenTitle" : "암호화폐 구매",
+      "tabTitle" : "구매",
+      "selectCurrency" : "통화를 선택하세요",
+      "selectAccount" : "계정 선택",
+      "wantToBuy" : "구매하고 싶습니다",
+      "connectDevice" : "내 장치 연결하기",
+      "title" : "파트너를 통해 암호화폐 구매",
+      "coinifyTitle" : "파트너를 통해 암호화폐 구매",
+      "description" : "Coinify를 통해 암호화 자산을 구매하고 Ledger 계정으로 바로 받아보세요.",
+      "CTAButton" : "지금 구매하기",
+      "emptyState" : {
+        "title" : "{{currency}} 계정 없음",
+        "description" : "{{currency}} 매수 전 계정을 추가하세요.",
+        "CTAButton" : "계정 추가"
+      },
+      "skipDeviceVerification" : {
+        "confirm" : "확인",
+        "cancel" : "취소",
+        "address" : "{{currency}} 계정 주소",
+        "warning" : "귀하의 주소가 Ledger 장치에서 확인되지 않았습니다. 보안을 위해 주소를 인증하세요."
+      },
+      "bullets" : {
+        "whereToBuy" : "어디서나 구매 가능",
+        "cryptoSupported" : "지원되는 암호화폐",
+        "payWith" : "카드 또는 SEPA로 지불"
+      }
+    },
+    "sell" : {
+      "screenTitle" : "암호화폐를 판매",
+      "tabTitle" : "판매",
+      "selectCurrency" : "통화를 선택하세요",
+      "selectAccount" : "계정 선택",
+      "wantToSell" : "판매하고 싶습니다",
+      "connectDevice" : "내 장치 연결하기",
+      "title" : "파트너를 통해 암호화폐 판매",
+      "description" : "Coinify를 통해 귀하의 Ledger 계좌에서 암호와 자산을 바로 매도하고 은행 계좌로 명목 화폐를 받아보세요.",
+      "CTAButton" : "지금 매도",
+      "emptyState" : {
+        "title" : "{{currency}} 계정 없음",
+        "description" : "{{currency}} 매도 전 계정을 추가해야 합니다.",
+        "CTAButton" : "계정 추가"
+      }
+    },
+    "history" : {
+      "tabTitle" : "내역"
+    },
+    "providerList" : {
+      "title" : "공급자를 선택하세요"
+    }
+  },
+  "banner" : {
+    "exchangeBuyCrypto" : {
+      "title" : "암호화폐 구매",
+      "description" : "Coinify를 통해 암호화 자산을 구매하고 Ledger 계정으로 바로 받아보세요."
+    },
+    "swap" : {
+      "title" : "암호화폐 스왑",
+      "description" : "당사 파트너와 함께 귀하의 Ledger 계좌에서 암호화 자산을 바로 교환하세요."
+    }
+  },
+  "walletconnect" : {
+    "scan" : "WalletConnect QR 코드 스캔",
+    "disclaimer" : "귀하의 지갑을 통해 다음 이더리움 계정에 연결하고 싶다면:",
+    "reject" : "거부",
+    "connect" : "연결",
+    "connected" : "연결됨",
+    "disconnected" : "연결 해제",
+    "warningdisconnected" : "디앱, WalletConnect, Ledger Live 사이에 연결 문제가 있습니다. 잠시 기다리거나 연결을 다시 시작하세요",
+    "info" : "이제 웹 브라우저에서 {{name}} 디앱을 이용할 수 있습니다.",
+    "warning" : "디앱에서 수신 주소를 공유하는 것은 안전하지 않습니다. 자금 수신을 위해 주소를 공유할 때는 언제나 Ledger Live를 이용하세요.",
+    "isconnecting" : "연결 중입니다. 잠시 기다려 주세요...",
+    "disconnect" : "연결 해제",
+    "retry" : "다시 시도",
+    "close" : "닫기",
+    "message" : "메시지",
+    "messageHash" : "메시지 해시",
+    "domainHash" : "도메인 해시",
+    "stringHash" : "해시(Hash)",
+    "from" : "수신",
+    "successTitle" : "서명된 메시지",
+    "successDescription" : "타사 어플리케이션에서 받은 메시지에 서명했습니다",
+    "stepperHeader" : {
+      "summary" : "요약",
+      "selectDevice" : "장치 선택",
+      "connectDevice" : "장치 연결",
+      "stepRange" : "{{totalSteps}} 중 {{currentStep}} 단계"
+    },
+    "stepVerification" : {
+      "action" : "장치에서 거래를 확인하세요",
+      "accountName" : "계정 이름"
+    },
+    "deeplinkingTitle" : "이더리움 계정 선택",
+    "addAccount" : "새 계정 추가"
+  },
+  "notificationCenter" : {
+    "title" : "알림 센터",
+    "announcement" : "발표",
+    "liveStatus" : "Ledger Live 상태",
+    "groupedToast" : {
+      "text" : "읽지 않은 {{count}}개의 알림이 있습니다",
+      "cta" : "세부사항 확인"
+    },
+    "news" : {
+      "title" : "뉴스",
+      "titleCount" : "뉴스 ({{count}})",
+      "emptyState" : {
+        "title" : "새로운 뉴스 없음",
+        "desc" : "Ledger 및 Ledger Live와 관련된 모든 뉴스를 여기에서 확인할 수 있습니다"
+      }
+    },
+    "status" : {
+      "title" : "상태",
+      "ok" : {
+        "title" : "Ledger Live가 실행 중입니다",
+        "desc" : "<0>문제가 있나요? </0><1>지원 페이지</1>로 이동"
+      },
+      "error" : {
+        "title" : "Ledger Live에 문제가 있습니다"
+      }
+    }
+  },
+  "platform" : {
+    "catalog" : {
+      "title" : "Live 앱 카탈로그",
+      "branch" : {
+        "soon" : "곧 출시 예정",
+        "experimental" : "실험",
+        "debug" : "디버그"
+      },
+      "banner" : {
+        "title" : "라이브 카탈로그 살펴보기",
+        "description" : "암호화폐 세계의 새로운 가능성을 열어보세요 장치 하나로 모든 서비스를 안전하게 이용하세요(DeFi, NFT 지원 중, 서비스 확대 예정)."
+      },
+      "twitterBanner" : {
+        "description" : "또 어떤 서비스를 만나고 싶은지 해시태그로 알려주세요",
+        "tweetText" : "다음으로 만나볼 수 있는 Ledger 앱은..."
+      },
+      "pollCTA" : {
+        "title" : "설문조사",
+        "description" : "Ledger Live에서 가장 만나고 싶은 서비스는 무엇인가요?"
+      },
+      "developerCTA" : {
+        "title" : "개발자용",
+        "description" : "Ledger Live로 애플리케이션을 통합하는 데 필요한 모든 정보입니다."
+      }
+    },
+    "disclaimer" : {
+      "title" : "외부 애플리케이션",
+      "description" : "Ledger에서 운영하지 않는 애플리케이션으로 곧 이동합니다.",
+      "legalAdvice" : "Ledger에서 운영하지 않는 애플리케이션입니다. Ledger는 해당 애플리케이션으로 인한 자금의 손실이나 서비스 품질에 대한 책임을 지지 않습니다.\n\n언제나 귀하의 장치에 표시된 정보를 신중하게 확인하세요.",
+      "legalAdviceShort" : "Ledger는 자금 손실에 대해 책임을 지지 않습니다. 항상 장치에 표시된 정보를 확인하십시오.",
+      "checkbox" : "추가 알림을 보내지 마세요.",
+      "CTA" : "계속"
+    },
+    "webPlatformPlayer" : {
+      "infoPanel" : {
+        "website" : "웹사이트"
+      }
+    }
+  },
+  "market" : {
+    "title" : "마켓",
+    "filters" : {
+      "sort" : "분류",
+      "filter" : "필터",
+      "view" : {
+        "label" : "보기",
+        "all" : "모든 코인",
+        "liveCompatible" : "Live 호환 가능",
+        "all_label" : "모든 암호화폐",
+        "liveCompatible_label" : "Live만 지원됨"
+      },
+      "order" : {
+        "topGainers" : "최고 상승 목록",
+        "market_cap" : "순위",
+        "market_cap_asc" : "순위(시가총액) 오름차순",
+        "market_cap_desc" : "순위(시가총액) 내림차순"
+      },
+      "currency" : "통화",
+      "time" : "시간",
+      "apply" : "적용"
+    },
+    "marketList" : {
+      "crypto" : "암호화폐",
+      "price" : "가격",
+      "change" : "변경",
+      "marketCap" : "시가총액",
+      "last7d" : "지난 7 일"
+    },
+    "detailsPage" : {
+      "holding" : "내 계정",
+      "priceStatistics" : "가격 통계",
+      "price" : "가격",
+      "tradingVolume" : "거래량",
+      "24hLowHight" : "24시간 최저 / 24시간 최고",
+      "7dLowHigh" : "7일 최저 / 7일 최고",
+      "allTimeHigh" : "사상 최고치",
+      "allTimeLow" : "사상 최저치",
+      "marketCapRank" : "시가총액 순위",
+      "marketCapDominance" : "시가총액 도미넌스",
+      "supply" : "공급",
+      "circulatingSupply" : "유통량",
+      "totalSupply" : "총 공급량",
+      "maxSupply" : "최대 공급량",
+      "assetNotSupportedOnLedgerLive" : "이 자산은 Ledger Live에서 지원되지 않습니다."
+    },
+    "range" : {
+      "1h" : "1시간",
+      "24h" : "24시간",
+      "7d" : "7일",
+      "30d" : "30일",
+      "1y" : "1년"
+    },
+    "warnings" : {
+      "connectionError" : "연결 오류",
+      "ledgerUnableToRetrieveData" : "Ledger Live는 데이터를 검색할 수 없습니다.",
+      "checkInternetAndReload" : "인터넷 연결을 확인하고 이 페이지를 새로고침하세요.",
+      "reload" : "새로고침",
+      "noCryptosFound" : "발견된 코인이 없습니다",
+      "noCurrencyFound" : "통화를 찾을 수 없습니다",
+      "noSearchResultsFor" : "죄송합니다. <0>{{search}}</0>에 대한 코인을 찾지 못했습니다. 다른 키워드로 검색을 다시 시도해 주세요.",
+      "noCurrencySearchResultsFor" : "죄송합니다. <0>{{search}}</0>에 대한 통화를 찾지 못했습니다. 다른 키워드로 검색을 다시 시도해 주세요.",
+      "noSearchResults" : "죄송합니다. 검색 결과를 찾지 못했습니다.",
+      "retrySearchKeyword" : "다른 키워드로 검색을 다시 시도해 주세요.",
+      "retrySearchParams" : "다른 매개변수로 검색을 다시 시도해 주세요.",
+      "trackFavAssets" : "즐겨찾기를 찾아보세요",
+      "clickOnStarIcon" : "자산 옆에 있는 별 아이콘을 클릭하면 자산이 자동으로 즐겨찾기에 추가됩니다.",
+      "browseAssets" : "자산 찾기"
+    }
+  },
+  "nft" : {
+    "account" : {
+      "seeAllNfts" : "모든 NFT 보기",
+      "seeFewerNfts" : "적은 NFT 보기"
+    },
+    "gallery" : {
+      "allNft" : "모든 NFT"
     },
     "viewer" : {
       "properties" : "속성",
@@ -4725,5 +4648,15 @@
     "operations" : {
       "title" : "거래 내역"
     }
+  },
+  "hedera" : {
+    "name" : "헤데라",
+    "createHederaAccountHelp" : {
+      "text" : "헤데라 계정 생성 방법은",
+      "link" : "이 지원 문서를 참조하세요."
+    },
+    "currentAddress" : {
+      "messageIfVirtual" : "Ledger 장치에서 귀하의 {{name}} 주소를 확인할 수 없습니다. 사용은 본인의 책임입니다."
+    }
   }
 }