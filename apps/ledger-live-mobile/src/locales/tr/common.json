--- conflicted
+++ resolved
@@ -84,250 +84,245 @@
     "popular" : "popüler",
     "comingSoon" : "Çok yakında"
   },
-  "errors": {
-    "countervaluesUnavailable": {
-      "title": "Şu anda bu varlık için bir karşı değer sağlayamıyoruz"
-    },
-    "AccountAwaitingSendPendingOperations": {
-      "title": "Bu hesap için bekleyen bir işlem var",
-      "description": "Lütfen işlemin tamamlanmasını bekleyin"
-    },
-    "AccountNameRequired": {
-      "title": "Bir hesap adı gerekiyor",
-      "description": "Lütfen bir hesap adı girin"
-    },
-    "AccountNeedResync": {
-      "title": "Lütfen tekrar deneyin",
-      "description": "Hesabın sürümü eski. Senkronizasyon gerekiyor"
-    },
-    "AlgorandASANotOptInInRecipient": {
-      "title": "Alıcı hesap, seçili ASA'yı onaylamadı."
-    },
-    "BluetoothRequired": {
-      "title": "Üzgünüz, Bluetooth devre dışı",
-      "description": "Lütfen telefon ayarlarınızdan Bluetooth'u etkinleştirin. ({{state}} durum)"
-    },
-    "FwUpdateBluetoothNotSupported": {
-      "title": "Donanım yazılımı güncellemeleri sadece kablolu bağlantıyla desteklenir"
-    },
-    "BtcUnmatchedApp": {
-      "title": "Bu, yanlış uygulama",
-      "description": "Lütfen cihazınızda {{managerAppName}} uygulamasını açın"
-    },
-    "CantOpenDevice": {
-      "title": "Üzgünüz, bağlantı başarısız",
-      "description": "Ledger cihazınız kilidi açılmış durumda ve Bluetooth kapsama alanı içinde olmalıdır."
-    },
-    "CantScanQRCode": {
-      "title": "Bu QR kodu taranamadı; otomatik doğrulama bu adres tarafından desteklenmiyor."
-    },
-    "ConnectAppTimeout": {
-      "title": "Üzgünüz, cihaz bulunamadı",
-      "description": {
-        "ios": {
-          "nanoX": "{{productName}} cihazınızın kilidinin açıldığından ve Bluetooth'un etkin olduğundan emin olun."
-        },
-        "android": {
-          "nanoS": "{{productName}} cihazınızın kilidinin açıldığından ve kablo ile bağlı olduğundan emin olun.",
-          "nanoSP": "{{productName}} cihazınızın kilidinin açıldığından ve kablo ile bağlı olduğundan emin olun.",
-          "nanoX": "{{productName}} cihazınızın kilidinin açıldığından ve kablo ile bağlı olduğundan veya Bluetooth'un etkin olduğundan emin olun."
+  "errors" : {
+    "countervaluesUnavailable" : {
+      "title" : "Şu anda bu varlık için bir karşı değer sağlayamıyoruz"
+    },
+    "AccountAwaitingSendPendingOperations" : {
+      "title" : "Bu hesap için bekleyen bir işlem var",
+      "description" : "Lütfen işlemin tamamlanmasını bekleyin"
+    },
+    "AccountNameRequired" : {
+      "title" : "Bir hesap adı gerekiyor",
+      "description" : "Lütfen bir hesap adı girin"
+    },
+    "AccountNeedResync" : {
+      "title" : "Lütfen tekrar deneyin",
+      "description" : "Hesabın sürümü eski. Senkronizasyon gerekiyor"
+    },
+    "AlgorandASANotOptInInRecipient" : {
+      "title" : "Alıcı hesap, seçili ASA'yı onaylamadı."
+    },
+    "BluetoothRequired" : {
+      "title" : "Üzgünüz, Bluetooth devre dışı",
+      "description" : "Lütfen telefon ayarlarınızdan Bluetooth'u etkinleştirin. ({{state}} durum)"
+    },
+    "FwUpdateBluetoothNotSupported" : {
+      "title" : "Donanım yazılımı güncellemeleri sadece kablolu bağlantıyla desteklenir"
+    },
+    "BtcUnmatchedApp" : {
+      "title" : "Bu, yanlış uygulama",
+      "description" : "Lütfen cihazınızda {{managerAppName}} uygulamasını açın"
+    },
+    "CantOpenDevice" : {
+      "title" : "Üzgünüz, bağlantı başarısız",
+      "description" : "Ledger cihazınız kilidi açılmış durumda ve Bluetooth kapsama alanı içinde olmalıdır."
+    },
+    "CantScanQRCode" : {
+      "title" : "Bu QR kodu taranamadı; otomatik doğrulama bu adres tarafından desteklenmiyor."
+    },
+    "ConnectAppTimeout" : {
+      "title" : "Üzgünüz, cihaz bulunamadı",
+      "description" : {
+        "ios" : {
+          "nanoX" : "{{productName}} cihazınızın kilidinin açıldığından ve Bluetooth'un etkin olduğundan emin olun."
+        },
+        "android" : {
+          "nanoS" : "{{productName}} cihazınızın kilidinin açıldığından ve kablo ile bağlı olduğundan emin olun.",
+          "nanoSP" : "{{productName}} cihazınızın kilidinin açıldığından ve kablo ile bağlı olduğundan emin olun.",
+          "nanoX" : "{{productName}} cihazınızın kilidinin açıldığından ve kablo ile bağlı olduğundan veya Bluetooth'un etkin olduğundan emin olun."
         }
       }
     },
-    "ConnectManagerTimeout": {
-      "title": "Üzgünüz, Yönetici bağlantısı başarısız oldu",
-      "description": {
-        "ios": {
-          "nanoX": "{{productName}} cihazınızın kilidinin açıldığından ve Bluetooth'un etkin olduğundan emin olun."
-        },
-        "android": {
-          "nanoS": "{{productName}} cihazınızın kilidinin açıldığından ve kablo ile bağlı olduğundan emin olun.",
-          "nanoSP": "{{productName}} cihazınızın kilidinin açıldığından ve kablo ile bağlı olduğundan emin olun.",
-          "nanoX": "{{productName}} cihazınızın kilidinin açıldığından ve kablo ile bağlı olduğundan veya Bluetooth'un etkin olduğundan emin olun."
+    "ConnectManagerTimeout" : {
+      "title" : "Üzgünüz, Yönetici bağlantısı başarısız oldu",
+      "description" : {
+        "ios" : {
+          "nanoX" : "{{productName}} cihazınızın kilidinin açıldığından ve Bluetooth'un etkin olduğundan emin olun."
+        },
+        "android" : {
+          "nanoS" : "{{productName}} cihazınızın kilidinin açıldığından ve kablo ile bağlı olduğundan emin olun.",
+          "nanoSP" : "{{productName}} cihazınızın kilidinin açıldığından ve kablo ile bağlı olduğundan emin olun.",
+          "nanoX" : "{{productName}} cihazınızın kilidinin açıldığından ve kablo ile bağlı olduğundan veya Bluetooth'un etkin olduğundan emin olun."
         }
       }
     },
-    "ClaimRewardsFeesWarning": {
-      "title": "Ödül miktarı, ödülü almak için gereken tahmini ağ ücretlerinden daha az.",
-      "description": ""
-    },
-    "CompoundLowerAllowanceOfActiveAccountError": {
-      "title": "Aktif fonlama işlemi sırasında onaylanan tutarı azaltamazsınız."
-    },
-    "CosmosBroadcastCodeInternal": {
-      "title": "Bir hata oluştu (Error #1)",
-      "description": "Lütfen aşağıdaki butonu kullanarak loglarınızı kaydedin ve Ledger Destek'e gönderin."
-    },
-    "CosmosBroadcastCodeTxDecode": {
-      "title": "Bir hata oluştu (Error #2)",
-      "description": "Lütfen aşağıdaki butonu kullanarak loglarınızı kaydedin ve Ledger Destek'e gönderin."
-    },
-    "CosmosBroadcastCodeInvalidSequence": {
-      "title": "Geçersiz sıra",
-      "description": "Lütfen tekrar deneyin."
-    },
-    "CosmosBroadcastCodeUnauthorized": {
-      "title": "Yetkisiz imza",
-      "description": "Bu hesap, bu işlemi imzalamak için yetkili değil."
-    },
-    "CosmosBroadcastCodeInsufficientFunds": {
-      "title": "Yetersiz fon miktarı",
-      "description": "Hesabınızdaki fon miktarının yeterli olduğundan lütfen emin olun."
-    },
-    "CosmosBroadcastCodeUnknownRequest": {
-      "title": "Bir hata oluştu (Error #6)",
-      "description": "Lütfen aşağıdaki butonu kullanarak loglarınızı kaydedin ve Ledger Destek'e gönderin."
-    },
-    "CosmosBroadcastCodeInvalidAddress": {
-      "title": "Geçersiz adres",
-      "description": "Lütfen adresi kontrol edin ve tekrar deneyin."
-    },
-    "CosmosBroadcastCodeInvalidPubKey": {
-      "title": "Bir hata oluştu (Error #8)",
-      "description": "Lütfen aşağıdaki butonu kullanarak loglarınızı kaydedin ve Ledger Destek'e gönderin."
-    },
-    "CosmosBroadcastCodeUnknownAddress": {
-      "title": "Bilinmeyen adres",
-      "description": "Lütfen adresi kontrol edin ve tekrar deneyin."
-    },
-    "CosmosBroadcastCodeInsufficientCoins": {
-      "title": "Yetersiz fon miktarı",
-      "description": "Lütfen hesaptaki fon miktarını arttırın."
-    },
-    "CosmosBroadcastCodeInvalidCoins": {
-      "title": "Bir hata oluştu (Error #11)",
-      "description": "Lütfen aşağıdaki butonu kullanarak loglarınızı kaydedin ve Ledger Destek'e gönderin."
-    },
-    "CosmosBroadcastCodeOutOfGas": {
-      "title": "Bir hata oluştu (Error #12)",
-      "description": "Lütfen aşağıdaki butonu kullanarak loglarınızı kaydedin ve Ledger Destek'e gönderin."
-    },
-    "CosmosBroadcastCodeMemoTooLarge": {
-      "title": "Memo alanı çok uzun",
-      "description": "Lütfen memo metnini kısaltın ve tekrar deneyin."
-    },
-    "CosmosBroadcastCodeInsufficientFee": {
-      "title": "Bir hata oluştu (Error #14)",
-      "description": "Lütfen aşağıdaki butonu kullanarak loglarınızı kaydedin ve Ledger Destek'e gönderin."
-    },
-    "CosmosBroadcastCodeTooManySignatures": {
-      "title": "Bir hata oluştu (Error #15)",
-      "description": "Lütfen aşağıdaki butonu kullanarak loglarınızı kaydedin ve Ledger Destek'e gönderin."
-    },
-    "CosmosBroadcastCodeGasOverflow": {
-      "title": "Bir hata oluştu (Error #16)",
-      "description": "Lütfen aşağıdaki butonu kullanarak loglarınızı kaydedin ve Ledger Destek'e gönderin."
-    },
-    "CosmosBroadcastCodeNoSignatures": {
-      "title": "Bir hata oluştu (Error #17)",
-      "description": "Lütfen aşağıdaki butonu kullanarak loglarınızı kaydedin ve Ledger Destek'e gönderin."
-    },
-    "DeviceAppVerifyNotSupported": {
-      "title": "Bu uygulamayı güncellemek için Yöneticiyi açın",
-      "description": "Uygulama doğrulaması desteklenmiyor."
-    },
-    "DeviceGenuineSocketEarlyClose": {
-      "title": "Üzgünüz, tekrar deneyin (orijinal-kapalı)",
-      "description": null
-    },
-    "DeviceHalted": {
-      "title": "Lütfen Ledger cihazınızı yeniden başlatın ve tekrar deneyin",
-      "description": "Beklenmedik bir hata oluştu. Lütfen tekrar deneyin."
-    },
-    "DeviceNotGenuine": {
-      "title": "Cihaz muhtemelen orijinal değil",
-      "description": "Lütfen aşağıdaki butonu kullanarak loglarınızı kaydedin ve Ledger Destek'e gönderin."
-    },
-    "DeviceNameInvalid": {
-      "title": "Lütfen '{{invalidCharacters}}' içermeyen bir cihaz adı seçin"
-    },
-    "DeviceOnDashboardExpected": {
-      "title": "Cihaz, Kontrol Panelinde değil",
-      "description": "Lütfen cihazınızdaki Kontrol Paneline geri dönün."
-    },
-    "DeviceNotOnboarded": {
-      "title": "Cihazınız henüz kullanıma hazır değil",
-      "description": "Ledger Live ile kullanmadan önce cihazınızı kurun."
-    },
-    "DeviceSocketFail": {
-      "title": "Üzgünüz, bağlantı başarısız",
-      "description": "Lütfen tekrar deneyin."
-    },
-    "DeviceSocketNoBulkStatus": {
-      "title": "Bağlantı başarısız oldu",
-      "description": "Lütfen tekrar deneyin."
-    },
-    "DeviceSocketNoHandler": {
-      "title": "Üzgünüz, bağlantı başarısız",
-      "description": "Lütfen tekrar deneyin."
-    },
-    "DisconnectedDevice": {
-      "title": "Cihaz bağlantısı kesildi",
-      "description": "Ledger Live, cihazınıza bağlanamadı. Lütfen tekrar deneyin."
-    },
-    "DisconnectedDeviceDuringOperation": {
-      "title": "Cihaz bağlantısı kesildi",
-      "description": "Ledger Live, cihazınıza bağlanamadı. Lütfen tekrar deneyin."
-    },
-    "ETHAddressNonEIP": {
-      "title": "Otomatik doğrulama mevcut değil; adresi dikkatle doğrulayın.",
-      "description": null
-    },
-    "EthAppNftNotSupported": {
-      "title": "Bu işlem bu cihaz için mevcut değil",
-      "description": "NFT gönderme özelliği yalnızca Nano X için mevcuttur. Nano S ile nasıl NFT gönderileceğini öğrenmek için lütfen müşteri destek platformumuzu ziyaret edin."
-    },
-    "Touch ID Error": {
-      "title": "Biyometrik kimlik doğrulaması başarısız oldu",
-      "description": "Lütfen parolanızı kullanın veya uygulamayı sıfırlayın."
-    },
-    "Error": {
-      "title": "{{message}}",
-      "description": "Bir hata oluştu. Lütfen tekrar deneyin. Sorun devam ederse, lütfen aşağıdaki butonu kullanarak loglarınızı kaydedin ve Ledger Destek'e gönderin."
-    },
-    "FeeEstimationFailed": {
-      "title": "Üzgünüz, ücret tahmini başarısız oldu",
-      "description": "Ücreti manuel olarak ayarlamayı deneyin (durum: {{status}})."
-    },
-    "FeeNotLoaded": {
-      "title": "Ücret oranları yüklenemedi"
-    },
-    "FeeRequired": {
-      "title": "Ücretler zorunludur"
-    },
-    "FirmwareOrAppUpdateRequired": {
-      "title": "Donanım yazılımı veya uygulama güncellemesi gerekiyor",
-      "description": "Lütfen tüm uygulamaları kaldırmak için Yöneticiyi kullanın ve onları yeniden yüklemeden önce bir donanım yazılımı güncellemesi olup olmadığını kontrol edin."
-    },
-    "LatestFirmwareVersionRequired": {
-      "title": "Masaüstünde cihaz güncellemesi gerekiyor",
-      "description": "Lütfen Nano X donanım yazılımını Ledger Live Desktop üzerinden güncelleyin"
-    },
-    "GenuineCheckFailed": {
-      "title": "Cihaz doğrulaması başarısız",
-      "description": "Bir hata oluştu. Lütfen tekrar deneyin. Sorun devam ederse, lütfen aşağıdaki butonu kullanarak loglarınızı kaydedin ve Ledger Destek'e gönderin."
-    },
-    "HardResetFail": {
-      "title": "Üzgünüz, sıfırlanamadı",
-      "description": "Lütfen tekrar deneyin. Sorun devam ederse, lütfen aşağıdaki butonu kullanarak loglarınızı kaydedin ve Ledger Destek'e gönderin."
-    },
-    "InvalidAddress": {
-      "title": "Bu geçerli bir {{currencyName}} adresi değil"
-    },
-    "InvalidAddressBecauseAlreadyDelegated": {
-      "title": "Hesabınızla bu doğrulayıcıya zaten yetki devredildi"
-    },
-    "InvalidAddressBecauseDestinationIsAlsoSource": {
-      "title": "Hedef ve kaynak hesapları aynı olmamalıdır."
-    },
-    "InvalidRecipient": {
-      "title": "Geçersiz alıcı"
-    },
-<<<<<<< HEAD
-    "LatestMCUInstalledError": {
-      "title": "Üzgünüz, güncellenecek bir şey yok",
-      "description": "Cihazınızı kullanamıyorsanız lütfen Ledger Destek ile iletişime geçin."
-=======
+    "ClaimRewardsFeesWarning" : {
+      "title" : "Ödül miktarı, ödülü almak için gereken tahmini ağ ücretlerinden daha az.",
+      "description" : ""
+    },
+    "CompoundLowerAllowanceOfActiveAccountError" : {
+      "title" : "Aktif fonlama işlemi sırasında onaylanan tutarı azaltamazsınız."
+    },
+    "CosmosBroadcastCodeInternal" : {
+      "title" : "Bir hata oluştu (Error #1)",
+      "description" : "Lütfen aşağıdaki butonu kullanarak loglarınızı kaydedin ve Ledger Destek'e gönderin."
+    },
+    "CosmosBroadcastCodeTxDecode" : {
+      "title" : "Bir hata oluştu (Error #2)",
+      "description" : "Lütfen aşağıdaki butonu kullanarak loglarınızı kaydedin ve Ledger Destek'e gönderin."
+    },
+    "CosmosBroadcastCodeInvalidSequence" : {
+      "title" : "Geçersiz sıra",
+      "description" : "Lütfen tekrar deneyin."
+    },
+    "CosmosBroadcastCodeUnauthorized" : {
+      "title" : "Yetkisiz imza",
+      "description" : "Bu hesap, bu işlemi imzalamak için yetkili değil."
+    },
+    "CosmosBroadcastCodeInsufficientFunds" : {
+      "title" : "Yetersiz fon miktarı",
+      "description" : "Hesabınızdaki fon miktarının yeterli olduğundan lütfen emin olun."
+    },
+    "CosmosBroadcastCodeUnknownRequest" : {
+      "title" : "Bir hata oluştu (Error #6)",
+      "description" : "Lütfen aşağıdaki butonu kullanarak loglarınızı kaydedin ve Ledger Destek'e gönderin."
+    },
+    "CosmosBroadcastCodeInvalidAddress" : {
+      "title" : "Geçersiz adres",
+      "description" : "Lütfen adresi kontrol edin ve tekrar deneyin."
+    },
+    "CosmosBroadcastCodeInvalidPubKey" : {
+      "title" : "Bir hata oluştu (Error #8)",
+      "description" : "Lütfen aşağıdaki butonu kullanarak loglarınızı kaydedin ve Ledger Destek'e gönderin."
+    },
+    "CosmosBroadcastCodeUnknownAddress" : {
+      "title" : "Bilinmeyen adres",
+      "description" : "Lütfen adresi kontrol edin ve tekrar deneyin."
+    },
+    "CosmosBroadcastCodeInsufficientCoins" : {
+      "title" : "Yetersiz fon miktarı",
+      "description" : "Lütfen hesaptaki fon miktarını arttırın."
+    },
+    "CosmosBroadcastCodeInvalidCoins" : {
+      "title" : "Bir hata oluştu (Error #11)",
+      "description" : "Lütfen aşağıdaki butonu kullanarak loglarınızı kaydedin ve Ledger Destek'e gönderin."
+    },
+    "CosmosBroadcastCodeOutOfGas" : {
+      "title" : "Bir hata oluştu (Error #12)",
+      "description" : "Lütfen aşağıdaki butonu kullanarak loglarınızı kaydedin ve Ledger Destek'e gönderin."
+    },
+    "CosmosBroadcastCodeMemoTooLarge" : {
+      "title" : "Memo alanı çok uzun",
+      "description" : "Lütfen memo metnini kısaltın ve tekrar deneyin."
+    },
+    "CosmosBroadcastCodeInsufficientFee" : {
+      "title" : "Bir hata oluştu (Error #14)",
+      "description" : "Lütfen aşağıdaki butonu kullanarak loglarınızı kaydedin ve Ledger Destek'e gönderin."
+    },
+    "CosmosBroadcastCodeTooManySignatures" : {
+      "title" : "Bir hata oluştu (Error #15)",
+      "description" : "Lütfen aşağıdaki butonu kullanarak loglarınızı kaydedin ve Ledger Destek'e gönderin."
+    },
+    "CosmosBroadcastCodeGasOverflow" : {
+      "title" : "Bir hata oluştu (Error #16)",
+      "description" : "Lütfen aşağıdaki butonu kullanarak loglarınızı kaydedin ve Ledger Destek'e gönderin."
+    },
+    "CosmosBroadcastCodeNoSignatures" : {
+      "title" : "Bir hata oluştu (Error #17)",
+      "description" : "Lütfen aşağıdaki butonu kullanarak loglarınızı kaydedin ve Ledger Destek'e gönderin."
+    },
+    "DeviceAppVerifyNotSupported" : {
+      "title" : "Bu uygulamayı güncellemek için Yöneticiyi açın",
+      "description" : "Uygulama doğrulaması desteklenmiyor."
+    },
+    "DeviceGenuineSocketEarlyClose" : {
+      "title" : "Üzgünüz, tekrar deneyin (orijinal-kapalı)",
+      "description" : null
+    },
+    "DeviceHalted" : {
+      "title" : "Lütfen Ledger cihazınızı yeniden başlatın ve tekrar deneyin",
+      "description" : "Beklenmedik bir hata oluştu. Lütfen tekrar deneyin."
+    },
+    "DeviceNotGenuine" : {
+      "title" : "Cihaz muhtemelen orijinal değil",
+      "description" : "Lütfen aşağıdaki butonu kullanarak loglarınızı kaydedin ve Ledger Destek'e gönderin."
+    },
+    "DeviceNameInvalid" : {
+      "title" : "Lütfen '{{invalidCharacters}}' içermeyen bir cihaz adı seçin"
+    },
+    "DeviceOnDashboardExpected" : {
+      "title" : "Cihaz, Kontrol Panelinde değil",
+      "description" : "Lütfen cihazınızdaki Kontrol Paneline geri dönün."
+    },
+    "DeviceNotOnboarded" : {
+      "title" : "Cihazınız henüz kullanıma hazır değil",
+      "description" : "Ledger Live ile kullanmadan önce cihazınızı kurun."
+    },
+    "DeviceSocketFail" : {
+      "title" : "Üzgünüz, bağlantı başarısız",
+      "description" : "Lütfen tekrar deneyin."
+    },
+    "DeviceSocketNoBulkStatus" : {
+      "title" : "Bağlantı başarısız oldu",
+      "description" : "Lütfen tekrar deneyin."
+    },
+    "DeviceSocketNoHandler" : {
+      "title" : "Üzgünüz, bağlantı başarısız",
+      "description" : "Lütfen tekrar deneyin."
+    },
+    "DisconnectedDevice" : {
+      "title" : "Cihaz bağlantısı kesildi",
+      "description" : "Ledger Live, cihazınıza bağlanamadı. Lütfen tekrar deneyin."
+    },
+    "DisconnectedDeviceDuringOperation" : {
+      "title" : "Cihaz bağlantısı kesildi",
+      "description" : "Ledger Live, cihazınıza bağlanamadı. Lütfen tekrar deneyin."
+    },
+    "ETHAddressNonEIP" : {
+      "title" : "Otomatik doğrulama mevcut değil; adresi dikkatle doğrulayın.",
+      "description" : null
+    },
+    "EthAppNftNotSupported" : {
+      "title" : "Bu işlem bu cihaz için mevcut değil",
+      "description" : "NFT gönderme özelliği yalnızca Nano X için mevcuttur. Nano S ile nasıl NFT gönderileceğini öğrenmek için lütfen müşteri destek platformumuzu ziyaret edin."
+    },
+    "Touch ID Error" : {
+      "title" : "Biyometrik kimlik doğrulaması başarısız oldu",
+      "description" : "Lütfen parolanızı kullanın veya uygulamayı sıfırlayın."
+    },
+    "Error" : {
+      "title" : "{{message}}",
+      "description" : "Bir hata oluştu. Lütfen tekrar deneyin. Sorun devam ederse, lütfen aşağıdaki butonu kullanarak loglarınızı kaydedin ve Ledger Destek'e gönderin."
+    },
+    "FeeEstimationFailed" : {
+      "title" : "Üzgünüz, ücret tahmini başarısız oldu",
+      "description" : "Ücreti manuel olarak ayarlamayı deneyin (durum: {{status}})."
+    },
+    "FeeNotLoaded" : {
+      "title" : "Ücret oranları yüklenemedi"
+    },
+    "FeeRequired" : {
+      "title" : "Ücretler zorunludur"
+    },
+    "FirmwareOrAppUpdateRequired" : {
+      "title" : "Donanım yazılımı veya uygulama güncellemesi gerekiyor",
+      "description" : "Lütfen tüm uygulamaları kaldırmak için Yöneticiyi kullanın ve onları yeniden yüklemeden önce bir donanım yazılımı güncellemesi olup olmadığını kontrol edin."
+    },
+    "LatestFirmwareVersionRequired" : {
+      "title" : "Masaüstünde cihaz güncellemesi gerekiyor",
+      "description" : "Lütfen Nano X donanım yazılımını Ledger Live Desktop üzerinden güncelleyin"
+    },
+    "GenuineCheckFailed" : {
+      "title" : "Cihaz doğrulaması başarısız",
+      "description" : "Bir hata oluştu. Lütfen tekrar deneyin. Sorun devam ederse, lütfen aşağıdaki butonu kullanarak loglarınızı kaydedin ve Ledger Destek'e gönderin."
+    },
+    "HardResetFail" : {
+      "title" : "Üzgünüz, sıfırlanamadı",
+      "description" : "Lütfen tekrar deneyin. Sorun devam ederse, lütfen aşağıdaki butonu kullanarak loglarınızı kaydedin ve Ledger Destek'e gönderin."
+    },
+    "InvalidAddress" : {
+      "title" : "Bu geçerli bir {{currencyName}} adresi değil"
+    },
+    "InvalidAddressBecauseAlreadyDelegated" : {
+      "title" : "Hesabınızla bu doğrulayıcıya zaten yetki devredildi"
+    },
+    "InvalidAddressBecauseDestinationIsAlsoSource" : {
+      "title" : "Hedef ve kaynak hesapları aynı olmamalıdır."
+    },
+    "InvalidRecipient" : {
+      "title" : "Geçersiz alıcı"
+    },
     "LanguageInstallRefusedOnDevice" : {
       "title" : "Dil yüklemesi cihaz tarafından reddedildi",
       "description" : "Lütfen tekrar deneyin. Sorun devam ederse, lütfen aşağıdaki butonu kullanarak loglarınızı kaydedin ve Ledger Destek'e gönderin."
@@ -339,241 +334,240 @@
     "LatestMCUInstalledError" : {
       "title" : "Üzgünüz, güncellenecek bir şey yok",
       "description" : "Cihazınızı kullanamıyorsanız lütfen Ledger Destek ile iletişime geçin."
->>>>>>> 2971ba20
-    },
-    "LedgerAPIError": {
-      "title": "Üzgünüz, tekrar deneyin (API HTTP {{status}})",
-      "description": "Ledger API sunucusuna yapılan çağrılar başarısız oldu. Lütfen tekrar deneyin."
-    },
-    "LedgerAPIErrorWithMessage": {
-      "title": "{{message}}",
-      "description": "Lütfen tekrar deneyin. Sorun devam ederse, lütfen aşağıdaki butonu kullanarak loglarınızı kaydedin ve Ledger Destek'e gönderin."
-    },
-    "LedgerAPINotAvailable": {
-      "title": "Üzgünüz, {{currencyName}} hizmetleri kullanılamıyor",
-      "description": "Lütfen tekrar deneyin. Sorun devam ederse, lütfen aşağıdaki butonu kullanarak loglarınızı kaydedin ve Ledger Destek'e gönderin."
-    },
-    "ManagerAPIsFail": {
-      "title": "Üzgünüz, Yönetici hizmetleri kullanılamıyor",
-      "description": "Lütfen ağ durumunu kontrol edin."
-    },
-    "ManagerAppAlreadyInstalled": {
-      "title": "Üzgünüz, bu uygulama zaten yüklenmiş",
-      "description": "Lütfen cihazınızda hangi uygulamaların yüklenmiş olduğunu kontrol edin."
-    },
-    "ManagerAppRelyOnBTC": {
-      "title": "Bitcoin ve Ethereum uygulamaları gerekli",
-      "description": "Lütfen öncelikle en yeni Bitcoin ve Ethereum uygulamalarını yükleyin."
-    },
-    "ManagerDeviceLocked": {
-      "title": "Cihazınız kilitlendi",
-      "description": "Lütfen kilidi açın."
-    },
-    "ManagerNotEnoughSpace": {
-      "title": "Yeterli depolama alanı kalmadı",
-      "info": "{{app}} uygulamasına yer açmak için lütfen bazı uygulamaları kaldırın. Uygulamaları kaldırmanız, kripto varlıklarınızın güvenliğini etkilemez.",
-      "description": "Uygulamaları kaldırmanın varlıklarınız üzerinde hiçbir etkisi yoktur.",
-      "continue": "Anladım!"
-    },
-    "ManagerQuitPage": {
-      "install": {
-        "title": "Sayfadan çıkılsın ve kurulum iptal edilsin mi?",
-        "description": "Çıktığınızda uygulama kurulum işlemleri sonlandırılır.",
-        "stay": "Yüklemeye devam et"
-      },
-      "uninstall": {
-        "title": "Sayfadan çıkılsın ve kaldırma işlemleri iptal edilsin mi?",
-        "description": "Çıktığınızda uygulama kaldırma işlemleri sonlandırılır.",
-        "stay": "Kaldırma işlemine devam et"
-      },
-      "update": {
-        "title": "Sayfadan çıkılsın ve güncellemeler iptal edilsin mi?",
-        "description": "Çıktığınızda uygulama güncelleme işlemleri sonlandırılır.",
-        "stay": "Güncellemeye devam et"
-      },
-      "quit": "Yöneticiden Çık"
-    },
-    "ManagerUninstallBTCDep": {
-      "title": "Üzgünüz, bu uygulama gerekli",
-      "description": "Bitcoin veya Ethereum uygulamasını en son kaldırın."
-    },
-    "NetworkDown": {
-      "title": "Üzgünüz, internet bağlantısı görünmüyor",
-      "description": "Lütfen internet bağlantınızı kontrol edin."
-    },
-    "NoAddressesFound": {
-      "title": "Üzgünüz, hesap bulunamadı",
-      "description": "Adres hesaplamasında bir hata oluştu. Lütfen tekrar deneyin. Sorun devam ederse, lütfen aşağıdaki butonu kullanarak loglarınızı kaydedin ve Ledger Destek'e gönderin."
-    },
-    "NotEnoughBalance": {
-      "title": "Üzgünüz, fon miktarı yetersiz",
-      "description": "Hesabınızdaki fon miktarının yeterli olduğundan lütfen emin olun."
-    },
-    "NotEnoughGas": {
-      "title": "Ağ ücreti için yetersiz ETH",
-      "description": "ERC20 token işlemlerini ödemek için lütfen hesabınıza biraz ETH gönderin."
-    },
-    "NotEnoughBalanceToDelegate": {
-      "title": "Yetki devretmek için yetersiz bakiye"
-    },
-    "NotEnoughBalanceInParentAccount": {
-      "title": "Ana hesapta yetersiz bakiye"
-    },
-    "QuantityNeedsToBePositive": {
-      "title": "Miktar en az 1 olmalıdır"
-    },
-    "NotEnoughSpendableBalance": {
-      "title": "Bakiye {{minimumAmount}} altında olamaz"
-    },
-    "NotEnoughBalanceBecauseDestinationNotCreated": {
-      "title": "Alıcı adresini etkinleştirmek için en az {{minimalAmount}} gerekiyor"
-    },
-    "PairingFailed": {
-      "title": "Eşleştirme başarısız",
-      "description": "Lütfen tekrar deneyin veya Bluetooth sorun giderme makalemize bakın."
-    },
-    "PasswordIncorrect": {
-      "title": "Yanlış parola",
-      "description": "Lütfen tekrar deneyin."
-    },
-    "PasswordsDontMatch": {
-      "title": "Parola eşleşmiyor",
-      "description": "Lütfen tekrar deneyin."
-    },
-    "SelectExchangesLoadError": {
-      "title": "Yüklenemiyor",
-      "description": "Borsalar yüklenemiyor."
-    },
-    "SyncError": {
-      "title": "Senkronizasyon hatası",
-      "description": "Bazı hesaplar senkronize edilemedi."
-    },
-    "TimeoutError": {
-      "title": "Üzgünüz, sunucunun yanıt vermesi çok uzun sürdü",
-      "description": "Lütfen tekrar deneyin."
-    },
-    "TimeoutTagged": {
-      "title": "Üzgünüz, sunucunun yanıt vermesi çok uzun sürdü ({{tag}})",
-      "description": "Zaman aşımı oldu."
-    },
-    "TransactionRefusedOnDevice": {
-      "title": "İşlem cihazdan reddedildi",
-      "description": "Lütfen tekrar deneyin. Sorun devam ederse, lütfen aşağıdaki butonu kullanarak loglarınızı kaydedin ve Ledger Destek'e gönderin."
-    },
-    "TransportError": {
-      "title": "Bir hata oluştu. Lütfen cihazınızı yeniden bağlayın",
-      "description": "{{message}} Lütfen tekrar deneyin. Sorun devam ederse, lütfen aşağıdaki butonu kullanarak loglarınızı kaydedin ve Ledger Destek'e gönderin."
-    },
-    "TransportStatusError": {
-      "title": "Bir hata oluştu. Lütfen cihazınızı yeniden bağlayın",
-      "description": "{{message}} Lütfen tekrar deneyin. Sorun devam ederse, lütfen aşağıdaki butonu kullanarak loglarınızı kaydedin ve Ledger Destek'e gönderin."
-    },
-    "TronNoFrozenForBandwidth": {
-      "title": "Çözülecek varlık yok",
-      "description": "Çözülebilecek Bant Genişliği varlığınız yok."
-    },
-    "TronNoFrozenForEnergy": {
-      "title": "Çözülecek varlık yok",
-      "description": "Çözülebilecek Enerji varlığınız yok."
-    },
-    "TronUnfreezeNotExpired": {
-      "title": "Varlık çözme işlevi henüz açık değil",
-      "description": "Lütfen son Dondurma işleminden sonra 3 gün bekleyin."
-    },
-    "TronVoteRequired": {
-      "title": "En az 1 oy gerekiyor"
-    },
-    "TronInvalidVoteCount": {
-      "title": "Oy biçimi yanlış",
-      "description": "Sadece yuvarlak sayıları kullanarak oy verebilirsiniz."
-    },
-    "TronRewardNotAvailable": {
-      "title": "Ödül henüz alınabilir değil",
-      "description": "Ödül alma talepleri arasında lütfen 24 saat bekleyin."
-    },
-    "TronNoReward": {
-      "title": "Alınabilecek bir ödül bulunmuyor."
-    },
-    "TronInvalidFreezeAmount": {
-      "title": "Dondurulacak tutar 1'den küçük olamaz"
-    },
-    "TronSendTrc20ToNewAccountForbidden": {
-      "title": "TRC20'yi yeni hesaba göndermek hesabı etkinleştirmez",
-      "description": "Hesabı etkinleştirmek için hesaba önce TRX veya TRC10 gönderin. Ardından TRC20 alabilirsiniz."
-    },
-    "TronUnexpectedFees": {
-      "title": "Ek ücretler olabilir"
-    },
-    "TronNotEnoughTronPower": {
-      "title": "Yeterli oy yok"
-    },
-    "TronTransactionExpired": {
-      "title": "İşlem zaman aşımına uğradı",
-      "description": "İşlemlerin 30 saniye içinde imzalanması gerekir. Lütfen tekrar deneyin."
-    },
-    "TronNotEnoughEnergy": {
-      "title": "Bu token'ı göndermek için yeterli Enerji yok"
-    },
-    "UpdateYourApp": {
-      "title": "Uygulama güncellemesi gerekiyor",
-      "description": "Yönetici sekmesinde {{managerAppName}} uygulamasını kaldırın ve yeniden yükleyin"
-    },
-    "UserRefusedAllowManager": {
-      "title": "Cihazda Yönetici özelliği kapalı",
-      "description": "Lütfen Yöneticiye cihazınızda izin verin, ardından tekrar deneyin."
-    },
-    "UserRefusedAddress": {
-      "title": "Alıcı adresi reddedildi",
-      "description": "Adresi reddettiniz. Şüpheniz varsa, lütfen aşağıdaki butonu kullanarak loglarınızı kaydedin ve Ledger Destek'e gönderin."
-    },
-    "UserRefusedDeviceNameChange": {
-      "title": "Yeniden adlandırma cihazdan iptal edildi",
-      "description": "Yeniden adlandırmayı iptal ettiniz. Lütfen tekrar deneyin."
-    },
-    "UserRefusedFirmwareUpdate": {
-      "title": "Yazılım güncellemesi cihazdan iptal edildi",
-      "description": "Donanım yazılımı güncellemesini iptal ettiniz. Lütfen tekrar deneyin. Sorun devam ederse, lütfen aşağıdaki butonu kullanarak loglarınızı kaydedin ve Ledger Destek'e gönderin."
-    },
-    "UserRefusedOnDevice": {
-      "title": "İşlem cihazdan iptal edildi",
-      "description": "Cihazdaki işlemi reddettiniz."
-    },
-    "WebsocketConnectionError": {
-      "title": "Üzgünüz, bağlantı başarısız",
-      "description": "Lütfen daha iyi bir ağ bağlantısıyla tekrar deneyin (WebSocket hatası)."
-    },
-    "WebsocketConnectionFailed": {
-      "title": "Üzgünüz, bağlantı başarısız",
-      "description": "Lütfen daha iyi bir ağ bağlantısıyla tekrar deneyin (WebSocket başarısız oldu)."
-    },
-    "WrongDeviceForAccount": {
-      "title": "Bir hata oluştu",
-      "description": "Lütfen donanım cüzdanınızın, seçilen hesapla ilişkili kurtarma ifadesi veya passphrase ile kurulmuş olduğunu doğrulayın."
-    },
-    "UnexpectedBootloader": {
-      "title": "Üzgünüz, cihazınız Bootloader modunda olmamalıdır",
-      "description": "Lütfen cihazınızı yeniden başlatın ve logo göründüğünde tuşlara dokunmayın. Lütfen tekrar deneyin. Sorun devam ederse, lütfen aşağıdaki butonu kullanarak loglarınızı kaydedin ve Ledger Destek'e gönderin."
-    },
-    "UnavailableTezosOriginatedAccountReceive": {
-      "title": "Alt hesaplara alınamıyor. Lütfen ana hesabı seçin.",
-      "description": "Tarafınıza fon gönderilebilmesini istiyorsanız lütfen ana hesabı kullanın"
-    },
-    "UnavailableTezosOriginatedAccountSend": {
-      "title": "Henüz alt hesaplardan gönderilemiyor",
-      "description": "Babylon güncellemesinde yapılan değişikliklerden dolayı bu özellik ileriki bir zamanda eklenecek."
-    },
-    "AccessDeniedError": {
-      "title": "Ledger Live'ın güncellenmesi gerekiyor",
-      "description": "Wyre ile takas işlemleri yapmak için lütfen Ledger Live uygulamasını son sürümüne güncelleyin ve kimliğinizi tekrar doğrulayın"
-    },
-    "RecommendUndelegation": {
-      "title": "Hesabı boşaltmadan önce lütfen yetkileri iptal edin"
-    },
-    "RecommendSubAccountsToEmpty": {
-      "title": "Lütfen önce tüm alt hesapları boşaltın"
-    },
-    "NotSupportedLegacyAddress": {
-      "title": "Legacy adres biçimi artık desteklenmiyor"
+    },
+    "LedgerAPIError" : {
+      "title" : "Üzgünüz, tekrar deneyin (API HTTP {{status}})",
+      "description" : "Ledger API sunucusuna yapılan çağrılar başarısız oldu. Lütfen tekrar deneyin."
+    },
+    "LedgerAPIErrorWithMessage" : {
+      "title" : "{{message}}",
+      "description" : "Lütfen tekrar deneyin. Sorun devam ederse, lütfen aşağıdaki butonu kullanarak loglarınızı kaydedin ve Ledger Destek'e gönderin."
+    },
+    "LedgerAPINotAvailable" : {
+      "title" : "Üzgünüz, {{currencyName}} hizmetleri kullanılamıyor",
+      "description" : "Lütfen tekrar deneyin. Sorun devam ederse, lütfen aşağıdaki butonu kullanarak loglarınızı kaydedin ve Ledger Destek'e gönderin."
+    },
+    "ManagerAPIsFail" : {
+      "title" : "Üzgünüz, Yönetici hizmetleri kullanılamıyor",
+      "description" : "Lütfen ağ durumunu kontrol edin."
+    },
+    "ManagerAppAlreadyInstalled" : {
+      "title" : "Üzgünüz, bu uygulama zaten yüklenmiş",
+      "description" : "Lütfen cihazınızda hangi uygulamaların yüklenmiş olduğunu kontrol edin."
+    },
+    "ManagerAppRelyOnBTC" : {
+      "title" : "Bitcoin ve Ethereum uygulamaları gerekli",
+      "description" : "Lütfen öncelikle en yeni Bitcoin ve Ethereum uygulamalarını yükleyin."
+    },
+    "ManagerDeviceLocked" : {
+      "title" : "Cihazınız kilitlendi",
+      "description" : "Lütfen kilidi açın."
+    },
+    "ManagerNotEnoughSpace" : {
+      "title" : "Yeterli depolama alanı kalmadı",
+      "info" : "{{app}} uygulamasına yer açmak için lütfen bazı uygulamaları kaldırın. Uygulamaları kaldırmanız, kripto varlıklarınızın güvenliğini etkilemez.",
+      "description" : "Uygulamaları kaldırmanın varlıklarınız üzerinde hiçbir etkisi yoktur.",
+      "continue" : "Anladım!"
+    },
+    "ManagerQuitPage" : {
+      "install" : {
+        "title" : "Sayfadan çıkılsın ve kurulum iptal edilsin mi?",
+        "description" : "Çıktığınızda uygulama kurulum işlemleri sonlandırılır.",
+        "stay" : "Yüklemeye devam et"
+      },
+      "uninstall" : {
+        "title" : "Sayfadan çıkılsın ve kaldırma işlemleri iptal edilsin mi?",
+        "description" : "Çıktığınızda uygulama kaldırma işlemleri sonlandırılır.",
+        "stay" : "Kaldırma işlemine devam et"
+      },
+      "update" : {
+        "title" : "Sayfadan çıkılsın ve güncellemeler iptal edilsin mi?",
+        "description" : "Çıktığınızda uygulama güncelleme işlemleri sonlandırılır.",
+        "stay" : "Güncellemeye devam et"
+      },
+      "quit" : "Yöneticiden Çık"
+    },
+    "ManagerUninstallBTCDep" : {
+      "title" : "Üzgünüz, bu uygulama gerekli",
+      "description" : "Bitcoin veya Ethereum uygulamasını en son kaldırın."
+    },
+    "NetworkDown" : {
+      "title" : "Üzgünüz, internet bağlantısı görünmüyor",
+      "description" : "Lütfen internet bağlantınızı kontrol edin."
+    },
+    "NoAddressesFound" : {
+      "title" : "Üzgünüz, hesap bulunamadı",
+      "description" : "Adres hesaplamasında bir hata oluştu. Lütfen tekrar deneyin. Sorun devam ederse, lütfen aşağıdaki butonu kullanarak loglarınızı kaydedin ve Ledger Destek'e gönderin."
+    },
+    "NotEnoughBalance" : {
+      "title" : "Üzgünüz, fon miktarı yetersiz",
+      "description" : "Hesabınızdaki fon miktarının yeterli olduğundan lütfen emin olun."
+    },
+    "NotEnoughGas" : {
+      "title" : "Ağ ücreti için yetersiz ETH",
+      "description" : "ERC20 token işlemlerini ödemek için lütfen hesabınıza biraz ETH gönderin."
+    },
+    "NotEnoughBalanceToDelegate" : {
+      "title" : "Yetki devretmek için yetersiz bakiye"
+    },
+    "NotEnoughBalanceInParentAccount" : {
+      "title" : "Ana hesapta yetersiz bakiye"
+    },
+    "QuantityNeedsToBePositive" : {
+      "title" : "Miktar en az 1 olmalıdır"
+    },
+    "NotEnoughSpendableBalance" : {
+      "title" : "Bakiye {{minimumAmount}} altında olamaz"
+    },
+    "NotEnoughBalanceBecauseDestinationNotCreated" : {
+      "title" : "Alıcı adresini etkinleştirmek için en az {{minimalAmount}} gerekiyor"
+    },
+    "PairingFailed" : {
+      "title" : "Eşleştirme başarısız",
+      "description" : "Lütfen tekrar deneyin veya Bluetooth sorun giderme makalemize bakın."
+    },
+    "PasswordIncorrect" : {
+      "title" : "Yanlış parola",
+      "description" : "Lütfen tekrar deneyin."
+    },
+    "PasswordsDontMatch" : {
+      "title" : "Parola eşleşmiyor",
+      "description" : "Lütfen tekrar deneyin."
+    },
+    "SelectExchangesLoadError" : {
+      "title" : "Yüklenemiyor",
+      "description" : "Borsalar yüklenemiyor."
+    },
+    "SyncError" : {
+      "title" : "Senkronizasyon hatası",
+      "description" : "Bazı hesaplar senkronize edilemedi."
+    },
+    "TimeoutError" : {
+      "title" : "Üzgünüz, sunucunun yanıt vermesi çok uzun sürdü",
+      "description" : "Lütfen tekrar deneyin."
+    },
+    "TimeoutTagged" : {
+      "title" : "Üzgünüz, sunucunun yanıt vermesi çok uzun sürdü ({{tag}})",
+      "description" : "Zaman aşımı oldu."
+    },
+    "TransactionRefusedOnDevice" : {
+      "title" : "İşlem cihazdan reddedildi",
+      "description" : "Lütfen tekrar deneyin. Sorun devam ederse, lütfen aşağıdaki butonu kullanarak loglarınızı kaydedin ve Ledger Destek'e gönderin."
+    },
+    "TransportError" : {
+      "title" : "Bir hata oluştu. Lütfen cihazınızı yeniden bağlayın",
+      "description" : "{{message}} Lütfen tekrar deneyin. Sorun devam ederse, lütfen aşağıdaki butonu kullanarak loglarınızı kaydedin ve Ledger Destek'e gönderin."
+    },
+    "TransportStatusError" : {
+      "title" : "Bir hata oluştu. Lütfen cihazınızı yeniden bağlayın",
+      "description" : "{{message}} Lütfen tekrar deneyin. Sorun devam ederse, lütfen aşağıdaki butonu kullanarak loglarınızı kaydedin ve Ledger Destek'e gönderin."
+    },
+    "TronNoFrozenForBandwidth" : {
+      "title" : "Çözülecek varlık yok",
+      "description" : "Çözülebilecek Bant Genişliği varlığınız yok."
+    },
+    "TronNoFrozenForEnergy" : {
+      "title" : "Çözülecek varlık yok",
+      "description" : "Çözülebilecek Enerji varlığınız yok."
+    },
+    "TronUnfreezeNotExpired" : {
+      "title" : "Varlık çözme işlevi henüz açık değil",
+      "description" : "Lütfen son Dondurma işleminden sonra 3 gün bekleyin."
+    },
+    "TronVoteRequired" : {
+      "title" : "En az 1 oy gerekiyor"
+    },
+    "TronInvalidVoteCount" : {
+      "title" : "Oy biçimi yanlış",
+      "description" : "Sadece yuvarlak sayıları kullanarak oy verebilirsiniz."
+    },
+    "TronRewardNotAvailable" : {
+      "title" : "Ödül henüz alınabilir değil",
+      "description" : "Ödül alma talepleri arasında lütfen 24 saat bekleyin."
+    },
+    "TronNoReward" : {
+      "title" : "Alınabilecek bir ödül bulunmuyor."
+    },
+    "TronInvalidFreezeAmount" : {
+      "title" : "Dondurulacak tutar 1'den küçük olamaz"
+    },
+    "TronSendTrc20ToNewAccountForbidden" : {
+      "title" : "TRC20'yi yeni hesaba göndermek hesabı etkinleştirmez",
+      "description" : "Hesabı etkinleştirmek için hesaba önce TRX veya TRC10 gönderin. Ardından TRC20 alabilirsiniz."
+    },
+    "TronUnexpectedFees" : {
+      "title" : "Ek ücretler olabilir"
+    },
+    "TronNotEnoughTronPower" : {
+      "title" : "Yeterli oy yok"
+    },
+    "TronTransactionExpired" : {
+      "title" : "İşlem zaman aşımına uğradı",
+      "description" : "İşlemlerin 30 saniye içinde imzalanması gerekir. Lütfen tekrar deneyin."
+    },
+    "TronNotEnoughEnergy" : {
+      "title" : "Bu token'ı göndermek için yeterli Enerji yok"
+    },
+    "UpdateYourApp" : {
+      "title" : "Uygulama güncellemesi gerekiyor",
+      "description" : "Yönetici sekmesinde {{managerAppName}} uygulamasını kaldırın ve yeniden yükleyin"
+    },
+    "UserRefusedAllowManager" : {
+      "title" : "Cihazda Yönetici özelliği kapalı",
+      "description" : "Lütfen Yöneticiye cihazınızda izin verin, ardından tekrar deneyin."
+    },
+    "UserRefusedAddress" : {
+      "title" : "Alıcı adresi reddedildi",
+      "description" : "Adresi reddettiniz. Şüpheniz varsa, lütfen aşağıdaki butonu kullanarak loglarınızı kaydedin ve Ledger Destek'e gönderin."
+    },
+    "UserRefusedDeviceNameChange" : {
+      "title" : "Yeniden adlandırma cihazdan iptal edildi",
+      "description" : "Yeniden adlandırmayı iptal ettiniz. Lütfen tekrar deneyin."
+    },
+    "UserRefusedFirmwareUpdate" : {
+      "title" : "Yazılım güncellemesi cihazdan iptal edildi",
+      "description" : "Donanım yazılımı güncellemesini iptal ettiniz. Lütfen tekrar deneyin. Sorun devam ederse, lütfen aşağıdaki butonu kullanarak loglarınızı kaydedin ve Ledger Destek'e gönderin."
+    },
+    "UserRefusedOnDevice" : {
+      "title" : "İşlem cihazdan iptal edildi",
+      "description" : "Cihazdaki işlemi reddettiniz."
+    },
+    "WebsocketConnectionError" : {
+      "title" : "Üzgünüz, bağlantı başarısız",
+      "description" : "Lütfen daha iyi bir ağ bağlantısıyla tekrar deneyin (WebSocket hatası)."
+    },
+    "WebsocketConnectionFailed" : {
+      "title" : "Üzgünüz, bağlantı başarısız",
+      "description" : "Lütfen daha iyi bir ağ bağlantısıyla tekrar deneyin (WebSocket başarısız oldu)."
+    },
+    "WrongDeviceForAccount" : {
+      "title" : "Bir hata oluştu",
+      "description" : "Lütfen donanım cüzdanınızın, seçilen hesapla ilişkili kurtarma ifadesi veya passphrase ile kurulmuş olduğunu doğrulayın."
+    },
+    "UnexpectedBootloader" : {
+      "title" : "Üzgünüz, cihazınız Bootloader modunda olmamalıdır",
+      "description" : "Lütfen cihazınızı yeniden başlatın ve logo göründüğünde tuşlara dokunmayın. Lütfen tekrar deneyin. Sorun devam ederse, lütfen aşağıdaki butonu kullanarak loglarınızı kaydedin ve Ledger Destek'e gönderin."
+    },
+    "UnavailableTezosOriginatedAccountReceive" : {
+      "title" : "Alt hesaplara alınamıyor. Lütfen ana hesabı seçin.",
+      "description" : "Tarafınıza fon gönderilebilmesini istiyorsanız lütfen ana hesabı kullanın"
+    },
+    "UnavailableTezosOriginatedAccountSend" : {
+      "title" : "Henüz alt hesaplardan gönderilemiyor",
+      "description" : "Babylon güncellemesinde yapılan değişikliklerden dolayı bu özellik ileriki bir zamanda eklenecek."
+    },
+    "AccessDeniedError" : {
+      "title" : "Ledger Live'ın güncellenmesi gerekiyor",
+      "description" : "Wyre ile takas işlemleri yapmak için lütfen Ledger Live uygulamasını son sürümüne güncelleyin ve kimliğinizi tekrar doğrulayın"
+    },
+    "RecommendUndelegation" : {
+      "title" : "Hesabı boşaltmadan önce lütfen yetkileri iptal edin"
+    },
+    "RecommendSubAccountsToEmpty" : {
+      "title" : "Lütfen önce tüm alt hesapları boşaltın"
+    },
+    "NotSupportedLegacyAddress" : {
+      "title" : "Legacy adres biçimi artık desteklenmiyor"
     },
     "SourceHasMultiSign" : {
       "title" : "{{currencyName}} göndermek için lütfen çoklu imzayı devre dışı bırakın"
@@ -581,76 +575,76 @@
     "StratisDown2021Warning" : {
       "description" : "Stratis blok zinciri evrimleşti ve artık düzgün çalışmayabilir. Orijinal Stratis blok zinciri desteği 16 Ekim 2021'e kadar sürdürülecektir."
     },
-    "SwapExchangeRateAmountTooLow": {
-      "title": "Tutar {{minAmountFromFormatted}} değerinden fazla olmalıdır"
-    },
-    "SwapExchangeRateAmountTooHigh": {
-      "title": "Tutar {{maxAmountFromFormatted}} değerinden az olmalıdır"
-    },
-    "SwapGenericAPIError": {
-      "title": "Kur zaman aşımına uğradı",
-      "description": "Süre bitmeden önce takas işlemini onaylamalısınız. Kur, sabit bir süreliğine geçerli kalır."
-    },
-    "PolkadotElectionClosed": {
-      "title": "Doğrulayıcı seçimleri kapatılmalı"
-    },
-    "PolkadotNotValidator": {
-      "title": "Seçilen adreslerden bazıları doğrulayıcı değil"
-    },
-    "PolkadotLowBondedBalance": {
-      "title": "DOT miktarı 1'den az ise tüm bağlı varlıklar çözülecek"
-    },
-    "PolkadotNoUnlockedBalance": {
-      "title": "Çözülmüş varlıklarınız yok"
-    },
-    "PolkadotNoNominations": {
-      "title": "Hiç aday seçmediniz"
-    },
-    "PolkadotAllFundsWarning": {
-      "title": "Gelecekteki işlem ücretleri için yeterli bakiyenin kaldığından emin olun"
-    },
-    "PolkadotDoMaxSendInstead": {
-      "title": "Bakiye {{minimumBalance}} altında olamaz Maksimum miktarı bir boş hesaba gönder."
-    },
-    "PolkadotBondMinimumAmount": {
-      "title": "Bağlanılacak tutar en az {{minimumBondAmount}} olmalıdır."
-    },
-    "PolkadotBondMinimumAmountWarning": {
-      "title": "Bağlanmış bakiyeniz en az {{minimumBondBalance}} olmalıdır."
-    },
-    "PolkadotMaxUnbonding": {
-      "title": "Çözme limitinizi aştınız"
-    },
-    "PolkadotValidatorsRequired": {
-      "title": "En az bir doğrulayıcı seçmelisiniz"
-    },
-    "TaprootNotActivated": {
-      "title": "Taproot ana ağı henüz etkinleştirilmedi"
-    },
-    "NotEnoughNftOwned": {
-      "title": "Mevcut token sayısını aştınız"
-    },
-    "generic": {
-      "title": "{{message}}",
-      "description": "Bir hata oluştu. Lütfen tekrar deneyin. Sorun devam ederse, lütfen aşağıdaki butonu kullanarak loglarınızı kaydedin ve Ledger Destek'e gönderin."
-    },
-    "SolanaAccountNotFunded": {
-      "title": "Hesap fonlanmadı"
-    },
-    "SolanaAddressOfEd25519": {
-      "title": "Adres ed25519 eğrisi dışında"
-    },
-    "SolanaMemoIsTooLong": {
-      "title": "Memo çok uzun Uzunluk en fazla {{maxLength}} olmalıdır"
-    },
-    "SolanaUseAllAmountStakeWarning": {
-      "title": "Gelecekteki işlem ücretleri için yeterli bakiyenin kaldığından emin olun"
-    },
-    "SolanaTxSimulationFailedWhilePendingOp": {
-      "title": "Önceki işleminiz henüz tamamlanmadı. Lütfen biraz bekleyin ve tekrar denemeden önce işlem geçmişini kontrol edin."
-    },
-    "SolanaTxConfirmationTimeout": {
-      "title": "İşleminiz başarısız olmuş olabilir. Lütfen biraz bekleyin ve tekrar denemeden önce işlem geçmişini kontrol edin."
+    "SwapExchangeRateAmountTooLow" : {
+      "title" : "Tutar {{minAmountFromFormatted}} değerinden fazla olmalıdır"
+    },
+    "SwapExchangeRateAmountTooHigh" : {
+      "title" : "Tutar {{maxAmountFromFormatted}} değerinden az olmalıdır"
+    },
+    "SwapGenericAPIError" : {
+      "title" : "Kur zaman aşımına uğradı",
+      "description" : "Süre bitmeden önce takas işlemini onaylamalısınız. Kur, sabit bir süreliğine geçerli kalır."
+    },
+    "PolkadotElectionClosed" : {
+      "title" : "Doğrulayıcı seçimleri kapatılmalı"
+    },
+    "PolkadotNotValidator" : {
+      "title" : "Seçilen adreslerden bazıları doğrulayıcı değil"
+    },
+    "PolkadotLowBondedBalance" : {
+      "title" : "DOT miktarı 1'den az ise tüm bağlı varlıklar çözülecek"
+    },
+    "PolkadotNoUnlockedBalance" : {
+      "title" : "Çözülmüş varlıklarınız yok"
+    },
+    "PolkadotNoNominations" : {
+      "title" : "Hiç aday seçmediniz"
+    },
+    "PolkadotAllFundsWarning" : {
+      "title" : "Gelecekteki işlem ücretleri için yeterli bakiyenin kaldığından emin olun"
+    },
+    "PolkadotDoMaxSendInstead" : {
+      "title" : "Bakiye {{minimumBalance}} altında olamaz Maksimum miktarı bir boş hesaba gönder."
+    },
+    "PolkadotBondMinimumAmount" : {
+      "title" : "Bağlanılacak tutar en az {{minimumBondAmount}} olmalıdır."
+    },
+    "PolkadotBondMinimumAmountWarning" : {
+      "title" : "Bağlanmış bakiyeniz en az {{minimumBondBalance}} olmalıdır."
+    },
+    "PolkadotMaxUnbonding" : {
+      "title" : "Çözme limitinizi aştınız"
+    },
+    "PolkadotValidatorsRequired" : {
+      "title" : "En az bir doğrulayıcı seçmelisiniz"
+    },
+    "TaprootNotActivated" : {
+      "title" : "Taproot ana ağı henüz etkinleştirilmedi"
+    },
+    "NotEnoughNftOwned" : {
+      "title" : "Mevcut token sayısını aştınız"
+    },
+    "generic" : {
+      "title" : "{{message}}",
+      "description" : "Bir hata oluştu. Lütfen tekrar deneyin. Sorun devam ederse, lütfen aşağıdaki butonu kullanarak loglarınızı kaydedin ve Ledger Destek'e gönderin."
+    },
+    "SolanaAccountNotFunded" : {
+      "title" : "Hesap fonlanmadı"
+    },
+    "SolanaAddressOfEd25519" : {
+      "title" : "Adres ed25519 eğrisi dışında"
+    },
+    "SolanaMemoIsTooLong" : {
+      "title" : "Memo çok uzun Uzunluk en fazla {{maxLength}} olmalıdır"
+    },
+    "SolanaUseAllAmountStakeWarning" : {
+      "title" : "Gelecekteki işlem ücretleri için yeterli bakiyenin kaldığından emin olun"
+    },
+    "SolanaTxSimulationFailedWhilePendingOp" : {
+      "title" : "Önceki işleminiz henüz tamamlanmadı. Lütfen biraz bekleyin ve tekrar denemeden önce işlem geçmişini kontrol edin."
+    },
+    "SolanaTxConfirmationTimeout" : {
+      "title" : "İşleminiz başarısız olmuş olabilir. Lütfen biraz bekleyin ve tekrar denemeden önce işlem geçmişini kontrol edin."
     },
     "CardanoMinAmountError" : {
       "title" : "En az {{amount}} ADA gönderilebilir"
@@ -694,174 +688,174 @@
       "title" : "Stellar işlemleri yapmak için lütfen çoklu imzayı devre dışı bırakın"
     }
   },
-  "bluetooth": {
-    "required": "Üzgünüz, Bluetooth devre dışı görünüyor",
-    "locationRequiredTitle": "Bluetooth LE için konum gerekli",
-    "locationRequiredMessage": "Bluetooth LE cihazlarını listelemek için Android'de konum izni gerekli.",
-    "checkEnabled": "Lütfen telefon ayarlarınızdan Bluetooth'u etkinleştirin."
-  },
-  "webview": {
-    "noConnectionError": {
-      "title": "Bağlantı yok",
-      "description": "İnternete erişiminiz yok gibi görünüyor. Lütfen bağlantınızı kontrol edin ve tekrar deneyin."
-    }
-  },
-  "location": {
-    "required": "Konum hizmetleri gerekli",
-    "open": "Konum ayarlarını aç",
-    "disabled": "Ledger Live, cihazınızı Bluetooth üzerinden eşleştirmek için konum hizmetleri gerektirir.",
-    "noInfos": "Ledger konum bilgilerinize erişmez."
-  },
-  "permissions": {
-    "open": "Uygulama izinlerini aç"
-  },
-  "fees": {
-    "speed": {
-      "high": "Yüksek",
-      "standard": "Standart",
-      "low": "Düşük",
-      "slow": "yavaş",
-      "medium": "orta",
-      "fast": "hızlı",
-      "custom": "Özel",
-      "blockCount": "{{blockCount}} blok"
-    }
-  },
-  "signout": {
-    "confirm": "Oturumu kapatmak istediğinizden emin misiniz?",
-    "disclaimer": "Tüm hesap verileri telefonunuzdan kaldırılacaktır.",
-    "action": "Oturumu kapat"
-  },
-  "auth": {
-    "failed": {
-      "biometrics": {
-        "title": "{{biometricsType}} ile kilit açma başarısız",
-        "description": "Devam etmek için parolanızı girin",
-        "authenticate": "Lütfen Ledger Live uygulamasıyla kimlik doğrulaması yapın"
-      },
-      "denied": "Telefonunuz doğrulanamadığı için Auth Security etkinleştirilmedi.",
-      "title": "Doğrulama başarısız oldu",
-      "buttons": {
-        "tryAgain": "Tekrar deneyin",
-        "reset": "Sıfırla"
-      }
-    },
-    "unlock": {
-      "biometricsTitle": "Lütfen Ledger Live uygulamasıyla kimlik doğrulaması yapın",
-      "title": "Tekrar hoş geldiniz",
-      "desc": "Devam etmek için parolanızı girin",
-      "inputPlaceholder": "Parolanızı yazın",
-      "login": "Oturum aç",
-      "forgotPassword": "Parolamı kaybettim"
-    },
-    "addPassword": {
-      "placeholder": "Parolanızı seçin",
-      "title": "Parola Kilidi"
-    },
-    "confirmPassword": {
-      "title": "Parolayı Onaylayın",
-      "placeholder": "Parolanızı onaylayın"
-    },
-    "enableBiometrics": {
-      "title": "{{biometricsType}}",
-      "desc": "Kilidi {{biometricsType}} ile açın"
-    }
-  },
-  "reset": {
-    "title": "Ledger Live'ı kaldırın ve yeniden yükleyin",
-    "description": "Hesap ve ayarlar da dahil olmak üzere Ledger Live verilerini silmek için lütfen uygulamayı telefonunuzdan kaldırın ve yeniden yükleyin.",
-    "button": "Sıfırla",
-    "warning": "Ledger Live'ı sıfırlamak, tüm hesaplarınız için takas işlem geçmişinizi siler."
-  },
-  "graph": {
-    "week": "1H",
-    "month": "1A",
-    "year": "1Y",
-    "all": "TÜMÜ"
-  },
-  "carousel": {
-    "title": "Afiş kapansın mı?",
-    "description": "Yeni duyurular hakkında sizi bilgilendireceğiz.",
-    "confirm": "Onayla",
-    "undo": "Geri Al",
-    "banners": {
-      "valentine": {
-        "title": "Sevgililer Günü",
-        "description": "Alış ve Satışlarda düşük ücretler"
-      },
-      "tour": {
-        "title": "Gezinin",
-        "description": "Ledger Live uygulamasını keşfedin ve varlıklarınızı satın almak, artırmak ve güvence altına almak nasıl yapılır öğrenin",
-        "cta": "Göz Atın"
-      },
-      "academy": {
-        "title": "Ledger Academy",
-        "description": "Blok zinciri hakkında bilmeniz gereken her şey",
-        "cta": "Göz Atın"
-      },
-      "stakeCosmos": {
-        "title": "COSMOS Stake Edin",
-        "description": "Hemen ödül kazanmak için ATOM hesabınızın yetkisini devredin."
-      },
-      "familyPack": {
-        "title": "Aile paketi",
-        "description": "İndirimli Nano S 3'lü paketi; hediye etmek ya da yedekleme için mükemmel",
-        "cta": "Şimdi satın al"
-      },
-      "familyPackX": {
-        "title": "Ledger Nano X Aile paketi",
-        "description": "İndirimli Nano S 3'lü paketi; hediye etmek ya da yedekleme için mükemmel",
-        "cta": "Şimdi indirimden faydalan"
-      },
-      "buyCrypto": {
-        "title": "Kripto Satın Alın",
-        "description": "Ortaklarımız aracılığıyla 50'den fazla kripto satın alın",
-        "cta": "Şimdi satın al"
-      },
-      "swap": {
-        "title": "Kripto takas edin",
-        "description": "Ortaklarımız aracılığıyla 100'den fazla kriptoyu kontrolü elinizden bırakmadan takas edin",
-        "cta": "Şimdi takas et"
-      },
-      "algorand": {
-        "title": "Algorand",
-        "description": "Her işlemle ALGO ödülleri kazanın."
-      },
-      "sell": {
-        "title": "Kripto satın",
-        "description": "Doğrudan Ledger Live'dan Bitcoin satın."
-      },
-      "vote": {
-        "title": "Ledger'ınız ile oy verin",
-        "description": "Doğrudan Ledger cüzdanınızdan oy verin."
-      },
-      "lending": {
-        "title": "Kripto borç verin",
-        "description": "Compound Protocol'da varlık borç verin"
-      },
-      "blackfriday": {
-        "title": "EFSANE CUMA",
-        "description": "BLACKFRIDAY20 promosyon koduyla %40'lık indirimden yararlanın"
-      },
-      "lido": {
-        "title": "Lido ile ETH stake edin",
-        "description": "Lido aracılığıyla güvenli bir şekilde ETH stake ederek ödüller kazanın",
-        "cta": "Stake etmeye başla"
-      },
-      "market": {
-        "title": "Kripto Piyasaları",
-        "description": "Kripto fiyatlarını ve piyasa hareketlerini doğrudan uygulamadan kontrol edin",
-        "cta": "Göz at"
-      },
-      "manageCard": {
-        "title": "CL Kart ile Tanışın",
-        "description": "Ledger ile çalışan CL Kartınızı sipariş edin ve ayarlayın",
-        "cta": "Daha fazla bilgi"
-      },
-      "discoverWeb3": {
-        "title": "Web 3.0'ı Keşfedin",
-        "description": "Cihazınız elinize geçene kadar Web 3.0 ile ilgili her şeyi öğrenin!",
-        "cta": "Keşfedin"
+  "bluetooth" : {
+    "required" : "Üzgünüz, Bluetooth devre dışı görünüyor",
+    "locationRequiredTitle" : "Bluetooth LE için konum gerekli",
+    "locationRequiredMessage" : "Bluetooth LE cihazlarını listelemek için Android'de konum izni gerekli.",
+    "checkEnabled" : "Lütfen telefon ayarlarınızdan Bluetooth'u etkinleştirin."
+  },
+  "webview" : {
+    "noConnectionError" : {
+      "title" : "Bağlantı yok",
+      "description" : "İnternete erişiminiz yok gibi görünüyor. Lütfen bağlantınızı kontrol edin ve tekrar deneyin."
+    }
+  },
+  "location" : {
+    "required" : "Konum hizmetleri gerekli",
+    "open" : "Konum ayarlarını aç",
+    "disabled" : "Ledger Live, cihazınızı Bluetooth üzerinden eşleştirmek için konum hizmetleri gerektirir.",
+    "noInfos" : "Ledger konum bilgilerinize erişmez."
+  },
+  "permissions" : {
+    "open" : "Uygulama izinlerini aç"
+  },
+  "fees" : {
+    "speed" : {
+      "high" : "Yüksek",
+      "standard" : "Standart",
+      "low" : "Düşük",
+      "slow" : "yavaş",
+      "medium" : "orta",
+      "fast" : "hızlı",
+      "custom" : "Özel",
+      "blockCount" : "{{blockCount}} blok"
+    }
+  },
+  "signout" : {
+    "confirm" : "Oturumu kapatmak istediğinizden emin misiniz?",
+    "disclaimer" : "Tüm hesap verileri telefonunuzdan kaldırılacaktır.",
+    "action" : "Oturumu kapat"
+  },
+  "auth" : {
+    "failed" : {
+      "biometrics" : {
+        "title" : "{{biometricsType}} ile kilit açma başarısız",
+        "description" : "Devam etmek için parolanızı girin",
+        "authenticate" : "Lütfen Ledger Live uygulamasıyla kimlik doğrulaması yapın"
+      },
+      "denied" : "Telefonunuz doğrulanamadığı için Auth Security etkinleştirilmedi.",
+      "title" : "Doğrulama başarısız oldu",
+      "buttons" : {
+        "tryAgain" : "Tekrar deneyin",
+        "reset" : "Sıfırla"
+      }
+    },
+    "unlock" : {
+      "biometricsTitle" : "Lütfen Ledger Live uygulamasıyla kimlik doğrulaması yapın",
+      "title" : "Tekrar hoş geldiniz",
+      "desc" : "Devam etmek için parolanızı girin",
+      "inputPlaceholder" : "Parolanızı yazın",
+      "login" : "Oturum aç",
+      "forgotPassword" : "Parolamı kaybettim"
+    },
+    "addPassword" : {
+      "placeholder" : "Parolanızı seçin",
+      "title" : "Parola Kilidi"
+    },
+    "confirmPassword" : {
+      "title" : "Parolayı Onaylayın",
+      "placeholder" : "Parolanızı onaylayın"
+    },
+    "enableBiometrics" : {
+      "title" : "{{biometricsType}}",
+      "desc" : "Kilidi {{biometricsType}} ile açın"
+    }
+  },
+  "reset" : {
+    "title" : "Ledger Live'ı kaldırın ve yeniden yükleyin",
+    "description" : "Hesap ve ayarlar da dahil olmak üzere Ledger Live verilerini silmek için lütfen uygulamayı telefonunuzdan kaldırın ve yeniden yükleyin.",
+    "button" : "Sıfırla",
+    "warning" : "Ledger Live'ı sıfırlamak, tüm hesaplarınız için takas işlem geçmişinizi siler."
+  },
+  "graph" : {
+    "week" : "1H",
+    "month" : "1A",
+    "year" : "1Y",
+    "all" : "TÜMÜ"
+  },
+  "carousel" : {
+    "title" : "Afiş kapansın mı?",
+    "description" : "Yeni duyurular hakkında sizi bilgilendireceğiz.",
+    "confirm" : "Onayla",
+    "undo" : "Geri Al",
+    "banners" : {
+      "valentine" : {
+        "title" : "Sevgililer Günü",
+        "description" : "Alış ve Satışlarda düşük ücretler"
+      },
+      "tour" : {
+        "title" : "Gezinin",
+        "description" : "Ledger Live uygulamasını keşfedin ve varlıklarınızı satın almak, artırmak ve güvence altına almak nasıl yapılır öğrenin",
+        "cta" : "Göz Atın"
+      },
+      "academy" : {
+        "title" : "Ledger Academy",
+        "description" : "Blok zinciri hakkında bilmeniz gereken her şey",
+        "cta" : "Göz Atın"
+      },
+      "stakeCosmos" : {
+        "title" : "COSMOS Stake Edin",
+        "description" : "Hemen ödül kazanmak için ATOM hesabınızın yetkisini devredin."
+      },
+      "familyPack" : {
+        "title" : "Aile paketi",
+        "description" : "İndirimli Nano S 3'lü paketi; hediye etmek ya da yedekleme için mükemmel",
+        "cta" : "Şimdi satın al"
+      },
+      "familyPackX" : {
+        "title" : "Ledger Nano X Aile paketi",
+        "description" : "İndirimli Nano S 3'lü paketi; hediye etmek ya da yedekleme için mükemmel",
+        "cta" : "Şimdi indirimden faydalan"
+      },
+      "buyCrypto" : {
+        "title" : "Kripto Satın Alın",
+        "description" : "Ortaklarımız aracılığıyla 50'den fazla kripto satın alın",
+        "cta" : "Şimdi satın al"
+      },
+      "swap" : {
+        "title" : "Kripto takas edin",
+        "description" : "Ortaklarımız aracılığıyla 100'den fazla kriptoyu kontrolü elinizden bırakmadan takas edin",
+        "cta" : "Şimdi takas et"
+      },
+      "algorand" : {
+        "title" : "Algorand",
+        "description" : "Her işlemle ALGO ödülleri kazanın."
+      },
+      "sell" : {
+        "title" : "Kripto satın",
+        "description" : "Doğrudan Ledger Live'dan Bitcoin satın."
+      },
+      "vote" : {
+        "title" : "Ledger'ınız ile oy verin",
+        "description" : "Doğrudan Ledger cüzdanınızdan oy verin."
+      },
+      "lending" : {
+        "title" : "Kripto borç verin",
+        "description" : "Compound Protocol'da varlık borç verin"
+      },
+      "blackfriday" : {
+        "title" : "EFSANE CUMA",
+        "description" : "BLACKFRIDAY20 promosyon koduyla %40'lık indirimden yararlanın"
+      },
+      "lido" : {
+        "title" : "Lido ile ETH stake edin",
+        "description" : "Lido aracılığıyla güvenli bir şekilde ETH stake ederek ödüller kazanın",
+        "cta" : "Stake etmeye başla"
+      },
+      "market" : {
+        "title" : "Kripto Piyasaları",
+        "description" : "Kripto fiyatlarını ve piyasa hareketlerini doğrudan uygulamadan kontrol edin",
+        "cta" : "Göz at"
+      },
+      "manageCard" : {
+        "title" : "CL Kart ile Tanışın",
+        "description" : "Ledger ile çalışan CL Kartınızı sipariş edin ve ayarlayın",
+        "cta" : "Daha fazla bilgi"
+      },
+      "discoverWeb3" : {
+        "title" : "Web 3.0'ı Keşfedin",
+        "description" : "Cihazınız elinize geçene kadar Web 3.0 ile ilgili her şeyi öğrenin!",
+        "cta" : "Keşfedin"
       }
     }
   },
@@ -875,12 +869,12 @@
         "notNow" : "Şimdi değil"
       }
     },
-    "enjoy": {
-      "title": "Siz de harikasınız",
-      "description": "Bizim için bir yorum bırakabilirseniz çok memnun oluruz. Desteğiniz sayesinde daha fazla insana ulaşabilir ve yeni uygulama özellikleri geliştirmek için ilham alabiliriz.",
-      "cta": {
-        "rate": "Bize 5 yıldız verin",
-        "notNow": "Şimdi değil"
+    "enjoy" : {
+      "title" : "Siz de harikasınız",
+      "description" : "Bizim için bir yorum bırakabilirseniz çok memnun oluruz. Desteğiniz sayesinde daha fazla insana ulaşabilir ve yeni uygulama özellikleri geliştirmek için ilham alabiliriz.",
+      "cta" : {
+        "rate" : "Bize 5 yıldız verin",
+        "notNow" : "Şimdi değil"
       }
     },
     "disappointed" : {
@@ -892,887 +886,821 @@
         "notNow" : "Şimdi değil"
       }
     },
-    "disappointedDone": {
-      "title": "Geri bildiriminiz için teşekkür ederiz",
-      "description": "Daha fazla geri bildirim vermek isterseniz veya herhangi bir konuda desteğe ihtiyacınız olursa bize e-posta yoluyla ulaşabilirsiniz: ",
-      "cta": {
-        "done": "Tamam"
-      }
-    }
-  },
-  "buyDevice": {
-    "0": {
-      "title": "Paranıza Sahip Çıkın.",
-      "desc": "Kontrolü ele alın ve kriptolarınızı kendiniz yönetme özgürlüğüne erişin."
-    },
-    "1": {
-      "title": "DeFi'a ve NFT'lere Erişin",
-      "desc": "Güvenilir DeFi uygulamalarımızla doğrudan uygulama içinden güvenli bir şekilde etkileşim kurun."
-    },
-    "2": {
-      "title": "Web3 anahtarınız",
-      "desc": "Ledger cihazınızla ortaklarımız üzerinden başlıca kripto paraları güvenle satın alabilir, satabilir ve takas edebilirsiniz."
-    },
-    "3": {
-      "title": "Sertifikalı güvenlik",
-      "desc": "Ürünlerimiz, güvenlik açısından ulusal siber güvenlik kurumları tarafından onaylanmış tek donanım cüzdanlarıdır."
-    },
-    "title": "Bir Ledger'a ihtiyacınız var",
-    "desc": "Güvenliğiniz için Ledger Live yalnızca bir cihazla çalışır. Devam etmek için bir cihaza ihtiyacınız var.",
-    "cta": "Ledger'ınızı şimdi satın alın",
-    "footer": "Zaten bir cihazım var, şimdi kurmak istiyorum",
-    "bannerTitle": "Kriptolarınızı ve NFT'lerinizi güvende tutun",
-    "bannerTitle2": "Bir Ledger Cihazıyla işlem yapmak için",
-    "bannerSubtitle": "bir Nano'ya ihtiyacınız olacak",
-    "bannerButtonTitle": "Nano'yu Keşfedin",
-    "bannerButtonTitle2": "Cihaz satın al",
-    "setupCta": "Zaten bir cihazım var, onu kuralım"
-  },
-  "postBuyDeviceSetupNanoWall": {
-    "title": "Cihazınız elinize geçti mi?",
-    "desc": "Cihazınız elinize geçtiğinde kurulumunu Ledger Live üzerinde başlatabilirsiniz!",
-    "cta": "Cihazımı kur",
-    "bannerTitle": "Cihazınız elinize geçti mi?",
-    "bannerCta": "Kurulumu başlatın",
-    "continue": "Devam"
-  },
-  "purchaseDevice": {
-    "pageTitle": "Cihaz Satın Alın",
-    "debugDrawers": {
-      "url": {
-        "title": "iframe URL'sini güncelleyin",
-        "subtitle": "Hata Ayıklama Ayarları",
-        "cta": "Ledger Nano S'te"
-      },
-      "message": {
-        "successTitle": "İşlem tamamlandı",
-        "errorTitle": "İşlem hatası",
-        "subtitle": "Mesaj alındı",
-        "type": "Tür: {{type}}",
-        "deviceId": "Cihaz Kimliği: {{deviceId}}",
-        "price": "Fiyat: {{price}}",
-        "currency": "Birim: {{currency}}",
-        "value": "Değer: {{value}}"
-      }
-    }
-  },
-  "postBuyDevice": {
-    "headerTitle": "Alım başarıyla gerçekleşti",
-    "title": "Tebrikler!",
-    "desc": "Siparişiniz işleniyor.\nLedger cihazınız yakında size ulaşacak. Sipariş onayınız için lütfen e-postanızı kontrol edin."
-  },
-  "discover": {
-    "title": "Keşfedin",
-    "desc": "Ledger Live'daki Web 3.0 dünyasını keşfedin",
-    "link": "Daha fazla bilgi ver",
-    "sections": {
-      "learn": {
-        "title": "Öğrenin",
-        "desc": "Kripto, NFT'ler, dijital güvenlik ve daha fazlası hakkında bilgi edinin"
-      },
-      "ledgerApps": {
-        "title": "Uygulamalar",
-        "desc": "Ledger'ın iş ortağı uygulamaların hepsini tek bir yerden keşfedin"
-      },
-      "earn": {
-        "title": "Kazanın",
-        "desc": "Pasif gelir elde edin ve kripto varlıklarınızı artırın"
+    "disappointedDone" : {
+      "title" : "Geri bildiriminiz için teşekkür ederiz",
+      "description" : "Daha fazla geri bildirim vermek isterseniz veya herhangi bir konuda desteğe ihtiyacınız olursa bize e-posta yoluyla ulaşabilirsiniz: ",
+      "cta" : {
+        "done" : "Tamam"
+      }
+    }
+  },
+  "buyDevice" : {
+    "0" : {
+      "title" : "Paranıza Sahip Çıkın.",
+      "desc" : "Kontrolü ele alın ve kriptolarınızı kendiniz yönetme özgürlüğüne erişin."
+    },
+    "1" : {
+      "title" : "DeFi'a ve NFT'lere Erişin",
+      "desc" : "Güvenilir DeFi uygulamalarımızla doğrudan uygulama içinden güvenli bir şekilde etkileşim kurun."
+    },
+    "2" : {
+      "title" : "Web3 anahtarınız",
+      "desc" : "Ledger cihazınızla ortaklarımız üzerinden başlıca kripto paraları güvenle satın alabilir, satabilir ve takas edebilirsiniz."
+    },
+    "3" : {
+      "title" : "Sertifikalı güvenlik",
+      "desc" : "Ürünlerimiz, güvenlik açısından ulusal siber güvenlik kurumları tarafından onaylanmış tek donanım cüzdanlarıdır."
+    },
+    "title" : "Bir Ledger'a ihtiyacınız var",
+    "desc" : "Güvenliğiniz için Ledger Live yalnızca bir cihazla çalışır. Devam etmek için bir cihaza ihtiyacınız var.",
+    "cta" : "Ledger'ınızı şimdi satın alın",
+    "footer" : "Zaten bir cihazım var, şimdi kurmak istiyorum",
+    "bannerTitle" : "Kriptolarınızı ve NFT'lerinizi güvende tutun",
+    "bannerTitle2" : "Bir Ledger Cihazıyla işlem yapmak için",
+    "bannerSubtitle" : "bir Nano'ya ihtiyacınız olacak",
+    "bannerButtonTitle" : "Nano'yu Keşfedin",
+    "bannerButtonTitle2" : "Cihaz satın al",
+    "setupCta" : "Zaten bir cihazım var, onu kuralım"
+  },
+  "postBuyDeviceSetupNanoWall" : {
+    "title" : "Cihazınız elinize geçti mi?",
+    "desc" : "Cihazınız elinize geçtiğinde kurulumunu Ledger Live üzerinde başlatabilirsiniz!",
+    "cta" : "Cihazımı kur",
+    "bannerTitle" : "Cihazınız elinize geçti mi?",
+    "bannerCta" : "Kurulumu başlatın",
+    "continue" : "Devam"
+  },
+  "purchaseDevice" : {
+    "pageTitle" : "Cihaz Satın Alın",
+    "debugDrawers" : {
+      "url" : {
+        "title" : "iframe URL'sini güncelleyin",
+        "subtitle" : "Hata Ayıklama Ayarları",
+        "cta" : "Ledger Nano S'te"
+      },
+      "message" : {
+        "successTitle" : "İşlem tamamlandı",
+        "errorTitle" : "İşlem hatası",
+        "subtitle" : "Mesaj alındı",
+        "type" : "Tür: {{type}}",
+        "deviceId" : "Cihaz Kimliği: {{deviceId}}",
+        "price" : "Fiyat: {{price}}",
+        "currency" : "Birim: {{currency}}",
+        "value" : "Değer: {{value}}"
+      }
+    }
+  },
+  "postBuyDevice" : {
+    "headerTitle" : "Alım başarıyla gerçekleşti",
+    "title" : "Tebrikler!",
+    "desc" : "Siparişiniz işleniyor.\nLedger cihazınız yakında size ulaşacak. Sipariş onayınız için lütfen e-postanızı kontrol edin."
+  },
+  "discover" : {
+    "title" : "Keşfedin",
+    "desc" : "Ledger Live'daki Web 3.0 dünyasını keşfedin",
+    "link" : "Daha fazla bilgi ver",
+    "sections" : {
+      "learn" : {
+        "title" : "Öğrenin",
+        "desc" : "Kripto, NFT'ler, dijital güvenlik ve daha fazlası hakkında bilgi edinin"
+      },
+      "ledgerApps" : {
+        "title" : "Uygulamalar",
+        "desc" : "Ledger'ın iş ortağı uygulamaların hepsini tek bir yerden keşfedin"
+      },
+      "earn" : {
+        "title" : "Kazanın",
+        "desc" : "Pasif gelir elde edin ve kripto varlıklarınızı artırın"
       },
       "mint" : {
         "title" : "Mint'leyin",
         "desc" : "[ L ] Market'teki özel iş birliklerini kullanarak NFT'ler mint'leyin"
       }
     },
-    "comingSoon": "Çok yakında",
-    "mostPopular": "En popüler"
-  },
-  "onboarding": {
-    "stepWelcome": {
-      "title": "Ledger'a Hoş Geldiniz",
-      "subtitle": "Dijital mülkiyeti güvenli ve basit hale getiriyoruz.",
-      "start": "Hemen başla",
-      "noDevice": "Cihazınız yok mu?",
-      "buy": "{{fullDeviceName}} satın al",
-      "terms": "“Hemen Başla” butonuna dokunarak bunlara izin vermiş ve kabul etmiş olursunuz:",
-      "termsLink": "Hizmet Şartları",
-      "privacyLink": "Gizlilik Politikası",
-      "and": "ve"
-    },
-    "stepDoYouHaveALedgerDevice": {
-      "title": "Ledger cihazınız var mı?",
-      "subtitle": "Sırayla gidelim",
-      "yes": "Evet, var",
-      "no": "Henüz yok"
-    },
-    "postWelcomeStep": {
-      "title": "Tercih sizin",
-      "subtitle_yes": "Ledger cihazınızı kurmaya başlayabilir ya da önce uygulamaya göz atabilirsiniz",
-      "subtitle_no": "Önce uygulamaya göz atabilir ya da bir Nano X cihazı satın alabilirsiniz",
-      "noLedgerLink": "Ledger'ım yok ve almak istiyorum",
-      "setupLedger": {
-        "title": "Ledger'ımı kur",
-        "subtitle": "Kriptolarınızı ve NFT'lerinizi güvence altına almak için size her adımınızda rehberlik edeceğiz"
-      },
-      "buyNano": {
-        "title": "Ledger Nano X satın alın",
-        "subtitle": "Donanım cüzdan, varlıklarınızın güvende olduğundan emin olmanın tek yoludur "
-      },
-      "discoverLedger": {
-        "title": "Ledger Live'ı keşfedin",
-        "subtitle": "Uygulamayı keşfedip ne gibi faydaları olduğunu öğrenin "
-      }
-    },
-    "discoverLive": {
-      "exploreWithoutADevice": "Cihaz olmadan keşfedin",
-      "buyALedgerNow": "Şimdi Ledger satın alın",
-      "0": {
-        "title": "Tüm kripto varlıklarınızı güvenceye alın."
-      },
-      "1": {
-        "title": "Bir gözünüz piyasalarda olsun."
-      },
-      "2": {
-        "title": "Uygulamaları keşfedin ve Web3 ile ilgili bilgi alın."
-      },
-      "3": {
-        "title": "Kriptolarınızı ve NFT'lerinizi güvende tutun."
-      }
-    },
-    "stepLanguage": {
-      "title": "Dilinizi seçin",
-      "cta": "Devam",
-      "warning": {
-        "title": "İngilizce olarak başlayın",
-        "cta": "Anladım!",
-        "desc": "Ledger kullanmaya başlamanızı kolaylaştırmak için ek diller sunuyoruz. Ledger deneyiminin geri kalanının an itibarıyla sadece İngilizce olarak mevcut olduğunu lütfen unutmayın."
-      }
-    },
-    "stepSelectDevice": {
-      "title": "Cihazınızı seçin",
-      "nanoS": "Nano S",
-      "nanoSP": "Nano S Plus",
-      "nanoX": "Nano X",
-      "blue": "Blue",
-      "chooseDevice": "Cihazınızı seçin"
-    },
-    "stepUseCase": {
-      "title": "Merhaba!",
-      "or": "Ya da",
-      "firstUse": {
-        "title": "Nano cihazınızı ilk kez mi kullanıyorsunuz?",
-        "subTitle": "Yeni bir Nano kurun",
-        "desc": "Haydi cihazınızı kurmaya başlayalım!",
-        "label": "30 dk."
-      },
-      "devicePairing": {
-        "title": "Kurtarma ifadeniz var mı?",
-        "label": "Cihaz eşleştirme",
-        "subTitle": "Nano'nuzu bağlayın",
-        "desc": "Cihazınız zaten kurulu mı? Uygulamaya bağlayın!"
-      },
-      "desktopSync": {
-        "title": "Kurtarma ifadeniz var mı?",
-        "label": "Masaüstü senkronizasyonu",
-        "subTitle": "Masaüstü uygulamanızdan kripto senkronizasyonu yapın",
-        "desc": "Masaüstü uygulaması zaten yüklü mü? Kriptolarınızı akıllı telefonunuzdan yönetmek için senkronize edin!"
-      },
-      "restoreDevice": {
-        "label": "Cihazı geri yükle",
-        "subTitle": "Kurtarma ifadenizi yeni bir cihazda geri yükleyin",
-        "desc": "Özel anahtarlarınızı yeni bir Nano üzerinde geri yüklemek için mevcut bir kurtarma ifadesini kullanın!"
-      },
-      "recovery": "Kurtarma ifadeniz var mı?"
-    },
-    "stepNewDevice": {
-      "0": {
-        "label": "Temel Bilgiler",
-        "title": "Kriptolarınıza erişin",
-        "desc": "Kripto varlıklarınız blok zincirinde saklanır. Kriptolarınıza erişmek ve onları yönetmek için bir özel anahtara ihtiyacınız var.",
-        "action": "Henüz bir Nano'nuz yok mu? Uygulamayı keşfedin"
-      },
-      "1": {
-        "label": "Temel Bilgiler",
-        "title": "Özel anahtarınıza sahip çıkın",
-        "desc": "Özel anahtarınız Nano'nuzda saklanır ve fonlarınızı kontrol eden tek kişi olmak için bu özel anahtar sadece sizde olmalıdır."
-      },
-      "2": {
-        "label": "Temel Bilgiler",
-        "title": "Çevrim dışı kalın",
-        "desc": "Ledger Live sayesinde güvenliğinizden feragat etmeden kripto alıp satabilir, yönetebilir, takas edebilir ve kazanabilirsiniz. Her kripto işleminizi Nano cihazınızla onaylıyor olacaksınız."
-      },
-      "3": {
-        "label": "Temel Bilgiler",
-        "title": "İşlemleri onaylayın",
-        "desc": "Nano cihazınız \"soğuk depolama\" cüzdanı olarak çalışır. Yani özel anahtarınız, bu uygulamayı kullanırken bile asla çevrim içi olarak açığa çıkmaz."
-      },
-      "4": {
-        "label": "Temel Bilgiler",
-        "title": "Nano'nuzu kuralım!",
-        "desc": "Nano cihazınızın güvenliğini sağlayarak başlayacağız."
-      },
-      "cta": "Haydi yapalım!",
-      "title": "TEMEL BILGİLER"
-    },
-    "stepSetupDevice": {
-      "start": {
-        "title": "Başlamanın en iyi yolu:",
-        "bullets": {
-          "0": {
-            "label": "30 dakika ayırın ve acele etmeyin."
+    "comingSoon" : "Çok yakında",
+    "mostPopular" : "En popüler"
+  },
+  "onboarding" : {
+    "stepWelcome" : {
+      "title" : "Ledger'a Hoş Geldiniz",
+      "subtitle" : "Dijital mülkiyeti güvenli ve basit hale getiriyoruz.",
+      "start" : "Hemen başla",
+      "noDevice" : "Cihazınız yok mu?",
+      "buy" : "{{fullDeviceName}} satın al",
+      "terms" : "“Hemen Başla” butonuna dokunarak bunlara izin vermiş ve kabul etmiş olursunuz:",
+      "termsLink" : "Hizmet Şartları",
+      "privacyLink" : "Gizlilik Politikası",
+      "and" : "ve"
+    },
+    "stepDoYouHaveALedgerDevice" : {
+      "title" : "Ledger cihazınız var mı?",
+      "subtitle" : "Sırayla gidelim",
+      "yes" : "Evet, var",
+      "no" : "Henüz yok"
+    },
+    "postWelcomeStep" : {
+      "title" : "Tercih sizin",
+      "subtitle_yes" : "Ledger cihazınızı kurmaya başlayabilir ya da önce uygulamaya göz atabilirsiniz",
+      "subtitle_no" : "Önce uygulamaya göz atabilir ya da bir Nano X cihazı satın alabilirsiniz",
+      "noLedgerLink" : "Ledger'ım yok ve almak istiyorum",
+      "setupLedger" : {
+        "title" : "Ledger'ımı kur",
+        "subtitle" : "Kriptolarınızı ve NFT'lerinizi güvence altına almak için size her adımınızda rehberlik edeceğiz"
+      },
+      "buyNano" : {
+        "title" : "Ledger Nano X satın alın",
+        "subtitle" : "Donanım cüzdan, varlıklarınızın güvende olduğundan emin olmanın tek yoludur "
+      },
+      "discoverLedger" : {
+        "title" : "Ledger Live'ı keşfedin",
+        "subtitle" : "Uygulamayı keşfedip ne gibi faydaları olduğunu öğrenin "
+      }
+    },
+    "discoverLive" : {
+      "exploreWithoutADevice" : "Cihaz olmadan keşfedin",
+      "buyALedgerNow" : "Şimdi Ledger satın alın",
+      "0" : {
+        "title" : "Tüm kripto varlıklarınızı güvenceye alın."
+      },
+      "1" : {
+        "title" : "Bir gözünüz piyasalarda olsun."
+      },
+      "2" : {
+        "title" : "Uygulamaları keşfedin ve Web3 ile ilgili bilgi alın."
+      },
+      "3" : {
+        "title" : "Kriptolarınızı ve NFT'lerinizi güvende tutun."
+      }
+    },
+    "stepLanguage" : {
+      "title" : "Dilinizi seçin",
+      "cta" : "Devam",
+      "warning" : {
+        "title" : "İngilizce olarak başlayın",
+        "cta" : "Anladım!",
+        "desc" : "Ledger kullanmaya başlamanızı kolaylaştırmak için ek diller sunuyoruz. Ledger deneyiminin geri kalanının an itibarıyla sadece İngilizce olarak mevcut olduğunu lütfen unutmayın."
+      }
+    },
+    "stepSelectDevice" : {
+      "title" : "Cihazınızı seçin",
+      "nanoS" : "Nano S",
+      "nanoSP" : "Nano S Plus",
+      "nanoX" : "Nano X",
+      "blue" : "Blue",
+      "chooseDevice" : "Cihazınızı seçin"
+    },
+    "stepUseCase" : {
+      "title" : "Merhaba!",
+      "or" : "Ya da",
+      "firstUse" : {
+        "title" : "Nano cihazınızı ilk kez mi kullanıyorsunuz?",
+        "subTitle" : "Yeni bir Nano kurun",
+        "desc" : "Haydi cihazınızı kurmaya başlayalım!",
+        "label" : "30 dk."
+      },
+      "devicePairing" : {
+        "title" : "Kurtarma ifadeniz var mı?",
+        "label" : "Cihaz eşleştirme",
+        "subTitle" : "Nano'nuzu bağlayın",
+        "desc" : "Cihazınız zaten kurulu mı? Uygulamaya bağlayın!"
+      },
+      "desktopSync" : {
+        "title" : "Kurtarma ifadeniz var mı?",
+        "label" : "Masaüstü senkronizasyonu",
+        "subTitle" : "Masaüstü uygulamanızdan kripto senkronizasyonu yapın",
+        "desc" : "Masaüstü uygulaması zaten yüklü mü? Kriptolarınızı akıllı telefonunuzdan yönetmek için senkronize edin!"
+      },
+      "restoreDevice" : {
+        "label" : "Cihazı geri yükle",
+        "subTitle" : "Kurtarma ifadenizi yeni bir cihazda geri yükleyin",
+        "desc" : "Özel anahtarlarınızı yeni bir Nano üzerinde geri yüklemek için mevcut bir kurtarma ifadesini kullanın!"
+      },
+      "recovery" : "Kurtarma ifadeniz var mı?"
+    },
+    "stepNewDevice" : {
+      "0" : {
+        "label" : "Temel Bilgiler",
+        "title" : "Kriptolarınıza erişin",
+        "desc" : "Kripto varlıklarınız blok zincirinde saklanır. Kriptolarınıza erişmek ve onları yönetmek için bir özel anahtara ihtiyacınız var.",
+        "action" : "Henüz bir Nano'nuz yok mu? Uygulamayı keşfedin"
+      },
+      "1" : {
+        "label" : "Temel Bilgiler",
+        "title" : "Özel anahtarınıza sahip çıkın",
+        "desc" : "Özel anahtarınız Nano'nuzda saklanır ve fonlarınızı kontrol eden tek kişi olmak için bu özel anahtar sadece sizde olmalıdır."
+      },
+      "2" : {
+        "label" : "Temel Bilgiler",
+        "title" : "Çevrim dışı kalın",
+        "desc" : "Ledger Live sayesinde güvenliğinizden feragat etmeden kripto alıp satabilir, yönetebilir, takas edebilir ve kazanabilirsiniz. Her kripto işleminizi Nano cihazınızla onaylıyor olacaksınız."
+      },
+      "3" : {
+        "label" : "Temel Bilgiler",
+        "title" : "İşlemleri onaylayın",
+        "desc" : "Nano cihazınız \"soğuk depolama\" cüzdanı olarak çalışır. Yani özel anahtarınız, bu uygulamayı kullanırken bile asla çevrim içi olarak açığa çıkmaz."
+      },
+      "4" : {
+        "label" : "Temel Bilgiler",
+        "title" : "Nano'nuzu kuralım!",
+        "desc" : "Nano cihazınızın güvenliğini sağlayarak başlayacağız."
+      },
+      "cta" : "Haydi yapalım!",
+      "title" : "TEMEL BILGİLER"
+    },
+    "stepSetupDevice" : {
+      "start" : {
+        "title" : "Başlamanın en iyi yolu:",
+        "bullets" : {
+          "0" : {
+            "label" : "30 dakika ayırın ve acele etmeyin."
           },
-          "1": {
-            "label": "Yazmak için bir kalem ve kâğıt alın."
+          "1" : {
+            "label" : "Yazmak için bir kalem ve kâğıt alın."
           },
-          "2": {
-            "label": "Yalnız kalın ve güvenli ve sessiz bir ortam seçin."
+          "2" : {
+            "label" : "Yalnız kalın ve güvenli ve sessiz bir ortam seçin."
           }
         },
-        "cta": "Devam",
-        "warning": {
-          "title": "Lütfen dikkatli olun",
-          "desc": "Sürecin her adımında bu uygulamadaki yönergeleri izlediğinizden emin olun.",
-          "ctaText": "Anladım!"
+        "cta" : "Devam",
+        "warning" : {
+          "title" : "Lütfen dikkatli olun",
+          "desc" : "Sürecin her adımında bu uygulamadaki yönergeleri izlediğinizden emin olun.",
+          "ctaText" : "Anladım!"
         }
       },
-      "setup": {
-        "bullets": {
-          "0": {
-            "title": "Nano'yu açın",
-            "nanoX": {
-              "label": "Cihazınızı açmak için siyah tuşa 1 saniye boyunca basın."
+      "setup" : {
+        "bullets" : {
+          "0" : {
+            "title" : "Nano'yu açın",
+            "nanoX" : {
+              "label" : "Cihazınızı açmak için siyah tuşa 1 saniye boyunca basın."
             },
-            "nanoS": {
-              "label": "Cihazınızı açmak için onu telefonunuzun USB bağlantı noktasına bağlayın."
+            "nanoS" : {
+              "label" : "Cihazınızı açmak için onu telefonunuzun USB bağlantı noktasına bağlayın."
             },
-            "nanoSP": {
-              "label": "Cihazınızı açmak için onu telefonunuzun USB bağlantı noktasına bağlayın."
+            "nanoSP" : {
+              "label" : "Cihazınızı açmak için onu telefonunuzun USB bağlantı noktasına bağlayın."
             },
-            "blue": {
-              "label": "Cihazınızı açmak için onu telefonunuzun USB bağlantı noktasına bağlayın ve çalıştırma tuşuna basın."
+            "blue" : {
+              "label" : "Cihazınızı açmak için onu telefonunuzun USB bağlantı noktasına bağlayın ve çalıştırma tuşuna basın."
             }
           },
-          "1": {
-            "title": "Göz atın",
-            "label": "Ekrandaki yönergeleri okuyarak cihazınızı nasıl kullanacağınızı öğrenin."
+          "1" : {
+            "title" : "Göz atın",
+            "label" : "Ekrandaki yönergeleri okuyarak cihazınızı nasıl kullanacağınızı öğrenin."
           },
-          "2": {
-            "title": "“Set up as new device” (Yeni cihaz olarak kur) seçeneğini onaylayın",
-            "label": "Seçimi onaylamak için her iki tuşa da aynı anda basın."
+          "2" : {
+            "title" : "“Set up as new device” (Yeni cihaz olarak kur) seçeneğini onaylayın",
+            "label" : "Seçimi onaylamak için her iki tuşa da aynı anda basın."
           },
-          "3": {
-            "title": "Yönergeleri uygulayın",
-            "label": "PIN kodunuzla ilgili yönergeleri uygulamak için buraya dönün."
+          "3" : {
+            "title" : "Yönergeleri uygulayın",
+            "label" : "PIN kodunuzla ilgili yönergeleri uygulamak için buraya dönün."
           }
         },
-        "cta": "Sonraki adım"
-      },
-      "pinCode": {
-        "title": "PIN kodu",
-        "desc": "PIN kodunuz ilk güvenlik katmanıdır. Nano cihazınıza ve özel anahtarlarınıza erişimi fiziksel olarak korur. PIN kodunuz 4 ila 8 rakam uzunluğunda olmalıdır.",
-        "checkboxDesc": "PIN kodumu kendim seçmem ve gizli tutmam gerektiğini anlıyorum.",
-        "cta": "PIN kodunu ayarla"
-      },
-      "pinCodeSetup": {
-        "bullets": {
-          "0": {
-            "title": "PIN kodu seçin",
-            "label": "Rakamları değiştirmek için sol veya sağ tuşa basın. Bir rakamı onaylamak için her iki tuşa da basın. PIN kodunuzu onaylamak için <1></1> simgesini seçin. Bir rakamı silmek için <2></2> simgesini seçin.",
-            "desc": "Rakamları değiştirmek için sol veya sağ tuşa basın. Bir rakamı onaylamak için her iki tuşa da basın. PIN kodunuzu onaylamak için <validIcon></validIcon> sembolünü seçin. Bir rakamı silmek için <cancelIcon></cancelIcon> sembolünü seçin."
+        "cta" : "Sonraki adım"
+      },
+      "pinCode" : {
+        "title" : "PIN kodu",
+        "desc" : "PIN kodunuz ilk güvenlik katmanıdır. Nano cihazınıza ve özel anahtarlarınıza erişimi fiziksel olarak korur. PIN kodunuz 4 ila 8 rakam uzunluğunda olmalıdır.",
+        "checkboxDesc" : "PIN kodumu kendim seçmem ve gizli tutmam gerektiğini anlıyorum.",
+        "cta" : "PIN kodunu ayarla"
+      },
+      "pinCodeSetup" : {
+        "bullets" : {
+          "0" : {
+            "title" : "PIN kodu seçin",
+            "label" : "Rakamları değiştirmek için sol veya sağ tuşa basın. Bir rakamı onaylamak için her iki tuşa da basın. PIN kodunuzu onaylamak için <1></1> simgesini seçin. Bir rakamı silmek için <2></2> simgesini seçin.",
+            "desc" : "Rakamları değiştirmek için sol veya sağ tuşa basın. Bir rakamı onaylamak için her iki tuşa da basın. PIN kodunuzu onaylamak için <validIcon></validIcon> sembolünü seçin. Bir rakamı silmek için <cancelIcon></cancelIcon> sembolünü seçin."
           },
-          "1": {
-            "title": "PIN kodunu onaylayın",
-            "label": "Onaylamak için PIN kodunuzu tekrar girin.",
-            "desc": "Onaylamak için PIN kodunuzu tekrar girin."
+          "1" : {
+            "title" : "PIN kodunu onaylayın",
+            "label" : "Onaylamak için PIN kodunuzu tekrar girin.",
+            "desc" : "Onaylamak için PIN kodunuzu tekrar girin."
           }
         },
-        "infoModal": {
-          "title": "PIN kodunuzu güvende tutun",
-          "bullets": {
-            "0": {
-              "label": "PIN kodunuzu her zaman kendiniz seçin."
+        "infoModal" : {
+          "title" : "PIN kodunuzu güvende tutun",
+          "bullets" : {
+            "0" : {
+              "label" : "PIN kodunuzu her zaman kendiniz seçin."
             },
-            "1": {
-              "label": "PIN kodunuzu her zaman gözlerden uzak bir şekilde girin."
+            "1" : {
+              "label" : "PIN kodunuzu her zaman gözlerden uzak bir şekilde girin."
             },
-            "2": {
-              "label": "Gerekirse PIN kodunuzu değiştirebilirsiniz."
+            "2" : {
+              "label" : "Gerekirse PIN kodunuzu değiştirebilirsiniz."
             },
-            "3": {
-              "label": "PIN kodunun arka arkaya üç kez yanlış girilmesi halinde cihaz sıfırlanır."
+            "3" : {
+              "label" : "PIN kodunun arka arkaya üç kez yanlış girilmesi halinde cihaz sıfırlanır."
             },
-            "4": {
-              "label": "Asla 0000, 123456 veya 55555555 gibi kolay bir PIN kodu kullanmayın."
+            "4" : {
+              "label" : "Asla 0000, 123456 veya 55555555 gibi kolay bir PIN kodu kullanmayın."
             },
-            "5": {
-              "label": "PIN kodunuzu asla başkasıyla paylaşmayın. Ledger'la bile paylaşmayın."
+            "5" : {
+              "label" : "PIN kodunuzu asla başkasıyla paylaşmayın. Ledger'la bile paylaşmayın."
             },
-            "6": {
-              "label": "Kendiniz seçmediğiniz bir PIN kodunu asla kullanmayın."
+            "6" : {
+              "label" : "Kendiniz seçmediğiniz bir PIN kodunu asla kullanmayın."
             },
-            "7": {
-              "label": "PIN kodunuzu asla bir bilgisayarda veya telefonda saklamayın."
+            "7" : {
+              "label" : "PIN kodunuzu asla bir bilgisayarda veya telefonda saklamayın."
             }
           }
         },
-        "cta": "Sonraki adım"
-      },
-      "recoveryPhrase": {
-        "title": "Kurtarma ifadesi",
-        "desc": "Kurtarma ifadeniz, özel anahtarlarınızı yedekleyen 24 kelimeden oluşan gizli bir listedir.",
-        "desc_1": "Nano cihazınız özgün bir kurtarma ifadesi oluşturur. Ledger kurtarma ifadenizin bir kopyasını tutmaz.",
-        "cta": "Sonraki adım",
-        "checkboxDesc": "Bu kurtarma ifadesini kaybedersem, Nano'ya erişimi kaybetmem durumunda kriptolarıma erişemeyeceğimi anlıyorum."
-      },
-      "recoveryPhraseSetup": {
-        "infoModal": {
-          "title": "Kurtarma ifadesi nasıl çalışır?",
-          "desc": "Kurtarma ifadesi, özgün bir ana anahtar gibi çalışır. Ledger cihazınız, bu anahtarı, sahip olduğunuz her kripto varlığın özel anahtarlarını hesaplamak için kullanır.",
-          "desc_1": "Tüm cüzdanlar, kurtarma ifadesini kullanarak, aynı özel anahtarları hesaplayabilir ve kriptolarınıza erişimi sağlayabilir.",
-          "link": "Kurtarma ifadesi hakkında daha fazla bilgi",
-          "title_1": "Nano'ma erişimimi kaybedersem ne olur?",
-          "bullets": {
-            "0": {
-              "label": "Yeni bir donanım cüzdan alın."
+        "cta" : "Sonraki adım"
+      },
+      "recoveryPhrase" : {
+        "title" : "Kurtarma ifadesi",
+        "desc" : "Kurtarma ifadeniz, özel anahtarlarınızı yedekleyen 24 kelimeden oluşan gizli bir listedir.",
+        "desc_1" : "Nano cihazınız özgün bir kurtarma ifadesi oluşturur. Ledger kurtarma ifadenizin bir kopyasını tutmaz.",
+        "cta" : "Sonraki adım",
+        "checkboxDesc" : "Bu kurtarma ifadesini kaybedersem, Nano'ya erişimi kaybetmem durumunda kriptolarıma erişemeyeceğimi anlıyorum."
+      },
+      "recoveryPhraseSetup" : {
+        "infoModal" : {
+          "title" : "Kurtarma ifadesi nasıl çalışır?",
+          "desc" : "Kurtarma ifadesi, özgün bir ana anahtar gibi çalışır. Ledger cihazınız, bu anahtarı, sahip olduğunuz her kripto varlığın özel anahtarlarını hesaplamak için kullanır.",
+          "desc_1" : "Tüm cüzdanlar, kurtarma ifadesini kullanarak, aynı özel anahtarları hesaplayabilir ve kriptolarınıza erişimi sağlayabilir.",
+          "link" : "Kurtarma ifadesi hakkında daha fazla bilgi",
+          "title_1" : "Nano'ma erişimimi kaybedersem ne olur?",
+          "bullets" : {
+            "0" : {
+              "label" : "Yeni bir donanım cüzdan alın."
             },
-            "1": {
-              "label": "Ledger uygulamasında “Yeni bir cihazda kurtarma ifadesiyle geri yükle” seçeneğini belirleyin."
+            "1" : {
+              "label" : "Ledger uygulamasında “Yeni bir cihazda kurtarma ifadesiyle geri yükle” seçeneğini belirleyin."
             },
-            "2": {
-              "label": "Yeni cihazınızda kurtarma ifadenizi girerek kriptolarınıza erişim sağlayın."
+            "2" : {
+              "label" : "Yeni cihazınızda kurtarma ifadenizi girerek kriptolarınıza erişim sağlayın."
             }
           }
         },
-        "bullets": {
-          "0": {
-            "title": "Kurtarma Kağıdınızı alın",
-            "label": "Nano'yla birlikte gelen boş Kurtarma Kağıtlarından birini alın. Kurtarma Kağıdı boş gelmediyse lütfen Ledger Destek ile iletişime geçin."
+        "bullets" : {
+          "0" : {
+            "title" : "Kurtarma Kağıdınızı alın",
+            "label" : "Nano'yla birlikte gelen boş Kurtarma Kağıtlarından birini alın. Kurtarma Kağıdı boş gelmediyse lütfen Ledger Destek ile iletişime geçin."
           },
-          "1": {
-            "title": "Tüm kelimeler için tekrarlayın!",
-            "label": "Nano cihazınızda görüntülenen 1. kelimeyi Kurtarma Kağıdında 1. sıraya yazın. Ardından, Nano cihazınızın sağ tuşuna basarak 2. kelimeyi görüntüleyin ve kağıtta 2. sıraya yazın.",
-            "label_1": "Aynı işlemi tüm kelimeler için tekrar edin ve kelimelerin sırasına ve yazılışına çok dikkat edin. Herhangi bir hata olup olmadığını kontrol etmek için Nano'nuzun sol tuşuna basın."
+          "1" : {
+            "title" : "Tüm kelimeler için tekrarlayın!",
+            "label" : "Nano cihazınızda görüntülenen 1. kelimeyi Kurtarma Kağıdında 1. sıraya yazın. Ardından, Nano cihazınızın sağ tuşuna basarak 2. kelimeyi görüntüleyin ve kağıtta 2. sıraya yazın.",
+            "label_1" : "Aynı işlemi tüm kelimeler için tekrar edin ve kelimelerin sırasına ve yazılışına çok dikkat edin. Herhangi bir hata olup olmadığını kontrol etmek için Nano'nuzun sol tuşuna basın."
           },
-          "2": {
-            "title": "Kurtarma ifadenizi onaylayın",
-            "label": "1. Kelimeyi bulana kadar sağ tuşa basarak kelimeler arasında gezin. Her iki tuşa basarak onaylayın."
+          "2" : {
+            "title" : "Kurtarma ifadenizi onaylayın",
+            "label" : "1. Kelimeyi bulana kadar sağ tuşa basarak kelimeler arasında gezin. Her iki tuşa basarak onaylayın."
           },
-          "3": {
-            "title": "Tüm kelimeler için tekrarlayın!"
+          "3" : {
+            "title" : "Tüm kelimeler için tekrarlayın!"
           }
         },
-        "cta": "Kurtarma ifadesini onayla",
-        "nextStep": "Sonraki adım"
-      },
-      "hideRecoveryPhrase": {
-        "title": "Kurtarma ifadenizi saklayın",
-        "desc": "Nano cihazınız kullanılamaz duruma gelirse, kurtarma ifadeniz kriptolarınıza erişmek için son şansınızdır. Onu güvenli bir yerde saklamalısınız.",
-        "bullets": {
-          "0": {
-            "label": "Bu sözcükleri yalnızca bir donanım cüzdanına girin, asla bilgisayarlarda veya telefonlarda girmeyin."
+        "cta" : "Kurtarma ifadesini onayla",
+        "nextStep" : "Sonraki adım"
+      },
+      "hideRecoveryPhrase" : {
+        "title" : "Kurtarma ifadenizi saklayın",
+        "desc" : "Nano cihazınız kullanılamaz duruma gelirse, kurtarma ifadeniz kriptolarınıza erişmek için son şansınızdır. Onu güvenli bir yerde saklamalısınız.",
+        "bullets" : {
+          "0" : {
+            "label" : "Bu sözcükleri yalnızca bir donanım cüzdanına girin, asla bilgisayarlarda veya telefonlarda girmeyin."
           },
-          "1": {
-            "label": "24 kelimenizi kimseyle, Ledger'la bile paylaşmayın."
+          "1" : {
+            "label" : "24 kelimenizi kimseyle, Ledger'la bile paylaşmayın."
           }
         },
-        "cta": "Kapat",
-        "finalCta": "Tamam, bitirdim!",
-        "infoModal": {
-          "label": "Nasıl gizleyeceğinizi öğrenin",
-          "title": "Kurtarma ifademi nerede saklamalıyım?",
-          "bullets": {
-            "0": {
-              "label": "<bold>ASLA</bold> bir bilgisayar, akıllı telefon veya başka bir cihaza kaydetmeyin. Resmini çekmeyin."
+        "cta" : "Kapat",
+        "finalCta" : "Tamam, bitirdim!",
+        "infoModal" : {
+          "label" : "Nasıl gizleyeceğinizi öğrenin",
+          "title" : "Kurtarma ifademi nerede saklamalıyım?",
+          "bullets" : {
+            "0" : {
+              "label" : "<bold>ASLA</bold> bir bilgisayar, akıllı telefon veya başka bir cihaza kaydetmeyin. Resmini çekmeyin."
             },
-            "1": {
-              "label": "24 kelimenizi <bold>ASLA</bold> kimseyle paylaşmayın."
+            "1" : {
+              "label" : "24 kelimenizi <bold>ASLA</bold> kimseyle paylaşmayın."
             },
-            "2": {
-              "label": "<bold>HER ZAMAN</bold> güvenli ve gözden uzak bir yerde saklayın."
+            "2" : {
+              "label" : "<bold>HER ZAMAN</bold> güvenli ve gözden uzak bir yerde saklayın."
             },
-            "3": {
-              "label": "Ledger sizden asla kurtarma ifadenizi istemez."
+            "3" : {
+              "label" : "Ledger sizden asla kurtarma ifadenizi istemez."
             },
-            "4": {
-              "label": "Herhangi bir kişi veya uygulama bunu isterse dolandırıcılık olduğunu varsayın!"
+            "4" : {
+              "label" : "Herhangi bir kişi veya uygulama bunu isterse dolandırıcılık olduğunu varsayın!"
             }
           }
         },
-        "warning": {
-          "title": "Sınav zamanı!",
-          "desc": "Donanım cüzdanınızla ilgili yaygın yanılgılardan kaçınmak için 3 basit soruyu yanıtlayın.",
-          "cta": "Sınava hazırım"
+        "warning" : {
+          "title" : "Sınav zamanı!",
+          "desc" : "Donanım cüzdanınızla ilgili yaygın yanılgılardan kaçınmak için 3 basit soruyu yanıtlayın.",
+          "cta" : "Sınava hazırım"
         }
       }
     },
-    "stepRecoveryPhrase": {
-      "importRecoveryPhrase": {
-        "title": "Kurtarma ifadesiyle geri yükleme",
-        "desc": "Ledger donanım cüzdanınızı geri yüklemek, değiştirmek veya yedeklemek için kurtarma ifadenizi kullanarak Nano'yu geri yükleyin.",
-        "desc_1": "Nano cihazınız özel anahtarlarınızı geri yükleyecektir; bu sayede kriptolarınıza yeniden erişebilecek ve yönetebileceksiniz.",
-        "cta": "Tamam, hazırım!",
-        "warning": {
-          "title": "Sadece Ledger kurtarma ifadelerini öneriyoruz",
-          "desc": "Harici kurtarma ifadelerinin güvenliğini Ledger garanti edemez. Kurtarma ifadeniz Ledger tarafından oluşturulmadıysa, Nano cihazınızı yeni bir cihaz olarak kurmanızı tavsiye ediyoruz.",
-          "cta": "Anladım!"
-        },
-        "nextStep": "Sonraki adım",
-        "bullets": {
-          "0": {
-            "title": "Nano'yu açın",
-            "nanoX": {
-              "label": "Cihazınızı açmak için siyah tuşa 1 saniye boyunca basın."
+    "stepRecoveryPhrase" : {
+      "importRecoveryPhrase" : {
+        "title" : "Kurtarma ifadesiyle geri yükleme",
+        "desc" : "Ledger donanım cüzdanınızı geri yüklemek, değiştirmek veya yedeklemek için kurtarma ifadenizi kullanarak Nano'yu geri yükleyin.",
+        "desc_1" : "Nano cihazınız özel anahtarlarınızı geri yükleyecektir; bu sayede kriptolarınıza yeniden erişebilecek ve yönetebileceksiniz.",
+        "cta" : "Tamam, hazırım!",
+        "warning" : {
+          "title" : "Sadece Ledger kurtarma ifadelerini öneriyoruz",
+          "desc" : "Harici kurtarma ifadelerinin güvenliğini Ledger garanti edemez. Kurtarma ifadeniz Ledger tarafından oluşturulmadıysa, Nano cihazınızı yeni bir cihaz olarak kurmanızı tavsiye ediyoruz.",
+          "cta" : "Anladım!"
+        },
+        "nextStep" : "Sonraki adım",
+        "bullets" : {
+          "0" : {
+            "title" : "Nano'yu açın",
+            "nanoX" : {
+              "label" : "Cihazınızı açmak için siyah tuşa 1 saniye boyunca basın."
             },
-            "nanoS": {
-              "label": "Cihazınızı açmak için onu telefonunuzun USB bağlantı noktasına bağlayın."
+            "nanoS" : {
+              "label" : "Cihazınızı açmak için onu telefonunuzun USB bağlantı noktasına bağlayın."
             },
-            "nanoSP": {
-              "label": "Cihazınızı açmak için onu telefonunuzun USB bağlantı noktasına bağlayın."
+            "nanoSP" : {
+              "label" : "Cihazınızı açmak için onu telefonunuzun USB bağlantı noktasına bağlayın."
             },
-            "blue": {
-              "label": "Cihazınızı açmak için onu telefonunuzun USB bağlantı noktasına bağlayın ve çalıştırma tuşuna basın."
+            "blue" : {
+              "label" : "Cihazınızı açmak için onu telefonunuzun USB bağlantı noktasına bağlayın ve çalıştırma tuşuna basın."
             }
           },
-          "1": {
-            "title": "Göz atın",
-            "label": "Ekrandaki yönergeleri okuyarak cihazınızı nasıl kullanacağınızı öğrenin."
+          "1" : {
+            "title" : "Göz atın",
+            "label" : "Ekrandaki yönergeleri okuyarak cihazınızı nasıl kullanacağınızı öğrenin."
           },
-          "2": {
-            "title": "“Kurtarma ifadesinden geri yükle”yi seçin",
-            "label": "Seçimi onaylamak için her iki tuşa da aynı anda basın."
+          "2" : {
+            "title" : "“Kurtarma ifadesinden geri yükle”yi seçin",
+            "label" : "Seçimi onaylamak için her iki tuşa da aynı anda basın."
           },
-          "3": {
-            "title": "Yönergeleri uygulayın",
-            "label": "PIN kodunuzla ilgili yönergeleri uygulamak için buraya dönün."
+          "3" : {
+            "title" : "Yönergeleri uygulayın",
+            "label" : "PIN kodunuzla ilgili yönergeleri uygulamak için buraya dönün."
           }
         }
       },
-      "existingRecoveryPhrase": {
-        "title": "Kurtarma ifadenizi girin",
-        "paragraph1": "Kurtarma ifadeniz, cüzdanınızı ilk kez kurduğunuzda yedeklemeniz için görüntülenen gizli sözcük listesidir.",
-        "paragraph2": "Ledger kurtarma ifadenizin bir kopyasını tutmaz.",
-        "checkboxDesc": "Kurtarma ifademi kaybedersem, Nano'ya erişimi kaybetmem durumunda kriptolarıma erişemeyeceğimi anlıyorum.",
-        "bullets": {
-          "0": {
-            "title": "Kurtarma ifadenizi alın"
+      "existingRecoveryPhrase" : {
+        "title" : "Kurtarma ifadenizi girin",
+        "paragraph1" : "Kurtarma ifadeniz, cüzdanınızı ilk kez kurduğunuzda yedeklemeniz için görüntülenen gizli sözcük listesidir.",
+        "paragraph2" : "Ledger kurtarma ifadenizin bir kopyasını tutmaz.",
+        "checkboxDesc" : "Kurtarma ifademi kaybedersem, Nano'ya erişimi kaybetmem durumunda kriptolarıma erişemeyeceğimi anlıyorum.",
+        "bullets" : {
+          "0" : {
+            "title" : "Kurtarma ifadenizi alın"
           },
-          "1": {
-            "title": "Kurtarma ifadesi uzunluğunu seçin",
-            "label": "Kurtarma ifadeniz 12, 18 veya 24 kelimeye sahip olabilir. Kriptolarınıza erişmek için tüm kelimeleri girmelisiniz."
+          "1" : {
+            "title" : "Kurtarma ifadesi uzunluğunu seçin",
+            "label" : "Kurtarma ifadeniz 12, 18 veya 24 kelimeye sahip olabilir. Kriptolarınıza erişmek için tüm kelimeleri girmelisiniz."
           },
-          "2": {
-            "title": "1. Kelimeyi Girin",
-            "label": "Sağ ve sol tuşları kullanarak 1 numaralı kelimenin ilk harflerini seçip girin. Her bir harfi onaylamak için her iki tuşa aynı anda basın."
+          "2" : {
+            "title" : "1. Kelimeyi Girin",
+            "label" : "Sağ ve sol tuşları kullanarak 1 numaralı kelimenin ilk harflerini seçip girin. Her bir harfi onaylamak için her iki tuşa aynı anda basın."
           },
-          "3": {
-            "title": "1. Kelimeyi Onaylayın...",
-            "label": "Önerilerden 1. Kelimeyi seçin. Onaylamak için her iki tuşa da basın."
+          "3" : {
+            "title" : "1. Kelimeyi Onaylayın...",
+            "label" : "Önerilerden 1. Kelimeyi seçin. Onaylamak için her iki tuşa da basın."
           },
-          "4": {
-            "title": "Tüm kelimeler için tekrarlayın!"
+          "4" : {
+            "title" : "Tüm kelimeler için tekrarlayın!"
           }
         },
-        "nextStep": "Sonraki adım"
-      }
-    },
-    "stepPairNew": {
-      "nanoX": {
-        "title": "Nano'nuzu eşleyin",
-        "desc": "Nano cihazınızı bu telefonla ilk kez kuruyorsunuz. Cihazınızı hızlı bir şekilde eşleyelim.",
-        "cta": "Nano'mu eşle"
-      },
-      "nanoS": {
-        "title": "Nano'nuzu bağlayın",
-        "desc": "Nano cihazınızı bu telefonla ilk kez kuruyorsunuz. Cihazınızı hızlı bir şekilde bağlayalım.",
-        "cta": "Nano'mu bağla"
-      },
-      "nanoSP": {
-        "title": "Nano'nuzu bağlayın",
-        "desc": "Nano cihazınızı bu telefonla ilk kez kuruyorsunuz. Cihazınızı hızlı bir şekilde bağlayalım.",
-        "cta": "Nano'mu bağla"
-      },
-      "blue": {
-        "title": "Blue'nuzu bağlayın",
-        "desc": "Blue cihazınızı bu telefonla ilk kez kuruyorsunuz. Cihazınızı hızlı bir şekilde bağlayalım.",
-        "cta": "Blue'mu bağla"
-      },
-      "infoModal": {
-        "title": "Cihazımın adını nereden bulabilirim?",
-        "desc": "Cihazınızda Ayarlar > Genel > Cihaz adı seçeneğini belirleyin.",
-        "title_1": "Bluetooth bağlantısı nasıl kurulur?",
-        "title_2": "Nano X cihazımı Bluetooth olmadan nasıl kullanabilirim?",
-        "desc_1": "Ledger Nano X cihazınızı Android (iOS desteklenmiyor) akıllı telefonunuza bağlamak için bir <1>OTG kablosu</1> kullanın. Kripto varlıklarınızı Ledger Live mobil veya uyumlu olan (web) başka bir uygulamayla yönetin.",
-        "bullets": {
-          "0": {
-            "label": "Akıllı telefonunuzda ve Ledger Nano X cihazınızda Bluetooth'un etkin olduğundan emin olun. Ledger Nano X cihazınız ana ekranı olan Kontrol Panelinde olmalıdır."
+        "nextStep" : "Sonraki adım"
+      }
+    },
+    "stepPairNew" : {
+      "nanoX" : {
+        "title" : "Nano'nuzu eşleyin",
+        "desc" : "Nano cihazınızı bu telefonla ilk kez kuruyorsunuz. Cihazınızı hızlı bir şekilde eşleyelim.",
+        "cta" : "Nano'mu eşle"
+      },
+      "nanoS" : {
+        "title" : "Nano'nuzu bağlayın",
+        "desc" : "Nano cihazınızı bu telefonla ilk kez kuruyorsunuz. Cihazınızı hızlı bir şekilde bağlayalım.",
+        "cta" : "Nano'mu bağla"
+      },
+      "nanoSP" : {
+        "title" : "Nano'nuzu bağlayın",
+        "desc" : "Nano cihazınızı bu telefonla ilk kez kuruyorsunuz. Cihazınızı hızlı bir şekilde bağlayalım.",
+        "cta" : "Nano'mu bağla"
+      },
+      "blue" : {
+        "title" : "Blue'nuzu bağlayın",
+        "desc" : "Blue cihazınızı bu telefonla ilk kez kuruyorsunuz. Cihazınızı hızlı bir şekilde bağlayalım.",
+        "cta" : "Blue'mu bağla"
+      },
+      "infoModal" : {
+        "title" : "Cihazımın adını nereden bulabilirim?",
+        "desc" : "Cihazınızda Ayarlar > Genel > Cihaz adı seçeneğini belirleyin.",
+        "title_1" : "Bluetooth bağlantısı nasıl kurulur?",
+        "title_2" : "Nano X cihazımı Bluetooth olmadan nasıl kullanabilirim?",
+        "desc_1" : "Ledger Nano X cihazınızı Android (iOS desteklenmiyor) akıllı telefonunuza bağlamak için bir <1>OTG kablosu</1> kullanın. Kripto varlıklarınızı Ledger Live mobil veya uyumlu olan (web) başka bir uygulamayla yönetin.",
+        "bullets" : {
+          "0" : {
+            "label" : "Akıllı telefonunuzda ve Ledger Nano X cihazınızda Bluetooth'un etkin olduğundan emin olun. Ledger Nano X cihazınız ana ekranı olan Kontrol Panelinde olmalıdır."
           },
-          "1": {
-            "label": "<1>{{Os}}</1>: Ledger Live için telefonunuzun ayarlarında konum hizmetlerinin etkin olduğundan emin olun. Ledger Live konum bilgilerinizi asla kullanmaz. Bu, {{Os}} işletim sisteminde Bluetooth için bir gerekliliktir."
+          "1" : {
+            "label" : "<1>{{Os}}</1>: Ledger Live için telefonunuzun ayarlarında konum hizmetlerinin etkin olduğundan emin olun. Ledger Live konum bilgilerinizi asla kullanmaz. Bu, {{Os}} işletim sisteminde Bluetooth için bir gerekliliktir."
           },
-          "2": {
-            "label": "Bluetooth eşleştirme sorununuz varsa lütfen aşağıdaki makaleye bakın",
-            "link": "Bağlantı sorunlarını düzeltin."
+          "2" : {
+            "label" : "Bluetooth eşleştirme sorununuz varsa lütfen aşağıdaki makaleye bakın",
+            "link" : "Bağlantı sorunlarını düzeltin."
           }
         }
       },
-      "errorInfoModal": {
-        "title": "Bir hata mı oluştu?",
-        "title_1": "Android cihazım var",
-        "title_2": "Android sürümünü güncelle",
-        "desc": "Nano X cihazınızla ilgili Bluetooth sorunları yaşıyorsanız lütfen eşleştirmeyi kaldırın ve telefonunuzda Nano X'i unutun. Ardından eşleştirmeyi tekrar deneyin.",
-        "desc_1": "Bluetooth eşleştirme isteğinin görüntülenmesi biraz zaman alabilir. Eşleştirme kodunu hem Nano X hem de telefonunuzda doğrulayıp onayladığınızdan emin olun.",
-        "desc_2": "Ledger Nano X'in algılanıp algılanmadığını, telefonunuzun Bluetooth ayarlarından kontrol edin. Algılanmadıysa, Ledger Nano X cihazınızda Bluetooth'u açtığınızdan emin olun.",
-        "desc_3": "Konum hizmetleri",
-        "desc_4": "Ledger Nano X cihazını eşleştirmeye çalışırken mobil uygulamanızda algılanmazsa lütfen aşağıdaki çözümü deneyin:",
-        "desc_5": "Ledger mobil uygulaması, telefonunuzda konum hizmetleri etkin değilse izin vermenizi ister ancak bazı telefon modellerinde her zaman doğru algılanmayabilir. Ledger mobil uygulamasının konum bilgilerinizi asla kullanmadığını, bu iznin sadece Android'de Bluetooth'u etkinleştirmek için gerekli olduğunu lütfen unutmayın.",
-        "desc_6": "Bazı kullanıcılar, telefonlarında çalışan Android sürümünü yenisiyle güncelleyerek bağlantı sorunlarını düzelttiklerini bildirdi. Lütfen bir güncelleme olup olmadığını öğrenmek için telefon üreticinize danışın.",
-        "link": "Daha fazla bilgi",
-        "bullets": {
-          "0": {
-            "label": "Android telefonunuzda, Ledger Live uygulaması için sistem seçeneklerine gidin."
+      "errorInfoModal" : {
+        "title" : "Bir hata mı oluştu?",
+        "title_1" : "Android cihazım var",
+        "title_2" : "Android sürümünü güncelle",
+        "desc" : "Nano X cihazınızla ilgili Bluetooth sorunları yaşıyorsanız lütfen eşleştirmeyi kaldırın ve telefonunuzda Nano X'i unutun. Ardından eşleştirmeyi tekrar deneyin.",
+        "desc_1" : "Bluetooth eşleştirme isteğinin görüntülenmesi biraz zaman alabilir. Eşleştirme kodunu hem Nano X hem de telefonunuzda doğrulayıp onayladığınızdan emin olun.",
+        "desc_2" : "Ledger Nano X'in algılanıp algılanmadığını, telefonunuzun Bluetooth ayarlarından kontrol edin. Algılanmadıysa, Ledger Nano X cihazınızda Bluetooth'u açtığınızdan emin olun.",
+        "desc_3" : "Konum hizmetleri",
+        "desc_4" : "Ledger Nano X cihazını eşleştirmeye çalışırken mobil uygulamanızda algılanmazsa lütfen aşağıdaki çözümü deneyin:",
+        "desc_5" : "Ledger mobil uygulaması, telefonunuzda konum hizmetleri etkin değilse izin vermenizi ister ancak bazı telefon modellerinde her zaman doğru algılanmayabilir. Ledger mobil uygulamasının konum bilgilerinizi asla kullanmadığını, bu iznin sadece Android'de Bluetooth'u etkinleştirmek için gerekli olduğunu lütfen unutmayın.",
+        "desc_6" : "Bazı kullanıcılar, telefonlarında çalışan Android sürümünü yenisiyle güncelleyerek bağlantı sorunlarını düzelttiklerini bildirdi. Lütfen bir güncelleme olup olmadığını öğrenmek için telefon üreticinize danışın.",
+        "link" : "Daha fazla bilgi",
+        "bullets" : {
+          "0" : {
+            "label" : "Android telefonunuzda, Ledger Live uygulaması için sistem seçeneklerine gidin."
           },
-          "1": {
-            "label": "Konumun kullanılmasına izin verin."
+          "1" : {
+            "label" : "Konumun kullanılmasına izin verin."
           },
-          "2": {
-            "label": "Mobil uygulamaya geri dönün."
+          "2" : {
+            "label" : "Mobil uygulamaya geri dönün."
           },
-          "3": {
-            "label": "Nano X'inizin tespit edilip edilmediğini kontrol edin."
+          "3" : {
+            "label" : "Nano X'inizin tespit edilip edilmediğini kontrol edin."
           }
         }
       }
     },
-    "stepImportAccounts": {
-      "title": "Masaüstünden kripto senkronizasyonu",
-      "desc": "Kriptolarınızı Ledger masaüstü uygulamasında zaten kurduysanız, telefonunuzdan da yönetmek için senkronize edebilirsiniz.",
-      "cta": "Taramaya hazırım.",
-      "bullets": {
-        "0": {
-          "label": "Masaüstü uygulamasında <1>Ayarlar > Hesaplar > Hesap Dışa Aktarma</1> seçeneğini seçin."
-        },
-        "1": {
-          "label": "LiveQR kodunu telefonunuzla tarayın."
-        },
-        "2": {
-          "label": "İçe aktarılacak kripto hesaplarını seçin."
+    "stepImportAccounts" : {
+      "title" : "Masaüstünden kripto senkronizasyonu",
+      "desc" : "Kriptolarınızı Ledger masaüstü uygulamasında zaten kurduysanız, telefonunuzdan da yönetmek için senkronize edebilirsiniz.",
+      "cta" : "Taramaya hazırım.",
+      "bullets" : {
+        "0" : {
+          "label" : "Masaüstü uygulamasında <1>Ayarlar > Hesaplar > Hesap Dışa Aktarma</1> seçeneğini seçin."
+        },
+        "1" : {
+          "label" : "LiveQR kodunu telefonunuzla tarayın."
+        },
+        "2" : {
+          "label" : "İçe aktarılacak kripto hesaplarını seçin."
         }
       },
-      "warning": {
-        "title": "Masaüstü ve mobil uygulamalarınız manuel olarak senkronize edilmelidir.",
-        "desc": "Ledger Live gizliliğinize saygı duyar ve verilerinizi yerel olarak saklar. Telefonunuzdaki hesapları ve ayarları değiştirirseniz, aynı şeyi bilgisayarınızda da yapmanız gerekir ve bunun aksi de geçerlidir. İşlemleriniz blok zinciri ile senkronize kalır.",
-        "cta": "Anladım!"
-      }
-    },
-    "stepSetupPin": {
-      "step1": "{{fullDeviceName}} cihazınızı açın ve yönergeleri izleyin.",
-      "step1-nanoS": "{{fullDeviceName}} cihazınızı bir OTG kablosu kullanarak telefonunuza bağlayın.",
-      "step2": "İki tuşa da aynı anda basın ve <1><1>Yeni bir aygıt olarak kur</1></1> seçeneğini belirleyin.",
-      "step2-restore": "İki tuşa da aynı anda basın ve <1><1>Kurtarma ifadesinden geri yükle</1></1> seçeneğini seçin.",
-      "step3": "Bir rakam seçmek için sol veya sağ tuşa basın. Tuşlara aynı anda basarak onaylayın.",
-      "step4prefix": "Seç ",
-      "step4suffix1": " PIN kodunuzu onaylayın.",
-      "step4suffix2": " son rakamı silin.",
-      "modal": {
-        "step1": "PIN kodunuzu her zaman <1><1>kendiniz</1></1> seçin",
-        "step2": "Daha fazla güvenlik için 8 basamak kullanın",
-        "step3": "PIN kodu veya kurtarma ifadesi kurulmuş olan bir cihazı asla kullanmayın"
-      }
-    },
-    "stepWriteRecovery": {
-      "step1": "<1><1>1. kelimeyi </1></1> boş bir Kurtarma Kağıdının 1. sırasına yazın",
-      "step2": "Sağ tuşa basın ve aynı işlemi 24 kelimeyi yazana kadar tekrarlayın.",
-      "step3": "Kurtarma ifadenizdeki her sözcüğü onaylayın; sözcüğü seçin ve her iki tuşa da aynı anda basarak onaylayın.",
-      "modal": {
-        "step1": "24 kelimelik kurtarma ifadenizi gözden uzak, güvenli bir yerde saklayın.",
-        "step2": "Kurtarma ifadesine sahip tek kişinin siz olduğunuzdan emin olun.",
-        "step3": "Ledger kurtarma ifadenizi kaydetmez.",
-        "step4": "Kurtarma ifadesi veya PIN kodu kurulmuş olan bir cihazı asla kullanmayın."
-      }
-    },
-    "stepPassword": {
-      "desc": "Telefonunuzdaki Ledger Live verilerini korumak için bir parola belirleyin.",
-      "descConfigured": "Parola kilidi başarıyla etkinleştirildi",
-      "setPassword": "Parola belirleyin",
-      "modal": {
-        "step1": "Parolanızı güvende tutun. Kimseyle paylaşmayın.",
-        "step2": "Parolanızı güvende tutun. Parolanızı kaybettiğiniz takdirde Ledger Live'ı sıfırlamanız ve hesaplarınızı yeniden eklemeniz gerekir.",
-        "step3": "Ledger Live'ın sıfırlanması, kripto varlıklarınıza hiçbir şekilde etki etmez."
-      }
-    },
-    "stepFinish": {
-      "title": "Cihazınız hazır!",
-      "readOnlyTitle": "Her şey hazır!",
-      "desc": "Cihazınıza uygulamalar yükleyin ve portföyünüzü yönetin",
-      "cta": "Ledger Live'ı Açın"
-    },
-    "quizz": {
-      "label": "Sınav",
-      "modal": {
-        "success": "Tebrikler!",
-        "fail": "Yanlış!"
-      },
-      "coins": {
-        "title": "Bir Ledger kullanıcısı olarak kriptolarım şurada saklanır:",
-        "answers": {
-          "correct": "Blok zincirinde",
-          "wrong": "Benim Nano'mda"
-        },
-        "modal": {
-          "text": "Kriptolarınız her zaman blok zincirinde saklanır. Donanım cüzdanınız yalnızca kriptolarınıza erişmenizi sağlayan özel anahtarınızı tutar.",
-          "cta": "Sonraki soru"
+      "warning" : {
+        "title" : "Masaüstü ve mobil uygulamalarınız manuel olarak senkronize edilmelidir.",
+        "desc" : "Ledger Live gizliliğinize saygı duyar ve verilerinizi yerel olarak saklar. Telefonunuzdaki hesapları ve ayarları değiştirirseniz, aynı şeyi bilgisayarınızda da yapmanız gerekir ve bunun aksi de geçerlidir. İşlemleriniz blok zinciri ile senkronize kalır.",
+        "cta" : "Anladım!"
+      }
+    },
+    "stepSetupPin" : {
+      "step1" : "{{fullDeviceName}} cihazınızı açın ve yönergeleri izleyin.",
+      "step1-nanoS" : "{{fullDeviceName}} cihazınızı bir OTG kablosu kullanarak telefonunuza bağlayın.",
+      "step2" : "İki tuşa da aynı anda basın ve <1><1>Yeni bir aygıt olarak kur</1></1> seçeneğini belirleyin.",
+      "step2-restore" : "İki tuşa da aynı anda basın ve <1><1>Kurtarma ifadesinden geri yükle</1></1> seçeneğini seçin.",
+      "step3" : "Bir rakam seçmek için sol veya sağ tuşa basın. Tuşlara aynı anda basarak onaylayın.",
+      "step4prefix" : "Seç ",
+      "step4suffix1" : " PIN kodunuzu onaylayın.",
+      "step4suffix2" : " son rakamı silin.",
+      "modal" : {
+        "step1" : "PIN kodunuzu her zaman <1><1>kendiniz</1></1> seçin",
+        "step2" : "Daha fazla güvenlik için 8 basamak kullanın",
+        "step3" : "PIN kodu veya kurtarma ifadesi kurulmuş olan bir cihazı asla kullanmayın"
+      }
+    },
+    "stepWriteRecovery" : {
+      "step1" : "<1><1>1. kelimeyi </1></1> boş bir Kurtarma Kağıdının 1. sırasına yazın",
+      "step2" : "Sağ tuşa basın ve aynı işlemi 24 kelimeyi yazana kadar tekrarlayın.",
+      "step3" : "Kurtarma ifadenizdeki her sözcüğü onaylayın; sözcüğü seçin ve her iki tuşa da aynı anda basarak onaylayın.",
+      "modal" : {
+        "step1" : "24 kelimelik kurtarma ifadenizi gözden uzak, güvenli bir yerde saklayın.",
+        "step2" : "Kurtarma ifadesine sahip tek kişinin siz olduğunuzdan emin olun.",
+        "step3" : "Ledger kurtarma ifadenizi kaydetmez.",
+        "step4" : "Kurtarma ifadesi veya PIN kodu kurulmuş olan bir cihazı asla kullanmayın."
+      }
+    },
+    "stepPassword" : {
+      "desc" : "Telefonunuzdaki Ledger Live verilerini korumak için bir parola belirleyin.",
+      "descConfigured" : "Parola kilidi başarıyla etkinleştirildi",
+      "setPassword" : "Parola belirleyin",
+      "modal" : {
+        "step1" : "Parolanızı güvende tutun. Kimseyle paylaşmayın.",
+        "step2" : "Parolanızı güvende tutun. Parolanızı kaybettiğiniz takdirde Ledger Live'ı sıfırlamanız ve hesaplarınızı yeniden eklemeniz gerekir.",
+        "step3" : "Ledger Live'ın sıfırlanması, kripto varlıklarınıza hiçbir şekilde etki etmez."
+      }
+    },
+    "stepFinish" : {
+      "title" : "Cihazınız hazır!",
+      "readOnlyTitle" : "Her şey hazır!",
+      "desc" : "Cihazınıza uygulamalar yükleyin ve portföyünüzü yönetin",
+      "cta" : "Ledger Live'ı Açın"
+    },
+    "quizz" : {
+      "label" : "Sınav",
+      "modal" : {
+        "success" : "Tebrikler!",
+        "fail" : "Yanlış!"
+      },
+      "coins" : {
+        "title" : "Bir Ledger kullanıcısı olarak kriptolarım şurada saklanır:",
+        "answers" : {
+          "correct" : "Blok zincirinde",
+          "wrong" : "Benim Nano'mda"
+        },
+        "modal" : {
+          "text" : "Kriptolarınız her zaman blok zincirinde saklanır. Donanım cüzdanınız yalnızca kriptolarınıza erişmenizi sağlayan özel anahtarınızı tutar.",
+          "cta" : "Sonraki soru"
         }
       },
-      "recoveryPhrase": {
-        "title": "Kurtarma ifadem artık gizli ya da güvende değilse...",
-        "answers": {
-          "correct": "Kriptolarım artık güvende değildir ve onları güvenli bir yere aktarmam gerekir",
-          "wrong": "Sorun değil, Ledger bana bir kopyasını gönderebilir"
-        },
-        "modal": {
-          "text": "Kurtarma ifadenizi bilen herkes kripto varlıklarınızı çalabilir. \nKaybederseniz, kriptolarınızı vakit kaybetmeden güvenli bir yere aktarmanız gerekir.",
-          "cta": "Sonraki soru"
+      "recoveryPhrase" : {
+        "title" : "Kurtarma ifadem artık gizli ya da güvende değilse...",
+        "answers" : {
+          "correct" : "Kriptolarım artık güvende değildir ve onları güvenli bir yere aktarmam gerekir",
+          "wrong" : "Sorun değil, Ledger bana bir kopyasını gönderebilir"
+        },
+        "modal" : {
+          "text" : "Kurtarma ifadenizi bilen herkes kripto varlıklarınızı çalabilir. \nKaybederseniz, kriptolarınızı vakit kaybetmeden güvenli bir yere aktarmanız gerekir.",
+          "cta" : "Sonraki soru"
         }
       },
-      "privateKey": {
-        "title": "Nano'mu Ledger uygulamasına bağladığımda, özel anahtarım...",
-        "answers": {
-          "correct": "Çevrim dışı kalmaya devam eder",
-          "wrong": "Kısa süreliğine internete bağlanır"
-        },
-        "modal": {
-          "text": "Özel anahtarınız donanım cüzdanınızda her zaman çevrim dışı kalır. Ledger uygulaması Nano'ya bağlandığında bile özel anahtarınıza erişemez. Cihazınızdaki her işlemi fiziksel olarak onaylamanız gerekir.",
-          "cta": "Sınavı tamamla"
+      "privateKey" : {
+        "title" : "Nano'mu Ledger uygulamasına bağladığımda, özel anahtarım...",
+        "answers" : {
+          "correct" : "Çevrim dışı kalmaya devam eder",
+          "wrong" : "Kısa süreliğine internete bağlanır"
+        },
+        "modal" : {
+          "text" : "Özel anahtarınız donanım cüzdanınızda her zaman çevrim dışı kalır. Ledger uygulaması Nano'ya bağlandığında bile özel anahtarınıza erişemez. Cihazınızdaki her işlemi fiziksel olarak onaylamanız gerekir.",
+          "cta" : "Sınavı tamamla"
         }
       },
-      "final": {
-        "successTitle": "İşin ustası oldunuz bile!",
-        "successText": "Kriptolarınızı güvenli bir şekilde yönetmeye hazırsınız. Sadece küçük bir adım kaldı!",
-        "failTitle": "İşin ustası olmanıza az kaldı...",
-        "failText": "Merak etmeyin! Ledger, yolculuğunuz boyunca size rehberlik etmek için burada. Yakında kripto güvenliğiniz konusunda çok daha rahat hissedeceksiniz. Sadece küçük bir adım kaldı!",
-        "cta": "Sonraki adım"
-      },
-      "nextQuestion": "Sonraki soru",
-      "finish": "Sınavı tamamla"
-    },
-    "warning": {
-      "recoveryPhrase": {
-        "title": "Bizzat oluşturmadığınız bir kurtarma ifadesini kullanmayın.",
-        "desc": "Ledger donanım cüzdanınızın PIN kodu ve kurtarma ifadesi sadece ve sadece sizin elinizle oluşturulmalıdır. Anahtar kelimeleri önceden türetilmiş veya PIN kodu önceden belirlenmiş bir cihaz aldıysanız ürünü kullanmayın ve müşteri destek ekibimizle iletişime geçin.",
-        "supportLink": "Müşteri destek ekibiyle iletişime geç"
-      },
-      "seed": {
-        "title": "Lütfen kutunun içindekileri kontrol edin",
-        "desc": "{{deviceName}} cihazınız bir PIN kodu veya kurtarma ifadesi ile geldiyse kullanımı güvenli değildir ve Ledger Destek Ekibiyle iletişime geçmelisiniz.",
-        "warning": "Yalnızca kurulum sırasında cihaz ekranında görüntülenmiş olan kurtarma ifadesini kullanın",
-        "continueCTA": "Devam",
-        "contactSupportCTA": "Destek al"
-      }
-    }
-  },
-  "tabs": {
-    "portfolio": "Cüzdan",
-    "accounts": "Hesaplar",
-    "transfer": "Transfer",
-    "manager": "My Ledger",
-    "settings": "Ayarlar",
-    "platform": "Live Apps",
-    "discover": "Keşfet",
-    "nanoX": "Nano X",
-    "market": "Piyasa",
-    "learn": "Öğren"
-  },
-  "learn": {
-    "pageTitle": "Öğren",
-    "sectionShows": "Yayınlar",
-    "sectionVideo": "Video",
-    "sectionPodcast": "Podcast",
-    "sectionArticles": "Makaleler"
-  },
-  "portfolio": {
-    "totalBalance": "Toplam bakiye",
-    "syncError": "Senkronizasyon hatası",
-    "syncFailed": "Senkronizasyon başarısız oldu",
-    "syncPending": "Senkronize ediliyor...",
-    "transactionsPendingConfirmation": {
-      "title": "Senkronize edilmemiş bakiye",
-      "desc": "Bazı işlemler henüz onaylanmadı. Bu işlemler onaylandıktan sonra bakiyenize yansıtılacak ve kullanılabilecek."
-    },
-    "emptyState": {
-      "noAppsTitle": "Cihazıma uygulama yükle",
-      "noAppsDesc": "Ledger Live'a hesap eklemeden önce cihazınıza uygulamaları yükleyin. Uygulamaları yüklemek için Yöneticiye gidin.",
-      "noAccountsTitle": "Herhangi bir hesabınız yok...",
-      "noAccountsDesc": "Lütfen Portföyünüze hesap ekleyin.",
-      "buttons": {
-        "import": "Varlık ekle",
-        "buy": "Satın al",
-        "manager": "Uygulama yükle",
-        "managerSecondary": "Cihazıma uygulama yükle"
-      },
-      "addAccounts": {
-        "addAccounts": "Varlık ekle",
-        "title": "Hemen başla",
-        "description": "Ortaklarımızdan kripto satın alabilir veya cüzdanınızı kurabilirsiniz"
-      }
-    },
-    "noOpState": {
-      "title": "Henüz işlem yok mu?",
-      "desc": "Kripto varlıklarını alıcı adresinize gönderin ve uygulamanın senkronize olmasını bekleyin."
-    },
-    "recommended": {
-      "title": "Önerilen"
-    },
-    "topGainers": {
-      "title": "Yükselenler (24SA)",
-      "seeMarket": "Tümünü gör"
-    }
-  },
-  "addAccountsModal": {
-    "ctaAdd": "Hesap ekle",
-    "ctaImport": "Masaüstü hesaplarını içe aktar",
-    "title": "Kripto Ekle",
-    "description": "Kriptoları doğrudan Ledger'ınızla eklemeyi seçebilir veya bunları Ledger Live Desktop'tan içe aktarabilirsiniz.",
-    "add": {
-      "title": "Ledger'ınızla ekleyin",
-      "description": "Varlıkları Ledger'ınızla ekleyin veya içe aktarın"
-    },
-    "import": {
-      "title": "Masaüstünden içe aktarın",
-      "description": "Varlıkları Ledger Live Desktop'tan içe aktarın"
-    }
-  },
-  "byteSize": {
-    "bytes": "{{size}} bayt",
-    "kbUnit": "{{size}} Kb",
-    "mbUnit": "{{size}} Mb"
-  },
-  "numberCompactNotation": {
-    "d": "",
-    "K": "b",
-    "M": "Mn",
-    "B": "mi",
-    "T": "tr",
-    "Q": "ka",
-    "Qn": "ke"
-  },
-  "time": {
-    "day": "1G",
-    "week": "1H",
-    "month": "1A",
-    "year": "1Y",
-    "all": "Tümü",
-    "since": {
-      "day": "geçen gün",
-      "week": "geçen hafta",
-      "month": "geçen ay",
-      "year": "geçen yıl"
-    }
-  },
-  "orderOption": {
-    "choices": {
-      "name|asc": "A-Z Sırala",
-      "name|desc": "Z-A Sırala",
-      "balance|asc": "En Düşük Bakiye",
-      "balance|desc": "En Yüksek Bakiye"
-    }
-  },
-  "operations": {
-    "types": {
-      "IN": "Alındı",
-      "NFT_IN": "NFT Alındı",
-      "OUT": "Gönderildi",
-      "NFT_OUT": "NFT Gönderildi",
-      "CREATE": "Oluşturuldu",
-      "REVEAL": "Adres gösterildi",
-      "DELEGATE": "Yetki devredildi",
-      "UNDELEGATE": "Yetki iptal edildi",
-      "REDELEGATE": "Yetki yeniden devredildi",
-      "VOTE": "Oylandı",
-      "FREEZE": "Donduruldu",
-      "UNFREEZE": "Çözüldü",
-      "REWARD": "Ödül alındı",
-      "FEES": "Ücretler",
-      "OPT_IN": "Onaylama",
-      "OPT_OUT": "Reddetme",
-      "CLOSE_ACCOUNT": "Hesabı kapama",
-      "SUPPLY": "Fonlandı",
-      "REDEEM": "Çekildi",
-      "APPROVE": "Etkin",
-      "BOND": "Bağlama",
-      "UNBOND": "Çözme",
-      "REWARD_PAYOUT": "Ödül",
-      "SLASH": "Kesinti",
-      "WITHDRAW_UNBONDED": "Çekim",
-      "NOMINATE": "Aday gösterme",
-      "CHILL": "Aday gösterimi temizleme",
-      "SET_CONTROLLER": "Denetleyici belirleme"
-    }
-  },
-<<<<<<< HEAD
-  "operationDetails": {
-    "title": "İşlem bilgileri",
-    "account": "Hesap",
-    "date": "Tarih",
-    "confirmed": "Onaylandı",
-    "notConfirmed": "Onaylanmadı",
-    "failed": "Başarısız",
-    "fees": "Ağ ücretleri",
-    "noFees": "Ücret yok",
-    "from": "Gönderici",
-    "to": "Alıcı",
-    "identifier": "İşlem Kimliği (TxID)",
-    "viewOperation": "Tarayıcıda görüntüle",
-    "whatIsThis": "Bu işlem nedir?",
-    "seeAll": "Tümünü gör",
-    "seeLess": "Daha az gör",
-    "viewInExplorer": "Tarayıcıda görüntüle",
-    "sending": "Gönderiliyor...",
-    "receiving": "Alınıyor...",
-    "tokenOperations": "Token işlemleri",
-    "subAccountOperations": "Alt Hesap işlemleri",
-    "internalOperations": "İç işlemler",
-    "tokenModal": {
-      "desc": "Bu işlem, aşağıdaki token işlemleriyle ilgilidir"
-    },
-    "details": "{{ currency }} ayrıntıları",
-    "extra": {
-      "resource": "Kaynak",
-      "frozenAmount": "Dondurulan tutar",
-      "unfreezeAmount": "Çözülen tutar",
-      "address": "Adres",
-      "votes": "Oylar ({{number}})",
-      "votesAddress": "<2>{{name}}</2> için <0>{{votes}}</0>",
-      "validators": "Doğrulayıcılar",
-      "delegated": "Yetki devri ({{amount}})",
-      "delegatedTo": "Yetkiyi devralan taraf",
-      "delegatedAmount": "Yetkisi devredilen tutar",
-      "redelegated": "Yeniden yetki devri ({{amount}})",
-      "redelegatedFrom": "Yetkiyi bırakan taraf",
-      "redelegatedTo": "Yetkiyi devralan taraf",
-      "redelegatedAmount": "Yetkisi devredilen tutar",
-      "undelegated": "Yetki iptali ({{amount}})",
-      "undelegatedFrom": "Yetkisi iptal edilen taraf",
-      "undelegatedAmount": "Yetkisi iptal edilen tutar",
-      "rewardFrom": "Ödül kaynağı",
-      "rewardAmount": "Toplanan miktar",
-      "memo": "Memo",
-      "assetId": "Varlık Kimliği",
-      "rewards": "Kazanılan ödüller",
-      "bondedAmount": "Bağlanmış Tutar",
-      "unbondedAmount": "Çözülmüş Tutar",
-      "withdrawUnbondedAmount": "Çözülmüş Tutarı Çek",
-      "palletMethod": "Yöntem",
-      "transferAmount": "Transfer Tutarı",
-      "validatorsCount": "Doğrulayıcılar ({{number}})",
-      "storageLimit": "Depolama Limiti",
-      "gasLimit": "Gas limiti",
-      "id": "Kimlik (ID)"
-    },
-    "multipleAddresses": "Neden birden fazla adres var?",
-    "tokenName": "Token Adı",
-    "collectionContract": "Token Sözleşmesi",
-    "tokenId": "Token (NFT) Kimliği",
-    "quantity": "Miktar"
-=======
+      "final" : {
+        "successTitle" : "İşin ustası oldunuz bile!",
+        "successText" : "Kriptolarınızı güvenli bir şekilde yönetmeye hazırsınız. Sadece küçük bir adım kaldı!",
+        "failTitle" : "İşin ustası olmanıza az kaldı...",
+        "failText" : "Merak etmeyin! Ledger, yolculuğunuz boyunca size rehberlik etmek için burada. Yakında kripto güvenliğiniz konusunda çok daha rahat hissedeceksiniz. Sadece küçük bir adım kaldı!",
+        "cta" : "Sonraki adım"
+      },
+      "nextQuestion" : "Sonraki soru",
+      "finish" : "Sınavı tamamla"
+    },
+    "warning" : {
+      "recoveryPhrase" : {
+        "title" : "Bizzat oluşturmadığınız bir kurtarma ifadesini kullanmayın.",
+        "desc" : "Ledger donanım cüzdanınızın PIN kodu ve kurtarma ifadesi sadece ve sadece sizin elinizle oluşturulmalıdır. Anahtar kelimeleri önceden türetilmiş veya PIN kodu önceden belirlenmiş bir cihaz aldıysanız ürünü kullanmayın ve müşteri destek ekibimizle iletişime geçin.",
+        "supportLink" : "Müşteri destek ekibiyle iletişime geç"
+      },
+      "seed" : {
+        "title" : "Lütfen kutunun içindekileri kontrol edin",
+        "desc" : "{{deviceName}} cihazınız bir PIN kodu veya kurtarma ifadesi ile geldiyse kullanımı güvenli değildir ve Ledger Destek Ekibiyle iletişime geçmelisiniz.",
+        "warning" : "Yalnızca kurulum sırasında cihaz ekranında görüntülenmiş olan kurtarma ifadesini kullanın",
+        "continueCTA" : "Devam",
+        "contactSupportCTA" : "Destek al"
+      }
+    }
+  },
+  "tabs" : {
+    "portfolio" : "Cüzdan",
+    "accounts" : "Hesaplar",
+    "transfer" : "Transfer",
+    "manager" : "My Ledger",
+    "settings" : "Ayarlar",
+    "platform" : "Live Apps",
+    "discover" : "Keşfet",
+    "nanoX" : "Nano X",
+    "market" : "Piyasa",
+    "learn" : "Öğren"
+  },
+  "learn" : {
+    "pageTitle" : "Öğren",
+    "sectionShows" : "Yayınlar",
+    "sectionVideo" : "Video",
+    "sectionPodcast" : "Podcast",
+    "sectionArticles" : "Makaleler"
+  },
+  "portfolio" : {
+    "totalBalance" : "Toplam bakiye",
+    "syncError" : "Senkronizasyon hatası",
+    "syncFailed" : "Senkronizasyon başarısız oldu",
+    "syncPending" : "Senkronize ediliyor...",
+    "transactionsPendingConfirmation" : {
+      "title" : "Senkronize edilmemiş bakiye",
+      "desc" : "Bazı işlemler henüz onaylanmadı. Bu işlemler onaylandıktan sonra bakiyenize yansıtılacak ve kullanılabilecek."
+    },
+    "emptyState" : {
+      "noAppsTitle" : "Cihazıma uygulama yükle",
+      "noAppsDesc" : "Ledger Live'a hesap eklemeden önce cihazınıza uygulamaları yükleyin. Uygulamaları yüklemek için Yöneticiye gidin.",
+      "noAccountsTitle" : "Herhangi bir hesabınız yok...",
+      "noAccountsDesc" : "Lütfen Portföyünüze hesap ekleyin.",
+      "buttons" : {
+        "import" : "Varlık ekle",
+        "buy" : "Satın al",
+        "manager" : "Uygulama yükle",
+        "managerSecondary" : "Cihazıma uygulama yükle"
+      },
+      "addAccounts" : {
+        "addAccounts" : "Varlık ekle",
+        "title" : "Hemen başla",
+        "description" : "Ortaklarımızdan kripto satın alabilir veya cüzdanınızı kurabilirsiniz"
+      }
+    },
+    "noOpState" : {
+      "title" : "Henüz işlem yok mu?",
+      "desc" : "Kripto varlıklarını alıcı adresinize gönderin ve uygulamanın senkronize olmasını bekleyin."
+    },
+    "recommended" : {
+      "title" : "Önerilen"
+    },
+    "topGainers" : {
+      "title" : "Yükselenler (24SA)",
+      "seeMarket" : "Tümünü gör"
+    }
+  },
+  "addAccountsModal" : {
+    "ctaAdd" : "Hesap ekle",
+    "ctaImport" : "Masaüstü hesaplarını içe aktar",
+    "title" : "Kripto Ekle",
+    "description" : "Kriptoları doğrudan Ledger'ınızla eklemeyi seçebilir veya bunları Ledger Live Desktop'tan içe aktarabilirsiniz.",
+    "add" : {
+      "title" : "Ledger'ınızla ekleyin",
+      "description" : "Varlıkları Ledger'ınızla ekleyin veya içe aktarın"
+    },
+    "import" : {
+      "title" : "Masaüstünden içe aktarın",
+      "description" : "Varlıkları Ledger Live Desktop'tan içe aktarın"
+    }
+  },
+  "byteSize" : {
+    "bytes" : "{{size}} bayt",
+    "kbUnit" : "{{size}} Kb",
+    "mbUnit" : "{{size}} Mb"
+  },
+  "numberCompactNotation" : {
+    "d" : "",
+    "K" : "b",
+    "M" : "Mn",
+    "B" : "mi",
+    "T" : "tr",
+    "Q" : "ka",
+    "Qn" : "ke"
+  },
+  "time" : {
+    "day" : "1G",
+    "week" : "1H",
+    "month" : "1A",
+    "year" : "1Y",
+    "all" : "Tümü",
+    "since" : {
+      "day" : "geçen gün",
+      "week" : "geçen hafta",
+      "month" : "geçen ay",
+      "year" : "geçen yıl"
+    }
+  },
+  "orderOption" : {
+    "choices" : {
+      "name|asc" : "A-Z Sırala",
+      "name|desc" : "Z-A Sırala",
+      "balance|asc" : "En Düşük Bakiye",
+      "balance|desc" : "En Yüksek Bakiye"
+    }
+  },
+  "operations" : {
+    "types" : {
+      "IN" : "Alındı",
+      "NFT_IN" : "NFT Alındı",
+      "OUT" : "Gönderildi",
+      "NFT_OUT" : "NFT Gönderildi",
+      "CREATE" : "Oluşturuldu",
+      "REVEAL" : "Adres gösterildi",
+      "DELEGATE" : "Yetki devredildi",
+      "UNDELEGATE" : "Yetki iptal edildi",
+      "REDELEGATE" : "Yetki yeniden devredildi",
+      "VOTE" : "Oylandı",
+      "FREEZE" : "Donduruldu",
+      "UNFREEZE" : "Çözüldü",
+      "REWARD" : "Ödül alındı",
+      "FEES" : "Ücretler",
+      "OPT_IN" : "Onaylama",
+      "OPT_OUT" : "Reddetme",
+      "CLOSE_ACCOUNT" : "Hesabı kapama",
+      "SUPPLY" : "Fonlandı",
+      "REDEEM" : "Çekildi",
+      "APPROVE" : "Etkin",
+      "BOND" : "Bağlama",
+      "UNBOND" : "Çözme",
+      "REWARD_PAYOUT" : "Ödül",
+      "SLASH" : "Kesinti",
+      "WITHDRAW_UNBONDED" : "Çekim",
+      "NOMINATE" : "Aday gösterme",
+      "CHILL" : "Aday gösterimi temizleme",
+      "SET_CONTROLLER" : "Denetleyici belirleme"
+    }
+  },
   "operationDetails" : {
     "title" : "İşlem bilgileri",
     "account" : "Hesap",
@@ -1838,19 +1766,18 @@
     "collectionContract" : "Token Sözleşmesi",
     "tokenId" : "Token (NFT) Kimliği",
     "quantity" : "Miktar"
->>>>>>> 2971ba20
-  },
-  "operationList": {
-    "noOperations": "İşlem Yok",
-    "noMoreTransactions": "Başka işlem yok"
-  },
-  "selectableAccountsList": {
-    "deselectAll": "Tüm seçimi kaldır",
-    "selectAll": "Tümünü seç",
-    "tokenCount": "+1 token",
-    "tokenCount_plural": "+{{count}} token",
-    "subaccountCount": "1 alt hesap",
-    "subaccountCount_plural": "+{{count}} alt hesap"
+  },
+  "operationList" : {
+    "noOperations" : "İşlem Yok",
+    "noMoreTransactions" : "Başka işlem yok"
+  },
+  "selectableAccountsList" : {
+    "deselectAll" : "Tüm seçimi kaldır",
+    "selectAll" : "Tümünü seç",
+    "tokenCount" : "+1 token",
+    "tokenCount_plural" : "+{{count}} token",
+    "subaccountCount" : "1 alt hesap",
+    "subaccountCount_plural" : "+{{count}} alt hesap"
   },
   "account" : {
     "subHeader" : {
@@ -1889,126 +1816,126 @@
         "addAsset" : "Varlık ekle"
       }
     },
-    "subaccounts": {
-      "seeMore": "Daha fazla alt hesap görün",
-      "seeLess": "Daha az alt hesap gör"
-    },
-    "send": "Gönder",
-    "receive": "Al",
-    "buy": "Satın Al",
-    "walletconnect": "WalletConnect",
-    "stake": "Stake et",
-    "sell": "Sat",
-    "swap": "Takas et",
-    "manage": "Yönet",
-    "lastTransactions": "Son işlemler",
-    "emptyState": {
-      "title": "Henüz kripto varlığınız yok mu?",
-      "desc": "<1><0>{{managerAppName}}</0></1> uygulaması yüklüyse hesabınıza varlık almaya başlayabilirsiniz",
-      "descWithBuy": "<1><0>{{managerAppName}}</0></1> uygulaması yüklüyse hesabınıza <3><0>{{currencyTicker}}</0></3> almaya başlayabilirsiniz",
-      "descToken": "<1><0>{{managerAppName}}</0></1> uygulaması yüklüyse hesabınıza <3><0>{{currencyTicker}}</0></3> ve <5><0>{{tokenType}}</0>token'larını</5> almaya başlayabilirsiniz",
-      "buttons": {
-        "receiveFunds": "Al",
-        "buyCrypto": "Satın Al"
-      }
-    },
-    "settings": {
-      "header": "Hesap ayarları",
-      "title": "Hesabı düzenle",
-      "advancedLogs": "Kapsamlı loglar",
-      "accountName": {
-        "title": "Hesap adı",
-        "desc": "Hesap tanımı",
-        "placeholder": "Hesap adı"
-      },
-      "accountUnits": {
-        "title": "Birimleri düzenle"
-      },
-      "unit": {
-        "title": "Birim",
-        "desc": "Görüntülenecek birimi seçin."
-      },
-      "currency": {
-        "title": "Para birimi"
-      },
-      "endpointConfig": {
-        "title": "Node (Düğüm)",
-        "desc": "Kullanılacak API düğümü"
-      },
-      "delete": {
-        "title": "Hesabı portföyden kaldır",
-        "desc": "Depolanan veriler kaldırılacaktır.",
-        "confirmationTitle": "Emin misiniz?",
-        "confirmationDesc": "Bunun kripto varlıklarınız üzerinde hiçbir etkisi yoktur. Mevcut hesaplar daha sonra istenildiğinde eklenebilir.",
-        "confirmationWarn": "Bu hesabın silinmesi, hesapla ilgili takas işlem geçmişinin de silinmesine neden olacaktır."
-      },
-      "archive": {
-        "title": "Hesabı arşivle",
-        "desc": "Bu hesap arşivlenecek."
-      },
-      "advanced": {
-        "title": "Kapsamlı loglar",
-        "desc": ""
-      }
-    },
-    "import": {
-      "scan": {
-        "title": "Masaüstünden içe aktarın",
-        "descTop": {
-          "line1": "Ledger Live Desktop uygulamasında şuraya gidin:",
-          "line2": "Ayarlar > Hesaplar > Hesapları Dışa Aktar > Dışa Aktar"
-        },
-        "descBottom": "Ledger Live Desktop'u açın ve QR Kodunu Tarayın"
-      },
-      "result": {
-        "title": "Hesapları içe aktarma",
-        "newAccounts": "Yeni hesaplar",
-        "updatedAccounts": "Güncellenmiş hesaplar",
-        "empty": "Yeni bir hesap ekle",
-        "descEmpty": "<0><0>Hesap</0></0> bulunamadı. Lütfen tekrar deneyin veya Kuruluma geri dönün",
-        "alreadyImported": "Zaten içe aktarıldı",
-        "noAccounts": "İçe aktarılacak bir hesap yok",
-        "unsupported": "Desteklenmiyor",
-        "settings": "Uygulama ayarları",
-        "includeGeneralSettings": "Masaüstü ayarlarını içe aktar"
-      },
-      "fallback": {
-        "header": "Hesap içe aktar",
-        "title": "Kamerayı etkinleştirin",
-        "desc": "QR kodlarını taramak için lütfen Ayarlardan Kamerayı etkinleştirin.",
-        "buttonTitle": "Ayarlara Git"
-      }
-    },
-    "availableBalance": "Mevcut bakiye",
-    "totalSupplied": "Fonlanan tutar",
-    "tronFrozen": "Donduruldu",
-    "bandwidth": "Bant Genişliği",
-    "energy": "Enerji",
-    "delegatedAssets": "Yetkisi devredilen varlıklar",
-    "undelegating": "Yetki iptali",
-    "delegation": {
-      "sectionLabel": "Yetki Devirleri",
-      "addDelegation": "Yetkili ekleme",
-      "info": {
-        "title": "Ödüller kazanın",
-        "cta": "Ödüller kazanın"
-      }
-    },
-    "claimReward": {
-      "sectionLabel": "Ödüller",
-      "cta": "Ödülleri topla"
-    },
-    "undelegation": {
-      "sectionLabel": "Yetki İptalleri"
-    },
-    "nft": {
-      "receiveNft": "NFT alın",
-      "howTo": "NFT'ler eklemek için onları <1>{{currency}} adresinizi</1> kullanarak <0>hesabınıza almanız</0> gerekir."
-    },
-    "readOnly": {
-      "noTransaction": {
-        "title": "Hiçbir işleminiz yok",
-        "subtitle": "{{assetName}} satın almak veya teslim almak için bir cihaza ihtiyacınız olacak"
+    "subaccounts" : {
+      "seeMore" : "Daha fazla alt hesap görün",
+      "seeLess" : "Daha az alt hesap gör"
+    },
+    "send" : "Gönder",
+    "receive" : "Al",
+    "buy" : "Satın Al",
+    "walletconnect" : "WalletConnect",
+    "stake" : "Stake et",
+    "sell" : "Sat",
+    "swap" : "Takas et",
+    "manage" : "Yönet",
+    "lastTransactions" : "Son işlemler",
+    "emptyState" : {
+      "title" : "Henüz kripto varlığınız yok mu?",
+      "desc" : "<1><0>{{managerAppName}}</0></1> uygulaması yüklüyse hesabınıza varlık almaya başlayabilirsiniz",
+      "descWithBuy" : "<1><0>{{managerAppName}}</0></1> uygulaması yüklüyse hesabınıza <3><0>{{currencyTicker}}</0></3> almaya başlayabilirsiniz",
+      "descToken" : "<1><0>{{managerAppName}}</0></1> uygulaması yüklüyse hesabınıza <3><0>{{currencyTicker}}</0></3> ve <5><0>{{tokenType}}</0>token'larını</5> almaya başlayabilirsiniz",
+      "buttons" : {
+        "receiveFunds" : "Al",
+        "buyCrypto" : "Satın Al"
+      }
+    },
+    "settings" : {
+      "header" : "Hesap ayarları",
+      "title" : "Hesabı düzenle",
+      "advancedLogs" : "Kapsamlı loglar",
+      "accountName" : {
+        "title" : "Hesap adı",
+        "desc" : "Hesap tanımı",
+        "placeholder" : "Hesap adı"
+      },
+      "accountUnits" : {
+        "title" : "Birimleri düzenle"
+      },
+      "unit" : {
+        "title" : "Birim",
+        "desc" : "Görüntülenecek birimi seçin."
+      },
+      "currency" : {
+        "title" : "Para birimi"
+      },
+      "endpointConfig" : {
+        "title" : "Node (Düğüm)",
+        "desc" : "Kullanılacak API düğümü"
+      },
+      "delete" : {
+        "title" : "Hesabı portföyden kaldır",
+        "desc" : "Depolanan veriler kaldırılacaktır.",
+        "confirmationTitle" : "Emin misiniz?",
+        "confirmationDesc" : "Bunun kripto varlıklarınız üzerinde hiçbir etkisi yoktur. Mevcut hesaplar daha sonra istenildiğinde eklenebilir.",
+        "confirmationWarn" : "Bu hesabın silinmesi, hesapla ilgili takas işlem geçmişinin de silinmesine neden olacaktır."
+      },
+      "archive" : {
+        "title" : "Hesabı arşivle",
+        "desc" : "Bu hesap arşivlenecek."
+      },
+      "advanced" : {
+        "title" : "Kapsamlı loglar",
+        "desc" : ""
+      }
+    },
+    "import" : {
+      "scan" : {
+        "title" : "Masaüstünden içe aktarın",
+        "descTop" : {
+          "line1" : "Ledger Live Desktop uygulamasında şuraya gidin:",
+          "line2" : "Ayarlar > Hesaplar > Hesapları Dışa Aktar > Dışa Aktar"
+        },
+        "descBottom" : "Ledger Live Desktop'u açın ve QR Kodunu Tarayın"
+      },
+      "result" : {
+        "title" : "Hesapları içe aktarma",
+        "newAccounts" : "Yeni hesaplar",
+        "updatedAccounts" : "Güncellenmiş hesaplar",
+        "empty" : "Yeni bir hesap ekle",
+        "descEmpty" : "<0><0>Hesap</0></0> bulunamadı. Lütfen tekrar deneyin veya Kuruluma geri dönün",
+        "alreadyImported" : "Zaten içe aktarıldı",
+        "noAccounts" : "İçe aktarılacak bir hesap yok",
+        "unsupported" : "Desteklenmiyor",
+        "settings" : "Uygulama ayarları",
+        "includeGeneralSettings" : "Masaüstü ayarlarını içe aktar"
+      },
+      "fallback" : {
+        "header" : "Hesap içe aktar",
+        "title" : "Kamerayı etkinleştirin",
+        "desc" : "QR kodlarını taramak için lütfen Ayarlardan Kamerayı etkinleştirin.",
+        "buttonTitle" : "Ayarlara Git"
+      }
+    },
+    "availableBalance" : "Mevcut bakiye",
+    "totalSupplied" : "Fonlanan tutar",
+    "tronFrozen" : "Donduruldu",
+    "bandwidth" : "Bant Genişliği",
+    "energy" : "Enerji",
+    "delegatedAssets" : "Yetkisi devredilen varlıklar",
+    "undelegating" : "Yetki iptali",
+    "delegation" : {
+      "sectionLabel" : "Yetki Devirleri",
+      "addDelegation" : "Yetkili ekleme",
+      "info" : {
+        "title" : "Ödüller kazanın",
+        "cta" : "Ödüller kazanın"
+      }
+    },
+    "claimReward" : {
+      "sectionLabel" : "Ödüller",
+      "cta" : "Ödülleri topla"
+    },
+    "undelegation" : {
+      "sectionLabel" : "Yetki İptalleri"
+    },
+    "nft" : {
+      "receiveNft" : "NFT alın",
+      "howTo" : "NFT'ler eklemek için onları <1>{{currency}} adresinizi</1> kullanarak <0>hesabınıza almanız</0> gerekir."
+    },
+    "readOnly" : {
+      "noTransaction" : {
+        "title" : "Hiçbir işleminiz yok",
+        "subtitle" : "{{assetName}} satın almak veya teslim almak için bir cihaza ihtiyacınız olacak"
       }
     }
   },
@@ -2043,53 +1970,53 @@
         "hideTokens_plural" : "Varlıkları gizle"
       }
     },
-    "noResultsFound": "Varlık bulunamadı",
-    "noResultsDesc": "Lütfen doğru yazdığınızdan emin olun ve tekrar deneyin",
-    "readOnly": {
-      "moreCrypto": {
-        "title": "+6.000 tane daha",
-        "subtitle": "Ledger 6.000'den fazla coin ve token'ı destekler"
-      }
-    }
-  },
-  "distribution": {
-    "header": "Varlık dağılımı",
-    "list": "Varlık dağılımı ({{count}})",
-    "assets": "varlık",
-    "assets_plural": "varlık",
-    "total": "Toplam bakiye:",
-    "listAccount": "Varlık dağılımı ({{count}})",
-    "title": "Varlıklar",
-    "moreAssets": "Daha fazla ekle"
-  },
-  "help": {
-    "gettingStarted": {
-      "title": "Başlarken",
-      "desc": "Buradan başlayın"
-    },
-    "helpCenter": {
-      "title": "Ledger Destek",
-      "desc": "Yardım alın"
-    },
-    "ledgerAcademy": {
-      "title": "Ledger Academy",
-      "desc": "Kripto hakkında bilgi edinin"
-    },
-    "facebook": {
-      "title": "Facebook",
-      "desc": "Sayfamızı beğenin"
-    },
-    "twitter": {
-      "title": "Twitter",
-      "desc": "Bizi takip edin"
-    },
-    "github": {
-      "title": "Github",
-      "desc": "Kodumuzu inceleyin"
-    },
-    "status": {
-      "title": "Ledger Durumu",
-      "desc": "Sistem durumumuzu kontrol edin"
+    "noResultsFound" : "Varlık bulunamadı",
+    "noResultsDesc" : "Lütfen doğru yazdığınızdan emin olun ve tekrar deneyin",
+    "readOnly" : {
+      "moreCrypto" : {
+        "title" : "+6.000 tane daha",
+        "subtitle" : "Ledger 6.000'den fazla coin ve token'ı destekler"
+      }
+    }
+  },
+  "distribution" : {
+    "header" : "Varlık dağılımı",
+    "list" : "Varlık dağılımı ({{count}})",
+    "assets" : "varlık",
+    "assets_plural" : "varlık",
+    "total" : "Toplam bakiye:",
+    "listAccount" : "Varlık dağılımı ({{count}})",
+    "title" : "Varlıklar",
+    "moreAssets" : "Daha fazla ekle"
+  },
+  "help" : {
+    "gettingStarted" : {
+      "title" : "Başlarken",
+      "desc" : "Buradan başlayın"
+    },
+    "helpCenter" : {
+      "title" : "Ledger Destek",
+      "desc" : "Yardım alın"
+    },
+    "ledgerAcademy" : {
+      "title" : "Ledger Academy",
+      "desc" : "Kripto hakkında bilgi edinin"
+    },
+    "facebook" : {
+      "title" : "Facebook",
+      "desc" : "Sayfamızı beğenin"
+    },
+    "twitter" : {
+      "title" : "Twitter",
+      "desc" : "Bizi takip edin"
+    },
+    "github" : {
+      "title" : "Github",
+      "desc" : "Kodumuzu inceleyin"
+    },
+    "status" : {
+      "title" : "Ledger Durumu",
+      "desc" : "Sistem durumumuzu kontrol edin"
     }
   },
   "settings" : {
@@ -2201,6 +2128,36 @@
         "android" : "Google Play mağazasında değerlendir"
       }
     },
+    "notifications" : {
+      "title" : "Bildirimler",
+      "desc" : "Bildirimlerinizi yönetin",
+      "disabledNotifications" : {
+        "title" : "Bildirimleriniz kapalı",
+        "desc" : "{{platform}}, Ledger Live bildirimlerini engelliyor. Telefonunuza bildirim almak için cihazınızın ayarlar bölümüne gidip Ledger Live bildirimlerini açın.",
+        "turnOnNotif" : "Bildirimleri aç",
+        "goToSettings" : "Sistem ayarlarına git"
+      },
+      "allowed" : {
+        "title" : "Bildirimlere izin ver",
+        "desc" : "Kriptolarınız, piyasa eğilimleri ve diğer şeylerle ilgili bildirim alın"
+      },
+      "transactions" : {
+        "title" : "İşlemler",
+        "desc" : "Kripto aldığınızda ya da gönderdiğinizde bildirim alın"
+      },
+      "market" : {
+        "title" : "Piyasa",
+        "desc" : "Önemli piyasa değişikliklerinden haberdar olun"
+      },
+      "announcement" : {
+        "title" : "Duyurular",
+        "desc" : "Önemli Ledger Live haberlerini alın"
+      },
+      "price" : {
+        "title" : "Fiyat Uyarıları",
+        "desc" : "En çok tercih ettiğiniz coin'ler için fiyat uyarıları belirleyerek piyasa hareketlerini kaçırmayın"
+      }
+    },
     "help" : {
       "title" : "Yardım",
       "header" : "Yardım",
@@ -2287,8 +2244,8 @@
         "cta" : "Tekrar dene"
       }
     },
-    "connectDevice": {
-      "headerTitle": "Cihazı bağlayın"
+    "connectDevice" : {
+      "headerTitle" : "Cihazı bağlayın"
     }
   },
   "transfer" : {
@@ -2431,574 +2388,574 @@
             "subtitle" : "KYC'niz gönderildi ve onay bekliyor.",
             "link" : "KYC işlemi hakkında daha fazla bilgi edinin"
           },
-          "approved": {
-            "cta": "Devam",
-            "title": "KYC onaylandı!",
-            "subtitle": "KYC'niz gönderildi ve onaylandı.",
-            "link": "KYC işlemi hakkında daha fazla bilgi edinin"
+          "approved" : {
+            "cta" : "Devam",
+            "title" : "KYC onaylandı!",
+            "subtitle" : "KYC'niz gönderildi ve onaylandı.",
+            "link" : "KYC işlemi hakkında daha fazla bilgi edinin"
           },
-          "closed": {
-            "cta": "KYC'yi sıfırla",
-            "title": "KYC başvurusu reddedildi",
-            "subtitle": "KYC işlemi için gönderdiğiniz veriler Wyre tarafından reddedildi.",
-            "link": "KYC işlemi hakkında daha fazla bilgi edinin"
+          "closed" : {
+            "cta" : "KYC'yi sıfırla",
+            "title" : "KYC başvurusu reddedildi",
+            "subtitle" : "KYC işlemi için gönderdiğiniz veriler Wyre tarafından reddedildi.",
+            "link" : "KYC işlemi hakkında daha fazla bilgi edinin"
           },
-          "form": {
-            "firstName": "Adı",
-            "lastName": "Soyadı",
-            "street1": "Adres 1. Satır",
-            "street2": "Adres 2. Satır",
-            "city": "Şehir",
-            "state": "Eyalet",
-            "country": "Ülke",
-            "postalCode": "Posta Kodu",
-            "dateOfBirth": "Doğum tarihi",
-            "firstNamePlaceholder": "Adınızı girin",
-            "lastNamePlaceholder": "Soyadınızı girin",
-            "street1Placeholder": "Örn. 13, Maple Street",
-            "street2Placeholder": "Örn. 13, Maple Street",
-            "cityPlaceholder": "Örn. San José",
-            "postalCodePlaceholder": "5 haneli Posta Kodunuzu girin",
-            "statePlaceholder": "Eyaletinizi seçin",
-            "dateOfBirthPlaceholder": "YYYY-AA-GG",
-            "firstNameError": "Devam etmek için adınızı girin",
-            "lastNameError": "Devam etmek için soyadınızı girin",
-            "street1Error": "Adresinizi girin",
-            "cityError": "ABD'de yaşadığınız şehri girin",
-            "stateError": "Devam etmek için eyaletinizi seçin",
-            "postalCodeError": "Geçerli bir ABD Posta Kodu girin",
-            "dateOfBirthError": "Doğum tarihinizi girin"
+          "form" : {
+            "firstName" : "Adı",
+            "lastName" : "Soyadı",
+            "street1" : "Adres 1. Satır",
+            "street2" : "Adres 2. Satır",
+            "city" : "Şehir",
+            "state" : "Eyalet",
+            "country" : "Ülke",
+            "postalCode" : "Posta Kodu",
+            "dateOfBirth" : "Doğum tarihi",
+            "firstNamePlaceholder" : "Adınızı girin",
+            "lastNamePlaceholder" : "Soyadınızı girin",
+            "street1Placeholder" : "Örn. 13, Maple Street",
+            "street2Placeholder" : "Örn. 13, Maple Street",
+            "cityPlaceholder" : "Örn. San José",
+            "postalCodePlaceholder" : "5 haneli Posta Kodunuzu girin",
+            "statePlaceholder" : "Eyaletinizi seçin",
+            "dateOfBirthPlaceholder" : "YYYY-AA-GG",
+            "firstNameError" : "Devam etmek için adınızı girin",
+            "lastNameError" : "Devam etmek için soyadınızı girin",
+            "street1Error" : "Adresinizi girin",
+            "cityError" : "ABD'de yaşadığınız şehri girin",
+            "stateError" : "Devam etmek için eyaletinizi seçin",
+            "postalCodeError" : "Geçerli bir ABD Posta Kodu girin",
+            "dateOfBirthError" : "Doğum tarihinizi girin"
           }
         },
-        "states": "Eyaletinizi seçin"
-      },
-      "notAvailable": {
-        "title": "Hizmet geçici olarak kullanılamıyor veya ülkenize açık değil"
-      },
-      "payoutModal": {
-        "title": "Ödeme ücretleri",
-        "description": "Ödeme ücretleri cihazda gösterilmez ve miktardan düşülür.",
-        "cta": "Kapat"
-      },
-      "pendingOperation": {
-        "description": "Takas işleminiz onaylanmak üzere ağa gönderildi. {{targetCurrency}} tutarınızı almanız yaklaşık bir saat sürebilir.",
-        "label": "Swap ID'si:",
-        "title": "Takas işlemi başarıyla yayınlandı ",
-        "disclaimer": "{{provider}} desteğinden yardıma ihtiyacınız olursa gerekli olacak Swap ID'nizi (Takas Kimliği) not edin.",
-        "cta": "Ayrıntıları gör"
-      },
-      "tradeMethod": {
-        "float": "Dalgalı kur",
-        "floatUnavailable": "Bu paritede dalgalı kur desteklenmiyor",
-        "fixed": "Sabit kur",
-        "fixedUnavailable": "Bu paritede sabit kur desteklenmiyor",
-        "floatDesc": "Belirtilen miktar piyasa koşullarına bağlı olarak değişebilir.",
-        "fixedDesc": "Belirtilen tutar piyasadaki değişikliklerden bağımsız olarak aynı kalır. Sabit kurlar her 30 saniyede bir güncellenir",
-        "by": "Aracı",
-        "modalTitle": "Dalgalı mı, sabit kur mu?"
-      },
-      "form": {
-        "validate": "Takas işlemini onayla",
-        "tab": "Takas et",
-        "button": "Devam",
-        "from": "Gönderici",
-        "to": "Alıcı",
-        "source": "Kaynak",
-        "target": "Hedef hesap",
-        "noAccount": "{{currency}} hesabınız bulunmuyor",
-        "balance": "Bakiye <0>123</0>",
-        "fromAccount": "Hesap seç",
-        "toAccount": "Hesap seç",
-        "paraswapCTA": "Paraswap'i mı arıyorsunuz? Keşfet sekmesine taşındı!",
-        "quote": "Teklif",
-        "receive": "Al",
-        "amount": {
-          "useMax": "Tümünü kullan",
-          "available": "Toplam mevcut"
-        },
-        "noAsset": {
-          "title": "Takas edecek varlığınız bulunmuyor",
-          "desc": "Takas etmek için varlık satın alın ve tekrar deneyin"
-        },
-        "noApp": {
-          "title": "{{appName}} uygulaması yüklü değil.",
-          "desc": "{{appName}} uygulamasını yüklemek için lütfen Yöneticiye gidin.",
-          "cta": "Yönetici sayfasına git",
-          "close": "Kapat"
-        },
-        "noAccounts": {
-          "title": "Takas edilecek {{ticker}} bulunmuyor",
-          "desc": "{{currencyName}} hesaplarınızda takas için kullanılabilecek bakiye bulunmuyor.",
-          "addAccountCta": "Hesap ekle",
-          "cta": "Kapat"
-        },
-        "outdatedApp": {
-          "title": "Uygulama güncellemesi mevcut",
-          "desc": "{{appName}} uygulamasını güncellemeniz gerekiyor.",
-          "cta": "Yönetici sayfasına git",
-          "close": "Kapat"
-        },
-        "summary": {
-          "from": "Gönderici",
-          "to": "Alıcı",
-          "send": "Gönder",
-          "payoutNetworkFees": "Ödeme ücretleri",
-          "payoutNetworkFeesTooltip": "Bu tutar cihazınızda gösterilmeyecektir",
-          "receive": "Tutar",
-          "receiveFloat": "Hizmet ücretleri hariç alınacak tutar",
-          "provider": "Sağlayıcı",
-          "method": "Kur",
-          "fees": "Maksimum ücret",
-          "disclaimer": {
-            "title": "Hüküm ve Koşullar",
-            "desc": "“Kabul Et” seçeneğine tıklayarak, bu hizmetin tamamen ve sadece <0>{{provider}}</0> Hüküm ve Koşulları tarafından yönetildiğini anlıyor ve kabul ediyorum.",
-            "tos": "Hüküm ve Koşullar",
-            "accept": "Kabul et",
-            "reject": "Kapat"
+        "states" : "Eyaletinizi seçin"
+      },
+      "notAvailable" : {
+        "title" : "Hizmet geçici olarak kullanılamıyor veya ülkenize açık değil"
+      },
+      "payoutModal" : {
+        "title" : "Ödeme ücretleri",
+        "description" : "Ödeme ücretleri cihazda gösterilmez ve miktardan düşülür.",
+        "cta" : "Kapat"
+      },
+      "pendingOperation" : {
+        "description" : "Takas işleminiz onaylanmak üzere ağa gönderildi. {{targetCurrency}} tutarınızı almanız yaklaşık bir saat sürebilir.",
+        "label" : "Swap ID'si:",
+        "title" : "Takas işlemi başarıyla yayınlandı ",
+        "disclaimer" : "{{provider}} desteğinden yardıma ihtiyacınız olursa gerekli olacak Swap ID'nizi (Takas Kimliği) not edin.",
+        "cta" : "Ayrıntıları gör"
+      },
+      "tradeMethod" : {
+        "float" : "Dalgalı kur",
+        "floatUnavailable" : "Bu paritede dalgalı kur desteklenmiyor",
+        "fixed" : "Sabit kur",
+        "fixedUnavailable" : "Bu paritede sabit kur desteklenmiyor",
+        "floatDesc" : "Belirtilen miktar piyasa koşullarına bağlı olarak değişebilir.",
+        "fixedDesc" : "Belirtilen tutar piyasadaki değişikliklerden bağımsız olarak aynı kalır. Sabit kurlar her 30 saniyede bir güncellenir",
+        "by" : "Aracı",
+        "modalTitle" : "Dalgalı mı, sabit kur mu?"
+      },
+      "form" : {
+        "validate" : "Takas işlemini onayla",
+        "tab" : "Takas et",
+        "button" : "Devam",
+        "from" : "Gönderici",
+        "to" : "Alıcı",
+        "source" : "Kaynak",
+        "target" : "Hedef hesap",
+        "noAccount" : "{{currency}} hesabınız bulunmuyor",
+        "balance" : "Bakiye <0>123</0>",
+        "fromAccount" : "Hesap seç",
+        "toAccount" : "Hesap seç",
+        "paraswapCTA" : "Paraswap'i mı arıyorsunuz? Keşfet sekmesine taşındı!",
+        "quote" : "Teklif",
+        "receive" : "Al",
+        "amount" : {
+          "useMax" : "Tümünü kullan",
+          "available" : "Toplam mevcut"
+        },
+        "noAsset" : {
+          "title" : "Takas edecek varlığınız bulunmuyor",
+          "desc" : "Takas etmek için varlık satın alın ve tekrar deneyin"
+        },
+        "noApp" : {
+          "title" : "{{appName}} uygulaması yüklü değil.",
+          "desc" : "{{appName}} uygulamasını yüklemek için lütfen Yöneticiye gidin.",
+          "cta" : "Yönetici sayfasına git",
+          "close" : "Kapat"
+        },
+        "noAccounts" : {
+          "title" : "Takas edilecek {{ticker}} bulunmuyor",
+          "desc" : "{{currencyName}} hesaplarınızda takas için kullanılabilecek bakiye bulunmuyor.",
+          "addAccountCta" : "Hesap ekle",
+          "cta" : "Kapat"
+        },
+        "outdatedApp" : {
+          "title" : "Uygulama güncellemesi mevcut",
+          "desc" : "{{appName}} uygulamasını güncellemeniz gerekiyor.",
+          "cta" : "Yönetici sayfasına git",
+          "close" : "Kapat"
+        },
+        "summary" : {
+          "from" : "Gönderici",
+          "to" : "Alıcı",
+          "send" : "Gönder",
+          "payoutNetworkFees" : "Ödeme ücretleri",
+          "payoutNetworkFeesTooltip" : "Bu tutar cihazınızda gösterilmeyecektir",
+          "receive" : "Tutar",
+          "receiveFloat" : "Hizmet ücretleri hariç alınacak tutar",
+          "provider" : "Sağlayıcı",
+          "method" : "Kur",
+          "fees" : "Maksimum ücret",
+          "disclaimer" : {
+            "title" : "Hüküm ve Koşullar",
+            "desc" : "“Kabul Et” seçeneğine tıklayarak, bu hizmetin tamamen ve sadece <0>{{provider}}</0> Hüküm ve Koşulları tarafından yönetildiğini anlıyor ve kabul ediyorum.",
+            "tos" : "Hüküm ve Koşullar",
+            "accept" : "Kabul et",
+            "reject" : "Kapat"
           }
         }
       },
-      "operationDetails": {
-        "swapId": "Swap ID'si",
-        "provider": "Sağlayıcı",
-        "date": "Tarih",
-        "from": "Gönderici",
-        "fromAmount": "Gönderilen tutar",
-        "to": "Alıcı",
-        "toAmount": "Alınacak tutar",
-        "statusTooltips": {
-          "expired": "Daha fazla bilgi için lütfen takas işlemi sağlayıcısına Swap ID'niz ile başvurun.",
-          "refunded": "Daha fazla bilgi için lütfen takas işlemi sağlayıcısına Swap ID'niz ile başvurun.",
-          "pending": "Takas işlemi sağlayıcısı işleminizi yaparken lütfen bekleyin.",
-          "onhold": "Sorunu çözmek için lütfen takas işlemi sağlayıcısına Swap ID'niz ile başvurun.",
-          "finished": "Takas işleminiz başarıyla tamamlandı."
+      "operationDetails" : {
+        "swapId" : "Swap ID'si",
+        "provider" : "Sağlayıcı",
+        "date" : "Tarih",
+        "from" : "Gönderici",
+        "fromAmount" : "Gönderilen tutar",
+        "to" : "Alıcı",
+        "toAmount" : "Alınacak tutar",
+        "statusTooltips" : {
+          "expired" : "Daha fazla bilgi için lütfen takas işlemi sağlayıcısına Swap ID'niz ile başvurun.",
+          "refunded" : "Daha fazla bilgi için lütfen takas işlemi sağlayıcısına Swap ID'niz ile başvurun.",
+          "pending" : "Takas işlemi sağlayıcısı işleminizi yaparken lütfen bekleyin.",
+          "onhold" : "Sorunu çözmek için lütfen takas işlemi sağlayıcısına Swap ID'niz ile başvurun.",
+          "finished" : "Takas işleminiz başarıyla tamamlandı."
         }
       },
-      "missingApp": {
-        "title": "Lütfen cihazınıza Exchange uygulamasını yükleyin",
-        "description": "Varlıklarınızı takas etmek için Yöneticiye gidin ve Exchange uygulamasını yükleyin",
-        "button": "Yönetici sayfasına git"
-      },
-      "outdatedApp": {
-        "title": "Lütfen cihazınızdaki Exchange uygulamasını güncelleyin",
-        "description": "Varlıklarınızı takas etmek için Yöneticiye gidin ve Exchange uygulamasını güncelleyin",
-        "button": "Yönetici sayfasına git"
-      },
-      "emptyState": {
-        "title": "{{currency}} hesabı bulunmuyor",
-        "description": "{{currency}} takas etmeden önce bir hesap eklemeniz gerekir",
-        "CTAButton": "Hesap ekle"
-      },
-      "history": {
-        "tab": "Geçmiş",
-        "disclaimer": "Mobil üzerinden yaptığınız takas işlemleri Ledger Live Desktop ile senkronize değildir",
-        "exportButton": "Dışa aktarma işlemleri",
-        "exportFilename": "Takas işlemleri",
-        "empty": {
-          "title": "Önceki takas işlemleriniz burada görünecek",
-          "desc": "Ya henüz herhangi bir takas işlemi yapmadınız ya da bu süre zarfında Ledger Live sıfırlandı."
+      "missingApp" : {
+        "title" : "Lütfen cihazınıza Exchange uygulamasını yükleyin",
+        "description" : "Varlıklarınızı takas etmek için Yöneticiye gidin ve Exchange uygulamasını yükleyin",
+        "button" : "Yönetici sayfasına git"
+      },
+      "outdatedApp" : {
+        "title" : "Lütfen cihazınızdaki Exchange uygulamasını güncelleyin",
+        "description" : "Varlıklarınızı takas etmek için Yöneticiye gidin ve Exchange uygulamasını güncelleyin",
+        "button" : "Yönetici sayfasına git"
+      },
+      "emptyState" : {
+        "title" : "{{currency}} hesabı bulunmuyor",
+        "description" : "{{currency}} takas etmeden önce bir hesap eklemeniz gerekir",
+        "CTAButton" : "Hesap ekle"
+      },
+      "history" : {
+        "tab" : "Geçmiş",
+        "disclaimer" : "Mobil üzerinden yaptığınız takas işlemleri Ledger Live Desktop ile senkronize değildir",
+        "exportButton" : "Dışa aktarma işlemleri",
+        "exportFilename" : "Takas işlemleri",
+        "empty" : {
+          "title" : "Önceki takas işlemleriniz burada görünecek",
+          "desc" : "Ya henüz herhangi bir takas işlemi yapmadınız ya da bu süre zarfında Ledger Live sıfırlandı."
         }
       }
     },
-    "swapv2": {
-      "form": {
-        "summary": {
-          "from": "Gönderici",
-          "to": "Alıcı",
-          "send": "Gönder",
-          "payoutNetworkFees": "Ödeme ücretleri",
-          "payoutNetworkFeesTooltip": "Bu tutar cihazınızda gösterilmeyecektir",
-          "receive": "Tutar",
-          "receiveFloat": "Hizmet ücretleri hariç alınacak tutar",
-          "provider": "Sağlayıcı",
-          "method": "Kur",
-          "fees": "Ücretler"
+    "swapv2" : {
+      "form" : {
+        "summary" : {
+          "from" : "Gönderici",
+          "to" : "Alıcı",
+          "send" : "Gönder",
+          "payoutNetworkFees" : "Ödeme ücretleri",
+          "payoutNetworkFeesTooltip" : "Bu tutar cihazınızda gösterilmeyecektir",
+          "receive" : "Tutar",
+          "receiveFloat" : "Hizmet ücretleri hariç alınacak tutar",
+          "provider" : "Sağlayıcı",
+          "method" : "Kur",
+          "fees" : "Ücretler"
         }
       }
     },
-    "lending": {
-      "title": "Kripto borç verin",
-      "titleTransferTab": "Kazanın",
-      "descriptionTransferTab": "Pasif gelir kazanın.",
-      "actionTitle": "Borç verin",
-      "accountActions": {
-        "approve": "Onayla",
-        "supply": "Arz et",
-        "withdraw": "Çek"
-      },
-      "highFees": {
-        "title": "Ethereum'da yüksek ücretler",
-        "description": "Ethereum ağındaki yoğunluk nedeniyle, işlem yaparken yüksek ücretlerle karşılaşabilirsiniz."
-      },
-      "account": {
-        "amountSupplied": "Fonlanan tutar",
-        "amountSuppliedTooltip": "Ağa verilen borç tutarı",
-        "currencyAPY": "Para Yıllık Getiri Oranı",
-        "currencyAPYTooltip": "Sürekli bileşik yatırımların yıllık getiri oranı",
-        "accruedInterests": "Faiz bakiyesi",
-        "accruedInterestsTooltip": "Borç verilen varlıkların faiz getirisi",
-        "interestEarned": "Kazanılan faiz",
-        "interestEarnedTooltip": "Çekim sonrası kazandığınız faiz",
-        "openLoans": "Açık borçlar",
-        "closedLoans": "Kapatılmış borçlar"
-      },
-      "banners": {
-        "needApproval": "Varlıklarınızla borç vermeden önce bu hesabı onaylamanız gerekiyor.",
-        "fullyApproved": "Bu hesabı tamamen onayladınız. Ücret karşılığında tutarı düşürebilirsiniz.",
-        "approvedCanReduce": "Bu hesapta <0>{{value}}</0> onayladınız. Ücret karşılığında tutarı düşürebilirsiniz.",
-        "approvedButNotEnough": "Bu hesapta <0>{{value}}</0> onayladınız.",
-        "approving": "Hesap onayı verildikten sonra varlıklarınızla fonlamaya başlayabilirsiniz.",
-        "notEnough": "Borç vermek için hesabınızda onaylı limitleri arttırmalısınız."
-      },
-      "howDoesLendingWork": "Borç verme nasıl çalışır",
-      "dashboard": {
-        "tabTitle": "Kontrol Paneli",
-        "assetsTitle": "Borç verilebilecek varlıklar",
-        "accountsTitle": "Onaylanmış hesaplar",
-        "emptySateDescription": "Ethereum hesaplarınızdaki varlıkları doğrudan borç olarak verebilir ve faiz kazanabilirsiniz.",
-        "apy": "{{value}} APY",
-        "activeAccount": {
-          "account": "Hesap",
-          "amountSupplied": "Fonlanan tutar",
-          "interestEarned": "Kazanılan faiz",
-          "status": "Hesap durumu",
-          "EARNING": "Kazanılıyor",
-          "ENABLING": "Onaylanıyor",
-          "INACTIVE": "Devre Dışı",
-          "SUPPLYING": "Arz ediliyor",
-          "approve": "Onayla",
-          "supply": "Arz et",
-          "withdraw": "Çek",
-          "amountRedeemed": "Çekilen tutar",
-          "endDate": "Bitiş tarihi"
+    "lending" : {
+      "title" : "Kripto borç verin",
+      "titleTransferTab" : "Kazanın",
+      "descriptionTransferTab" : "Pasif gelir kazanın.",
+      "actionTitle" : "Borç verin",
+      "accountActions" : {
+        "approve" : "Onayla",
+        "supply" : "Arz et",
+        "withdraw" : "Çek"
+      },
+      "highFees" : {
+        "title" : "Ethereum'da yüksek ücretler",
+        "description" : "Ethereum ağındaki yoğunluk nedeniyle, işlem yaparken yüksek ücretlerle karşılaşabilirsiniz."
+      },
+      "account" : {
+        "amountSupplied" : "Fonlanan tutar",
+        "amountSuppliedTooltip" : "Ağa verilen borç tutarı",
+        "currencyAPY" : "Para Yıllık Getiri Oranı",
+        "currencyAPYTooltip" : "Sürekli bileşik yatırımların yıllık getiri oranı",
+        "accruedInterests" : "Faiz bakiyesi",
+        "accruedInterestsTooltip" : "Borç verilen varlıkların faiz getirisi",
+        "interestEarned" : "Kazanılan faiz",
+        "interestEarnedTooltip" : "Çekim sonrası kazandığınız faiz",
+        "openLoans" : "Açık borçlar",
+        "closedLoans" : "Kapatılmış borçlar"
+      },
+      "banners" : {
+        "needApproval" : "Varlıklarınızla borç vermeden önce bu hesabı onaylamanız gerekiyor.",
+        "fullyApproved" : "Bu hesabı tamamen onayladınız. Ücret karşılığında tutarı düşürebilirsiniz.",
+        "approvedCanReduce" : "Bu hesapta <0>{{value}}</0> onayladınız. Ücret karşılığında tutarı düşürebilirsiniz.",
+        "approvedButNotEnough" : "Bu hesapta <0>{{value}}</0> onayladınız.",
+        "approving" : "Hesap onayı verildikten sonra varlıklarınızla fonlamaya başlayabilirsiniz.",
+        "notEnough" : "Borç vermek için hesabınızda onaylı limitleri arttırmalısınız."
+      },
+      "howDoesLendingWork" : "Borç verme nasıl çalışır",
+      "dashboard" : {
+        "tabTitle" : "Kontrol Paneli",
+        "assetsTitle" : "Borç verilebilecek varlıklar",
+        "accountsTitle" : "Onaylanmış hesaplar",
+        "emptySateDescription" : "Ethereum hesaplarınızdaki varlıkları doğrudan borç olarak verebilir ve faiz kazanabilirsiniz.",
+        "apy" : "{{value}} APY",
+        "activeAccount" : {
+          "account" : "Hesap",
+          "amountSupplied" : "Fonlanan tutar",
+          "interestEarned" : "Kazanılan faiz",
+          "status" : "Hesap durumu",
+          "EARNING" : "Kazanılıyor",
+          "ENABLING" : "Onaylanıyor",
+          "INACTIVE" : "Devre Dışı",
+          "SUPPLYING" : "Arz ediliyor",
+          "approve" : "Onayla",
+          "supply" : "Arz et",
+          "withdraw" : "Çek",
+          "amountRedeemed" : "Çekilen tutar",
+          "endDate" : "Bitiş tarihi"
         }
       },
-      "closedLoans": {
-        "tabTitle": "Kapatılmış borçlar",
-        "description": "Çekilen tüm borçları ve kazandığınız faiz oranlarını görüntüleyin.",
-        "cta": "Varlığı borç ver"
-      },
-      "history": {
-        "tabTitle": "Geçmiş",
-        "description": "Tüm borç işlemlerinizin geçmişini görüntüleyin.",
-        "cta": "Varlık borç ver"
-      },
-      "terms": {
-        "label": "Kripto borç ver",
-        "title": "Varlıklarınızı Compound protokolünde borç olarak verin",
-        "description": "Compound protokolü, Ethereum ağındaki varlıkları borç vermenizi ve almanızı sağlar. Doğrudan Ledger hesabınızı kullanarak varlıklarınızı borç verebilir ve faiz getirisi kazanabilirsiniz.",
-        "switchLabel": "<0><0>Kullanım Koşullarını</0></0>okudum ve kabul ediyorum."
-      },
-      "info": {
-        "1": {
-          "label": "Adım 1/3",
-          "title": "Bir hesabın onaylanması, protokole gelecekteki borçları işleme izni verir.",
-          "description": "Belirli bir tutarda varlığı protokole aktarabilmek için Compound akıllı sözleşmesini yetkilendirmeniz gerekiyor. Bir hesabın onaylanması, protokole gelecekteki borçları işleme izni verir."
-        },
-        "2": {
-          "label": "Adım 2/3",
-          "title": "Faiz getirisi kazanmak için varlık yatırın.",
-          "description": "Hesap onaylandıktan sonra borç vermek istediğiniz varlık tutarını belirleyin ve düzenlediğiniz işlemi protokole gönderin. İşlem doğrulandıktan sonra faiz tahakkuk etmeye başlar."
-        },
-        "3": {
-          "label": "Adım 3/3",
-          "title": "Varlıklarınızı istediğiniz zaman çekebilirsiniz.",
-          "description": "Varlıklarınızı ve kazandığınız faizi, kısmen veya tamamen, doğrudan Ledger hesabınızdan istediğiniz zaman çekebilirsiniz.",
-          "cta": "Şimdi borç ver"
-        },
-        "title": "Kripto borç verin"
-      },
-      "noTokenAccount": {
-        "info": {
-          "title": "{{ name }} hesabınız bulunmuyor.",
-          "description": "Fon yatırmak ve kripto borç vermek için {{ name }} hesabınız olmalıdır. Lütfen fonları Ethereum adresinize alın."
-        },
-        "buttons": {
-          "receive": "{{ name }} al",
-          "buy": "{{ name }} satın al"
+      "closedLoans" : {
+        "tabTitle" : "Kapatılmış borçlar",
+        "description" : "Çekilen tüm borçları ve kazandığınız faiz oranlarını görüntüleyin.",
+        "cta" : "Varlığı borç ver"
+      },
+      "history" : {
+        "tabTitle" : "Geçmiş",
+        "description" : "Tüm borç işlemlerinizin geçmişini görüntüleyin.",
+        "cta" : "Varlık borç ver"
+      },
+      "terms" : {
+        "label" : "Kripto borç ver",
+        "title" : "Varlıklarınızı Compound protokolünde borç olarak verin",
+        "description" : "Compound protokolü, Ethereum ağındaki varlıkları borç vermenizi ve almanızı sağlar. Doğrudan Ledger hesabınızı kullanarak varlıklarınızı borç verebilir ve faiz getirisi kazanabilirsiniz.",
+        "switchLabel" : "<0><0>Kullanım Koşullarını</0></0>okudum ve kabul ediyorum."
+      },
+      "info" : {
+        "1" : {
+          "label" : "Adım 1/3",
+          "title" : "Bir hesabın onaylanması, protokole gelecekteki borçları işleme izni verir.",
+          "description" : "Belirli bir tutarda varlığı protokole aktarabilmek için Compound akıllı sözleşmesini yetkilendirmeniz gerekiyor. Bir hesabın onaylanması, protokole gelecekteki borçları işleme izni verir."
+        },
+        "2" : {
+          "label" : "Adım 2/3",
+          "title" : "Faiz getirisi kazanmak için varlık yatırın.",
+          "description" : "Hesap onaylandıktan sonra borç vermek istediğiniz varlık tutarını belirleyin ve düzenlediğiniz işlemi protokole gönderin. İşlem doğrulandıktan sonra faiz tahakkuk etmeye başlar."
+        },
+        "3" : {
+          "label" : "Adım 3/3",
+          "title" : "Varlıklarınızı istediğiniz zaman çekebilirsiniz.",
+          "description" : "Varlıklarınızı ve kazandığınız faizi, kısmen veya tamamen, doğrudan Ledger hesabınızdan istediğiniz zaman çekebilirsiniz.",
+          "cta" : "Şimdi borç ver"
+        },
+        "title" : "Kripto borç verin"
+      },
+      "noTokenAccount" : {
+        "info" : {
+          "title" : "{{ name }} hesabınız bulunmuyor.",
+          "description" : "Fon yatırmak ve kripto borç vermek için {{ name }} hesabınız olmalıdır. Lütfen fonları Ethereum adresinize alın."
+        },
+        "buttons" : {
+          "receive" : "{{ name }} al",
+          "buy" : "{{ name }} satın al"
         }
       },
-      "enable": {
-        "info": {
-          "title": "Bu hesap onaylanmadı",
-          "description": "Bu varlığı borç vermeden önce bir hesabı onaylamanız gerekir.",
-          "cta": "Hesabı Onayla"
-        },
-        "stepperHeader": {
-          "selectAccount": "Bir hesap seçin",
-          "enable": "Onayla",
-          "advanced": "Gelişmiş",
-          "amount": "Tutar girin",
-          "summary": "Özet",
-          "selectDevice": "Cihaz Seç",
-          "connectDevice": "Cihazı Bağlayın",
-          "stepRange": "Adım {{currentStep}} / {{totalSteps}}"
-        },
-        "selectAccount": {
-          "enabledAccountsAmount": "{{amount}} tutarını onaylamış {{number}} hesabınız bulunuyor",
-          "enabledAccountsAmount_plural": "{{amount}} tutarını onaylamış {{number}} hesabınız bulunuyor",
-          "enabledAccountsNoLimit": "Sınırsız {{ currency }} tutarını onaylamış {{number}} hesabınız bulunuyor",
-          "enabledAccountsNoLimit_plural": "Sınırsız {{ currency }} tutarını onaylamış {{number}} hesabınız bulunuyor",
-          "noEnabledAccounts": "Borç vermeden önce bir hesabı onaylamanız gerekir."
-        },
-        "enable": {
-          "summary": "<1>{{contractName}}</1><0> akıllı sözleşmesine, </0><1>{{accountName}}</1><0> hesabıma </0><1>{{amount}}</1><0> tutarı için erişim izni veriyorum.</0>",
-          "limit": "limitli {{amount}}",
-          "noLimit": "limitsiz {{assetName}}",
-          "contractName": "Compound {{currencyName}}",
-          "advanced": "Gelişmiş"
-        },
-        "advanced": {
-          "amountLabel": "Onaylanacak tutar",
-          "amountLabelTooltip": "Bu limit akıllı sözleşme için belirlenen tutarı sınırlar.",
-          "limit": "Limit",
-          "limited": "Limitli",
-          "noLimit": "Limitsiz"
-        },
-        "amount": {
-          "totalAvailable": "Toplam mevcut"
-        },
-        "validation": {
-          "success": "İşlem başarıyla gönderildi",
-          "info": "Onayınız doğrulanmak üzere ağa gönderildi. Doğrulandıktan sonra kredi verebileceksiniz.",
-          "extraInfo": "İşlemlerin bir tarayıcıda görünmesi ve doğrulanması biraz zaman alabilir.",
-          "button": {
-            "done": "Kapat"
+      "enable" : {
+        "info" : {
+          "title" : "Bu hesap onaylanmadı",
+          "description" : "Bu varlığı borç vermeden önce bir hesabı onaylamanız gerekir.",
+          "cta" : "Hesabı Onayla"
+        },
+        "stepperHeader" : {
+          "selectAccount" : "Bir hesap seçin",
+          "enable" : "Onayla",
+          "advanced" : "Gelişmiş",
+          "amount" : "Tutar girin",
+          "summary" : "Özet",
+          "selectDevice" : "Cihaz Seç",
+          "connectDevice" : "Cihazı Bağlayın",
+          "stepRange" : "Adım {{currentStep}} / {{totalSteps}}"
+        },
+        "selectAccount" : {
+          "enabledAccountsAmount" : "{{amount}} tutarını onaylamış {{number}} hesabınız bulunuyor",
+          "enabledAccountsAmount_plural" : "{{amount}} tutarını onaylamış {{number}} hesabınız bulunuyor",
+          "enabledAccountsNoLimit" : "Sınırsız {{ currency }} tutarını onaylamış {{number}} hesabınız bulunuyor",
+          "enabledAccountsNoLimit_plural" : "Sınırsız {{ currency }} tutarını onaylamış {{number}} hesabınız bulunuyor",
+          "noEnabledAccounts" : "Borç vermeden önce bir hesabı onaylamanız gerekir."
+        },
+        "enable" : {
+          "summary" : "<1>{{contractName}}</1><0> akıllı sözleşmesine, </0><1>{{accountName}}</1><0> hesabıma </0><1>{{amount}}</1><0> tutarı için erişim izni veriyorum.</0>",
+          "limit" : "limitli {{amount}}",
+          "noLimit" : "limitsiz {{assetName}}",
+          "contractName" : "Compound {{currencyName}}",
+          "advanced" : "Gelişmiş"
+        },
+        "advanced" : {
+          "amountLabel" : "Onaylanacak tutar",
+          "amountLabelTooltip" : "Bu limit akıllı sözleşme için belirlenen tutarı sınırlar.",
+          "limit" : "Limit",
+          "limited" : "Limitli",
+          "noLimit" : "Limitsiz"
+        },
+        "amount" : {
+          "totalAvailable" : "Toplam mevcut"
+        },
+        "validation" : {
+          "success" : "İşlem başarıyla gönderildi",
+          "info" : "Onayınız doğrulanmak üzere ağa gönderildi. Doğrulandıktan sonra kredi verebileceksiniz.",
+          "extraInfo" : "İşlemlerin bir tarayıcıda görünmesi ve doğrulanması biraz zaman alabilir.",
+          "button" : {
+            "done" : "Kapat"
           }
         }
       },
-      "supply": {
-        "stepperHeader": {
-          "amount": "Arz",
-          "summary": "Özet",
-          "selectDevice": "Cihaz Seç",
-          "connectDevice": "Cihazı Bağlayın",
-          "stepRange": "Adım {{currentStep}} / {{totalSteps}}"
-        },
-        "amount": {
-          "totalAvailable": "Mevcut bakiye",
-          "placeholderMax": "Hepsini Çek"
-        },
-        "validation": {
-          "success": "Fon başarıyla gönderildi",
-          "info": "Fonunuz ağ tarafından doğrulandıktan sonra faiz getirisi kazanmaya başlayacaksınız.",
-          "extraInfo": "İşlemlerin bir tarayıcıda görünmesi ve doğrulanması biraz zaman alabilir.",
-          "button": {
-            "done": "Tamam",
-            "cta": "Ayrıntıları göster"
+      "supply" : {
+        "stepperHeader" : {
+          "amount" : "Arz",
+          "summary" : "Özet",
+          "selectDevice" : "Cihaz Seç",
+          "connectDevice" : "Cihazı Bağlayın",
+          "stepRange" : "Adım {{currentStep}} / {{totalSteps}}"
+        },
+        "amount" : {
+          "totalAvailable" : "Mevcut bakiye",
+          "placeholderMax" : "Hepsini Çek"
+        },
+        "validation" : {
+          "success" : "Fon başarıyla gönderildi",
+          "info" : "Fonunuz ağ tarafından doğrulandıktan sonra faiz getirisi kazanmaya başlayacaksınız.",
+          "extraInfo" : "İşlemlerin bir tarayıcıda görünmesi ve doğrulanması biraz zaman alabilir.",
+          "button" : {
+            "done" : "Tamam",
+            "cta" : "Ayrıntıları göster"
           }
         }
       },
-      "withdraw": {
-        "stepperHeader": {
-          "amount": "Çekim",
-          "summary": "Özet",
-          "selectDevice": "Cihaz Seç",
-          "connectDevice": "Cihazı Bağlayın",
-          "stepRange": "Adım {{currentStep}} / {{totalSteps}}"
-        },
-        "validation": {
-          "success": "Çekim talebi başarıyla gönderildi",
-          "info": "Çekim işlemi ağ tarafından doğrulandıktan sonra varlıklarınız kullanıma açılacaktır.",
-          "button": {
-            "done": "Tamam",
-            "cta": "Ayrıntıları göster"
+      "withdraw" : {
+        "stepperHeader" : {
+          "amount" : "Çekim",
+          "summary" : "Özet",
+          "selectDevice" : "Cihaz Seç",
+          "connectDevice" : "Cihazı Bağlayın",
+          "stepRange" : "Adım {{currentStep}} / {{totalSteps}}"
+        },
+        "validation" : {
+          "success" : "Çekim talebi başarıyla gönderildi",
+          "info" : "Çekim işlemi ağ tarafından doğrulandıktan sonra varlıklarınız kullanıma açılacaktır.",
+          "button" : {
+            "done" : "Tamam",
+            "cta" : "Ayrıntıları göster"
           }
         }
       }
     }
   },
-  "sync": {
-    "error": "Senkronizasyon hatası",
-    "loading": "Senkronizasyon"
-  },
-  "scanning": {
-    "loading": "Cihazlar aranıyor..."
-  },
-  "send": {
-    "tooMuchUTXOBottomModal": {
-      "cta": "Devam",
-      "description": "Hesapta yüksek miktarda coin bulunduğu için bu işlemin doğrulanması ve imzalanması uzun sürebilir.",
-      "title": "UTXO mesajı"
-    },
-    "highFeeModal": "Dikkatli olun; ağ ücretleri tutarın <1>%10'undan</1> fazla. Devam etmek istiyor musunuz?",
-    "scan": {
-      "title": "QR kodunu tarayın",
-      "descBottom": "Lütfen QR kodunu karenin içine ortalayın.",
-      "fallback": {
-        "header": "QR kodunu tarayın",
-        "title": "Kamerayı etkinleştirin",
-        "desc": "QR kodlarını taramak için lütfen Ayarlardan Kamerayı etkinleştirin.",
-        "buttonTitle": "Ayarlara Git"
-      }
-    },
-    "stepperHeader": {
-      "selectAccount": "Gönderen hesap",
-      "recipientAddress": "Alıcı adresi",
-      "selectAmount": "Tutar",
-      "summary": "Özet",
-      "selectDevice": "Cihaz seçin",
-      "connectDevice": "Cihazı bağlayın",
-      "stepRange": "Adım {{currentStep}} / {{totalSteps}}",
-      "quantity": "Miktar",
-      "selectCollection": "Koleksiyon",
-      "selectNft": "NFT"
-    },
-    "recipient": {
-      "scan": "QR kodunu tarayın",
-      "enterAddress": "Adresi girin",
-      "input": "Adresi girin",
-      "verifyAddress": "Adresin, alıcıyla paylaşılan adres ile eşleştiğini doğrulayın."
-    },
-    "amount": {
-      "available": "Toplam mevcut",
-      "useMax": "Tümünü kullan",
-      "loadingNetwork": "Ağ ücretleri yükleniyor...",
-      "noRateProvider": "Mevcut değil",
-      "quantityAvailable": "Mevcut miktar"
-    },
-    "summary": {
-      "subaccountsWarning": "Bu hesabın token'larını göndermek için bu hesabı {{ currency }} ile doldurmanız gerekir",
-      "tag": "Etiket (İsteğe Bağlı)",
-      "validateTag": "Etiketi onayla",
-      "total": "Toplam",
-      "amount": "Tutar",
-      "from": "Gönderici",
-      "to": "Alıcı",
-      "infoTotalTitle": "Düşülecek tutar",
-      "infoTotalDesc": "İşlem miktarını ve seçilen ağın ücretlerini içerir",
-      "gasLimit": "Gas limiti",
-      "gasPrice": "Gas ücreti",
-      "maxFees": "Maksimum ücret",
-      "validateGasLimit": "Gas limitini onayla",
-      "fees": "Ücretler",
-      "validateFees": "Ücretleri Onayla",
-      "customizeFees": "Ücretleri Özelleştir",
-      "memo": {
-        "title": "Memo",
-        "type": "Memo türü",
-        "value": "Memo değeri"
-      },
-      "validateMemo": "Memo'yu onayla",
-      "quantity": "Miktar"
-    },
-    "validation": {
-      "message": "İşlemi güvenle imzalamak için cihazınızda onaylayın.",
-      "sent": "İşlem gönderildi",
-      "amount": "Tutar",
-      "fees": "Ücretler",
-      "confirm": "İşlem, ağ tarafından onaylanınca hesap bakiyeniz güncellenecek.",
-      "button": {
-        "details": "Ayrıntıları göster",
-        "retry": "Tekrar dene"
-      }
-    },
-    "fees": {
-      "title": "Ağ ücretleri",
-      "validate": "Onayla",
-      "required": "Ücretler zorunludur",
-      "chooseGas": "Bir gas fiyatı seçin",
-      "higherFaster": "Yüksek gas fiyatı, daha hızlı işlem onayı anlamına gelir.",
-      "edit": {
-        "title": "Birim seçin"
-      },
-      "networkInfo": "İşleme dahil edilecek ağ ücretlerinin miktarını seçin. Ücret miktarı, işlemin onaylanma hızını etkiler"
-    },
-    "verification": {
-      "streaming": {
-        "accurate": "Yükleniyor... ({{percentage}})",
-        "inaccurate": "Yükleniyor..."
-      }
-    },
-    "info": {
-      "maxSpendable": {
-        "title": "Maksimum harcanabilir tutar",
-        "description": "Maksimum harcanabilir tutar, bir hesapta bulunan ve bir işlemde gönderilebilecek olan toplam bakiye miktarıdır."
-      }
-    }
-  },
-  "requestAccount": {
-    "stepperHeader": {
-      "selectCrypto": "Kripto seç",
-      "selectAccount": "Hesap seç",
-      "stepRange": "Adım {{currentStep}} / {{totalSteps}}"
-    },
-    "selectAccount": {
-      "addAccount": "{{currency}} hesabı ekle"
-    }
-  },
-  "freeze": {
-    "stepperHeader": {
-      "info": "Ödüller kazanın",
-      "selectAmount": "Dondur",
-      "summary": "Özet",
-      "selectDevice": "Cihaz seçin",
-      "connectDevice": "Cihazı bağlayın",
-      "stepRange": "Adım {{currentStep}} / {{totalSteps}}"
-    },
-    "info": {
-      "description": "TRX'i dondurarak hem güvenle ödül kazanın hem de varlıklarınızın kontrolünü sağlamayı sürdürün.",
-      "steps": {
-        "0": "Yetkisi devredilen varlıklar size ait olmaya devam eder.",
-        "1": "Varlıklarınızı 3 gün sonra çözebilirsiniz.",
-        "2": "Ledger cihazınız ile güvenle dondurun ve oylayın."
-      },
-      "howVotingWorks": "Oylama nasıl çalışır?",
-      "cta": "Devam"
-    },
-    "amount": {
-      "available": "Toplam mevcut",
-      "noRateProvider": "Mevcut değil",
-      "infoLabel": "Bant Genişliği mi, Enerji mi?"
-    },
-    "validation": {
-      "message": "Cihazınızın, adresi tam olarak size verildiği gibi görüntülediğini her zaman doğrulayın.",
-      "success": "Varlıklar donduruldu",
-      "amount": "Tutar",
-      "info": "Dondurma işlemi ağ tarafından onayladıktan sonra {{resource}} kazanmaya başlayacaksınız. Kısa bir süre sonra Süper Temsilciler için oylama yaparak da ödül kazanabileceksiniz.",
-      "button": {
-        "pending": "İşlem doğrulanıyor.",
-        "pendingDesc": "Oylamadan önce lütfen biraz bekleyin.",
-        "vote": "Oyla",
-        "voteTimer": "0:{{time}}",
-        "later": "Daha sonra oy vereceğim",
-        "retry": "Tekrar dene"
-      }
-    }
-  },
-  "unfreeze": {
-    "stepperHeader": {
-      "selectAmount": "Çöz",
-      "summary": "Özet",
-      "selectDevice": "Cihaz seçin",
-      "connectDevice": "Cihazı bağlayın",
-      "stepRange": "Adım {{currentStep}} / {{totalSteps}}"
-    },
-    "amount": {
-      "title": "Çözülecek varlığın türünü seçin",
-      "info": "Çözdüğünüzde {{resource}} puanınız azalacak ve oylarınız iptal edilecek.",
-      "cta": "Devam"
-    },
-    "validation": {
-      "success": "Dondurulmuş varlıklarınız başarıyla çözüldü",
-      "info": "{{resource}} puanlarınız düşecek ve oylarınız iptal edilecek.",
-      "button": {
-        "done": "Tamam",
-        "cta": "Ayrıntıları gör"
-      }
-    }
-  },
-  "claimReward": {
-    "stepperHeader": {
-      "selectDevice": "Cihaz seçin",
-      "connectDevice": "Cihazı bağlayın",
-      "stepRange": "Adım {{currentStep}} / {{totalSteps}}"
-    },
-    "validation": {
-      "success": "Ödülleriniz mevcut bakiyeye eklendi.",
-      "button": {
-        "done": "Tamam",
-        "cta": "Ayrıntıları gör"
+  "sync" : {
+    "error" : "Senkronizasyon hatası",
+    "loading" : "Senkronizasyon"
+  },
+  "scanning" : {
+    "loading" : "Cihazlar aranıyor..."
+  },
+  "send" : {
+    "tooMuchUTXOBottomModal" : {
+      "cta" : "Devam",
+      "description" : "Hesapta yüksek miktarda coin bulunduğu için bu işlemin doğrulanması ve imzalanması uzun sürebilir.",
+      "title" : "UTXO mesajı"
+    },
+    "highFeeModal" : "Dikkatli olun; ağ ücretleri tutarın <1>%10'undan</1> fazla. Devam etmek istiyor musunuz?",
+    "scan" : {
+      "title" : "QR kodunu tarayın",
+      "descBottom" : "Lütfen QR kodunu karenin içine ortalayın.",
+      "fallback" : {
+        "header" : "QR kodunu tarayın",
+        "title" : "Kamerayı etkinleştirin",
+        "desc" : "QR kodlarını taramak için lütfen Ayarlardan Kamerayı etkinleştirin.",
+        "buttonTitle" : "Ayarlara Git"
+      }
+    },
+    "stepperHeader" : {
+      "selectAccount" : "Gönderen hesap",
+      "recipientAddress" : "Alıcı adresi",
+      "selectAmount" : "Tutar",
+      "summary" : "Özet",
+      "selectDevice" : "Cihaz seçin",
+      "connectDevice" : "Cihazı bağlayın",
+      "stepRange" : "Adım {{currentStep}} / {{totalSteps}}",
+      "quantity" : "Miktar",
+      "selectCollection" : "Koleksiyon",
+      "selectNft" : "NFT"
+    },
+    "recipient" : {
+      "scan" : "QR kodunu tarayın",
+      "enterAddress" : "Adresi girin",
+      "input" : "Adresi girin",
+      "verifyAddress" : "Adresin, alıcıyla paylaşılan adres ile eşleştiğini doğrulayın."
+    },
+    "amount" : {
+      "available" : "Toplam mevcut",
+      "useMax" : "Tümünü kullan",
+      "loadingNetwork" : "Ağ ücretleri yükleniyor...",
+      "noRateProvider" : "Mevcut değil",
+      "quantityAvailable" : "Mevcut miktar"
+    },
+    "summary" : {
+      "subaccountsWarning" : "Bu hesabın token'larını göndermek için bu hesabı {{ currency }} ile doldurmanız gerekir",
+      "tag" : "Etiket (İsteğe Bağlı)",
+      "validateTag" : "Etiketi onayla",
+      "total" : "Toplam",
+      "amount" : "Tutar",
+      "from" : "Gönderici",
+      "to" : "Alıcı",
+      "infoTotalTitle" : "Düşülecek tutar",
+      "infoTotalDesc" : "İşlem miktarını ve seçilen ağın ücretlerini içerir",
+      "gasLimit" : "Gas limiti",
+      "gasPrice" : "Gas ücreti",
+      "maxFees" : "Maksimum ücret",
+      "validateGasLimit" : "Gas limitini onayla",
+      "fees" : "Ücretler",
+      "validateFees" : "Ücretleri Onayla",
+      "customizeFees" : "Ücretleri Özelleştir",
+      "memo" : {
+        "title" : "Memo",
+        "type" : "Memo türü",
+        "value" : "Memo değeri"
+      },
+      "validateMemo" : "Memo'yu onayla",
+      "quantity" : "Miktar"
+    },
+    "validation" : {
+      "message" : "İşlemi güvenle imzalamak için cihazınızda onaylayın.",
+      "sent" : "İşlem gönderildi",
+      "amount" : "Tutar",
+      "fees" : "Ücretler",
+      "confirm" : "İşlem, ağ tarafından onaylanınca hesap bakiyeniz güncellenecek.",
+      "button" : {
+        "details" : "Ayrıntıları göster",
+        "retry" : "Tekrar dene"
+      }
+    },
+    "fees" : {
+      "title" : "Ağ ücretleri",
+      "validate" : "Onayla",
+      "required" : "Ücretler zorunludur",
+      "chooseGas" : "Bir gas fiyatı seçin",
+      "higherFaster" : "Yüksek gas fiyatı, daha hızlı işlem onayı anlamına gelir.",
+      "edit" : {
+        "title" : "Birim seçin"
+      },
+      "networkInfo" : "İşleme dahil edilecek ağ ücretlerinin miktarını seçin. Ücret miktarı, işlemin onaylanma hızını etkiler"
+    },
+    "verification" : {
+      "streaming" : {
+        "accurate" : "Yükleniyor... ({{percentage}})",
+        "inaccurate" : "Yükleniyor..."
+      }
+    },
+    "info" : {
+      "maxSpendable" : {
+        "title" : "Maksimum harcanabilir tutar",
+        "description" : "Maksimum harcanabilir tutar, bir hesapta bulunan ve bir işlemde gönderilebilecek olan toplam bakiye miktarıdır."
+      }
+    }
+  },
+  "requestAccount" : {
+    "stepperHeader" : {
+      "selectCrypto" : "Kripto seç",
+      "selectAccount" : "Hesap seç",
+      "stepRange" : "Adım {{currentStep}} / {{totalSteps}}"
+    },
+    "selectAccount" : {
+      "addAccount" : "{{currency}} hesabı ekle"
+    }
+  },
+  "freeze" : {
+    "stepperHeader" : {
+      "info" : "Ödüller kazanın",
+      "selectAmount" : "Dondur",
+      "summary" : "Özet",
+      "selectDevice" : "Cihaz seçin",
+      "connectDevice" : "Cihazı bağlayın",
+      "stepRange" : "Adım {{currentStep}} / {{totalSteps}}"
+    },
+    "info" : {
+      "description" : "TRX'i dondurarak hem güvenle ödül kazanın hem de varlıklarınızın kontrolünü sağlamayı sürdürün.",
+      "steps" : {
+        "0" : "Yetkisi devredilen varlıklar size ait olmaya devam eder.",
+        "1" : "Varlıklarınızı 3 gün sonra çözebilirsiniz.",
+        "2" : "Ledger cihazınız ile güvenle dondurun ve oylayın."
+      },
+      "howVotingWorks" : "Oylama nasıl çalışır?",
+      "cta" : "Devam"
+    },
+    "amount" : {
+      "available" : "Toplam mevcut",
+      "noRateProvider" : "Mevcut değil",
+      "infoLabel" : "Bant Genişliği mi, Enerji mi?"
+    },
+    "validation" : {
+      "message" : "Cihazınızın, adresi tam olarak size verildiği gibi görüntülediğini her zaman doğrulayın.",
+      "success" : "Varlıklar donduruldu",
+      "amount" : "Tutar",
+      "info" : "Dondurma işlemi ağ tarafından onayladıktan sonra {{resource}} kazanmaya başlayacaksınız. Kısa bir süre sonra Süper Temsilciler için oylama yaparak da ödül kazanabileceksiniz.",
+      "button" : {
+        "pending" : "İşlem doğrulanıyor.",
+        "pendingDesc" : "Oylamadan önce lütfen biraz bekleyin.",
+        "vote" : "Oyla",
+        "voteTimer" : "0:{{time}}",
+        "later" : "Daha sonra oy vereceğim",
+        "retry" : "Tekrar dene"
+      }
+    }
+  },
+  "unfreeze" : {
+    "stepperHeader" : {
+      "selectAmount" : "Çöz",
+      "summary" : "Özet",
+      "selectDevice" : "Cihaz seçin",
+      "connectDevice" : "Cihazı bağlayın",
+      "stepRange" : "Adım {{currentStep}} / {{totalSteps}}"
+    },
+    "amount" : {
+      "title" : "Çözülecek varlığın türünü seçin",
+      "info" : "Çözdüğünüzde {{resource}} puanınız azalacak ve oylarınız iptal edilecek.",
+      "cta" : "Devam"
+    },
+    "validation" : {
+      "success" : "Dondurulmuş varlıklarınız başarıyla çözüldü",
+      "info" : "{{resource}} puanlarınız düşecek ve oylarınız iptal edilecek.",
+      "button" : {
+        "done" : "Tamam",
+        "cta" : "Ayrıntıları gör"
+      }
+    }
+  },
+  "claimReward" : {
+    "stepperHeader" : {
+      "selectDevice" : "Cihaz seçin",
+      "connectDevice" : "Cihazı bağlayın",
+      "stepRange" : "Adım {{currentStep}} / {{totalSteps}}"
+    },
+    "validation" : {
+      "success" : "Ödülleriniz mevcut bakiyeye eklendi.",
+      "button" : {
+        "done" : "Tamam",
+        "cta" : "Ayrıntıları gör"
       }
     }
   },
@@ -3034,406 +2991,406 @@
       }
     }
   },
-  "addAccounts": {
-    "supportLinks": {
-      "segwit_or_native_segwit": "Segwit mi yoksa Native Segwit mi?"
-    },
-    "quitConfirmation": {
-      "title": "Hesap ekleme iptali",
-      "desc": "Hesap eklemeyi iptal etmek istediğinizden emin misiniz?"
-    },
-    "imported": "Varlık başarıyla eklendi",
-    "sections": {
-      "importable": {
-        "title": "Mevcut bir hesabı ekle"
-      },
-      "creatable": {
-        "title": "Yeni hesap ekle"
-      },
-      "imported": {
-        "title": "Portföydeki Hesaplar ({{length}})"
-      },
-      "migrate": {
-        "title": "Güncellenecek hesaplar"
-      }
-    },
-    "success": {
-      "desc": "Hesaplarınızı görüntüleyin veya başka hesaplar ekleyin",
-      "secondaryCTA": "Yeni varlık ekle",
-      "cta": "Varlığını görüntüle"
-    },
-    "stopScanning": "Taramayı durdur",
-    "retryScanning": "Taramayı tekrar dene",
-    "retry": "Tekrar dene",
-    "done": "Tamam",
-    "finalCta": "Devam",
-    "finalCtaForSwap": "Takas sayfasına dön",
-    "synchronizing": "Senkronize ediliyor",
-    "synchronizingDesc": "Hesaplarınız senkronize ediliyor. Bu biraz zaman alabilir...",
-    "noAccountToCreate": "<1><0>{{currencyName}}<></> hesabı oluşturulamadı. İşlemi yeniden başlatın ve hesaplarınızı senkronize edin.",
-    "cantCreateAccount": "<1><0>{{accountName}}</></> hesabınıza varlık almadan önce yeni bir hesap eklenemez.",
-    "tokens": {
-      "title": "Token ekle",
-      "createParentCurrencyAccount": "{{parrentCurrencyName}} hesabı ekle",
-      "erc20": {
-        "title": "Token ekle",
-        "disclaimer": "{{tokenName}} bir ERC20 Token'ıdır.\nToken'ları doğrudan bir Ethereum hesabına alabilirsiniz.",
-        "learnMore": "ERC20 hakkında daha fazla bilgi edinin"
-      },
-      "trc10": {
-        "title": "Token Ekle",
-        "disclaimer": "{{tokenName}} bir TRC10 Token'ıdır.\nToken'ları doğrudan bir Tron hesabına alabilirsiniz.",
-        "learnMore": "TRC10 hakkında daha fazla bilgi edinin"
-      },
-      "trc20": {
-        "title": "Token Ekle",
-        "disclaimer": "{{tokenName}} bir TRC20 Token'ıdır.\nToken'ları doğrudan bir Tron hesabına alabilirsiniz.",
-        "learnMore": "TRC20 hakkında daha fazla bilgi edinin"
-      },
-      "bep20": {
-        "title": "Token Ekle",
-        "disclaimer": "{{tokenName}} bir BEP-20 Token'ıdır.\nToken'ları doğrudan bir Tron hesabına alabilirsiniz.",
-        "learnMore": "BEP-20 hakkında daha fazla bilgi edinin"
-      }
-    },
-    "showMoreChainType": "Daha fazla adres türü",
-    "addressTypeInfo": {
-      "title": "Hangi adres türünü seçmelisiniz?",
-      "subtitle": "Yeni hesap ekle",
-      "native_segwit": {
-        "title": "Native Segwit",
-        "desc": "Genel olarak en iyisi. İşlem başına düşük ücret, hata tespiti ve Lightning Network desteği. Destek için bazı cüzdanların/borsaların eklenmesi gerekebilir."
-      },
-      "segwit": {
-        "title": "Segwit",
-        "desc": "İşlem başına ücreti Native Segwit'ten daha yüksek. Lightning desteği. Çoğu cüzdan tarafından desteklenir."
-      },
-      "legacy": {
-        "title": "Legacy",
-        "desc": "{{currency}} için orijinal adres biçimi. İşlem başına en yüksek ücretler. Bazı cüzdanlar/borsalar hâlâ sadece bu türü destekliyor."
-      },
-      "taproot": {
-        "title": "Taproot",
-        "desc": "En son {{currency}} ağ yükseltmesi. Yaygınlaştıktan sonra daha iyi gizlilik ve daha ucuz ağ ücretleri sağlayacak. Cüzdan ve borsaların sunduğu destek hâlâ sınırlı."
-      }
-    }
-  },
-  "DeviceAction": {
-    "stayInTheAppPlz": "Ledger Live uygulamasında kalın ve Nano X'inizi yakınınızda tutun",
-    "allowAppPermission": "Cihazınızda {{wording}} uygulamasını açın",
-    "allowAppPermissionSubtitleToken": "ve {{token}} token'larınızı yönetin",
-    "allowManagerPermission": "Cihazınızda {{wording}} uygulamasına izin verin",
-    "loading": "Yükleniyor...",
-    "turnOnAndUnlockDevice": "Cihazınızı çalıştırın ve kilidini açın",
-    "connectAndUnlockDevice": "Cihazınızı bağlayın ve kilidini açın",
-    "unlockDevice": "Cihazınızın kilidini açın",
-    "outdated": "Uygulama sürümü eski",
-    "outdatedDesc": "Cihazınızdaki {{appName}} uygulaması için önemli bir güncelleme mevcut. Güncellemek için lütfen Yöneticiye gidin.",
-    "quitApp": "Cihazınızdaki uygulamadan çıkın",
-    "appNotInstalled": "Lütfen {{appName}} uygulamasını yükleyin",
-    "appNotInstalled_plural": "Lütfen {{appName}} uygulamasını yükleyin",
-    "useAnotherDevice": "Başka bir cihaz kullanın",
-    "deviceInBootloader": {
-      "title": "Cihaz Bootloader (önyükleyici) modunda.",
-      "description": "Güncellemek için \"Devam\" butonuna tıklayın."
-    },
-    "verifyAddress": {
-      "title": "Cihazda adresi doğrulayın",
-      "description": "Ledger Live'da gösterilecek {{currencyName}} adresinin Ledger cihazınızdaki adresle eşleştiğini lütfen doğrulayın."
-    },
-    "confirmSwap": {
-      "title": "Takas işlemini cihazdan onaylayın",
-      "alert": "Göndermeden önce cihazınızdaki takas bilgilerini doğrulayın. Adresler güvenli bir şekilde aktarılır, böylece onları doğrulamak zorunda kalmazsınız.",
-      "acceptTerms": "Bu işlemi onaylayarak,\n<0><0>{{provider}}</0> Kullanım Koşullarını</0> kabul ediyorum."
-    },
-    "confirmSell": {
-      "title": "Satış işleminizi cihazdan onaylayın",
-      "alert": "Göndermeden önce cihazınızdaki Satış bilgilerini doğrulayın. Adresler güvenli bir şekilde değiştirilir, böylece onları doğrulamak zorunda kalmazsınız."
-    },
-    "confirmFund": {
-      "title": "Fon işlemini onaylayın",
-      "alert": "Göndermeden önce cihazınızdaki Fon bilgilerini doğrulayın. Adresler güvenli bir şekilde aktarılır ve böylece onları doğrulamak zorunda kalmazsınız."
-    },
-    "button": {
-      "openManager": "Yöneticiyi Aç",
-      "openOnboarding": "Cihaz kurulumu"
-    },
-    "installApp": "{{appName}} uygulama kurulumu {{percentage}}",
-    "installAppDescription": "Lütfen kurulum bitene kadar bekleyin",
-    "listApps": "Uygulama şartları denetleniyor",
-    "listAppsDescription": "Gerekli tüm uygulamalara sahip olduğunuz kontrol edilirken lütfen bekleyin"
-  },
-  "SelectDevice": {
-    "title": "Yeni cihaz eşleme",
-    "bluetooth": {
-      "title": "Bluetooth ile bağlanın...",
-      "label": "Nano'nuzu otomatik olarak algılayın"
-    },
-    "deviceNotFoundPairNewDevice": "Bluetooth ile eşleştirin",
-    "headerDescription": "{{productName}} cihazınızın kilidinin açıldığından ve Bluetooth'un etkin olduğundan emin olun.",
-    "usb": "... veya USB kablosunu takın",
-    "usbLabel": "USB kablosunu bağlayın ve cihazınıza PIN Kodunuzu girin",
-    "withoutDeviceHeader": "Cihazım yanımda değil",
-    "withoutDevice": "Cihazım olmadan devam et",
-    "steps": {
-      "connecting": {
-        "title": "{{deviceName}} bağlanıyor",
-        "description": {
-          "ble": "{{productName}} cihazınızın kilidinin açıldığından ve menzil içinde olduğundan emin olun",
-          "usb": "{{productName}} cihazınızın kilidinin açıldığından emin olun"
+  "addAccounts" : {
+    "supportLinks" : {
+      "segwit_or_native_segwit" : "Segwit mi yoksa Native Segwit mi?"
+    },
+    "quitConfirmation" : {
+      "title" : "Hesap ekleme iptali",
+      "desc" : "Hesap eklemeyi iptal etmek istediğinizden emin misiniz?"
+    },
+    "imported" : "Varlık başarıyla eklendi",
+    "sections" : {
+      "importable" : {
+        "title" : "Mevcut bir hesabı ekle"
+      },
+      "creatable" : {
+        "title" : "Yeni hesap ekle"
+      },
+      "imported" : {
+        "title" : "Portföydeki Hesaplar ({{length}})"
+      },
+      "migrate" : {
+        "title" : "Güncellenecek hesaplar"
+      }
+    },
+    "success" : {
+      "desc" : "Hesaplarınızı görüntüleyin veya başka hesaplar ekleyin",
+      "secondaryCTA" : "Yeni varlık ekle",
+      "cta" : "Varlığını görüntüle"
+    },
+    "stopScanning" : "Taramayı durdur",
+    "retryScanning" : "Taramayı tekrar dene",
+    "retry" : "Tekrar dene",
+    "done" : "Tamam",
+    "finalCta" : "Devam",
+    "finalCtaForSwap" : "Takas sayfasına dön",
+    "synchronizing" : "Senkronize ediliyor",
+    "synchronizingDesc" : "Hesaplarınız senkronize ediliyor. Bu biraz zaman alabilir...",
+    "noAccountToCreate" : "<1><0>{{currencyName}}<></> hesabı oluşturulamadı. İşlemi yeniden başlatın ve hesaplarınızı senkronize edin.",
+    "cantCreateAccount" : "<1><0>{{accountName}}</></> hesabınıza varlık almadan önce yeni bir hesap eklenemez.",
+    "tokens" : {
+      "title" : "Token ekle",
+      "createParentCurrencyAccount" : "{{parrentCurrencyName}} hesabı ekle",
+      "erc20" : {
+        "title" : "Token ekle",
+        "disclaimer" : "{{tokenName}} bir ERC20 Token'ıdır.\nToken'ları doğrudan bir Ethereum hesabına alabilirsiniz.",
+        "learnMore" : "ERC20 hakkında daha fazla bilgi edinin"
+      },
+      "trc10" : {
+        "title" : "Token Ekle",
+        "disclaimer" : "{{tokenName}} bir TRC10 Token'ıdır.\nToken'ları doğrudan bir Tron hesabına alabilirsiniz.",
+        "learnMore" : "TRC10 hakkında daha fazla bilgi edinin"
+      },
+      "trc20" : {
+        "title" : "Token Ekle",
+        "disclaimer" : "{{tokenName}} bir TRC20 Token'ıdır.\nToken'ları doğrudan bir Tron hesabına alabilirsiniz.",
+        "learnMore" : "TRC20 hakkında daha fazla bilgi edinin"
+      },
+      "bep20" : {
+        "title" : "Token Ekle",
+        "disclaimer" : "{{tokenName}} bir BEP-20 Token'ıdır.\nToken'ları doğrudan bir Tron hesabına alabilirsiniz.",
+        "learnMore" : "BEP-20 hakkında daha fazla bilgi edinin"
+      }
+    },
+    "showMoreChainType" : "Daha fazla adres türü",
+    "addressTypeInfo" : {
+      "title" : "Hangi adres türünü seçmelisiniz?",
+      "subtitle" : "Yeni hesap ekle",
+      "native_segwit" : {
+        "title" : "Native Segwit",
+        "desc" : "Genel olarak en iyisi. İşlem başına düşük ücret, hata tespiti ve Lightning Network desteği. Destek için bazı cüzdanların/borsaların eklenmesi gerekebilir."
+      },
+      "segwit" : {
+        "title" : "Segwit",
+        "desc" : "İşlem başına ücreti Native Segwit'ten daha yüksek. Lightning desteği. Çoğu cüzdan tarafından desteklenir."
+      },
+      "legacy" : {
+        "title" : "Legacy",
+        "desc" : "{{currency}} için orijinal adres biçimi. İşlem başına en yüksek ücretler. Bazı cüzdanlar/borsalar hâlâ sadece bu türü destekliyor."
+      },
+      "taproot" : {
+        "title" : "Taproot",
+        "desc" : "En son {{currency}} ağ yükseltmesi. Yaygınlaştıktan sonra daha iyi gizlilik ve daha ucuz ağ ücretleri sağlayacak. Cüzdan ve borsaların sunduğu destek hâlâ sınırlı."
+      }
+    }
+  },
+  "DeviceAction" : {
+    "stayInTheAppPlz" : "Ledger Live uygulamasında kalın ve Nano X'inizi yakınınızda tutun",
+    "allowAppPermission" : "Cihazınızda {{wording}} uygulamasını açın",
+    "allowAppPermissionSubtitleToken" : "ve {{token}} token'larınızı yönetin",
+    "allowManagerPermission" : "Cihazınızda {{wording}} uygulamasına izin verin",
+    "loading" : "Yükleniyor...",
+    "turnOnAndUnlockDevice" : "Cihazınızı çalıştırın ve kilidini açın",
+    "connectAndUnlockDevice" : "Cihazınızı bağlayın ve kilidini açın",
+    "unlockDevice" : "Cihazınızın kilidini açın",
+    "outdated" : "Uygulama sürümü eski",
+    "outdatedDesc" : "Cihazınızdaki {{appName}} uygulaması için önemli bir güncelleme mevcut. Güncellemek için lütfen Yöneticiye gidin.",
+    "quitApp" : "Cihazınızdaki uygulamadan çıkın",
+    "appNotInstalled" : "Lütfen {{appName}} uygulamasını yükleyin",
+    "appNotInstalled_plural" : "Lütfen {{appName}} uygulamasını yükleyin",
+    "useAnotherDevice" : "Başka bir cihaz kullanın",
+    "deviceInBootloader" : {
+      "title" : "Cihaz Bootloader (önyükleyici) modunda.",
+      "description" : "Güncellemek için \"Devam\" butonuna tıklayın."
+    },
+    "verifyAddress" : {
+      "title" : "Cihazda adresi doğrulayın",
+      "description" : "Ledger Live'da gösterilecek {{currencyName}} adresinin Ledger cihazınızdaki adresle eşleştiğini lütfen doğrulayın."
+    },
+    "confirmSwap" : {
+      "title" : "Takas işlemini cihazdan onaylayın",
+      "alert" : "Göndermeden önce cihazınızdaki takas bilgilerini doğrulayın. Adresler güvenli bir şekilde aktarılır, böylece onları doğrulamak zorunda kalmazsınız.",
+      "acceptTerms" : "Bu işlemi onaylayarak,\n<0><0>{{provider}}</0> Kullanım Koşullarını</0> kabul ediyorum."
+    },
+    "confirmSell" : {
+      "title" : "Satış işleminizi cihazdan onaylayın",
+      "alert" : "Göndermeden önce cihazınızdaki Satış bilgilerini doğrulayın. Adresler güvenli bir şekilde değiştirilir, böylece onları doğrulamak zorunda kalmazsınız."
+    },
+    "confirmFund" : {
+      "title" : "Fon işlemini onaylayın",
+      "alert" : "Göndermeden önce cihazınızdaki Fon bilgilerini doğrulayın. Adresler güvenli bir şekilde aktarılır ve böylece onları doğrulamak zorunda kalmazsınız."
+    },
+    "button" : {
+      "openManager" : "Yöneticiyi Aç",
+      "openOnboarding" : "Cihaz kurulumu"
+    },
+    "installApp" : "{{appName}} uygulama kurulumu {{percentage}}",
+    "installAppDescription" : "Lütfen kurulum bitene kadar bekleyin",
+    "listApps" : "Uygulama şartları denetleniyor",
+    "listAppsDescription" : "Gerekli tüm uygulamalara sahip olduğunuz kontrol edilirken lütfen bekleyin"
+  },
+  "SelectDevice" : {
+    "title" : "Yeni cihaz eşleme",
+    "bluetooth" : {
+      "title" : "Bluetooth ile bağlanın...",
+      "label" : "Nano'nuzu otomatik olarak algılayın"
+    },
+    "deviceNotFoundPairNewDevice" : "Bluetooth ile eşleştirin",
+    "headerDescription" : "{{productName}} cihazınızın kilidinin açıldığından ve Bluetooth'un etkin olduğundan emin olun.",
+    "usb" : "... veya USB kablosunu takın",
+    "usbLabel" : "USB kablosunu bağlayın ve cihazınıza PIN Kodunuzu girin",
+    "withoutDeviceHeader" : "Cihazım yanımda değil",
+    "withoutDevice" : "Cihazım olmadan devam et",
+    "steps" : {
+      "connecting" : {
+        "title" : "{{deviceName}} bağlanıyor",
+        "description" : {
+          "ble" : "{{productName}} cihazınızın kilidinin açıldığından ve menzil içinde olduğundan emin olun",
+          "usb" : "{{productName}} cihazınızın kilidinin açıldığından emin olun"
         }
       },
-      "genuineCheck": {
-        "title": "{{productName}} cihazınızda Ledger Yöneticisini etkinleştirin",
-        "accept": "Lütfen Nano X'inizi kapatmayın. <1>Ledger Yöneticisine</1>izin verdiğinizden emin olun."
-      },
-      "genuineCheckPending": {
-        "title": "Cihazın orijinal olup olmadığı kontrol ediliyor..."
-      },
-      "dashboard": {
-        "title": "{{productName}} cihazınızın Kontrol Paneline geri dönün."
-      },
-      "currencyApp": {
-        "title": "{{productName}} cihazınızda {{managerAppName}} uygulamasını açın",
-        "description": "",
-        "footer": {
-          "appInstalled": "Uygulama yüklü değil",
-          "goManager": "Yöneticiye Git"
+      "genuineCheck" : {
+        "title" : "{{productName}} cihazınızda Ledger Yöneticisini etkinleştirin",
+        "accept" : "Lütfen Nano X'inizi kapatmayın. <1>Ledger Yöneticisine</1>izin verdiğinizden emin olun."
+      },
+      "genuineCheckPending" : {
+        "title" : "Cihazın orijinal olup olmadığı kontrol ediliyor..."
+      },
+      "dashboard" : {
+        "title" : "{{productName}} cihazınızın Kontrol Paneline geri dönün."
+      },
+      "currencyApp" : {
+        "title" : "{{productName}} cihazınızda {{managerAppName}} uygulamasını açın",
+        "description" : "",
+        "footer" : {
+          "appInstalled" : "Uygulama yüklü değil",
+          "goManager" : "Yöneticiye Git"
         }
       },
-      "accountApp": {
-        "title": "{{productName}} cihazınızda {{managerAppName}} uygulamasını açın",
-        "description": ""
-      },
-      "receiveVerify": {
-        "title": "Cihazda adresi doğrulayın",
-        "description": "Lütfen Ledger Live'da görüntülenen {{currencyName}} adresinin, Ledger cihazınızda görüntülenen adresle tam olarak eşleştiğini doğrulayın.",
-        "action": "Devam"
-      },
-      "getDeviceName": {
-        "title": "Cihaz adını okumayı etkinleştirmek için her iki tuşa aynı anda basın."
-      },
-      "editDeviceName": {
-        "title": "Cihaz adını ayarlamayı etkinleştirmek için her iki tuşa aynı anda basın."
-      },
-      "listApps": {
-        "title": "Yükleniyor..."
-      }
-    }
-  },
-  "EditDeviceName": {
-    "title": "Cihazın adını değiştirin",
-    "charactersRemaining": "{{remainingCount}} karakter kaldı",
-    "action": "Onayla"
-  },
-  "PairDevices": {
-    "Paired": {
-      "title": "Eşleştirme başarılı",
-      "desc": "{{productName}} cihazınız Ledger Live ile kullanıma hazır",
-      "action": "Devam"
-    },
-    "Pairing": {
-      "step1": "Telefonunuzda görüntülenen kod ile {{productName}} cihazınızda görüntülenen kodun tam olarak eşleştiğini doğrulayın.",
-      "step2": "Her iki tuşa aynı anda basarak {{productName}} cihazınızda onaylama yapın.",
-      "title1": "Eşleşen kodları kontrol edin",
-      "title2": "Doğrulayın"
-    },
-    "GenuineCheck": {
-      "title": "Orijinal cihaz doğrulaması",
-      "accept": "Lütfen Nano X'inizi kapatmayın. <1>Ledger Yöneticisine</1>izin verdiğinizden emin olun.",
-      "info": "Bu adım, Nano cihazınızın orijinal olduğundan emin olmak içindir."
-    },
-    "ScanningHeader": {
-      "title": "Cihazlar aranıyor",
-      "desc": "{{productName}} cihazınızın kilidinin açıldığından ve Bluetooth'un etkin olduğundan emin olun."
-    },
-    "ScanningTimeout": {
-      "title": "Üzgünüz, cihaz bulunamadı",
-      "desc": "{{productName}} cihazınızın kilidinin açıldığından ve Bluetooth'un etkin olduğundan emin olun."
-    },
-    "bypassGenuine": "Yine de kullan",
-    "alreadyPaired": "Zaten eşleştirilmiş"
-  },
-  "DeviceItemSummary": {
-    "genuine": "Cihazınız orijinal",
-    "genuineFailed": "Orijinal cihaz doğrulaması <1><0>başarısız</0></1>"
-  },
-  "DeviceNameRow": {
-    "title": "İsim",
-    "action": "Cihaz adını al"
-  },
-  "RemoveDevice": {
-    "button": {
-      "title": "{{nbDevices}} cihazı kaldır",
-      "title_plural": "{{nbDevices}} cihazı kaldır"
-    }
-  },
-  "manager": {
-    "tabTitle": "My Ledger",
-    "title": "My Ledger",
-    "connect": "Cihazınızı seçin",
-    "appsCatalog": "Uygulama Kataloğu",
-    "installedApps": "Yüklenmiş uygulamalar",
-    "noAppNeededForToken": "{{tokenName}} için {{appName}} uygulamasını yükleyin",
-    "tokenAppDisclaimer": "{{tokenName}}, {{appName}} uygulamasını kullanan bir {{tokenType}} token'ıdır. {{tokenName}} token'larını yönetmek için <1>{{appName}} uygulamasını yükleyin</1> ve token'ları <3>{{appName}} hesabınıza</3> gönderin.",
-    "tokenAppDisclaimerInstalled": "{{tokenName}}, {{appName}} uygulamasını kullanan bir {{tokenType}} token'ıdır. {{tokenName}} token'larını yönetmek için <1>{{appName}} uygulamasını açın</1> ve token'ları <3>{{appName}} hesabınıza</3> gönderin.",
-    "goToAccounts": "Hesaplara Git",
-    "intallParentApp": "{{appName}} uygulamasını yükleyin",
-    "readOnly": {
-      "title": "Nano X",
-      "description": "Ledger Nano X cihazınızda nerede olursanız olun uygulama yükleyebilmek, hesap oluşturabilmek ve güvenli işlemler yapabilmek için Ledger Live'ı kurun.",
-      "question": "Ledger Nano X cihazınız var mı?",
-      "button": "Nano X kurulumunu başlatın",
-      "noDevice": "Cihazınız yok mu?",
-      "buy": "Ledger Nano X satın alın"
-    },
-    "appList": {
-      "title": "Uygulama Kataloğu",
-      "loading": "Uygulamalar yükleniyor...",
-      "noApps": "Uygulama bulunamadı",
-      "searchAppsCatalog": "Uygulamayı katalogda ara...",
-      "searchAppsInstalled": "Yüklenmiş uygulamalarda ara...",
-      "noAppsInstalled": "Cihazınızda herhangi bir uygulama yüklü değil",
-      "noAppsDescription": "Uygulamaları yüklemek için Uygulama kataloğuna gidin",
-      "noResultsFound": "Sonuç bulunamadı",
-      "noResultsDesc": "Lütfen doğru yazdığınızdan emin olun ve tekrar deneyin",
-      "versionNew": "(YENİ{{newVersion}})",
-      "searchApps": "Ara"
-    },
-    "uninstall": {
-      "title": "Kaldır",
-      "subtitle": "Tüm uygulamaları kaldır",
-      "description": "Uygulamaların kaldırılması, kripto varlıklarınızı hiçbir şekilde etkilemez. Uygulamaları, Uygulama kataloğundan tekrar yükleyebilirsiniz.",
-      "uninstallAll": "Tümünü kaldır"
-    },
-    "remove": {
-      "title": "Cihazı kaldır",
-      "description": "Emin misiniz? {{productName}} cihazınızı istediğiniz zaman tekrar ekleyebilirsiniz.",
-      "button": "Kaldır"
-    },
-    "storage": {
-      "title": "Depolama",
-      "used": "Kullanılan",
-      "genuine": "Cihazınız orijinal",
-      "appsInstalled": "<0>{{number}}</0> uygulama",
-      "appsInstalled_plural": "<0>{{number}}</0> uygulama",
-      "storageAvailable": "kullanılabilir",
-      "appsToUpdate": "<0>{{number}}</0> güncelleme",
-      "appsToUpdate_plural": "<0>{{number}}</0> güncelleme"
-    },
-    "installSuccess": {
-      "title": "Uygulama başarıyla yüklendi",
-      "title_plural": "Uygulamalar başarıyla yüklendi",
-      "notSupported": "Uygulama başarıyla yüklendi; yüklü uygulamalarla ilgili daha fazla bilgiye web sitemizden ulaşabilirsiniz.",
-      "manageAccount": "Hesap ekle",
-      "learnMore": "Daha fazla bilgi",
-      "later": "Sonraya bırak",
-      "description": "{{app}} hesabınızı artık ekleyebilirsiniz"
-    },
-    "firmware": {
-      "latest": "Donanım yazılımı güncellemesi mevcut",
-      "outdated": "Cihazın yazılım sürümü güncellenemeyecek kadar eski. Cihazı değiştirmek için lütfen Ledger Destek Ekibiyle iletişime geçin.",
-      "modalTitle": "Donanım yazılımı güncellemesi yalnızca Ledger Live Desktop'ta kullanılabilir",
-      "modalDesc": "Donanım yazılımını güncellemek için lütfen Ledger Live'ı bilgisayarınıza indirin.",
-      "contactUs": "Bize ulaşın"
-    },
-    "myApps": "Uygulamalarım",
-    "token": {
-      "title": "{{appName}} token",
-      "noAppNeeded": "{{tokenName}}, {{appName}} uygulamasını kullanan bir token'dır. Yüklenecek bir uygulama bulunmuyor.",
-      "installApp": "{{tokenName}}, {{appName}} uygulamasını kullanan bir token'dır. Token'larınızı yönetebilmek için {{appName}} uygulamasını yükleyin."
-    },
-    "update": {
-      "title": "Güncelle",
-      "subtitle": "Güncellemeler mevcut",
-      "updateAll": "Güncelle"
-    }
-  },
-  "AppAction": {
-    "install": {
-      "loading": {
-        "title": "{{appName}} yükleniyor",
-        "desc": "Lütfen {{appName}} uygulamasının yüklenmesini bekleyin",
-        "button": "Yükleniyor...",
-        "queued": "Sıraya Alındı",
-        "button_plural": "Yükleniyor... %{{progressPercentage}}"
-      },
-      "done": {
-        "title": "Uygulama başarıyla yüklendi",
-        "accounts": "Hesaplara Git",
-        "description": "{{app}} hesabınızı artık ekleyebilirsiniz"
-      },
-      "dependency": {
-        "title": "{{dependency}} uygulaması gerekli",
-        "description_one": "{{app}} uygulamasının çalışması için gerekli olan {{dependency}} uygulaması da yüklenmelidir.",
-        "description_two": "{{app}} ve {{dependency}} uygulamalarını yüklemek için lütfen Devam'a basın."
-      },
-      "continueInstall": "Uygulama yükleyin"
-    },
-    "update": {
-      "title": "{{number}} uygulama güncellemesi",
-      "title_plural": "{{number}} uygulama güncellemesi",
-      "step": "Güncelleme adımı {{step}}:",
-      "updateWarn": "Güncelleştirme sırasında Yöneticiden çıkmayın.",
-      "progress": "Hepsi güncelleniyor...",
-      "button": "Tümünü güncelle",
-      "version": "Yeni {{version}}",
-      "buttonAction": "Güncelleme mevcut",
-      "buttonModal": "Tüm uygulamaları güncelle",
-      "loading": "Güncelleniyor...",
-      "titleModal": "Güncellemeler mevcut"
-    },
-    "uninstall": {
-      "loading": {
-        "title": "{{appName}} kaldırılıyor",
-        "button": "Kaldırılıyor..."
-      },
-      "done": {
-        "title": "{{productName}} cihazınızdaki {{appName}} başarıyla kaldırıldı"
-      },
-      "dependency": {
-        "title": "Diğer uygulamaların {{app}} uygulamasına ihtiyacı var",
-        "showAll": "Kaldırılacak uygulamaları göster",
-        "description": "Cihazınızdaki {{app}} uygulamasına ihtiyaç duyan uygulamalar da kaldırılacak.",
-        "description_one": "Bazı uygulamalar {{app}} uygulamasına bağlı.",
-        "description_two": "Bazı uygulamalar {{app}} uygulamasına bağlı.Cihazınızdaki {{app}} uygulamasına bağlı olan uygulamalar da kaldırılacak."
-      },
-      "continueUninstall": "{{app}} ve diğer uygulamaları kaldır"
-    },
-    "filter": {
-      "title": "Filtrele",
-      "all": "Tümü",
-      "installed": "Uygulamalar",
-      "not_installed": "Yüklenmemiş",
-      "supported": "Live'ın desteklediği",
-      "updatable": "Güncellenebilir",
-      "apply": "Uygula"
-    },
-    "sort": {
-      "title": "Sırala",
-      "default": "Varsayılan",
-      "name_asc": "A-Z Sırala",
-      "name_desc": "Z-A Sırala",
-      "marketcap_desc": "Piyasa değeri",
-      "marketcap": "Piyasa değeri",
-      "name": "İsim"
-    }
-  },
-  "AuthenticityRow": {
-    "title": "Doğrulama",
-    "subtitle": "Orijinal"
-  },
-  "RemoveRow": {
-    "title": "Cihazı kaldır"
-  },
-  "FirmwareVersionRow": {
-    "title": "Donanım yazılımı sürümü",
-    "subtitle": "V {{version}}"
-  },
-  "FirmwareUpdateRow": {
-    "title": "Donanım yazılımının {{version}} sürümü mevcut",
-    "subtitle": "Lütfen güncellemek için Ledger Live Desktop kullanın",
-    "action": "Güncelle"
+      "accountApp" : {
+        "title" : "{{productName}} cihazınızda {{managerAppName}} uygulamasını açın",
+        "description" : ""
+      },
+      "receiveVerify" : {
+        "title" : "Cihazda adresi doğrulayın",
+        "description" : "Lütfen Ledger Live'da görüntülenen {{currencyName}} adresinin, Ledger cihazınızda görüntülenen adresle tam olarak eşleştiğini doğrulayın.",
+        "action" : "Devam"
+      },
+      "getDeviceName" : {
+        "title" : "Cihaz adını okumayı etkinleştirmek için her iki tuşa aynı anda basın."
+      },
+      "editDeviceName" : {
+        "title" : "Cihaz adını ayarlamayı etkinleştirmek için her iki tuşa aynı anda basın."
+      },
+      "listApps" : {
+        "title" : "Yükleniyor..."
+      }
+    }
+  },
+  "EditDeviceName" : {
+    "title" : "Cihazın adını değiştirin",
+    "charactersRemaining" : "{{remainingCount}} karakter kaldı",
+    "action" : "Onayla"
+  },
+  "PairDevices" : {
+    "Paired" : {
+      "title" : "Eşleştirme başarılı",
+      "desc" : "{{productName}} cihazınız Ledger Live ile kullanıma hazır",
+      "action" : "Devam"
+    },
+    "Pairing" : {
+      "step1" : "Telefonunuzda görüntülenen kod ile {{productName}} cihazınızda görüntülenen kodun tam olarak eşleştiğini doğrulayın.",
+      "step2" : "Her iki tuşa aynı anda basarak {{productName}} cihazınızda onaylama yapın.",
+      "title1" : "Eşleşen kodları kontrol edin",
+      "title2" : "Doğrulayın"
+    },
+    "GenuineCheck" : {
+      "title" : "Orijinal cihaz doğrulaması",
+      "accept" : "Lütfen Nano X'inizi kapatmayın. <1>Ledger Yöneticisine</1>izin verdiğinizden emin olun.",
+      "info" : "Bu adım, Nano cihazınızın orijinal olduğundan emin olmak içindir."
+    },
+    "ScanningHeader" : {
+      "title" : "Cihazlar aranıyor",
+      "desc" : "{{productName}} cihazınızın kilidinin açıldığından ve Bluetooth'un etkin olduğundan emin olun."
+    },
+    "ScanningTimeout" : {
+      "title" : "Üzgünüz, cihaz bulunamadı",
+      "desc" : "{{productName}} cihazınızın kilidinin açıldığından ve Bluetooth'un etkin olduğundan emin olun."
+    },
+    "bypassGenuine" : "Yine de kullan",
+    "alreadyPaired" : "Zaten eşleştirilmiş"
+  },
+  "DeviceItemSummary" : {
+    "genuine" : "Cihazınız orijinal",
+    "genuineFailed" : "Orijinal cihaz doğrulaması <1><0>başarısız</0></1>"
+  },
+  "DeviceNameRow" : {
+    "title" : "İsim",
+    "action" : "Cihaz adını al"
+  },
+  "RemoveDevice" : {
+    "button" : {
+      "title" : "{{nbDevices}} cihazı kaldır",
+      "title_plural" : "{{nbDevices}} cihazı kaldır"
+    }
+  },
+  "manager" : {
+    "tabTitle" : "My Ledger",
+    "title" : "My Ledger",
+    "connect" : "Cihazınızı seçin",
+    "appsCatalog" : "Uygulama Kataloğu",
+    "installedApps" : "Yüklenmiş uygulamalar",
+    "noAppNeededForToken" : "{{tokenName}} için {{appName}} uygulamasını yükleyin",
+    "tokenAppDisclaimer" : "{{tokenName}}, {{appName}} uygulamasını kullanan bir {{tokenType}} token'ıdır. {{tokenName}} token'larını yönetmek için <1>{{appName}} uygulamasını yükleyin</1> ve token'ları <3>{{appName}} hesabınıza</3> gönderin.",
+    "tokenAppDisclaimerInstalled" : "{{tokenName}}, {{appName}} uygulamasını kullanan bir {{tokenType}} token'ıdır. {{tokenName}} token'larını yönetmek için <1>{{appName}} uygulamasını açın</1> ve token'ları <3>{{appName}} hesabınıza</3> gönderin.",
+    "goToAccounts" : "Hesaplara Git",
+    "intallParentApp" : "{{appName}} uygulamasını yükleyin",
+    "readOnly" : {
+      "title" : "Nano X",
+      "description" : "Ledger Nano X cihazınızda nerede olursanız olun uygulama yükleyebilmek, hesap oluşturabilmek ve güvenli işlemler yapabilmek için Ledger Live'ı kurun.",
+      "question" : "Ledger Nano X cihazınız var mı?",
+      "button" : "Nano X kurulumunu başlatın",
+      "noDevice" : "Cihazınız yok mu?",
+      "buy" : "Ledger Nano X satın alın"
+    },
+    "appList" : {
+      "title" : "Uygulama Kataloğu",
+      "loading" : "Uygulamalar yükleniyor...",
+      "noApps" : "Uygulama bulunamadı",
+      "searchAppsCatalog" : "Uygulamayı katalogda ara...",
+      "searchAppsInstalled" : "Yüklenmiş uygulamalarda ara...",
+      "noAppsInstalled" : "Cihazınızda herhangi bir uygulama yüklü değil",
+      "noAppsDescription" : "Uygulamaları yüklemek için Uygulama kataloğuna gidin",
+      "noResultsFound" : "Sonuç bulunamadı",
+      "noResultsDesc" : "Lütfen doğru yazdığınızdan emin olun ve tekrar deneyin",
+      "versionNew" : "(YENİ{{newVersion}})",
+      "searchApps" : "Ara"
+    },
+    "uninstall" : {
+      "title" : "Kaldır",
+      "subtitle" : "Tüm uygulamaları kaldır",
+      "description" : "Uygulamaların kaldırılması, kripto varlıklarınızı hiçbir şekilde etkilemez. Uygulamaları, Uygulama kataloğundan tekrar yükleyebilirsiniz.",
+      "uninstallAll" : "Tümünü kaldır"
+    },
+    "remove" : {
+      "title" : "Cihazı kaldır",
+      "description" : "Emin misiniz? {{productName}} cihazınızı istediğiniz zaman tekrar ekleyebilirsiniz.",
+      "button" : "Kaldır"
+    },
+    "storage" : {
+      "title" : "Depolama",
+      "used" : "Kullanılan",
+      "genuine" : "Cihazınız orijinal",
+      "appsInstalled" : "<0>{{number}}</0> uygulama",
+      "appsInstalled_plural" : "<0>{{number}}</0> uygulama",
+      "storageAvailable" : "kullanılabilir",
+      "appsToUpdate" : "<0>{{number}}</0> güncelleme",
+      "appsToUpdate_plural" : "<0>{{number}}</0> güncelleme"
+    },
+    "installSuccess" : {
+      "title" : "Uygulama başarıyla yüklendi",
+      "title_plural" : "Uygulamalar başarıyla yüklendi",
+      "notSupported" : "Uygulama başarıyla yüklendi; yüklü uygulamalarla ilgili daha fazla bilgiye web sitemizden ulaşabilirsiniz.",
+      "manageAccount" : "Hesap ekle",
+      "learnMore" : "Daha fazla bilgi",
+      "later" : "Sonraya bırak",
+      "description" : "{{app}} hesabınızı artık ekleyebilirsiniz"
+    },
+    "firmware" : {
+      "latest" : "Donanım yazılımı güncellemesi mevcut",
+      "outdated" : "Cihazın yazılım sürümü güncellenemeyecek kadar eski. Cihazı değiştirmek için lütfen Ledger Destek Ekibiyle iletişime geçin.",
+      "modalTitle" : "Donanım yazılımı güncellemesi yalnızca Ledger Live Desktop'ta kullanılabilir",
+      "modalDesc" : "Donanım yazılımını güncellemek için lütfen Ledger Live'ı bilgisayarınıza indirin.",
+      "contactUs" : "Bize ulaşın"
+    },
+    "myApps" : "Uygulamalarım",
+    "token" : {
+      "title" : "{{appName}} token",
+      "noAppNeeded" : "{{tokenName}}, {{appName}} uygulamasını kullanan bir token'dır. Yüklenecek bir uygulama bulunmuyor.",
+      "installApp" : "{{tokenName}}, {{appName}} uygulamasını kullanan bir token'dır. Token'larınızı yönetebilmek için {{appName}} uygulamasını yükleyin."
+    },
+    "update" : {
+      "title" : "Güncelle",
+      "subtitle" : "Güncellemeler mevcut",
+      "updateAll" : "Güncelle"
+    }
+  },
+  "AppAction" : {
+    "install" : {
+      "loading" : {
+        "title" : "{{appName}} yükleniyor",
+        "desc" : "Lütfen {{appName}} uygulamasının yüklenmesini bekleyin",
+        "button" : "Yükleniyor...",
+        "queued" : "Sıraya Alındı",
+        "button_plural" : "Yükleniyor... %{{progressPercentage}}"
+      },
+      "done" : {
+        "title" : "Uygulama başarıyla yüklendi",
+        "accounts" : "Hesaplara Git",
+        "description" : "{{app}} hesabınızı artık ekleyebilirsiniz"
+      },
+      "dependency" : {
+        "title" : "{{dependency}} uygulaması gerekli",
+        "description_one" : "{{app}} uygulamasının çalışması için gerekli olan {{dependency}} uygulaması da yüklenmelidir.",
+        "description_two" : "{{app}} ve {{dependency}} uygulamalarını yüklemek için lütfen Devam'a basın."
+      },
+      "continueInstall" : "Uygulama yükleyin"
+    },
+    "update" : {
+      "title" : "{{number}} uygulama güncellemesi",
+      "title_plural" : "{{number}} uygulama güncellemesi",
+      "step" : "Güncelleme adımı {{step}}:",
+      "updateWarn" : "Güncelleştirme sırasında Yöneticiden çıkmayın.",
+      "progress" : "Hepsi güncelleniyor...",
+      "button" : "Tümünü güncelle",
+      "version" : "Yeni {{version}}",
+      "buttonAction" : "Güncelleme mevcut",
+      "buttonModal" : "Tüm uygulamaları güncelle",
+      "loading" : "Güncelleniyor...",
+      "titleModal" : "Güncellemeler mevcut"
+    },
+    "uninstall" : {
+      "loading" : {
+        "title" : "{{appName}} kaldırılıyor",
+        "button" : "Kaldırılıyor..."
+      },
+      "done" : {
+        "title" : "{{productName}} cihazınızdaki {{appName}} başarıyla kaldırıldı"
+      },
+      "dependency" : {
+        "title" : "Diğer uygulamaların {{app}} uygulamasına ihtiyacı var",
+        "showAll" : "Kaldırılacak uygulamaları göster",
+        "description" : "Cihazınızdaki {{app}} uygulamasına ihtiyaç duyan uygulamalar da kaldırılacak.",
+        "description_one" : "Bazı uygulamalar {{app}} uygulamasına bağlı.",
+        "description_two" : "Bazı uygulamalar {{app}} uygulamasına bağlı.Cihazınızdaki {{app}} uygulamasına bağlı olan uygulamalar da kaldırılacak."
+      },
+      "continueUninstall" : "{{app}} ve diğer uygulamaları kaldır"
+    },
+    "filter" : {
+      "title" : "Filtrele",
+      "all" : "Tümü",
+      "installed" : "Uygulamalar",
+      "not_installed" : "Yüklenmemiş",
+      "supported" : "Live'ın desteklediği",
+      "updatable" : "Güncellenebilir",
+      "apply" : "Uygula"
+    },
+    "sort" : {
+      "title" : "Sırala",
+      "default" : "Varsayılan",
+      "name_asc" : "A-Z Sırala",
+      "name_desc" : "Z-A Sırala",
+      "marketcap_desc" : "Piyasa değeri",
+      "marketcap" : "Piyasa değeri",
+      "name" : "İsim"
+    }
+  },
+  "AuthenticityRow" : {
+    "title" : "Doğrulama",
+    "subtitle" : "Orijinal"
+  },
+  "RemoveRow" : {
+    "title" : "Cihazı kaldır"
+  },
+  "FirmwareVersionRow" : {
+    "title" : "Donanım yazılımı sürümü",
+    "subtitle" : "V {{version}}"
+  },
+  "FirmwareUpdateRow" : {
+    "title" : "Donanım yazılımının {{version}} sürümü mevcut",
+    "subtitle" : "Lütfen güncellemek için Ledger Live Desktop kullanın",
+    "action" : "Güncelle"
   },
   "FirmwareUpdate" : {
     "title" : "Donanım yazılımını güncelle",
@@ -3478,36 +3435,31 @@
       "pleaseConnectUsbDescription" : "Donanım yazılımı güncellemesini başlatmak için {{deviceName}} cihazınızı bir USB kablosuyla cep telefonunuza bağlayın."
     }
   },
-  "FirmwareUpdateReleaseNotes": {
-    "introTitle": "{{deviceName}} cihazınızı {{version}} sürümüne güncelleyin",
-    "recoveryPhraseBackupInstructions": "Önlem olarak, 24 kelimelik kurtarma ifadenizi bir Kurtarma kağıdına yazdığınızdan ve ona kolayca ulaşabileceğinizden emin olun.",
-    "confirmRecoveryPhrase": "Kurtarma ifadem var",
-    "introDescription1": "Cihazınızdaki tüm uygulamaların silineceğini lütfen unutmayın. Yazılım güncellemesinden sonra uygulamalarınızı yeniden yükleyebilirsiniz.",
-    "introDescription2": "Bunun kripto varlıklarınız üzerinde hiçbir etkisi yoktur.",
-    "action": "Güncellemeye devam et"
-  },
-  "systemLanguageAvailable": {
-    "title": "Uygulama dili değiştirilsin mi?",
-    "description": {
-      "newSupport": "Güzel bir haberimiz var! Ekiplerimizin yoğun çabaları sonucunda Ledger Live artık {{language}} dilini destekliyor.",
-      "advice": "Dilinizi istediğiniz zaman ayarlar bölümünden tekrar değiştirebilirsiniz."
-    },
-    "switchButton": "{{language}} diline geç",
-    "no": "Şimdilik kalsın",
-    "languages": {
-      "en": "İngilizce",
-      "fr": "Fransızca",
-      "ru": "Rusça",
-      "es": "İspanyolca",
-      "zh": "Çince",
-      "de": "Almanca"
-    }
-  },
-<<<<<<< HEAD
-  "FirmwareUpdateCheckId": {
-    "title": "Tanımlayıcı",
-    "description": "Aynı tanımlayıcıyı gösteriyorsa lütfen {{fullDeviceName}} cihazınızda iki tuşa aynı anda basın:"
-=======
+  "FirmwareUpdateReleaseNotes" : {
+    "introTitle" : "{{deviceName}} cihazınızı {{version}} sürümüne güncelleyin",
+    "recoveryPhraseBackupInstructions" : "Önlem olarak, 24 kelimelik kurtarma ifadenizi bir Kurtarma kağıdına yazdığınızdan ve ona kolayca ulaşabileceğinizden emin olun.",
+    "confirmRecoveryPhrase" : "Kurtarma ifadem var",
+    "introDescription1" : "Cihazınızdaki tüm uygulamaların silineceğini lütfen unutmayın. Yazılım güncellemesinden sonra uygulamalarınızı yeniden yükleyebilirsiniz.",
+    "introDescription2" : "Bunun kripto varlıklarınız üzerinde hiçbir etkisi yoktur.",
+    "action" : "Güncellemeye devam et"
+  },
+  "systemLanguageAvailable" : {
+    "title" : "Uygulama dili değiştirilsin mi?",
+    "description" : {
+      "newSupport" : "Güzel bir haberimiz var! Ekiplerimizin yoğun çabaları sonucunda Ledger Live artık {{language}} dilini destekliyor.",
+      "advice" : "Dilinizi istediğiniz zaman ayarlar bölümünden tekrar değiştirebilirsiniz."
+    },
+    "switchButton" : "{{language}} diline geç",
+    "no" : "Şimdilik kalsın",
+    "languages" : {
+      "en" : "İngilizce",
+      "fr" : "Fransızca",
+      "ru" : "Rusça",
+      "es" : "İspanyolca",
+      "zh" : "Çince",
+      "de" : "Almanca"
+    }
+  },
   "deviceLocalization" : {
     "language" : "Dil",
     "deviceLanguage" : "Cihaz Dili",
@@ -3524,93 +3476,92 @@
   "FirmwareUpdateCheckId" : {
     "title" : "Tanımlayıcı",
     "description" : "Aynı tanımlayıcıyı gösteriyorsa lütfen {{fullDeviceName}} cihazınızda iki tuşa aynı anda basın:"
->>>>>>> 2971ba20
-  },
-  "FirmwareUpdateMCU": {
-    "title": "Cihazı yeniden başlat",
-    "desc1": "Cihazın bilgisayarınızla bağlantısını kesin.",
-    "desc2": "Sol tuşa basılı tutun, USB kablosunu bağlayın ve Bootloader ekranı göründüğünde tuşa basmayı bırakın."
-  },
-  "FirmwareUpdateConfirmation": {
-    "title": "Donanım yazılımı güncellendi",
-    "description": "Uygulamaları cihazınıza yeniden yüklemek için Yöneticiye gidin."
-  },
-  "RepairDevice": {
-    "title": "Onarım",
-    "action": "Cihazım hazır"
-  },
-  "StepLegacyModal": {
-    "description": "İçe aktarılan hesaplar, Ledger Live'ın Mobil ve Masaüstü sürümleri arasında değil, yalnızca ağ ile eşitlenir."
-  },
-  "algorand": {
-    "token": "ASA (Varlıklar)",
-    "claimRewards": {
-      "title": "Ödüller",
-      "button": "Ödüllerinizi toplayın",
-      "stepperHeader": {
-        "info": "Ödüller kazanın",
-        "starter": "Ödüller",
-        "connectDevice": "Cihazı bağlayın",
-        "verification": "Doğrulama",
-        "stepRange": "Adım {{currentStep}} / {{totalSteps}}"
-      },
-      "flow": {
-        "steps": {
-          "info": {
-            "description": "Algo hesabınızın yetkisini devrederek hem ödül kazanın hem de varlıklarınızın tam güvenliğini ve kontrolünü sağlamaya devam edin.",
-            "steps": {
-              "0": "Ödül almak için minimum 1 Algo bakiyesi gerekli.",
-              "1": "Ödülleri artırmak için hesabın bakiyesini artırın.",
-              "2": "Ödülleri almak için hesapta bir gelen veya giden işlem yapın."
+  },
+  "FirmwareUpdateMCU" : {
+    "title" : "Cihazı yeniden başlat",
+    "desc1" : "Cihazın bilgisayarınızla bağlantısını kesin.",
+    "desc2" : "Sol tuşa basılı tutun, USB kablosunu bağlayın ve Bootloader ekranı göründüğünde tuşa basmayı bırakın."
+  },
+  "FirmwareUpdateConfirmation" : {
+    "title" : "Donanım yazılımı güncellendi",
+    "description" : "Uygulamaları cihazınıza yeniden yüklemek için Yöneticiye gidin."
+  },
+  "RepairDevice" : {
+    "title" : "Onarım",
+    "action" : "Cihazım hazır"
+  },
+  "StepLegacyModal" : {
+    "description" : "İçe aktarılan hesaplar, Ledger Live'ın Mobil ve Masaüstü sürümleri arasında değil, yalnızca ağ ile eşitlenir."
+  },
+  "algorand" : {
+    "token" : "ASA (Varlıklar)",
+    "claimRewards" : {
+      "title" : "Ödüller",
+      "button" : "Ödüllerinizi toplayın",
+      "stepperHeader" : {
+        "info" : "Ödüller kazanın",
+        "starter" : "Ödüller",
+        "connectDevice" : "Cihazı bağlayın",
+        "verification" : "Doğrulama",
+        "stepRange" : "Adım {{currentStep}} / {{totalSteps}}"
+      },
+      "flow" : {
+        "steps" : {
+          "info" : {
+            "description" : "Algo hesabınızın yetkisini devrederek hem ödül kazanın hem de varlıklarınızın tam güvenliğini ve kontrolünü sağlamaya devam edin.",
+            "steps" : {
+              "0" : "Ödül almak için minimum 1 Algo bakiyesi gerekli.",
+              "1" : "Ödülleri artırmak için hesabın bakiyesini artırın.",
+              "2" : "Ödülleri almak için hesapta bir gelen veya giden işlem yapın."
             },
-            "howItWorks": "Ödüller nasıl işler?",
-            "cta": "Algo Al"
+            "howItWorks" : "Ödüller nasıl işler?",
+            "cta" : "Algo Al"
           },
-          "starter": {
-            "title": "Tebrikler! {{amount}} kazandınız. Ödüllerinizi almak için devam edin.",
-            "howItWorks": "Ödüller nasıl işler?",
-            "warning": "Hesabınızda boş bir işlem oluşturmanız istenecektir. Bu işlem, mevcut ödüllerinizi, en düşük işlem ücreti maliyetleriyle bakiyenize ekleyecektir.",
-            "cta": "Devam"
+          "starter" : {
+            "title" : "Tebrikler! {{amount}} kazandınız. Ödüllerinizi almak için devam edin.",
+            "howItWorks" : "Ödüller nasıl işler?",
+            "warning" : "Hesabınızda boş bir işlem oluşturmanız istenecektir. Bu işlem, mevcut ödüllerinizi, en düşük işlem ücreti maliyetleriyle bakiyenize ekleyecektir.",
+            "cta" : "Devam"
           },
-          "verification": {
-            "success": {
-              "title": "Ödüller başarıyla alındı!",
-              "text": "Ödülleriniz mevcut bakiyenize eklendi.",
-              "cta": "Hesaplara git"
+          "verification" : {
+            "success" : {
+              "title" : "Ödüller başarıyla alındı!",
+              "text" : "Ödülleriniz mevcut bakiyenize eklendi.",
+              "cta" : "Hesaplara git"
             },
-            "pending": {
-              "title": "İşlem yayınlanıyor..."
+            "pending" : {
+              "title" : "İşlem yayınlanıyor..."
             },
-            "broadcastError": "İşleminiz başarısız olmuş olabilir. Tekrar denemeden önce, işleminizin gerçekleşmediğinden emin olmak için birkaç dakika sonra yeniden kontrol edin."
+            "broadcastError" : "İşleminiz başarısız olmuş olabilir. Tekrar denemeden önce, işleminizin gerçekleşmediğinden emin olmak için birkaç dakika sonra yeniden kontrol edin."
           }
         }
       }
     },
-    "optIn": {
-      "stepperHeader": {
-        "selectToken": "ASA Ekle (Varlık)",
-        "connectDevice": "Cihazı bağlayın",
-        "verification": "Doğrulama",
-        "stepRange": "Adım {{currentStep}} / {{totalSteps}}"
-      },
-      "flow": {
-        "steps": {
-          "selectToken": {
-            "warning": {
-              "title": "Varlık zaten eklendi",
-              "description": "Algorand hesabınızda {{token}} varlığı zaten var."
+    "optIn" : {
+      "stepperHeader" : {
+        "selectToken" : "ASA Ekle (Varlık)",
+        "connectDevice" : "Cihazı bağlayın",
+        "verification" : "Doğrulama",
+        "stepRange" : "Adım {{currentStep}} / {{totalSteps}}"
+      },
+      "flow" : {
+        "steps" : {
+          "selectToken" : {
+            "warning" : {
+              "title" : "Varlık zaten eklendi",
+              "description" : "Algorand hesabınızda {{token}} varlığı zaten var."
             }
           },
-          "verification": {
-            "success": {
-              "title": "{{token}} varlığı başarıyla eklendi",
-              "text": "Artık Algorand hesabınıza {{token}} varlıklarını alıp gönderebilirsiniz.",
-              "cta": "Ayrıntıları göster"
+          "verification" : {
+            "success" : {
+              "title" : "{{token}} varlığı başarıyla eklendi",
+              "text" : "Artık Algorand hesabınıza {{token}} varlıklarını alıp gönderebilirsiniz.",
+              "cta" : "Ayrıntıları göster"
             },
-            "pending": {
-              "title": "İşlem yayınlanıyor..."
+            "pending" : {
+              "title" : "İşlem yayınlanıyor..."
             },
-            "broadcastError": "İşleminiz başarısız olmuş olabilir. Tekrar denemeden önce, işleminizin gerçekleşmediğinden emin olmak için birkaç dakika sonra yeniden kontrol edin."
+            "broadcastError" : "İşleminiz başarısız olmuş olabilir. Tekrar denemeden önce, işleminizin gerçekleşmediğinden emin olmak için birkaç dakika sonra yeniden kontrol edin."
           }
         }
       }
@@ -3631,25 +3582,6 @@
       }
     }
   },
-<<<<<<< HEAD
-  "cosmos": {
-    "info": {
-      "available": {
-        "title": "ATOM mevcut",
-        "description": "Bu tutar, kullanabileceğiniz fondur."
-      },
-      "delegated": {
-        "title": "Yetkisi devredilen varlıklar",
-        "description": "Yetkisi devredilen varlıklar Cosmos oylaması için kullanılır. Bu tutar toplam oy sayınızdır."
-      },
-      "undelegating": {
-        "title": "Yetki iptali",
-        "description": "Yetkisi iptal edilen varlıklar, kullanıma açılmadan önce 21 gün boyunca zaman kilidinde tutulurlar."
-      },
-      "delegationUnavailable": {
-        "title": "Yetki devri yapılamıyor",
-        "description": "Yeni bir yetkili seçmek için hesabınızda yeterli bakiye yok."
-=======
   "osmosis" : {
     "info" : {
       "available" : {
@@ -3692,311 +3624,303 @@
       "delegationUnavailable" : {
         "title" : "Yetki devri yapılamıyor",
         "description" : "Yeni bir yetkili seçmek için hesabınızda yeterli bakiye yok."
->>>>>>> 2971ba20
-      }
-    },
-    "delegation": {
-      "delegationEarn": "Varlıklarınızın yetkisini devrederek ATOM ödülleri kazanabilirsiniz.",
-      "info": "Yetki Devri nasıl çalışır?",
-      "claimRewards": "Ödüllerinizi alın",
-      "claimAvailableRewards": "{{amount}} topla",
-      "header": "Yetki Devirleri",
-      "Amount": "Tutar",
-      "noRewards": "Ödül yok",
-      "delegate": "Yetki Devredin",
-      "undelegate": "Yetki İptali",
-      "redelegate": "Yetki Devri",
-      "reward": "Ödüllerinizi alın",
-      "estYield": "Tahmini getiri",
-      "totalStake": "Toplam Stake",
-      "commission": "Komisyon",
-      "iDelegate": "Yetkisi devredilecek:",
-      "stepperHeader": {
-        "starter": "Ödüller kazanın",
-        "validator": "Varlıklarınızla yetki devredin",
-        "amountSubTitle": "Yetkisi devredilecek tutar",
-        "summary": "Özet",
-        "verification": "Doğrulama",
-        "selectDevice": "Cihaz seçin",
-        "connectDevice": "Cihazı bağlayın",
-        "stepRange": "Adım {{currentStep}} / {{totalSteps}}"
-      },
-      "flow": {
-        "steps": {
-          "starter": {
-            "description": "ATOM'larınızı yetki devretmek için kullanarak hem güvenle ödül kazanın hem de varlıklarınızın kontrolünü sağlamaya devam edin.",
-            "steps": {
-              "0": "Yetkisi devredilen varlıklar size ait olmaya devam eder.",
-              "1": "Yetki iptallerinin tamamlanması için 21 gün beklemeniz gerekir.",
-              "2": "Ledger cihazınızı kullanarak güvenle yetki devredin."
+      }
+    },
+    "delegation" : {
+      "delegationEarn" : "Varlıklarınızın yetkisini devrederek ATOM ödülleri kazanabilirsiniz.",
+      "info" : "Yetki Devri nasıl çalışır?",
+      "claimRewards" : "Ödüllerinizi alın",
+      "claimAvailableRewards" : "{{amount}} topla",
+      "header" : "Yetki Devirleri",
+      "Amount" : "Tutar",
+      "noRewards" : "Ödül yok",
+      "delegate" : "Yetki Devredin",
+      "undelegate" : "Yetki İptali",
+      "redelegate" : "Yetki Devri",
+      "reward" : "Ödüllerinizi alın",
+      "estYield" : "Tahmini getiri",
+      "totalStake" : "Toplam Stake",
+      "commission" : "Komisyon",
+      "iDelegate" : "Yetkisi devredilecek:",
+      "stepperHeader" : {
+        "starter" : "Ödüller kazanın",
+        "validator" : "Varlıklarınızla yetki devredin",
+        "amountSubTitle" : "Yetkisi devredilecek tutar",
+        "summary" : "Özet",
+        "verification" : "Doğrulama",
+        "selectDevice" : "Cihaz seçin",
+        "connectDevice" : "Cihazı bağlayın",
+        "stepRange" : "Adım {{currentStep}} / {{totalSteps}}"
+      },
+      "flow" : {
+        "steps" : {
+          "starter" : {
+            "description" : "ATOM'larınızı yetki devretmek için kullanarak hem güvenle ödül kazanın hem de varlıklarınızın kontrolünü sağlamaya devam edin.",
+            "steps" : {
+              "0" : "Yetkisi devredilen varlıklar size ait olmaya devam eder.",
+              "1" : "Yetki iptallerinin tamamlanması için 21 gün beklemeniz gerekir.",
+              "2" : "Ledger cihazınızı kullanarak güvenle yetki devredin."
             },
-            "warning": {
-              "description": "Doğrulayıcınızı dikkatle seçin: Doğrulayıcının yanlış kararlar vermesi halinde yetki devrinde kullandığınız varlıkların bir kısmını geri dönülemez bir şekilde kaybedebilirsiniz."
+            "warning" : {
+              "description" : "Doğrulayıcınızı dikkatle seçin: Doğrulayıcının yanlış kararlar vermesi halinde yetki devrinde kullandığınız varlıkların bir kısmını geri dönülemez bir şekilde kaybedebilirsiniz."
             },
-            "cta": "Devam"
+            "cta" : "Devam"
           },
-          "validator": {
-            "validators": "Doğrulayıcılar",
-            "myDelegations": "Yetki devirlerim",
-            "cta": "Devam",
-            "estYield": "Tahmini getiri: {{amount}}",
-            "totalAvailable": "Toplam mevcut: <0>{{amount}}</0>",
-            "allAssetsUsed": "Tüm varlıklar kullanıldı",
-            "noResultsFound": "<0>{{search}}</0> için doğrulayıcı bulunamadı",
-            "currentAmount": "(+ <0>{{amount}}</0>)"
+          "validator" : {
+            "validators" : "Doğrulayıcılar",
+            "myDelegations" : "Yetki devirlerim",
+            "cta" : "Devam",
+            "estYield" : "Tahmini getiri: {{amount}}",
+            "totalAvailable" : "Toplam mevcut: <0>{{amount}}</0>",
+            "allAssetsUsed" : "Tüm varlıklar kullanıldı",
+            "noResultsFound" : "<0>{{search}}</0> için doğrulayıcı bulunamadı",
+            "currentAmount" : "(+ <0>{{amount}}</0>)"
           },
-          "amount": {
-            "assetsRemaining": "Kalan varlıklar: <0>{{amount}}</0>",
-            "allAssetsUsed": "Tüm varlıklar kullanıldı",
-            "minAmount": "Minimum tutar: <0>{{min}}</0>",
-            "incorrectAmount": "Maksimum tutar: <0>{{max}}</0>",
-            "cta": "Devam"
+          "amount" : {
+            "assetsRemaining" : "Kalan varlıklar: <0>{{amount}}</0>",
+            "allAssetsUsed" : "Tüm varlıklar kullanıldı",
+            "minAmount" : "Minimum tutar: <0>{{min}}</0>",
+            "incorrectAmount" : "Maksimum tutar: <0>{{max}}</0>",
+            "cta" : "Devam"
           },
-          "verification": {
-            "success": {
-              "title": "Varlıklarınızla başarıyla yetki devrettiniz.",
-              "text": "İşlem, ağ tarafından onaylanınca hesap bakiyeniz güncellenecek.",
-              "cta": "Ayrıntıları göster"
+          "verification" : {
+            "success" : {
+              "title" : "Varlıklarınızla başarıyla yetki devrettiniz.",
+              "text" : "İşlem, ağ tarafından onaylanınca hesap bakiyeniz güncellenecek.",
+              "cta" : "Ayrıntıları göster"
             },
-            "pending": {
-              "title": "İşlem yayınlanıyor..."
+            "pending" : {
+              "title" : "İşlem yayınlanıyor..."
             },
-            "broadcastError": "İşleminiz başarısız olmuş olabilir. Lütfen biraz bekleyin ve tekrar denemeden önce işlem geçmişini kontrol edin."
+            "broadcastError" : "İşleminiz başarısız olmuş olabilir. Lütfen biraz bekleyin ve tekrar denemeden önce işlem geçmişini kontrol edin."
           }
         }
       },
-      "drawer": {
-        "status": "Durum",
-        "rewards": "Ödüller",
-        "active": "Aktif",
-        "inactive": "Devre Dışı",
-        "completionDate": "Tamamlanma tarihi",
-        "redelegatedFrom": "Yetkiyi bırakan taraf"
-      }
-    },
-    "redelegation": {
-      "estYield": "tahmini getiri",
-      "stepperHeader": {
-        "validator": "Yeni doğrulayıcı seçin",
-        "amountSubTitle": "Yetkisi devredilecek tutar",
-        "amountTitle": "{{from}} → {{to}}",
-        "summary": "Özet",
-        "selectDevice": "Cihaz seçin",
-        "connectDevice": "Cihazı bağlayın",
-        "stepRange": "Adım {{currentStep}} / {{totalSteps}}"
-      },
-      "flow": {
-        "steps": {
-          "validator": {
-            "validators": "Doğrulayıcılar",
-            "myDelegations": "Yetki devirlerim",
-            "cta": "Devam",
-            "estYield": "Tahmini getiri: {{amount}}",
-            "totalAvailable": "Toplam mevcut: <0>{{amount}}</0>",
-            "allAssetsUsed": "Tüm varlıklar kullanıldı",
-            "noResultsFound": "<0>{{search}}</0> için doğrulayıcı bulunamadı"
+      "drawer" : {
+        "status" : "Durum",
+        "rewards" : "Ödüller",
+        "active" : "Aktif",
+        "inactive" : "Devre Dışı",
+        "completionDate" : "Tamamlanma tarihi",
+        "redelegatedFrom" : "Yetkiyi bırakan taraf"
+      }
+    },
+    "redelegation" : {
+      "estYield" : "tahmini getiri",
+      "stepperHeader" : {
+        "validator" : "Yeni doğrulayıcı seçin",
+        "amountSubTitle" : "Yetkisi devredilecek tutar",
+        "amountTitle" : "{{from}} → {{to}}",
+        "summary" : "Özet",
+        "selectDevice" : "Cihaz seçin",
+        "connectDevice" : "Cihazı bağlayın",
+        "stepRange" : "Adım {{currentStep}} / {{totalSteps}}"
+      },
+      "flow" : {
+        "steps" : {
+          "validator" : {
+            "validators" : "Doğrulayıcılar",
+            "myDelegations" : "Yetki devirlerim",
+            "cta" : "Devam",
+            "estYield" : "Tahmini getiri: {{amount}}",
+            "totalAvailable" : "Toplam mevcut: <0>{{amount}}</0>",
+            "allAssetsUsed" : "Tüm varlıklar kullanıldı",
+            "noResultsFound" : "<0>{{search}}</0> için doğrulayıcı bulunamadı"
           },
-          "amount": {
-            "newRedelegatedBalance": "İşlemden sonra <0>{{name}}</0> için yeni toplam: <0>{{amount}}</0>"
+          "amount" : {
+            "newRedelegatedBalance" : "İşlemden sonra <0>{{name}}</0> için yeni toplam: <0>{{amount}}</0>"
           },
-          "verification": {
-            "success": {
-              "title": "Varlıklarınızla başarıyla yeniden yetki devrettiniz",
-              "text": "İşlem, ağ tarafından onaylandığında hesap bakiyeniz güncellenecek.",
-              "cta": "Ayrıntıları göster"
+          "verification" : {
+            "success" : {
+              "title" : "Varlıklarınızla başarıyla yeniden yetki devrettiniz",
+              "text" : "İşlem, ağ tarafından onaylandığında hesap bakiyeniz güncellenecek.",
+              "cta" : "Ayrıntıları göster"
             },
-            "pending": {
-              "title": "İşlem yayınlanıyor..."
+            "pending" : {
+              "title" : "İşlem yayınlanıyor..."
             },
-            "broadcastError": "İşleminiz başarısız olmuş olabilir. Lütfen biraz bekleyin ve tekrar denemeden önce işlem geçmişini kontrol edin."
+            "broadcastError" : "İşleminiz başarısız olmuş olabilir. Lütfen biraz bekleyin ve tekrar denemeden önce işlem geçmişini kontrol edin."
           }
         }
       }
     },
-    "undelegation": {
-      "stepperHeader": {
-        "amountSubTitle": "Yetkisi iptal edilecek tutar",
-        "summary": "Özet",
-        "selectDevice": "Cihaz seçin",
-        "connectDevice": "Cihazı bağlayın",
-        "stepRange": "Adım {{currentStep}} / {{totalSteps}}"
-      },
-      "flow": {
-        "steps": {
-          "amount": {
-            "allAssetsUsed": "Tüm varlıkların yetkisi iptal edildi"
+    "undelegation" : {
+      "stepperHeader" : {
+        "amountSubTitle" : "Yetkisi iptal edilecek tutar",
+        "summary" : "Özet",
+        "selectDevice" : "Cihaz seçin",
+        "connectDevice" : "Cihazı bağlayın",
+        "stepRange" : "Adım {{currentStep}} / {{totalSteps}}"
+      },
+      "flow" : {
+        "steps" : {
+          "amount" : {
+            "allAssetsUsed" : "Tüm varlıkların yetkisi iptal edildi"
           },
-          "verification": {
-            "success": {
-              "title": "Varlıklarınızdaki yetkileri başarıyla iptal ettiniz",
-              "text": "İşlem, ağ tarafından onaylandığında hesap bakiyeniz güncellenecek.",
-              "cta": "Ayrıntıları göster"
+          "verification" : {
+            "success" : {
+              "title" : "Varlıklarınızdaki yetkileri başarıyla iptal ettiniz",
+              "text" : "İşlem, ağ tarafından onaylandığında hesap bakiyeniz güncellenecek.",
+              "cta" : "Ayrıntıları göster"
             },
-            "pending": {
-              "title": "İşlem yayınlanıyor..."
+            "pending" : {
+              "title" : "İşlem yayınlanıyor..."
             },
-            "broadcastError": "İşleminiz başarısız olmuş olabilir. Lütfen biraz bekleyin ve tekrar denemeden önce işlem geçmişini kontrol edin."
+            "broadcastError" : "İşleminiz başarısız olmuş olabilir. Lütfen biraz bekleyin ve tekrar denemeden önce işlem geçmişini kontrol edin."
           }
         }
       }
     },
-    "claimRewards": {
-      "stepperHeader": {
-        "validator": "Alınacak ödülü seçin",
-        "method": "Ödüllerinizi alın",
-        "summary": "Özet",
-        "selectDevice": "Cihaz seçin",
-        "connectDevice": "Cihazı bağlayın",
-        "stepRange": "Adım {{currentStep}} / {{totalSteps}}"
-      },
-      "flow": {
-        "steps": {
-          "method": {
-            "youEarned": "Varlıkları şuna tayin ederek",
-            "byDelegationAssetsTo": "kazandınız:",
-            "claimReward": "Hesaba al",
-            "claimRewardCompound": "Birleştir",
-            "claimRewardInfo": "Bu ödüller şimdi alınacak ve mevcut bakiyenize eklenecektir.",
-            "claimRewardCompoundInfo": "Bu ödüller şimdi alınacak ve otomatik olarak aynı doğrulayıcıya devredilecektir.",
-            "compoundOrCashIn": "Birleştirilsin mi, hesaba mı alınsın?",
-            "claimRewardTooltip": "Ödüller mevcut bakiyeye eklenecek",
-            "claimRewardCompoundTooltip": "Ödüller, yetkisi devredilen tutara eklenecektir",
-            "cta": "Devam"
+    "claimRewards" : {
+      "stepperHeader" : {
+        "validator" : "Alınacak ödülü seçin",
+        "method" : "Ödüllerinizi alın",
+        "summary" : "Özet",
+        "selectDevice" : "Cihaz seçin",
+        "connectDevice" : "Cihazı bağlayın",
+        "stepRange" : "Adım {{currentStep}} / {{totalSteps}}"
+      },
+      "flow" : {
+        "steps" : {
+          "method" : {
+            "youEarned" : "Varlıkları şuna tayin ederek",
+            "byDelegationAssetsTo" : "kazandınız:",
+            "claimReward" : "Hesaba al",
+            "claimRewardCompound" : "Birleştir",
+            "claimRewardInfo" : "Bu ödüller şimdi alınacak ve mevcut bakiyenize eklenecektir.",
+            "claimRewardCompoundInfo" : "Bu ödüller şimdi alınacak ve otomatik olarak aynı doğrulayıcıya devredilecektir.",
+            "compoundOrCashIn" : "Birleştirilsin mi, hesaba mı alınsın?",
+            "claimRewardTooltip" : "Ödüller mevcut bakiyeye eklenecek",
+            "claimRewardCompoundTooltip" : "Ödüller, yetkisi devredilen tutara eklenecektir",
+            "cta" : "Devam"
           },
-          "verification": {
-            "success": {
-              "title": "Ödüllerinizi başarıyla aldınız. Ödül tutarı mevcut bakiyenize eklendi.",
-              "titleCompound": "Ödüllerinizin yetkileri aynı doğrulayıcıya devredildi.",
-              "text": "İşlem, ağ tarafından onaylandığında hesap bakiyeniz güncellenecek.",
-              "cta": "Ayrıntıları göster"
+          "verification" : {
+            "success" : {
+              "title" : "Ödüllerinizi başarıyla aldınız. Ödül tutarı mevcut bakiyenize eklendi.",
+              "titleCompound" : "Ödüllerinizin yetkileri aynı doğrulayıcıya devredildi.",
+              "text" : "İşlem, ağ tarafından onaylandığında hesap bakiyeniz güncellenecek.",
+              "cta" : "Ayrıntıları göster"
             },
-            "pending": {
-              "title": "İşlem yayınlanıyor..."
+            "pending" : {
+              "title" : "İşlem yayınlanıyor..."
             },
-            "broadcastError": "İşleminiz başarısız olmuş olabilir. Lütfen biraz bekleyin ve tekrar denemeden önce işlem geçmişini kontrol edin."
+            "broadcastError" : "İşleminiz başarısız olmuş olabilir. Lütfen biraz bekleyin ve tekrar denemeden önce işlem geçmişini kontrol edin."
           }
         }
       }
     }
   },
-<<<<<<< HEAD
-  "tezos": {
-    "AccountHeader": {
-      "title": "Hesabınızı yetki devretmek için kullanarak ödüller kazanabilirsiniz",
-      "btn": "Ödüller kazanın"
-=======
   "tezos" : {
     "AccountHeader" : {
       "title" : "Hesabınızı yetki devretmek için kullanarak ödüller kazanabilirsiniz",
       "btn" : "Ödüller kazanın"
->>>>>>> 2971ba20
-    }
-  },
-  "tron": {
-    "voting": {
-      "earnRewars": "Ödüller kazanın",
-      "delegationEarn": "Artık varlık dondurarak ve oylama yaparak ödüller kazanabilirsiniz.",
-      "howItWorks": "Oylama nasıl çalışır?",
-      "startEarning": "Ödüller kazanın",
-      "title": "Ödüllerinizi alın",
-      "header": "Oylar ({{total}})",
-      "Amount": "Tutar",
-      "noRewards": "Ödül yok",
-      "votes": {
-        "title": "Oylar",
-        "description": "Ödül kazanmaya başlamak için bir veya daha fazla Temsilciye oy verin.",
-        "cta": "Oyla"
-      },
-      "rewards": {
-        "title": "Oylama ödülleri",
-        "button": "Ödülleri topla"
-      },
-      "manageVotes": "Oyları yönetin",
-      "remainingVotes": {
-        "title": "Hâlâ oylarınız var",
-        "description": "Daha fazla ödül kazanmak için kalan oylarınızı verin."
-      },
-      "flow": {
-        "started": {
-          "title": "Oyla",
-          "srOrCandidate": "ST mi, Adaylar mı?",
-          "description": "Ödül kazanmaya başlamak için bir veya daha fazla Süper Temsilciye oy verin.",
-          "button": {
-            "continue": "Oylama yap"
+    }
+  },
+  "tron" : {
+    "voting" : {
+      "earnRewars" : "Ödüller kazanın",
+      "delegationEarn" : "Artık varlık dondurarak ve oylama yaparak ödüller kazanabilirsiniz.",
+      "howItWorks" : "Oylama nasıl çalışır?",
+      "startEarning" : "Ödüller kazanın",
+      "title" : "Ödüllerinizi alın",
+      "header" : "Oylar ({{total}})",
+      "Amount" : "Tutar",
+      "noRewards" : "Ödül yok",
+      "votes" : {
+        "title" : "Oylar",
+        "description" : "Ödül kazanmaya başlamak için bir veya daha fazla Temsilciye oy verin.",
+        "cta" : "Oyla"
+      },
+      "rewards" : {
+        "title" : "Oylama ödülleri",
+        "button" : "Ödülleri topla"
+      },
+      "manageVotes" : "Oyları yönetin",
+      "remainingVotes" : {
+        "title" : "Hâlâ oylarınız var",
+        "description" : "Daha fazla ödül kazanmak için kalan oylarınızı verin."
+      },
+      "flow" : {
+        "started" : {
+          "title" : "Oyla",
+          "srOrCandidate" : "ST mi, Adaylar mı?",
+          "description" : "Ödül kazanmaya başlamak için bir veya daha fazla Süper Temsilciye oy verin.",
+          "button" : {
+            "continue" : "Oylama yap"
           }
         },
-        "selectValidator": {
-          "sections": {
-            "title": {
-              "selected": "Seçili",
-              "superRepresentatives": "Süper Temsilciler",
-              "candidates": "Adaylar"
+        "selectValidator" : {
+          "sections" : {
+            "title" : {
+              "selected" : "Seçili",
+              "superRepresentatives" : "Süper Temsilciler",
+              "candidates" : "Adaylar"
             }
           }
         }
       }
     },
-    "freeze": {
-      "flow": {
-        "steps": {
-          "starter": {
-            "title": "Ödüller kazanın",
-            "description": "TRX varlıklarınızla üçüncü bir tarafa yetki devrederek ödül kazanın. Varlıklarınızı dondurmak ve oy vermek için Devam butonuna tıklayın.",
-            "bullet": {
-              "delegate": "Yetkisi devredilen varlıklar size ait olmaya devam eder.",
-              "access": "Dondurduğunuz varlıklara donduktan 3 gün sonra erişebilirsiniz.",
-              "ledger": "Ledger cihazınızı kullanarak güvenle yetki devredin."
+    "freeze" : {
+      "flow" : {
+        "steps" : {
+          "starter" : {
+            "title" : "Ödüller kazanın",
+            "description" : "TRX varlıklarınızla üçüncü bir tarafa yetki devrederek ödül kazanın. Varlıklarınızı dondurmak ve oy vermek için Devam butonuna tıklayın.",
+            "bullet" : {
+              "delegate" : "Yetkisi devredilen varlıklar size ait olmaya devam eder.",
+              "access" : "Dondurduğunuz varlıklara donduktan 3 gün sonra erişebilirsiniz.",
+              "ledger" : "Ledger cihazınızı kullanarak güvenle yetki devredin."
             },
-            "button": {
-              "cta": "Devam"
+            "button" : {
+              "cta" : "Devam"
             }
           }
         }
       }
     },
-    "manage": {
-      "title": "Tron Power'ı Yönet",
-      "freeze": {
-        "title": "Dondur",
-        "description": "Bant Genişliği veya Enerji kazanmak için TRX dondurun. Ayrıca Süper Temsilciler için oy kullanabilirsiniz."
-      },
-      "unfreeze": {
-        "title": "Çöz",
-        "description": "TRX çözerek yeniden bakiyenize ekleyebilirsiniz. Ancak başka ödül kazanamazsınız."
-      },
-      "vote": {
-        "title": "Oyla",
-        "description": "Ödül kazanmak için Süper Temsilcilere oy verin."
-      }
-    },
-    "info": {
-      "available": {
-        "title": "TRX mevcut",
-        "description": "Bu tutar, kullanabileceğiniz fondur."
-      },
-      "frozen": {
-        "title": "Donduruldu",
-        "description": "Donmuş varlıklar Tron oylamalarında kullanılır. Bu tutar toplam oy sayınızdır."
-      },
-      "bandwidth": {
-        "title": "Bant Genişliği",
-        "description": "Bant Genişliği puanları, TRX ağ ücretleri ödemeden işlem yapmak için kullanılır. Günlük ücretsiz işlem sayınızı arttırmak için Bant Genişliğini seçin."
-      },
-      "energy": {
-        "title": "Enerji",
-        "description": "Akıllı sözleşmeleri gerçekleştirmek için Enerji puanları gerekir. Akıllı sözleşmeler çalıştırmıyorsanız, ödül olarak Enerji puanı almanıza gerek yoktur."
-      },
-      "claimRewards": {
-        "title": "Oylama ödülleri",
-        "description": "Blok üretimi sırasında ödül olarak üretilen TRX'ler her 24 saatte bir alınabilir."
-      },
-      "superRepresentative": {
-        "title": "Süper Temsilciler (ST)",
-        "description": "Süper Temsilciler, blok oluşturma ve kayıt tutma gibi temel işlevleri sağlayarak TRON topluluğunun yönetiminde önemli bir rol oynar."
-      },
-      "candidates": {
-        "title": "Adaylar",
-        "description": "Token sahibi topluluğun tamamı tarafından yapılan oylama sonucunda 127 kişi seçilir. Oylar her 6 saatte bir sayılır."
+    "manage" : {
+      "title" : "Tron Power'ı Yönet",
+      "freeze" : {
+        "title" : "Dondur",
+        "description" : "Bant Genişliği veya Enerji kazanmak için TRX dondurun. Ayrıca Süper Temsilciler için oy kullanabilirsiniz."
+      },
+      "unfreeze" : {
+        "title" : "Çöz",
+        "description" : "TRX çözerek yeniden bakiyenize ekleyebilirsiniz. Ancak başka ödül kazanamazsınız."
+      },
+      "vote" : {
+        "title" : "Oyla",
+        "description" : "Ödül kazanmak için Süper Temsilcilere oy verin."
+      }
+    },
+    "info" : {
+      "available" : {
+        "title" : "TRX mevcut",
+        "description" : "Bu tutar, kullanabileceğiniz fondur."
+      },
+      "frozen" : {
+        "title" : "Donduruldu",
+        "description" : "Donmuş varlıklar Tron oylamalarında kullanılır. Bu tutar toplam oy sayınızdır."
+      },
+      "bandwidth" : {
+        "title" : "Bant Genişliği",
+        "description" : "Bant Genişliği puanları, TRX ağ ücretleri ödemeden işlem yapmak için kullanılır. Günlük ücretsiz işlem sayınızı arttırmak için Bant Genişliğini seçin."
+      },
+      "energy" : {
+        "title" : "Enerji",
+        "description" : "Akıllı sözleşmeleri gerçekleştirmek için Enerji puanları gerekir. Akıllı sözleşmeler çalıştırmıyorsanız, ödül olarak Enerji puanı almanıza gerek yoktur."
+      },
+      "claimRewards" : {
+        "title" : "Oylama ödülleri",
+        "description" : "Blok üretimi sırasında ödül olarak üretilen TRX'ler her 24 saatte bir alınabilir."
+      },
+      "superRepresentative" : {
+        "title" : "Süper Temsilciler (ST)",
+        "description" : "Süper Temsilciler, blok oluşturma ve kayıt tutma gibi temel işlevleri sağlayarak TRON topluluğunun yönetiminde önemli bir rol oynar."
+      },
+      "candidates" : {
+        "title" : "Adaylar",
+        "description" : "Token sahibi topluluğun tamamı tarafından yapılan oylama sonucunda 127 kişi seçilir. Oylar her 6 saatte bir sayılır."
       }
     }
   },
@@ -4012,6 +3936,48 @@
       "MEMO_ID" : "Memo Kimliği",
       "MEMO_HASH" : "Memo Hash",
       "MEMO_RETURN" : "Memo Dönüşü"
+    },
+    "fee" : "Ağ ücreti",
+    "feeAction" : "Güncelleme ücreti",
+    "recommendedFee" : "Önerilen ücret",
+    "recommenndedFeeInfo" : "Bu işlemi önerilenden daha düşük bir ücretle gönderebilirsiniz ancak tamamlanmayabilir",
+    "suggested" : "Önerilen",
+    "networkCongestion" : "ağ yoğunluğu",
+    "networkCongestionLevel" : {
+      "LOW" : "Düşük",
+      "MEDIUM" : "Orta",
+      "HIGH" : "Yüksek"
+    },
+    "assetCode" : "Varlık kodu",
+    "assetIssuer" : "Varlık yaratıcısı",
+    "addAsset" : {
+      "stepperHeader" : {
+        "selectAsset" : "Varlık ekle",
+        "connectDevice" : "Cihazı bağlayın",
+        "verification" : "Doğrulama",
+        "stepRange" : "Adım {{currentStep}} / {{totalSteps}}"
+      },
+      "flow" : {
+        "steps" : {
+          "selectToken" : {
+            "warning" : {
+              "title" : "Varlık zaten eklendi",
+              "description" : "Stellar hesabınızda zaten {{token}} varlığı mevcut."
+            }
+          },
+          "verification" : {
+            "success" : {
+              "title" : "{{token}} varlığı başarıyla eklendi",
+              "text" : "Artık Stellar hesabınızla <0>{{token}}</0> varlıkları gönderip alabilirsiniz.",
+              "cta" : "Ayrıntıları göster"
+            },
+            "pending" : {
+              "title" : "İşlem yayınlanıyor..."
+            },
+            "broadcastError" : "İşleminiz başarısız olmuş olabilir. Tekrar denemeden önce, işleminizin gerçekleşmediğinden emin olmak için birkaç dakika sonra yeniden kontrol edin."
+          }
+        }
+      }
     }
   },
   "polkadot" : {
@@ -4046,355 +4012,299 @@
         "description" : "Bağlı bakiyenizin tutarı, aday göstermek için gerekli minimum miktarın altında. Adaylarınız kaldırılma riski altındadır."
       }
     },
-    "nomination": {
-      "emptyState": {
-        "title": "Ödüller kazanın",
-        "description": "Varlıkları bağlayıp, aday doğrulayıcı(lar) seçerek ödül kazanabilirsiniz.",
-        "info": "Aday gösterme nasıl çalışır?",
-        "cta": "Ödüller kazanın"
-      },
-      "header": "Aday gösterimleri",
-      "nominate": "Aday göster",
-      "chill": "Aday gösterimlerini temizle",
-      "setController": "Denetleyiciyi değiştir",
-      "status": "Durum",
-      "totalStake": "Toplam Stake",
-      "amount": "Bağlanmış Tutar",
-      "commission": "Komisyon",
-      "active": "Aktif",
-      "activeInfo": "Bu doğrulayıcı seçildi ve bağlı varlıklarınızdan ödüller topluyor.",
-      "inactive": "Devre dışı",
-      "inactiveInfo": "Bu doğrulayıcı seçildi ancak bağlı varlıklarınızdan ödül toplamıyor.",
-      "waiting": "Seçilmemiş",
-      "waitingInfo": "Bu doğrulayıcı seçilmedi ve dolayısıyla ödül toplamıyor.",
-      "notValidator": "Doğrulayıcı değil",
-      "notValidatorInfo": "Bu adres artık bir doğrulayıcı değil",
-      "elected": "Seçilmiş",
-      "electedInfo": "Bu doğrulayıcı seçildi ve aday gösterenler için ödüller topluyor.",
-      "nominators": "Aday gösterenler",
-      "nominatorsCount": "{{nominatorsCount}} aday gösteren",
-      "nominatorsInfo": "Bu doğrulayıcı şu anda {{count}} kişi tarafından aday gösterilerek seçildi.",
-      "oversubscribed": "Abone sayısı aşımı ({{nominatorsCount}})",
-      "oversubscribedInfo": "Doğrulayıcıyı aday gösterenler arasından sadece en yüksek miktarda bağlı bakiyeye sahip {{maxNominatorRewardedPerValidator}} kişi ödül kazanır",
-      "hasPendingBondOperation": "Bir bağlanma operasyonu hâlâ onay bekliyor",
-      "externalControllerUnsupported": "Bu stash hesabı, <0>{{controllerAddress}}</0> adresli ayrı bir hesap tarafından kontrol ediliyor. Ledger Live ile staking yapmak için bu stash hesabını kendi denetleyicisi olarak ayarlamalısınız.",
-      "externalStashUnsupported": "Bu hesap, <0>{{stashAddress}}</0> adresli ayrı bir stash hesabını kontrol ediyor. Ledger Live ile staking yapmak için bu stash hesabını kendi denetleyicisi olarak ayarlamalısınız.",
-      "showInactiveNominations": "Tüm aday gösterimlerini görüntüle ({{count}})",
-      "hideInactiveNominations": "Sadece aktif aday gösterimlerini görüntüle",
-      "noActiveNominations": "Aktif aday gösterimi yok.",
-      "showAllUnlockings": "Çözülmekte olan tüm tutarları göster ({{count}})",
-      "hideAllUnlockings": "Çözülmekte olan tutarları gizle"
-    },
-    "unlockings": {
-      "header": "Çözülme aşamasında",
-      "withdrawUnbonded": "Çözülenleri çek",
-      "rebond": "Tekrar bağla"
-    },
-    "manage": {
-      "title": "Varlıkları yönetin",
-      "bond": {
-        "title": "Bağlayın",
-        "description": "Ödül kazanmak için öncelikle belli bir miktarı bağlayın. Ardından doğrulayıcı(lar) aday gösterin."
-      },
-      "unbond": {
-        "title": "Çözün",
-        "description": "Bağlanmış bir tutarı yeniden kullanabilmek için onu öncelikle çözmelisiniz. 28 günlük çözülme sürecinden sonra çekebilirsiniz."
-      },
-      "withdrawUnbonded": {
-        "title": "Çözülenleri Çekin",
-        "description": "Çözülmüş bir tutarı mevcut bakiyeye geri almak için manuel olarak çekim yapmanız gerekir."
-      },
-      "nominate": {
-        "title": "Aday Gösterin",
-        "description": "16 adede kadar doğrulayıcı seçin. Ödül kazanmak için adayların Aktif olduğundan emin olun."
-      },
-      "chill": {
-        "title": "Aday gösterimlerini temizleyin",
-        "description": "Tüm aday gösterimleri kaldırılır. Ödül kazanmayı bırakacaksınız. Bağlanmış tutar bağlı olarak kalır."
-      }
-    },
-    "nominate": {
-      "stepperHeader": {
-        "validators": "Aday gösterilebilecek doğrulayıcılar",
-        "selectDevice": "Cihaz seçin",
-        "connectDevice": "Cihazı bağlayın",
-        "stepRange": "Adım {{currentStep}} / {{totalSteps}}"
-      },
-      "steps": {
-        "validators": {
-          "myNominations": "Adaylarım",
-          "electedValidators": "Seçilmiş doğrulayıcılar",
-          "waitingValidators": "Seçilmemiş doğrulayıcılar",
-          "noResultsFound": "<0>{{search}}</0> için doğrulayıcı bulunamadı",
-          "selected": "{{selected}} / {{total}} seçildi",
-          "notValidatorsRemoved": "Artık doğrulayıcı olmayan {{count}} adresi aday gösterdiniz. Bunlar, aday gösterme işleminizden otomatik olarak kaldırılacak.",
-          "maybeChill": "Bunun yerine aday gösterimlerini temizle"
-        },
-        "validation": {
-          "success": {
-            "title": "Doğrulayıcıları başarıyla aday gösterdiniz",
-            "description": "Varlıklarınız, seçtiğiniz doğrulayıcı(lar) ile bağlandığında ödül kazanmaya başlayacaksınız."
+    "nomination" : {
+      "emptyState" : {
+        "title" : "Ödüller kazanın",
+        "description" : "Varlıkları bağlayıp, aday doğrulayıcı(lar) seçerek ödül kazanabilirsiniz.",
+        "info" : "Aday gösterme nasıl çalışır?",
+        "cta" : "Ödüller kazanın"
+      },
+      "header" : "Aday gösterimleri",
+      "nominate" : "Aday göster",
+      "chill" : "Aday gösterimlerini temizle",
+      "setController" : "Denetleyiciyi değiştir",
+      "status" : "Durum",
+      "totalStake" : "Toplam Stake",
+      "amount" : "Bağlanmış Tutar",
+      "commission" : "Komisyon",
+      "active" : "Aktif",
+      "activeInfo" : "Bu doğrulayıcı seçildi ve bağlı varlıklarınızdan ödüller topluyor.",
+      "inactive" : "Devre dışı",
+      "inactiveInfo" : "Bu doğrulayıcı seçildi ancak bağlı varlıklarınızdan ödül toplamıyor.",
+      "waiting" : "Seçilmemiş",
+      "waitingInfo" : "Bu doğrulayıcı seçilmedi ve dolayısıyla ödül toplamıyor.",
+      "notValidator" : "Doğrulayıcı değil",
+      "notValidatorInfo" : "Bu adres artık bir doğrulayıcı değil",
+      "elected" : "Seçilmiş",
+      "electedInfo" : "Bu doğrulayıcı seçildi ve aday gösterenler için ödüller topluyor.",
+      "nominators" : "Aday gösterenler",
+      "nominatorsCount" : "{{nominatorsCount}} aday gösteren",
+      "nominatorsInfo" : "Bu doğrulayıcı şu anda {{count}} kişi tarafından aday gösterilerek seçildi.",
+      "oversubscribed" : "Abone sayısı aşımı ({{nominatorsCount}})",
+      "oversubscribedInfo" : "Doğrulayıcıyı aday gösterenler arasından sadece en yüksek miktarda bağlı bakiyeye sahip {{maxNominatorRewardedPerValidator}} kişi ödül kazanır",
+      "hasPendingBondOperation" : "Bir bağlanma operasyonu hâlâ onay bekliyor",
+      "externalControllerUnsupported" : "Bu stash hesabı, <0>{{controllerAddress}}</0> adresli ayrı bir hesap tarafından kontrol ediliyor. Ledger Live ile staking yapmak için bu stash hesabını kendi denetleyicisi olarak ayarlamalısınız.",
+      "externalStashUnsupported" : "Bu hesap, <0>{{stashAddress}}</0> adresli ayrı bir stash hesabını kontrol ediyor. Ledger Live ile staking yapmak için bu stash hesabını kendi denetleyicisi olarak ayarlamalısınız.",
+      "showInactiveNominations" : "Tüm aday gösterimlerini görüntüle ({{count}})",
+      "hideInactiveNominations" : "Sadece aktif aday gösterimlerini görüntüle",
+      "noActiveNominations" : "Aktif aday gösterimi yok.",
+      "showAllUnlockings" : "Çözülmekte olan tüm tutarları göster ({{count}})",
+      "hideAllUnlockings" : "Çözülmekte olan tutarları gizle"
+    },
+    "unlockings" : {
+      "header" : "Çözülme aşamasında",
+      "withdrawUnbonded" : "Çözülenleri çek",
+      "rebond" : "Tekrar bağla"
+    },
+    "manage" : {
+      "title" : "Varlıkları yönetin",
+      "bond" : {
+        "title" : "Bağlayın",
+        "description" : "Ödül kazanmak için öncelikle belli bir miktarı bağlayın. Ardından doğrulayıcı(lar) aday gösterin."
+      },
+      "unbond" : {
+        "title" : "Çözün",
+        "description" : "Bağlanmış bir tutarı yeniden kullanabilmek için onu öncelikle çözmelisiniz. 28 günlük çözülme sürecinden sonra çekebilirsiniz."
+      },
+      "withdrawUnbonded" : {
+        "title" : "Çözülenleri Çekin",
+        "description" : "Çözülmüş bir tutarı mevcut bakiyeye geri almak için manuel olarak çekim yapmanız gerekir."
+      },
+      "nominate" : {
+        "title" : "Aday Gösterin",
+        "description" : "16 adede kadar doğrulayıcı seçin. Ödül kazanmak için adayların Aktif olduğundan emin olun."
+      },
+      "chill" : {
+        "title" : "Aday gösterimlerini temizleyin",
+        "description" : "Tüm aday gösterimleri kaldırılır. Ödül kazanmayı bırakacaksınız. Bağlanmış tutar bağlı olarak kalır."
+      }
+    },
+    "nominate" : {
+      "stepperHeader" : {
+        "validators" : "Aday gösterilebilecek doğrulayıcılar",
+        "selectDevice" : "Cihaz seçin",
+        "connectDevice" : "Cihazı bağlayın",
+        "stepRange" : "Adım {{currentStep}} / {{totalSteps}}"
+      },
+      "steps" : {
+        "validators" : {
+          "myNominations" : "Adaylarım",
+          "electedValidators" : "Seçilmiş doğrulayıcılar",
+          "waitingValidators" : "Seçilmemiş doğrulayıcılar",
+          "noResultsFound" : "<0>{{search}}</0> için doğrulayıcı bulunamadı",
+          "selected" : "{{selected}} / {{total}} seçildi",
+          "notValidatorsRemoved" : "Artık doğrulayıcı olmayan {{count}} adresi aday gösterdiniz. Bunlar, aday gösterme işleminizden otomatik olarak kaldırılacak.",
+          "maybeChill" : "Bunun yerine aday gösterimlerini temizle"
+        },
+        "validation" : {
+          "success" : {
+            "title" : "Doğrulayıcıları başarıyla aday gösterdiniz",
+            "description" : "Varlıklarınız, seçtiğiniz doğrulayıcı(lar) ile bağlandığında ödül kazanmaya başlayacaksınız."
           }
         }
       }
     },
-    "bond": {
-      "rewardDestination": {
-        "label": "Ödül Hedefi",
-        "stash": "Mevcut bakiye",
-        "stashDescription": "Ödüller mevcut bakiyenize yatırılır.",
-        "staked": "Bağlanmış bakiye",
-        "stakedDescription": "Ödüller bileşik kazanç için bağlı bakiyenize yatırılır.",
-        "optionTitle": "Not",
-        "optionDescription": "Bu seçenek ayarlandıktan sonra, bu bağın ömrü boyunca değişmez. Fikrinizi değiştirirseniz, lütfen ",
-        "clickableLink": "burayı okuyun."
-      },
-      "stepperHeader": {
-        "starter": "Ödüller kazanın",
-        "amount": "Bağlanacak tutar",
-        "selectDevice": "Cihaz seçin",
-        "connectDevice": "Cihazı bağlayın",
-        "stepRange": "Adım {{currentStep}} / {{totalSteps}}"
-      },
-      "steps": {
-        "starter": {
-          "description": "Varlıklarınızı bağlayıp, çeşitli doğrulayıcıları aday göstererek ödül kazanabilirsiniz.",
-          "bullet": [
-            "Bağladığınız varlıklar size ait olmaya devam eder",
-            "Ledger cihazınızı kullanarak adaylarınızı gösterin",
-            "Çözülmüş varlıklar 21 gün sonra yeniden kullanılabilir"
-          ],
-          "help": "Aday gösterme nasıl çalışır?",
-          "warning": "Doğrulayıcılarınızı dikkatle seçin; doğrulayıcının yanlış kararlar vermesi halinde bağladığınız varlıkların bir kısmını geri dönülemez bir şekilde kaybedebilirsiniz."
-        },
-        "amount": {
-          "availableLabel": "Mevcut",
-          "maxLabel": "Maks."
-        },
-        "confirm": {
-          "info": "Bağladığınız varlıkları istediğiniz zaman çözebilirsiniz ancak işlem 28 günde tamamlanır."
-        },
-        "validation": {
-          "success": {
-            "title": "Varlıklar başarıyla bağlandı",
-            "description": "İşlem, ağ tarafından doğrulandıktan sonra aday doğrulayıcılar belirleyebilirsiniz.",
-            "descriptionNominate": "İşleminiz ağ tarafından doğrulandıktan sonra aday doğrulayıcılar belirleyebileceksiniz.",
-            "nominate": "Aday göster",
-            "later": "Sonra aday göster"
+    "bond" : {
+      "rewardDestination" : {
+        "label" : "Ödül Hedefi",
+        "stash" : "Mevcut bakiye",
+        "stashDescription" : "Ödüller mevcut bakiyenize yatırılır.",
+        "staked" : "Bağlanmış bakiye",
+        "stakedDescription" : "Ödüller bileşik kazanç için bağlı bakiyenize yatırılır.",
+        "optionTitle" : "Not",
+        "optionDescription" : "Bu seçenek ayarlandıktan sonra, bu bağın ömrü boyunca değişmez. Fikrinizi değiştirirseniz, lütfen ",
+        "clickableLink" : "burayı okuyun."
+      },
+      "stepperHeader" : {
+        "starter" : "Ödüller kazanın",
+        "amount" : "Bağlanacak tutar",
+        "selectDevice" : "Cihaz seçin",
+        "connectDevice" : "Cihazı bağlayın",
+        "stepRange" : "Adım {{currentStep}} / {{totalSteps}}"
+      },
+      "steps" : {
+        "starter" : {
+          "description" : "Varlıklarınızı bağlayıp, çeşitli doğrulayıcıları aday göstererek ödül kazanabilirsiniz.",
+          "bullet" : ["Bağladığınız varlıklar size ait olmaya devam eder", "Ledger cihazınızı kullanarak adaylarınızı gösterin", "Çözülmüş varlıklar 21 gün sonra yeniden kullanılabilir"],
+          "help" : "Aday gösterme nasıl çalışır?",
+          "warning" : "Doğrulayıcılarınızı dikkatle seçin; doğrulayıcının yanlış kararlar vermesi halinde bağladığınız varlıkların bir kısmını geri dönülemez bir şekilde kaybedebilirsiniz."
+        },
+        "amount" : {
+          "availableLabel" : "Mevcut",
+          "maxLabel" : "Maks."
+        },
+        "confirm" : {
+          "info" : "Bağladığınız varlıkları istediğiniz zaman çözebilirsiniz ancak işlem 28 günde tamamlanır."
+        },
+        "validation" : {
+          "success" : {
+            "title" : "Varlıklar başarıyla bağlandı",
+            "description" : "İşlem, ağ tarafından doğrulandıktan sonra aday doğrulayıcılar belirleyebilirsiniz.",
+            "descriptionNominate" : "İşleminiz ağ tarafından doğrulandıktan sonra aday doğrulayıcılar belirleyebileceksiniz.",
+            "nominate" : "Aday göster",
+            "later" : "Sonra aday göster"
           },
-          "pending": {
-            "title": "Onay bekleyen işlem",
-            "description": "Aday göstermeden önce biraz beklemeniz gerekiyor"
+          "pending" : {
+            "title" : "Onay bekleyen işlem",
+            "description" : "Aday göstermeden önce biraz beklemeniz gerekiyor"
           }
         }
       }
     },
-    "rebond": {
-      "stepperHeader": {
-        "amount": "Tekrar bağlanacak tutar",
-        "selectDevice": "Cihaz seçin",
-        "connectDevice": "Cihazı bağlayın",
-        "stepRange": "Adım {{currentStep}} / {{totalSteps}}"
-      },
-      "steps": {
-        "amount": {
-          "availableLabel": "Çözülme aşamasında",
-          "maxLabel": "Maks."
-        },
-        "confirm": {
-          "info": "Tekrar bağlanan varlıklar hemen bağlı bakiyeye eklenir."
-        },
-        "validation": {
-          "success": {
-            "title": "Varlıklar başarıyla tekrar bağlandı",
-            "description": "İşlem, ağ tarafından onaylandıktan sonra hesap bakiyeniz güncellenecek."
+    "rebond" : {
+      "stepperHeader" : {
+        "amount" : "Tekrar bağlanacak tutar",
+        "selectDevice" : "Cihaz seçin",
+        "connectDevice" : "Cihazı bağlayın",
+        "stepRange" : "Adım {{currentStep}} / {{totalSteps}}"
+      },
+      "steps" : {
+        "amount" : {
+          "availableLabel" : "Çözülme aşamasında",
+          "maxLabel" : "Maks."
+        },
+        "confirm" : {
+          "info" : "Tekrar bağlanan varlıklar hemen bağlı bakiyeye eklenir."
+        },
+        "validation" : {
+          "success" : {
+            "title" : "Varlıklar başarıyla tekrar bağlandı",
+            "description" : "İşlem, ağ tarafından onaylandıktan sonra hesap bakiyeniz güncellenecek."
           }
         }
       }
     },
-    "unbond": {
-      "stepperHeader": {
-        "amount": "Çözülecek tutar",
-        "selectDevice": "Cihaz seçin",
-        "connectDevice": "Cihazı bağlayın",
-        "stepRange": "Adım {{currentStep}} / {{totalSteps}}"
-      },
-      "steps": {
-        "amount": {
-          "availableLabel": "Bağlı",
-          "maxLabel": "Maks."
-        },
-        "confirm": {
-          "info": "Çözülmüş varlıklar 28 günlük çözülme döneminden sonra geri çekilebilir."
-        },
-        "validation": {
-          "success": {
-            "title": "Çözme işlemi başarıyla gönderildi",
-            "description": "Çözülmüş varlıklar 28 gün sonra geri çekilebilir."
+    "unbond" : {
+      "stepperHeader" : {
+        "amount" : "Çözülecek tutar",
+        "selectDevice" : "Cihaz seçin",
+        "connectDevice" : "Cihazı bağlayın",
+        "stepRange" : "Adım {{currentStep}} / {{totalSteps}}"
+      },
+      "steps" : {
+        "amount" : {
+          "availableLabel" : "Bağlı",
+          "maxLabel" : "Maks."
+        },
+        "confirm" : {
+          "info" : "Çözülmüş varlıklar 28 günlük çözülme döneminden sonra geri çekilebilir."
+        },
+        "validation" : {
+          "success" : {
+            "title" : "Çözme işlemi başarıyla gönderildi",
+            "description" : "Çözülmüş varlıklar 28 gün sonra geri çekilebilir."
           }
         }
       }
     },
-    "simpleOperation": {
-      "modes": {
-        "withdrawUnbonded": {
-          "title": "Çözülenleri çek",
-          "description": "Çözülmüş varlıkları mevcut bakiyenize çekin."
-        },
-        "chill": {
-          "title": "Aday gösterimlerini temizle",
-          "description": "Tüm aday gösterimlerini temizler ve ödül kazanımını durdurur.",
-          "info": "Bağlanmış varlıklar bağlı olarak kalır. Çözmeniz halinde 28 gün sonra kullanılabilir hâle gelirler."
-        },
-        "setController": {
-          "title": "Denetleyiciyi Değiştir",
-          "description": "Bu Ledger hesabını kendi denetleyicisi olarak ayarlayın",
-          "info": "Ledger Live, ayrı stash ve denetleyici hesaplarındaki işlemleri desteklemez."
+    "simpleOperation" : {
+      "modes" : {
+        "withdrawUnbonded" : {
+          "title" : "Çözülenleri çek",
+          "description" : "Çözülmüş varlıkları mevcut bakiyenize çekin."
+        },
+        "chill" : {
+          "title" : "Aday gösterimlerini temizle",
+          "description" : "Tüm aday gösterimlerini temizler ve ödül kazanımını durdurur.",
+          "info" : "Bağlanmış varlıklar bağlı olarak kalır. Çözmeniz halinde 28 gün sonra kullanılabilir hâle gelirler."
+        },
+        "setController" : {
+          "title" : "Denetleyiciyi Değiştir",
+          "description" : "Bu Ledger hesabını kendi denetleyicisi olarak ayarlayın",
+          "info" : "Ledger Live, ayrı stash ve denetleyici hesaplarındaki işlemleri desteklemez."
         }
       },
-      "stepperHeader": {
-        "info": "Bilgi",
-        "selectDevice": "Cihaz seçin",
-        "connectDevice": "Cihazı bağlayın",
-        "stepRange": "Adım {{currentStep}} / {{totalSteps}}"
-      },
-      "steps": {
-        "validation": {
-          "success": {
-            "title": "İşlem başarıyla gönderildi",
-            "description": "İşlem ağ tarafından onayladıktan sonra işleminizi geçmişte göreceksiniz."
+      "stepperHeader" : {
+        "info" : "Bilgi",
+        "selectDevice" : "Cihaz seçin",
+        "connectDevice" : "Cihazı bağlayın",
+        "stepRange" : "Adım {{currentStep}} / {{totalSteps}}"
+      },
+      "steps" : {
+        "validation" : {
+          "success" : {
+            "title" : "İşlem başarıyla gönderildi",
+            "description" : "İşlem ağ tarafından onayladıktan sonra işleminizi geçmişte göreceksiniz."
           }
         }
       }
     }
   },
-  "solana": {
-    "delegation": {
-      "iDelegate": "Yetkisi devredilecek:",
-      "iActivate": "Etkinleştirilecek:",
-      "iReactivate": "Tekrar etkinleştirilecek:",
-      "iDeactivate": "Yetkisi iptal edilecek:",
-      "iWithdraw": "Çekilecek:",
-      "totalStake": "Toplam stake",
-      "commission": "Komisyon",
-      "stakeActivationState": "Durum",
-      "delegationEarn": "Varlıklarınızın yetkisini devrederek SOL ödülleri kazanabilirsiniz.",
-      "info": "Yetki Devri nasıl çalışır?",
-      "broadcastSuccessTitle": "İşlem gönderildi",
-      "broadcastSuccessDescription": "İşlem onaylandığında yetki devrinin durumu güncellenir.",
-      "delegatedTo": "yetkiyi devralan"
-    }
-  },
-  "delegation": {
-    "overdelegated": "Yetki Devri Aşımı",
-    "delegationSendWarnDesc": "Gönderilecek tutar yetkisi devredilmiş hesabınızdan düşülecektir.",
-    "delegationReceiveWarnDesc": "Yetkisi devredilmiş hesaba alınan tutar, toplam stake bakiyesine eklenir. Bunu önlemek istiyorsanız başka bir hesap seçin.",
-    "iDelegateMy": "Yetkisi devredilecek:",
-    "undelegateMy": "Yetki devrini iptal edilecek:",
-    "warnUndelegation": "Hesabınızın yetki devri iptal edilecek.",
-    "warnDelegation": "Oylama hakkınızı devretmeniz, doğrulayıcınızdan ödül kazanmanızı garantilemez.",
-    "to": "alıcı",
-    "from": "gönderici",
-    "forAnEstYield": "tahmini getiri",
-    "yieldPerYear": "{{yield}} / Yıl",
-    "yieldInfos": "Getiri oranlarını sağlayan:",
-    "termsAndPrivacy": "<1>Ledger Live Kullanım Koşullarını</1> ve <3>Gizlilik Politikasını</3> okudum ve kabul ediyorum.",
-    "delegation": "Yetki Devri",
-    "viewDetails": "Ayrıntıları göster",
-    "validator": "Doğrulayıcı",
-    "validatorAddress": "Doğrulayıcı adresi",
-    "delegatedAccount": "Yetkisi devredilen hesap",
-    "duration": "Süre",
-    "transactionID": "İşlem Kimliği (TxID)",
-    "receive": "Daha fazlasını alın",
-    "changeValidator": "Doğrulayıcıyı değiştir",
-    "endDelegation": "Yetki devrini sonlandır",
-    "durationForDays0": "Yalnızca şimdilik",
-    "durationForDays": "Bir günlüğüne",
-    "durationForDays_plural": "{{count}} gün için",
-    "durationDays0": "Yalnızca şimdilik",
-    "durationDays": "1 gün",
-    "durationDays_plural": "{{count}} gün",
-    "selectValidatorTitle": "Doğrulayıcı seçin",
-    "started": {
-      "title": "Ödüller kazanın",
-      "description": "Tezos hesabınızla üçüncü taraf bir doğrulayıcıya yetki devrederek hem güvenle staking ödülleri kazanın hem de varlıklarınızın kontrolünü sağlamaya devam edin.",
-      "steps": {
-        "0": "Yetkisi devredilen hesaplar size ait olmaya devam eder.",
-        "1": "Varlıklarınızı istediğiniz zaman yönetebilirsiniz.",
-        "2": "Ledger cihazınızı kullanarak güvenle yetki devredin."
-      },
-      "cta": "Ödüller kazanmak için yetki devredin"
-    },
-    "broadcastSuccessTitle": {
-      "delegate": "Yetki gönderildi",
-      "undelegate": "İşlem gönderildi"
-    },
-    "broadcastSuccessDescription": {
-      "delegate": "Yetkilendirme işlemi başarıyla yayınlandı. Doğrulayıcıya bağlı olarak, ilk ödüllerinizi yaklaşık 40 gün içerisinde kazanabilirsiniz.",
-      "undelegate": "İşlem onaylandığında hesap yetkilendirmeniz iptal edilecektir. Hesabınızın yetkisini istediğiniz zaman tekrar devredebilirsiniz."
-    },
-    "summaryTitle": "Özet",
-    "goToAccount": "Hesaplara Git",
-    "howDelegationWorks": "Yetki devri nasıl çalışır?",
-    "actions": {
-      "redelegate": "Yetkiyi yeniden devret",
-      "collectRewards": "Ödülleri topla",
-      "undelegate": "Yetkiyi iptal et"
-    }
-  },
-<<<<<<< HEAD
-  "ValidateOnDevice": {
-    "title": {
-      "send": "Göndermek için lütfen işlemi {{productName}} cihazınızdan onaylayın",
-      "freeze": "İşlemi tamamlamak için lütfen cihazınızda onaylayın",
-      "unfreeze": "İşlemi tamamlamak için lütfen cihazınızda onaylayın",
-      "claimReward": "İşlemi tamamlamak için lütfen cihazınızda onaylayın",
-      "vote": "İşlemi tamamlamak için lütfen cihazınızda onaylayın",
-      "delegate": "İşlemi tamamlamak için lütfen cihazınızda onaylayın",
-      "redelegate": "İşlemi tamamlamak için lütfen cihazınızda onaylayın",
-      "undelegate": "İşlemi tamamlamak için lütfen cihazınızda onaylayın"
-    },
-    "warning": "Cihazınızda görüntülenen adresin, {{recipientWording}} tarafından size verilen adresle tam olarak eşleştiğini her zaman doğrulayın",
-    "recipientWording": {
-      "send": "Cihazınızda görüntülenen adresin, alıcı tarafından size verilen adresle tam olarak eşleştiğini her zaman doğrulayın",
-      "delegate": "Cihazınızda görüntülenen adresin, doğrulayıcı tarafından sağlanan adresle tam olarak eşleştiğini her zaman doğrulayın",
-      "undelegate": "Cihazınızda görüntülenen adresin, doğrulayıcı tarafından sağlanan adresle tam olarak eşleştiğini her zaman doğrulayın",
-      "freeze": "Cihazınızda görüntülenen adresin, size sağlanan adresle tam olarak eşleştiğini her zaman doğrulayın",
-      "unfreeze": "Cihazınızda görüntülenen adresin, size sağlanan adresle tam olarak eşleştiğini her zaman doğrulayın",
-      "claimReward": "Cihazınızda görüntülenen adresin, size sağlanan adresle tam olarak eşleştiğini her zaman doğrulayın",
-      "vote": "Cihazınızda görüntülenen adresin, size sağlanan adresle tam olarak eşleştiğini her zaman doğrulayın",
-      "erc20": {
-        "approve": "Göndermeden önce işlem bilgilerini cihazınızdan doğrulayın."
-      },
-      "compound.supply": "Göndermeden önce yatırma bilgilerini cihazınızdan doğrulayın.",
-      "compound.withdraw": "Göndermeden önce çekim bilgilerini cihazınızdan doğrulayın."
-    },
-    "name": "İsim",
-    "votes": "Oylar",
-    "validator": "Doğrulayıcı",
-    "infoWording": {
-      "freeze": "Dondurulmuş token'lar 3 gün boyunca kilitlenir.",
-      "unfreeze": "{{resource}} puanlarınız düşecek ve tüm oylarınız iptal edilecek.",
-      "claimReward": "Ödüller her 24 saatte bir talep edilebilir.",
-      "cosmos": {
-        "claimReward": "Seçilen doğrulayıcıda bekleyen ödüller varsa ödüller otomatik olarak alınır.",
-        "redelegate": "Yetkisi iptal edilen varlıkların kullanılabilir bakiyeye geri dönmesi için 21 gün beklemeniz gerekir.",
-        "undelegate": "Yetkisi iptal edilen varlıkların kullanılabilir bakiyeye geri dönmesi için 21 gün beklemeniz gerekir."
-      },
-      "lending": "Göndermeden önce işlem bilgilerini cihazınızdan doğrulayın."
-    },
-    "amount": "Tutar",
-    "account": "Hesap",
-    "from": "Gönderici",
-    "to": "Alıcı",
-    "redelegationAmount": "Yetkisi devredilen tutar",
-    "gas": "Gas",
-    "validatorAddress": "Doğrulayıcı adresi",
-    "rewardAmount": "Ödül tutarı",
-    "undelegatedAmount": "Yetkisi iptal edilen tutar",
-    "memo": "Memo"
-=======
+  "solana" : {
+    "delegation" : {
+      "iDelegate" : "Yetkisi devredilecek:",
+      "iActivate" : "Etkinleştirilecek:",
+      "iReactivate" : "Tekrar etkinleştirilecek:",
+      "iDeactivate" : "Yetkisi iptal edilecek:",
+      "iWithdraw" : "Çekilecek:",
+      "totalStake" : "Toplam stake",
+      "commission" : "Komisyon",
+      "stakeActivationState" : "Durum",
+      "delegationEarn" : "Varlıklarınızın yetkisini devrederek SOL ödülleri kazanabilirsiniz.",
+      "info" : "Yetki Devri nasıl çalışır?",
+      "broadcastSuccessTitle" : "İşlem gönderildi",
+      "broadcastSuccessDescription" : "İşlem onaylandığında yetki devrinin durumu güncellenir.",
+      "delegatedTo" : "yetkiyi devralan"
+    }
+  },
+  "delegation" : {
+    "overdelegated" : "Yetki Devri Aşımı",
+    "delegationSendWarnDesc" : "Gönderilecek tutar yetkisi devredilmiş hesabınızdan düşülecektir.",
+    "delegationReceiveWarnDesc" : "Yetkisi devredilmiş hesaba alınan tutar, toplam stake bakiyesine eklenir. Bunu önlemek istiyorsanız başka bir hesap seçin.",
+    "iDelegateMy" : "Yetkisi devredilecek:",
+    "undelegateMy" : "Yetki devrini iptal edilecek:",
+    "warnUndelegation" : "Hesabınızın yetki devri iptal edilecek.",
+    "warnDelegation" : "Oylama hakkınızı devretmeniz, doğrulayıcınızdan ödül kazanmanızı garantilemez.",
+    "to" : "alıcı",
+    "from" : "gönderici",
+    "forAnEstYield" : "tahmini getiri",
+    "yieldPerYear" : "{{yield}} / Yıl",
+    "yieldInfos" : "Getiri oranlarını sağlayan:",
+    "termsAndPrivacy" : "<1>Ledger Live Kullanım Koşullarını</1> ve <3>Gizlilik Politikasını</3> okudum ve kabul ediyorum.",
+    "delegation" : "Yetki Devri",
+    "viewDetails" : "Ayrıntıları göster",
+    "validator" : "Doğrulayıcı",
+    "validatorAddress" : "Doğrulayıcı adresi",
+    "delegatedAccount" : "Yetkisi devredilen hesap",
+    "duration" : "Süre",
+    "transactionID" : "İşlem Kimliği (TxID)",
+    "receive" : "Daha fazlasını alın",
+    "changeValidator" : "Doğrulayıcıyı değiştir",
+    "endDelegation" : "Yetki devrini sonlandır",
+    "durationForDays0" : "Yalnızca şimdilik",
+    "durationForDays" : "Bir günlüğüne",
+    "durationForDays_plural" : "{{count}} gün için",
+    "durationDays0" : "Yalnızca şimdilik",
+    "durationDays" : "1 gün",
+    "durationDays_plural" : "{{count}} gün",
+    "selectValidatorTitle" : "Doğrulayıcı seçin",
+    "started" : {
+      "title" : "Ödüller kazanın",
+      "description" : "Tezos hesabınızla üçüncü taraf bir doğrulayıcıya yetki devrederek hem güvenle staking ödülleri kazanın hem de varlıklarınızın kontrolünü sağlamaya devam edin.",
+      "steps" : {
+        "0" : "Yetkisi devredilen hesaplar size ait olmaya devam eder.",
+        "1" : "Varlıklarınızı istediğiniz zaman yönetebilirsiniz.",
+        "2" : "Ledger cihazınızı kullanarak güvenle yetki devredin."
+      },
+      "cta" : "Ödüller kazanmak için yetki devredin"
+    },
+    "broadcastSuccessTitle" : {
+      "delegate" : "Yetki gönderildi",
+      "undelegate" : "İşlem gönderildi"
+    },
+    "broadcastSuccessDescription" : {
+      "delegate" : "Yetkilendirme işlemi başarıyla yayınlandı. Doğrulayıcıya bağlı olarak, ilk ödüllerinizi yaklaşık 40 gün içerisinde kazanabilirsiniz.",
+      "undelegate" : "İşlem onaylandığında hesap yetkilendirmeniz iptal edilecektir. Hesabınızın yetkisini istediğiniz zaman tekrar devredebilirsiniz."
+    },
+    "summaryTitle" : "Özet",
+    "goToAccount" : "Hesaplara Git",
+    "howDelegationWorks" : "Yetki devri nasıl çalışır?",
+    "actions" : {
+      "redelegate" : "Yetkiyi yeniden devret",
+      "collectRewards" : "Ödülleri topla",
+      "undelegate" : "Yetkiyi iptal et"
+    }
+  },
   "ValidateOnDevice" : {
     "title" : {
       "send" : "Göndermek için lütfen işlemi {{productName}} cihazınızdan onaylayın",
@@ -4451,60 +4361,26 @@
     "rewardAmount" : "Ödül tutarı",
     "undelegatedAmount" : "Yetkisi iptal edilen tutar",
     "memo" : "Memo"
->>>>>>> 2971ba20
-  },
-  "Terms": {
-    "title": "KULLANIM KOŞULLARI",
-    "read": "Kullanım Koşullarını Okuyun",
-    "switchLabel": "<1>Hizmet Koşullarını</1>okudum ve kabul ediyorum",
-    "switchLabelFull": "Gizlilik Politikasını okudum ve kabul ediyorum.",
-    "cta": "Ledger uygulamasına gir",
-    "service": "Hizmet Şartları",
-    "subTitle": "Hizmet Şartları ve Gizlilik Politikamızı incelemek için lütfen biraz zaman ayırın"
-  },
-  "updatedTerms": {
-    "title": "Kullanım Koşulları Güncellemesi",
-    "body": {
-      "intro": "Merhaba! Ledger Live Kullanım Koşullarımızı güncelleyerek daha anlaşılır bir hâle getirdik ve Ledger Live'ın yeni sunulan hizmet ve özelliklerini ekledik. Güncellemeyle yapılan önemli değişiklikler:",
-      "bulletPoints": [
-        "Hangi hizmetlerin mevcut olduğu ve nasıl çalıştıklarıyla ilgili açıklamalar",
-        "Hizmetler için ücretlerin nasıl çalıştığıyla ilgili açıklamalar",
-        "Kullanım Koşullarımızdaki herhangi bir değişiklikten gerektiği gibi haberdar olmanızı sağlamak için bildirim sürecindeki iyileştirmeler"
-      ],
-      "agreement": "\"Devam\" butonuna tıklayarak, aşağıdaki Kullanım Koşullarını okuyup kabul ettiğinizi beyan etmiş olursunuz."
-    },
-    "link": "Kullanım Koşulları",
-    "cta": "Devam"
-  },
-<<<<<<< HEAD
-  "exchange": {
-    "buy": {
-      "screenTitle": "KRİPTO SATIN AL",
-      "tabTitle": "Satın Al",
-      "selectCurrency": "Bir para birimi seçin",
-      "selectAccount": "Bir hesap seçin",
-      "wantToBuy": "Satın almak istiyorum",
-      "connectDevice": "Cihazınızı bağlayın",
-      "title": "Ortağımız üzerinden kripto satın alın",
-      "coinifyTitle": "Ortağımız üzerinden kripto satın alın",
-      "description": "Kripto varlıklarını Coinify üzerinden satın alın ve doğrudan Ledger hesabınıza aktarın.",
-      "CTAButton": "Şimdi satın al",
-      "emptyState": {
-        "title": "{{currency}} hesabı bulunmuyor",
-        "description": "Lütfen {{currency}} satın almadan önce bir hesap ekleyin.",
-        "CTAButton": "Hesap ekle"
-      },
-      "skipDeviceVerification": {
-        "confirm": "Onayla",
-        "cancel": "İptal et",
-        "address": "{{currency}} hesap adresi",
-        "warning": "Adresiniz Ledger cihazınızda doğrulanmadı. Güvenlik için lütfen doğrulayın."
-      },
-      "bullets": {
-        "whereToBuy": "İstediğiniz yerden satın alın",
-        "cryptoSupported": "Desteklenen Kriptolar",
-        "payWith": "Kart veya SEPA ile ödeme yapın"
-=======
+  },
+  "Terms" : {
+    "title" : "KULLANIM KOŞULLARI",
+    "read" : "Kullanım Koşullarını Okuyun",
+    "switchLabel" : "<1>Hizmet Koşullarını</1>okudum ve kabul ediyorum",
+    "switchLabelFull" : "Gizlilik Politikasını okudum ve kabul ediyorum.",
+    "cta" : "Ledger uygulamasına gir",
+    "service" : "Hizmet Şartları",
+    "subTitle" : "Hizmet Şartları ve Gizlilik Politikamızı incelemek için lütfen biraz zaman ayırın"
+  },
+  "updatedTerms" : {
+    "title" : "Kullanım Koşulları Güncellemesi",
+    "body" : {
+      "intro" : "Merhaba! Ledger Live Kullanım Koşullarımızı güncelleyerek daha anlaşılır bir hâle getirdik ve Ledger Live'ın yeni sunulan hizmet ve özelliklerini ekledik. Güncellemeyle yapılan önemli değişiklikler:",
+      "bulletPoints" : ["Hangi hizmetlerin mevcut olduğu ve nasıl çalıştıklarıyla ilgili açıklamalar", "Hizmetler için ücretlerin nasıl çalıştığıyla ilgili açıklamalar", "Kullanım Koşullarımızdaki herhangi bir değişiklikten gerektiği gibi haberdar olmanızı sağlamak için bildirim sürecindeki iyileştirmeler"],
+      "agreement" : "\"Devam\" butonuna tıklayarak, aşağıdaki Kullanım Koşullarını okuyup kabul ettiğinizi beyan etmiş olursunuz."
+    },
+    "link" : "Kullanım Koşulları",
+    "cta" : "Devam"
+  },
   "exchange" : {
     "buy" : {
       "screenTitle" : "KRİPTO SATIN AL",
@@ -4532,219 +4408,218 @@
         "whereToBuy" : "İstediğiniz yerden satın alın",
         "cryptoSupported" : "Desteklenen Kriptolar",
         "payWith" : "Kart veya SEPA ile ödeme yapın"
->>>>>>> 2971ba20
-      }
-    },
-    "sell": {
-      "screenTitle": "KRİPTO SATIN",
-      "tabTitle": "Sat",
-      "selectCurrency": "Bir para birimi seçin",
-      "selectAccount": "Bir hesap seçin",
-      "wantToSell": "Satmak istiyorum",
-      "connectDevice": "Cihazınızı bağlayın",
-      "title": "Ortağımız üzerinden kripto satın",
-      "description": "Ledger hesabınızdaki kripto varlıklarını Coinify üzerinden doğrudan satın ve itibari para birimlerini banka hesabınıza alın.",
-      "CTAButton": "Şimdi sat",
-      "emptyState": {
-        "title": "{{currency}} hesabı bulunmuyor",
-        "description": "{{currency}} satabilmeniz için bir hesap eklemeniz gerekir",
-        "CTAButton": "Hesap ekle"
-      }
-    },
-    "history": {
-      "tabTitle": "Geçmiş"
-    },
-    "providerList": {
-      "title": "Bir sağlayıcı seçin"
-    }
-  },
-  "banner": {
-    "exchangeBuyCrypto": {
-      "title": "KRİPTO SATIN ALIN",
-      "description": "Kripto varlıklarını Coinify üzerinden satın alın ve doğrudan Ledger hesabınıza aktarın."
-    },
-    "swap": {
-      "title": "KRİPTO TAKAS EDİN",
-      "description": "Kripto varlıklarında takas işlemlerini ortağımız aracılığıyla doğrudan Ledger hesaplarınızdan yapın."
-    }
-  },
-  "walletconnect": {
-    "scan": "WalletConnect QR kodunu tarayın",
-    "disclaimer": "Cüzdanınız üzerinden bağlanmak istenen Ethereum hesabı:",
-    "reject": "Reddet",
-    "connect": "Bağlan",
-    "connected": "Bağlandı",
-    "disconnected": "Bağlantı Kesildi",
-    "warningdisconnected": "dApp, WalletConnect ve Ledger Live arasında bir bağlantı sorunu var. Birkaç dakika bekleyin veya bağlantıyı yeniden başlatın",
-    "info": "Artık web tarayıcınızdan {{name}} dApp'e erişebilirsiniz.",
-    "warning": "Alım adreslerini dApp üzerinden paylaşmak güvenli değil. Tarafınıza gönderilen fonları almak için adresinizi paylaşırken her zaman Ledger Live kullanın.",
-    "isconnecting": "bağlanıyor, lütfen bekleyin...",
-    "disconnect": "Bağlantıyı Kes",
-    "retry": "Tekrar Dene",
-    "close": "Kapat",
-    "message": "Mesaj",
-    "messageHash": "Mesaj Hash'i",
-    "domainHash": "Alan Adı Hash'i",
-    "stringHash": "Hash",
-    "from": "Gönderici",
-    "successTitle": "Mesaj imzalandı",
-    "successDescription": "Bir üçüncü taraf uygulamadan gelen mesajı imzaladınız",
-    "stepperHeader": {
-      "summary": "Özet",
-      "selectDevice": "Cihaz Seç",
-      "connectDevice": "Cihazı Bağla",
-      "stepRange": "Adım {{currentStep}} / {{totalSteps}}"
-    },
-    "stepVerification": {
-      "action": "Lütfen işlemi cihazınızdan onaylayın",
-      "accountName": "Hesap adı"
-    },
-    "deeplinkingTitle": "Bir Ethereum hesabı seçin",
-    "addAccount": "Yeni hesap ekle"
-  },
-  "notificationCenter": {
-    "title": "Bildirim merkezi",
-    "announcement": "Duyuru",
-    "liveStatus": "Ledger Live durumu",
-    "groupedToast": {
-      "text": "{{count}} okunmamış bildiriminiz var",
-      "cta": "Ayrıntıları gör"
-    },
-    "news": {
-      "title": "Haberler",
-      "titleCount": "Haberler ({{count}})",
-      "emptyState": {
-        "title": "An itibarıyla herhangi bir haber yok",
-        "desc": "Ledger ve Ledger Live ile ilgili tüm haberleri burada bulabilirsiniz"
-      }
-    },
-    "status": {
-      "title": "Durum",
-      "ok": {
-        "title": "Ledger Live çalışır durumda",
-        "desc": "<0>Sorun mu yaşıyorsunuz? </0><1>Yardım sayfamıza</1> gidin"
-      },
-      "error": {
-        "title": "Ledger Live'de bir sorun var"
-      }
-    }
-  },
-  "platform": {
-    "catalog": {
-      "title": "Live Uygulama Kataloğu",
-      "branch": {
-        "soon": "çok yakında",
-        "experimental": "deneysel",
-        "debug": "hata ayıklama"
-      },
-      "banner": {
-        "title": "Live Kataloğumuzu Keşfedin",
-        "description": "Yeni olanaklarla dolu bir kripto dünyasının kapılarını açın. DeFi, NFT'ler ve pek çok gelecek hizmete tek bir noktadan güvenli erişim."
-      },
-      "twitterBanner": {
-        "description": "Görmek istediğiniz bir sonraki hizmetin ne olduğunu bize hashtag kullanarak bildirin",
-        "tweetText": "Sıradaki Ledger Uygulaması şöyle olmalı..."
-      },
-      "pollCTA": {
-        "title": "Anket",
-        "description": "Ledger Live'da hangi hizmeti görmek istersiniz?"
-      },
-      "developerCTA": {
-        "title": "Geliştiriciler için",
-        "description": "Uygulamalarınızı Ledger Live'a entegre etmek için ihtiyacınız olan tüm bilgiler."
-      }
-    },
-    "disclaimer": {
-      "title": "Harici Uygulama",
-      "description": "Ledger tarafından yönetilmeyen bir uygulamaya yönlendirilmek üzeresiniz.",
-      "legalAdvice": "Bu uygulama Ledger tarafından yönetilmiyor. Ledger, bu tür bir uygulamadan kaynaklanabilecek herhangi bir fon kaybından veya düşük hizmet kalitesinden sorumlu değildir.\n\nCihazınızda görüntülenen bilgileri her zaman dikkatli bir şekilde kontrol ettiğinizden emin olun.",
-      "legalAdviceShort": "Ledger herhangi bir fon kaybı için sorumluluk üstlenmez. Cihazınızda görüntülenen bilgileri her zaman dikkatli bir şekilde kontrol ettiğinizden emin olun.",
-      "checkbox": "Tekrar hatırlatma.",
-      "CTA": "Devam"
-    },
-    "webPlatformPlayer": {
-      "infoPanel": {
-        "website": "Web sitesi"
-      }
-    }
-  },
-  "market": {
-    "title": "Piyasa",
-    "filters": {
-      "sort": "Sırala",
-      "filter": "Filtre",
-      "view": {
-        "label": "Görüntüle",
-        "all": "Tüm coin'ler",
-        "liveCompatible": "Live Uyumluluğu",
-        "all_label": "Tüm kripto paralar",
-        "liveCompatible_label": "Yalnızca Live Destekliler"
-      },
-      "order": {
-        "topGainers": "En çok yükselenler",
-        "market_cap": "Sıralama",
-        "market_cap_asc": "Sıralama (Piyasa değeri) art.",
-        "market_cap_desc": "Sıralama (Piyasa değeri) azal."
-      },
-      "currency": "Para birimi",
-      "time": "Dönem",
-      "apply": "Uygula"
-    },
-    "marketList": {
-      "crypto": "Kripto",
-      "price": "Fiyat",
-      "change": "Değiştir",
-      "marketCap": "Piyasa değeri",
-      "last7d": "Son 7 gün"
-    },
-    "detailsPage": {
-      "holding": "Hesaplarım",
-      "priceStatistics": "Fiyat istatistikleri",
-      "price": "Fiyat",
-      "tradingVolume": "İşlem hacmi",
-      "24hLowHight": "24sa En Düşük / 24sa En Yüksek",
-      "7dLowHigh": "7g En Düşük / 7g En Yüksek",
-      "allTimeHigh": "Tüm zamanlar en yüksek",
-      "allTimeLow": "Tüm zamanlar en düşük",
-      "marketCapRank": "Piyasa değeri sıralaması",
-      "marketCapDominance": "Piyasa değeri hakimiyeti",
-      "supply": "Arz",
-      "circulatingSupply": "Dolaşımdaki arz",
-      "totalSupply": "Toplam arz",
-      "maxSupply": "Maksimum arz",
-      "assetNotSupportedOnLedgerLive": "Bu varlık Ledger Live'da desteklenmiyor"
-    },
-    "range": {
-      "1h": "1SA",
-      "24h": "24SA",
-      "7d": "7G",
-      "30d": "30G",
-      "1y": "1Y"
-    },
-    "warnings": {
-      "connectionError": "Bağlantı Hatası",
-      "ledgerUnableToRetrieveData": "Ledger Live veri alamıyor.",
-      "checkInternetAndReload": "Lütfen internet bağlantınızı kontrol edin ve bu sayfayı yeniden yükleyin.",
-      "reload": "Yeniden yükle",
-      "noCryptosFound": "Coin bulunamadı",
-      "noCurrencyFound": "Para bulunamadı",
-      "noSearchResultsFor": "Üzgünüz, <0>{{search}}</0> araması için bir coin bulamadık. Lütfen aramayı başka bir anahtar kelime ile yeniden deneyin.",
-      "noCurrencySearchResultsFor": "Üzgünüz, <0>{{search}}</0> araması için bir para bulamadık. Lütfen aramayı başka bir anahtar kelime ile yeniden deneyin.",
-      "noSearchResults": "Üzgünüz, herhangi bir arama sonucu bulamadık.",
-      "retrySearchKeyword": "Lütfen aramayı başka bir anahtar kelime ile yeniden deneyin.",
-      "retrySearchParams": "Lütfen aramayı farklı bir değişkenle yeniden deneyin.",
-      "trackFavAssets": "Favorilerinizi takip edin",
-      "clickOnStarIcon": "Bir varlığın yanındaki yıldız simgesine tıklamak onu otomatik bir şekilde favori varlıklarınız arasına ekler.",
-      "browseAssets": "Varlıklara göz atın"
-    }
-  },
-  "nft": {
-    "account": {
-      "seeAllNfts": "Tüm NFT'leri gör",
-      "seeFewerNfts": "Daha az NFT gör"
-    },
-    "gallery": {
-      "allNft": "Tüm NFT'ler"
+      }
+    },
+    "sell" : {
+      "screenTitle" : "KRİPTO SATIN",
+      "tabTitle" : "Sat",
+      "selectCurrency" : "Bir para birimi seçin",
+      "selectAccount" : "Bir hesap seçin",
+      "wantToSell" : "Satmak istiyorum",
+      "connectDevice" : "Cihazınızı bağlayın",
+      "title" : "Ortağımız üzerinden kripto satın",
+      "description" : "Ledger hesabınızdaki kripto varlıklarını Coinify üzerinden doğrudan satın ve itibari para birimlerini banka hesabınıza alın.",
+      "CTAButton" : "Şimdi sat",
+      "emptyState" : {
+        "title" : "{{currency}} hesabı bulunmuyor",
+        "description" : "{{currency}} satabilmeniz için bir hesap eklemeniz gerekir",
+        "CTAButton" : "Hesap ekle"
+      }
+    },
+    "history" : {
+      "tabTitle" : "Geçmiş"
+    },
+    "providerList" : {
+      "title" : "Bir sağlayıcı seçin"
+    }
+  },
+  "banner" : {
+    "exchangeBuyCrypto" : {
+      "title" : "KRİPTO SATIN ALIN",
+      "description" : "Kripto varlıklarını Coinify üzerinden satın alın ve doğrudan Ledger hesabınıza aktarın."
+    },
+    "swap" : {
+      "title" : "KRİPTO TAKAS EDİN",
+      "description" : "Kripto varlıklarında takas işlemlerini ortağımız aracılığıyla doğrudan Ledger hesaplarınızdan yapın."
+    }
+  },
+  "walletconnect" : {
+    "scan" : "WalletConnect QR kodunu tarayın",
+    "disclaimer" : "Cüzdanınız üzerinden bağlanmak istenen Ethereum hesabı:",
+    "reject" : "Reddet",
+    "connect" : "Bağlan",
+    "connected" : "Bağlandı",
+    "disconnected" : "Bağlantı Kesildi",
+    "warningdisconnected" : "dApp, WalletConnect ve Ledger Live arasında bir bağlantı sorunu var. Birkaç dakika bekleyin veya bağlantıyı yeniden başlatın",
+    "info" : "Artık web tarayıcınızdan {{name}} dApp'e erişebilirsiniz.",
+    "warning" : "Alım adreslerini dApp üzerinden paylaşmak güvenli değil. Tarafınıza gönderilen fonları almak için adresinizi paylaşırken her zaman Ledger Live kullanın.",
+    "isconnecting" : "bağlanıyor, lütfen bekleyin...",
+    "disconnect" : "Bağlantıyı Kes",
+    "retry" : "Tekrar Dene",
+    "close" : "Kapat",
+    "message" : "Mesaj",
+    "messageHash" : "Mesaj Hash'i",
+    "domainHash" : "Alan Adı Hash'i",
+    "stringHash" : "Hash",
+    "from" : "Gönderici",
+    "successTitle" : "Mesaj imzalandı",
+    "successDescription" : "Bir üçüncü taraf uygulamadan gelen mesajı imzaladınız",
+    "stepperHeader" : {
+      "summary" : "Özet",
+      "selectDevice" : "Cihaz Seç",
+      "connectDevice" : "Cihazı Bağla",
+      "stepRange" : "Adım {{currentStep}} / {{totalSteps}}"
+    },
+    "stepVerification" : {
+      "action" : "Lütfen işlemi cihazınızdan onaylayın",
+      "accountName" : "Hesap adı"
+    },
+    "deeplinkingTitle" : "Bir Ethereum hesabı seçin",
+    "addAccount" : "Yeni hesap ekle"
+  },
+  "notificationCenter" : {
+    "title" : "Bildirim merkezi",
+    "announcement" : "Duyuru",
+    "liveStatus" : "Ledger Live durumu",
+    "groupedToast" : {
+      "text" : "{{count}} okunmamış bildiriminiz var",
+      "cta" : "Ayrıntıları gör"
+    },
+    "news" : {
+      "title" : "Haberler",
+      "titleCount" : "Haberler ({{count}})",
+      "emptyState" : {
+        "title" : "An itibarıyla herhangi bir haber yok",
+        "desc" : "Ledger ve Ledger Live ile ilgili tüm haberleri burada bulabilirsiniz"
+      }
+    },
+    "status" : {
+      "title" : "Durum",
+      "ok" : {
+        "title" : "Ledger Live çalışır durumda",
+        "desc" : "<0>Sorun mu yaşıyorsunuz? </0><1>Yardım sayfamıza</1> gidin"
+      },
+      "error" : {
+        "title" : "Ledger Live'de bir sorun var"
+      }
+    }
+  },
+  "platform" : {
+    "catalog" : {
+      "title" : "Live Uygulama Kataloğu",
+      "branch" : {
+        "soon" : "çok yakında",
+        "experimental" : "deneysel",
+        "debug" : "hata ayıklama"
+      },
+      "banner" : {
+        "title" : "Live Kataloğumuzu Keşfedin",
+        "description" : "Yeni olanaklarla dolu bir kripto dünyasının kapılarını açın. DeFi, NFT'ler ve pek çok gelecek hizmete tek bir noktadan güvenli erişim."
+      },
+      "twitterBanner" : {
+        "description" : "Görmek istediğiniz bir sonraki hizmetin ne olduğunu bize hashtag kullanarak bildirin",
+        "tweetText" : "Sıradaki Ledger Uygulaması şöyle olmalı..."
+      },
+      "pollCTA" : {
+        "title" : "Anket",
+        "description" : "Ledger Live'da hangi hizmeti görmek istersiniz?"
+      },
+      "developerCTA" : {
+        "title" : "Geliştiriciler için",
+        "description" : "Uygulamalarınızı Ledger Live'a entegre etmek için ihtiyacınız olan tüm bilgiler."
+      }
+    },
+    "disclaimer" : {
+      "title" : "Harici Uygulama",
+      "description" : "Ledger tarafından yönetilmeyen bir uygulamaya yönlendirilmek üzeresiniz.",
+      "legalAdvice" : "Bu uygulama Ledger tarafından yönetilmiyor. Ledger, bu tür bir uygulamadan kaynaklanabilecek herhangi bir fon kaybından veya düşük hizmet kalitesinden sorumlu değildir.\n\nCihazınızda görüntülenen bilgileri her zaman dikkatli bir şekilde kontrol ettiğinizden emin olun.",
+      "legalAdviceShort" : "Ledger herhangi bir fon kaybı için sorumluluk üstlenmez. Cihazınızda görüntülenen bilgileri her zaman dikkatli bir şekilde kontrol ettiğinizden emin olun.",
+      "checkbox" : "Tekrar hatırlatma.",
+      "CTA" : "Devam"
+    },
+    "webPlatformPlayer" : {
+      "infoPanel" : {
+        "website" : "Web sitesi"
+      }
+    }
+  },
+  "market" : {
+    "title" : "Piyasa",
+    "filters" : {
+      "sort" : "Sırala",
+      "filter" : "Filtre",
+      "view" : {
+        "label" : "Görüntüle",
+        "all" : "Tüm coin'ler",
+        "liveCompatible" : "Live Uyumluluğu",
+        "all_label" : "Tüm kripto paralar",
+        "liveCompatible_label" : "Yalnızca Live Destekliler"
+      },
+      "order" : {
+        "topGainers" : "En çok yükselenler",
+        "market_cap" : "Sıralama",
+        "market_cap_asc" : "Sıralama (Piyasa değeri) art.",
+        "market_cap_desc" : "Sıralama (Piyasa değeri) azal."
+      },
+      "currency" : "Para birimi",
+      "time" : "Dönem",
+      "apply" : "Uygula"
+    },
+    "marketList" : {
+      "crypto" : "Kripto",
+      "price" : "Fiyat",
+      "change" : "Değiştir",
+      "marketCap" : "Piyasa değeri",
+      "last7d" : "Son 7 gün"
+    },
+    "detailsPage" : {
+      "holding" : "Hesaplarım",
+      "priceStatistics" : "Fiyat istatistikleri",
+      "price" : "Fiyat",
+      "tradingVolume" : "İşlem hacmi",
+      "24hLowHight" : "24sa En Düşük / 24sa En Yüksek",
+      "7dLowHigh" : "7g En Düşük / 7g En Yüksek",
+      "allTimeHigh" : "Tüm zamanlar en yüksek",
+      "allTimeLow" : "Tüm zamanlar en düşük",
+      "marketCapRank" : "Piyasa değeri sıralaması",
+      "marketCapDominance" : "Piyasa değeri hakimiyeti",
+      "supply" : "Arz",
+      "circulatingSupply" : "Dolaşımdaki arz",
+      "totalSupply" : "Toplam arz",
+      "maxSupply" : "Maksimum arz",
+      "assetNotSupportedOnLedgerLive" : "Bu varlık Ledger Live'da desteklenmiyor"
+    },
+    "range" : {
+      "1h" : "1SA",
+      "24h" : "24SA",
+      "7d" : "7G",
+      "30d" : "30G",
+      "1y" : "1Y"
+    },
+    "warnings" : {
+      "connectionError" : "Bağlantı Hatası",
+      "ledgerUnableToRetrieveData" : "Ledger Live veri alamıyor.",
+      "checkInternetAndReload" : "Lütfen internet bağlantınızı kontrol edin ve bu sayfayı yeniden yükleyin.",
+      "reload" : "Yeniden yükle",
+      "noCryptosFound" : "Coin bulunamadı",
+      "noCurrencyFound" : "Para bulunamadı",
+      "noSearchResultsFor" : "Üzgünüz, <0>{{search}}</0> araması için bir coin bulamadık. Lütfen aramayı başka bir anahtar kelime ile yeniden deneyin.",
+      "noCurrencySearchResultsFor" : "Üzgünüz, <0>{{search}}</0> araması için bir para bulamadık. Lütfen aramayı başka bir anahtar kelime ile yeniden deneyin.",
+      "noSearchResults" : "Üzgünüz, herhangi bir arama sonucu bulamadık.",
+      "retrySearchKeyword" : "Lütfen aramayı başka bir anahtar kelime ile yeniden deneyin.",
+      "retrySearchParams" : "Lütfen aramayı farklı bir değişkenle yeniden deneyin.",
+      "trackFavAssets" : "Favorilerinizi takip edin",
+      "clickOnStarIcon" : "Bir varlığın yanındaki yıldız simgesine tıklamak onu otomatik bir şekilde favori varlıklarınız arasına ekler.",
+      "browseAssets" : "Varlıklara göz atın"
+    }
+  },
+  "nft" : {
+    "account" : {
+      "seeAllNfts" : "Tüm NFT'leri gör",
+      "seeFewerNfts" : "Daha az NFT gör"
+    },
+    "gallery" : {
+      "allNft" : "Tüm NFT'ler"
     },
     "viewer" : {
       "properties" : "Özellikler",
@@ -4773,5 +4648,15 @@
     "operations" : {
       "title" : "İşlem geçmişi"
     }
+  },
+  "hedera" : {
+    "name" : "hedera",
+    "createHederaAccountHelp" : {
+      "text" : "Bu destek makalesini inceleyerek",
+      "link" : "Hedera hesabının nasıl oluşturulduğunu öğrenebilirsiniz"
+    },
+    "currentAddress" : {
+      "messageIfVirtual" : "{{name}} adresiniz Ledger cihazınızda onaylanamıyor. Kullandığınız takdirde sorumluluk size aittir."
+    }
   }
 }