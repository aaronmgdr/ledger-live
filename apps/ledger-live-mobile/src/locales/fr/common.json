--- conflicted
+++ resolved
@@ -1,4727 +1,4712 @@
 {
-  "common" : {
-    "cancel" : "Annuler",
-    "apply" : "Appliquer",
-    "seeAll" : "Tout afficher",
-    "back" : "Retour",
-    "delete" : "Effacer",
-    "paste" : "Coller",
-    "yes" : "Oui",
-    "no" : "Non",
-    "gotit" : "Compris",
-    "continue" : "Continuer",
-    "retry" : "Réessayer",
-    "done" : "Terminé",
-    "sortBy" : "Trier par",
-    "signOut" : "Se déconnecter",
-    "search" : "Rechercher",
-    "contactUs" : "Contacter l’Assistance Ledger",
-    "device" : "Appareil",
-    "cryptoAsset" : "Crypto-actif",
-    "skip" : "Passer",
-    "noCryptoFound" : "Aucun crypto-actif trouvé",
-    "needHelp" : "Besoin d’aide ?",
-    "edit" : "Modifier",
-    "editName" : "Modifier le nom",
-    "close" : "Fermer",
-    "confirm" : "Confirmer",
-    "poweredBy" : "Réalisé par ",
-    "received" : "Reçu",
-    "sent" : "Envoyé",
-    "or" : "OU",
-    "rename" : "Renommer",
-    "learnMore" : "En savoir plus",
-    "checkItOut" : "Jeter un œil",
-    "viewDetails" : "Voir les détails",
-    "today" : "Aujourd’hui",
-    "yesterday" : "Hier",
-    "upToDate" : "À jour",
-    "transactionDate" : "Date de la transaction",
-    "outdated" : "Obsolète",
-    "satPerByte" : "sat/bytes",
-    "notAvailable" : "Indisponible",
-    "import" : "Importer",
-    "bluetooth" : "Bluetooth",
-    "usb" : "USB",
-    "add" : "Ajouter",
-    "token" : "Token",
-    "token_plural" : "Tokens",
-    "subaccount" : "Sous-compte",
-    "subaccount_plural" : "Sous-comptes",
-    "forgetDevice" : "Retirer l’appareil",
-    "help" : "Aide",
-    "saveLogs" : "Enregistrer les logs",
-    "sync" : {
-      "ago" : "Synchronisé {{time}}"
-    },
-    "update" : "Mise à jour disponible",
-    "install" : "Installer",
-    "installed" : "Installée",
-    "uninstall" : "Désinstaller",
-    "fromNow" : {
-      "seconds" : "dans une seconde",
-      "seconds_plural" : "dans {{time}} secondes",
-      "minutes" : "dans une minute",
-      "minutes_plural" : "dans {{time}} minutes",
-      "hours" : "dans une heure",
-      "hours_plural" : "dans {{time}} heures",
-      "days" : "dans un jour",
-      "days_plural" : "dans {{time}} jours"
-    },
-    "timeAgo" : {
-      "seconds" : "il y a une seconde",
-      "seconds_plural" : "il y a {{time}} secondes",
-      "minutes" : "il y a une minute",
-      "minutes_plural" : "Il y a {{time}} minutes",
-      "hours" : "il y a une heure",
-      "hours_plural" : "Il y a {{time}} heures",
-      "days" : "hier",
-      "days_plural" : "Il y a {{time}} jours"
-    },
-    "seeMore" : "Voir plus",
-    "moreInfo" : "Plus d’informations",
-    "buyEth" : "Acheter de l’Ethereum",
-    "popular" : "Populaire",
-    "comingSoon" : "Bientôt disponibles"
-  },
-  "errors" : {
-    "countervaluesUnavailable" : {
-      "title" : "Actuellement impossible d’afficher une devise de contrepartie pour cet actif"
-    },
-    "AccountAwaitingSendPendingOperations" : {
-      "title" : "Une opération est en attente pour ce compte.",
-      "description" : "Merci d’attendre que l’opération soit terminée."
-    },
-    "AccountNameRequired" : {
-      "title" : "Nom de compte requis",
-      "description" : "Merci d’entrer un nom de compte"
-    },
-    "AccountNeedResync" : {
-      "title" : "Veuillez réessayer.",
-      "description" : "Le compte n’est plus à jour. Synchronisez-le."
-    },
-    "AlgorandASANotOptInInRecipient" : {
-      "title" : "Le compte bénéficiaire n’a pas activé l’ASA sélectionné."
-    },
-    "BluetoothRequired" : {
-      "title" : "Bluetooth désactivé",
-      "description" : "Activez le Bluetooth dans les paramètres de votre téléphone (état {{state}})."
-    },
-    "FwUpdateBluetoothNotSupported" : {
-      "title" : "Les mises à jour du micrologiciel sont uniquement prises en charge pour les connexions filaires."
-    },
-    "BtcUnmatchedApp" : {
-      "title" : "Mauvaise app",
-      "description" : "Ouvrez l’app {{managerAppName}} sur votre appareil."
-    },
-    "CantOpenDevice" : {
-      "title" : "Échec de la connexion",
-      "description" : "Votre appareil Ledger doit être déverrouillé et à portée pour utiliser le Bluetooth."
-    },
-    "CantScanQRCode" : {
-      "title" : "Échec du scan de ce code QR. Cette adresse ne prend pas en charge la vérification automatique."
-    },
-    "ConnectAppTimeout" : {
-      "title" : "Aucun appareil trouvé",
-      "description" : {
-        "ios" : {
-          "nanoX" : "Assurez-vous que votre {{productName}} est déverrouillé et que le Bluetooth est activé."
+  "common": {
+    "cancel": "Annuler",
+    "apply": "Appliquer",
+    "seeAll": "Tout afficher",
+    "back": "Retour",
+    "delete": "Effacer",
+    "paste": "Coller",
+    "yes": "Oui",
+    "no": "Non",
+    "gotit": "Compris",
+    "continue": "Continuer",
+    "retry": "Réessayer",
+    "done": "Terminé",
+    "sortBy": "Trier par",
+    "signOut": "Se déconnecter",
+    "search": "Rechercher",
+    "contactUs": "Contacter l’Assistance Ledger",
+    "device": "Appareil",
+    "cryptoAsset": "Crypto-actif",
+    "skip": "Passer",
+    "noCryptoFound": "Aucun crypto-actif trouvé",
+    "needHelp": "Besoin d’aide ?",
+    "edit": "Modifier",
+    "editName": "Modifier le nom",
+    "close": "Fermer",
+    "confirm": "Confirmer",
+    "poweredBy": "Réalisé par ",
+    "received": "Reçu",
+    "sent": "Envoyé",
+    "or": "OU",
+    "rename": "Renommer",
+    "learnMore": "En savoir plus",
+    "checkItOut": "Jeter un œil",
+    "viewDetails": "Voir les détails",
+    "today": "Aujourd’hui",
+    "yesterday": "Hier",
+    "upToDate": "À jour",
+    "transactionDate": "Date de la transaction",
+    "outdated": "Obsolète",
+    "satPerByte": "sat/bytes",
+    "notAvailable": "Indisponible",
+    "import": "Importer",
+    "bluetooth": "Bluetooth",
+    "usb": "USB",
+    "add": "Ajouter",
+    "token": "Token",
+    "token_plural": "Tokens",
+    "subaccount": "Sous-compte",
+    "subaccount_plural": "Sous-comptes",
+    "forgetDevice": "Retirer l’appareil",
+    "help": "Aide",
+    "saveLogs": "Enregistrer les logs",
+    "sync": {
+      "ago": "Synchronisé {{time}}"
+    },
+    "update": "Mise à jour disponible",
+    "install": "Installer",
+    "installed": "Installée",
+    "uninstall": "Désinstaller",
+    "fromNow": {
+      "seconds": "dans une seconde",
+      "seconds_plural": "dans {{time}} secondes",
+      "minutes": "dans une minute",
+      "minutes_plural": "dans {{time}} minutes",
+      "hours": "dans une heure",
+      "hours_plural": "dans {{time}} heures",
+      "days": "dans un jour",
+      "days_plural": "dans {{time}} jours"
+    },
+    "timeAgo": {
+      "seconds": "il y a une seconde",
+      "seconds_plural": "il y a {{time}} secondes",
+      "minutes": "il y a une minute",
+      "minutes_plural": "Il y a {{time}} minutes",
+      "hours": "il y a une heure",
+      "hours_plural": "Il y a {{time}} heures",
+      "days": "hier",
+      "days_plural": "Il y a {{time}} jours"
+    },
+    "seeMore": "Voir plus",
+    "moreInfo": "Plus d’informations",
+    "buyEth": "Acheter de l’Ethereum",
+    "popular": "Populaire",
+    "comingSoon": "Bientôt disponibles"
+  },
+  "errors": {
+    "countervaluesUnavailable": {
+      "title": "Actuellement impossible d’afficher une devise de contrepartie pour cet actif"
+    },
+    "AccountAwaitingSendPendingOperations": {
+      "title": "Une opération est en attente pour ce compte.",
+      "description": "Merci d’attendre que l’opération soit terminée."
+    },
+    "AccountNameRequired": {
+      "title": "Nom de compte requis",
+      "description": "Merci d’entrer un nom de compte"
+    },
+    "AccountNeedResync": {
+      "title": "Veuillez réessayer.",
+      "description": "Le compte n’est plus à jour. Synchronisez-le."
+    },
+    "AlgorandASANotOptInInRecipient": {
+      "title": "Le compte bénéficiaire n’a pas activé l’ASA sélectionné."
+    },
+    "BluetoothRequired": {
+      "title": "Bluetooth désactivé",
+      "description": "Activez le Bluetooth dans les paramètres de votre téléphone (état {{state}})."
+    },
+    "FwUpdateBluetoothNotSupported": {
+      "title": "Les mises à jour du micrologiciel sont uniquement prises en charge pour les connexions filaires."
+    },
+    "BtcUnmatchedApp": {
+      "title": "Mauvaise app",
+      "description": "Ouvrez l’app {{managerAppName}} sur votre appareil."
+    },
+    "CantOpenDevice": {
+      "title": "Échec de la connexion",
+      "description": "Votre appareil Ledger doit être déverrouillé et à portée pour utiliser le Bluetooth."
+    },
+    "CantScanQRCode": {
+      "title": "Échec du scan de ce code QR. Cette adresse ne prend pas en charge la vérification automatique."
+    },
+    "ConnectAppTimeout": {
+      "title": "Aucun appareil trouvé",
+      "description": {
+        "ios": {
+          "nanoX": "Assurez-vous que votre {{productName}} est déverrouillé et que le Bluetooth est activé."
         },
-        "android" : {
-          "nanoS" : "Assurez-vous que votre {{productName}} est déverrouillé et que le câble est branché.",
-          "nanoSP" : "Assurez-vous que votre {{productName}} est déverrouillé et que le câble est branché.",
-          "nanoX" : "Assurez-vous que votre {{productName}} est déverrouillé, avec le Bluetooth activé ou le câble branché."
+        "android": {
+          "nanoS": "Assurez-vous que votre {{productName}} est déverrouillé et que le câble est branché.",
+          "nanoSP": "Assurez-vous que votre {{productName}} est déverrouillé et que le câble est branché.",
+          "nanoX": "Assurez-vous que votre {{productName}} est déverrouillé, avec le Bluetooth activé ou le câble branché."
         }
       }
     },
-    "ConnectManagerTimeout" : {
-      "title" : "Échec de la connexion avec le Gestionnaire",
-      "description" : {
-        "ios" : {
-          "nanoX" : "Assurez-vous que votre {{productName}} est déverrouillé et que le Bluetooth est activé."
+    "ConnectManagerTimeout": {
+      "title": "Échec de la connexion avec le Gestionnaire",
+      "description": {
+        "ios": {
+          "nanoX": "Assurez-vous que votre {{productName}} est déverrouillé et que le Bluetooth est activé."
         },
-        "android" : {
-          "nanoS" : "Assurez-vous que votre {{productName}} est déverrouillé et que le câble est branché.",
-          "nanoSP" : "Assurez-vous que votre {{productName}} est déverrouillé et que le câble est branché.",
-          "nanoX" : "Assurez-vous que votre {{productName}} est déverrouillé, avec le Bluetooth activé ou le câble branché."
+        "android": {
+          "nanoS": "Assurez-vous que votre {{productName}} est déverrouillé et que le câble est branché.",
+          "nanoSP": "Assurez-vous que votre {{productName}} est déverrouillé et que le câble est branché.",
+          "nanoX": "Assurez-vous que votre {{productName}} est déverrouillé, avec le Bluetooth activé ou le câble branché."
         }
       }
     },
-    "ClaimRewardsFeesWarning" : {
-      "title" : "Les récompenses sont inférieures aux frais estimés pour les demander.",
-      "description" : ""
-    },
-    "CompoundLowerAllowanceOfActiveAccountError" : {
-      "title" : "Vous ne pouvez pas diminuer le montant approuvé sur un dépôt actif."
-    },
-    "CosmosBroadcastCodeInternal" : {
-      "title" : "Une erreur est survenue (Erreur #1).",
-      "description" : "Enregistrez vos logs en utilisant le bouton ci-dessous et transmettez-les à l’Assistance Ledger."
-    },
-    "CosmosBroadcastCodeTxDecode" : {
-      "title" : "Une erreur est survenue (Erreur #2).",
-      "description" : "Enregistrez vos logs en utilisant le bouton ci-dessous et transmettez-les à l’Assistance Ledger."
-    },
-    "CosmosBroadcastCodeInvalidSequence" : {
-      "title" : "Séquence invalide",
-      "description" : "Veuillez réessayer."
-    },
-    "CosmosBroadcastCodeUnauthorized" : {
-      "title" : "Signature non autorisée",
-      "description" : "Ce compte n’est pas autorisé à signer cette transaction."
-    },
-    "CosmosBroadcastCodeInsufficientFunds" : {
-      "title" : "Fonds insuffisants",
-      "description" : "Vérifiez que ce compte a des fonds suffisants."
-    },
-    "CosmosBroadcastCodeUnknownRequest" : {
-      "title" : "Une erreur est survenue (Erreur #6)",
-      "description" : "Enregistrez vos logs en utilisant le bouton ci-dessous et transmettez-les à l’Assistance Ledger."
-    },
-    "CosmosBroadcastCodeInvalidAddress" : {
-      "title" : "Adresse invalide",
-      "description" : "Merci de vérifier l’adresse et réessayer."
-    },
-    "CosmosBroadcastCodeInvalidPubKey" : {
-      "title" : "Une erreur est survenue (Erreur #8)",
-      "description" : "Enregistrez vos logs en utilisant le bouton ci-dessous et transmettez-les à l’Assistance Ledger."
-    },
-    "CosmosBroadcastCodeUnknownAddress" : {
-      "title" : "Adresse inconnue",
-      "description" : "Merci de vérifier l’adresse et réessayer."
-    },
-    "CosmosBroadcastCodeInsufficientCoins" : {
-      "title" : "Fonds insuffisants",
-      "description" : "Merci d’ajouter des fonds à votre compte."
-    },
-    "CosmosBroadcastCodeInvalidCoins" : {
-      "title" : "Une erreur est survenue (Erreur #11)",
-      "description" : "Enregistrez vos logs en utilisant le bouton ci-dessous et transmettez-les à l’Assistance Ledger."
-    },
-    "CosmosBroadcastCodeOutOfGas" : {
-      "title" : "Une erreur est survenue (Erreur #12)",
-      "description" : "Enregistrez vos logs en utilisant le bouton ci-dessous et transmettez-les à l’Assistance Ledger."
-    },
-    "CosmosBroadcastCodeMemoTooLarge" : {
-      "title" : "Champ du mémo trop long",
-      "description" : "Réduisez la longueur du texte du mémo et réessayez."
-    },
-    "CosmosBroadcastCodeInsufficientFee" : {
-      "title" : "Une erreur est survenue (Erreur #14)",
-      "description" : "Enregistrez vos logs en utilisant le bouton ci-dessous et transmettez-les à l’Assistance Ledger."
-    },
-    "CosmosBroadcastCodeTooManySignatures" : {
-      "title" : "Une erreur est survenue (Erreur #15)",
-      "description" : "Enregistrez vos logs en utilisant le bouton ci-dessous et transmettez-les à l’Assistance Ledger."
-    },
-    "CosmosBroadcastCodeGasOverflow" : {
-      "title" : "Une erreur est survenue (Erreur #16)",
-      "description" : "Enregistrez vos logs en utilisant le bouton ci-dessous et transmettez-les à l’Assistance Ledger."
-    },
-    "CosmosBroadcastCodeNoSignatures" : {
-      "title" : "Une erreur est survenue (Erreur #17)",
-      "description" : "Enregistrez vos logs en utilisant le bouton ci-dessous et transmettez-les à l’Assistance Ledger."
-    },
-    "DeviceAppVerifyNotSupported" : {
-      "title" : "Ouvrez le Gestionnaire pour mettre cette app à jour.",
-      "description" : "Vérification de l’app non prise en charge"
-    },
-    "DeviceGenuineSocketEarlyClose" : {
-      "title" : "Veuillez réessayer (genuine-close).",
-      "description" : null
-    },
-    "DeviceHalted" : {
-      "title" : "Veuillez redémarrer votre appareil Ledger et réessayer.",
-      "description" : "Une erreur inattendue s’est produite. Veuillez réessayer."
-    },
-    "DeviceNotGenuine" : {
-      "title" : "L’appareil peut ne pas être authentique.",
-      "description" : "Enregistrez vos logs en utilisant le bouton ci-dessous et transmettez-les à l’Assistance Ledger."
-    },
-    "DeviceNameInvalid" : {
-      "title" : "Choisissez un nom d’appareil sans \"{{invalidCharacters}}\"."
-    },
-    "DeviceOnDashboardExpected" : {
-      "title" : "Tableau de bord (écran d’accueil) non ouvert sur l’appareil",
-      "description" : "Merci d’ouvrir le tableau de bord (écran d’accueil) sur votre appareil."
-    },
-    "DeviceNotOnboarded" : {
-      "title" : "Votre appareil n’est pas encore prêt à être utilisé.",
-      "description" : "Configurez votre appareil avant de l’utiliser avec Ledger Live."
-    },
-    "DeviceSocketFail" : {
-      "title" : "Échec de la connexion",
-      "description" : "Veuillez réessayer."
-    },
-    "DeviceSocketNoBulkStatus" : {
-      "title" : "Échec de la connexion",
-      "description" : "Veuillez réessayer."
-    },
-    "DeviceSocketNoHandler" : {
-      "title" : "Échec de la connexion",
-      "description" : "Veuillez réessayer."
-    },
-    "DisconnectedDevice" : {
-      "title" : "Appareil déconnecté",
-      "description" : "Ledger Live n’a pas pu se connecter à votre appareil. Veuillez réessayer."
-    },
-    "DisconnectedDeviceDuringOperation" : {
-      "title" : "Appareil déconnecté",
-      "description" : "Ledger Live n’a pas pu se connecter à votre appareil. Veuillez réessayer."
-    },
-    "ETHAddressNonEIP" : {
-      "title" : "Vérification automatique indisponible : vérifiez l’adresse attentivement.",
-      "description" : null
-    },
-    "EthAppNftNotSupported" : {
-      "title" : "Opération indisponible sur cet appareil",
-      "description" : "La fonctionnalité Envoi de NFT n’est disponible que pour le Nano X. Visitez notre centre d’aide pour découvrir comment envoyer un NFT avec un Nano S."
-    },
-    "Touch ID Error" : {
-      "title" : "Échec de l’authentification biométrique",
-      "description" : "Utilisez votre mot de passe ou réinitialisez l’app."
-    },
-    "Error" : {
-      "title" : "{{message}}",
-      "description" : "Une erreur est survenue. Veuillez réessayer. Si le problème persiste, enregistrez vos logs en utilisant le bouton ci-dessous et transmettez-les à l’Assistance Ledger."
-    },
-    "FeeEstimationFailed" : {
-      "title" : "Échec de l’estimation des frais",
-      "description" : "Essayez de définir les frais manuellement (statut : {{status}})."
-    },
-    "FeeNotLoaded" : {
-      "title" : "Échec du chargement des frais"
-    },
-    "FeeRequired" : {
-      "title" : "Des frais sont requis."
-    },
-    "FirmwareOrAppUpdateRequired" : {
-      "title" : "Mise à jour du micrologiciel ou de l’app nécessaire",
-      "description" : "Désinstallez toutes les apps dans le Gestionnaire. Vérifiez ensuite si une mise à jour du micrologiciel est disponible avant de les réinstaller."
-    },
-    "LatestFirmwareVersionRequired" : {
-      "title" : "Mise à jour requise sur l’ordinateur",
-      "description" : "Mettez à jour le micrologiciel de votre Nano X sur Ledger Live pour l’ordinateur."
-    },
-    "GenuineCheckFailed" : {
-      "title" : "Échec de la vérification de l’authenticité",
-      "description" : "Une erreur est survenue. Veuillez réessayer. Si le problème persiste, enregistrez vos logs en utilisant le bouton ci-dessous et transmettez-les à l’Assistance Ledger."
-    },
-    "HardResetFail" : {
-      "title" : "Échec de la réinitialisation",
-      "description" : "Veuillez réessayer. Si le problème persiste, enregistrez vos logs en utilisant le bouton ci-dessous et transmettez-les à l’Assistance Ledger."
-    },
-    "InvalidAddress" : {
-      "title" : "Adresse {{currencyName}} invalide"
-    },
-    "InvalidAddressBecauseAlreadyDelegated" : {
-      "title" : "Votre compte est déjà délégué à ce validateur"
-    },
-    "InvalidAddressBecauseDestinationIsAlsoSource" : {
-      "title" : "Les comptes donneur d’ordre et bénéficiaire ne peuvent pas être identiques."
-    },
-    "InvalidRecipient" : {
-      "title" : "Bénéficiaire non valide"
-    },
-    "LanguageInstallRefusedOnDevice" : {
-      "title" : "Installation de la langue refusée sur l’appareil",
-      "description" : "Veuillez réessayer. Si le problème persiste, enregistrez vos logs en utilisant le bouton ci-dessous et transmettez-les à l’Assistance Ledger."
-    },
-    "LanguageNotFound" : {
-      "title" : "Langue non trouvée",
-      "description" : "Impossible de trouver la langue que vous souhaitez installer. Veuillez essayer d’installer une autre langue."
-    },
-    "LatestMCUInstalledError" : {
-      "title" : "Pas de mise à jour disponible",
-      "description" : "Si vous ne pouvez pas utiliser votre appareil, contactez l’Assistance Ledger."
-    },
-    "LedgerAPIError" : {
-      "title" : "Veuillez réessayer (API HTTP {{status}})",
-      "description" : "Échec des appels vers le serveur API de Ledger. Veuillez réessayer."
-    },
-    "LedgerAPIErrorWithMessage" : {
-      "title" : "{{message}}",
-      "description" : "Veuillez réessayer. Si le problème persiste, enregistrez vos logs en utilisant le bouton ci-dessous et transmettez-les à l’Assistance Ledger."
-    },
-    "LedgerAPINotAvailable" : {
-      "title" : "Services {{currencyName}} indisponibles",
-      "description" : "Veuillez réessayer. Si le problème persiste, enregistrez vos logs en utilisant le bouton ci-dessous et transmettez-les à l’Assistance Ledger."
-    },
-    "ManagerAPIsFail" : {
-      "title" : "Gestionnaire indisponible",
-      "description" : "Vérifiez le statut du réseau."
-    },
-    "ManagerAppAlreadyInstalled" : {
-      "title" : "Cette app est déjà installée.",
-      "description" : "Merci de vérifier les apps déjà installées sur votre appareil."
-    },
-    "ManagerAppRelyOnBTC" : {
-      "title" : "Apps Bitcoin et Ethereum nécessaires",
-      "description" : "Installez d’abord les dernières apps Bitcoin et Ethereum."
-    },
-    "ManagerDeviceLocked" : {
-      "title" : "Appareil verrouillé",
-      "description" : "Merci de déverrouiller votre appareil."
-    },
-    "ManagerNotEnoughSpace" : {
-      "title" : "Espace de stockage insuffisant",
-      "info" : "Veuillez désinstaller certaines apps pour libérer de l’espace pour l’app {{app}}. Vos crypto-actifs restent sécurisés lors de la désinstallation.",
-      "description" : "Désinstaller des apps n’a pas d’effet sur vos actifs.",
-      "continue" : "Compris"
-    },
-    "ManagerQuitPage" : {
-      "install" : {
-        "title" : "Sortir et annuler les installations ?",
-        "description" : "Sortir annulera les installations d’apps en cours.",
-        "stay" : "Poursuivre l’installation"
-      },
-      "uninstall" : {
-        "title" : "Sortir et annuler les désinstallations ?",
-        "description" : "Sortir annulera les désinstallations d’apps en cours.",
-        "stay" : "Poursuivre la désinstallation"
-      },
-      "update" : {
-        "title" : "Sortir et annuler les mises à jour ?",
-        "description" : "Sortir annulera les mises à jour en cours.",
-        "stay" : "Continuer la mise à jour"
-      },
-      "quit" : "Sortir du Gestionnaire"
-    },
-    "ManagerUninstallBTCDep" : {
-      "title" : "Cette app est nécessaire.",
-      "description" : "Désinstallez les apps Bitcoin ou Ethereum en dernier."
-    },
-    "NetworkDown" : {
-      "title" : "Pas de connexion Internet",
-      "description" : "Vérifiez votre connexion Internet."
-    },
-    "NoAddressesFound" : {
-      "title" : "Aucun compte trouvé",
-      "description" : "Une erreur est survenue lors du calcul de l’adresse. Si le problème persiste, enregistrez vos logs en utilisant le bouton ci-dessous et transmettez-les à l’Assistance Ledger."
-    },
-    "NotEnoughBalance" : {
-      "title" : "Solde insuffisant",
-      "description" : "Vérifiez que ce compte a des fonds suffisants."
-    },
-    "NotEnoughGas" : {
-      "title" : "ETH insuffisants pour couvrir les frais de réseau",
-      "description" : "Envoyez des ETH sur votre compte pour régler vos transactions de tokens ERC-20."
-    },
-    "NotEnoughBalanceToDelegate" : {
-      "title" : "Solde insuffisant pour déléguer"
-    },
-    "NotEnoughBalanceInParentAccount" : {
-      "title" : "Solde du compte parent insuffisant"
-    },
-    "QuantityNeedsToBePositive" : {
-      "title" : "Le nombre doit être égal ou supérieur à 1"
-    },
-    "NotEnoughSpendableBalance" : {
-      "title" : "Le solde ne peut pas être inférieur à {{minimumAmount}}."
-    },
-    "NotEnoughBalanceBecauseDestinationNotCreated" : {
-      "title" : "Un minimum de {{minimalAmount}} est nécessaire pour activer l’adresse du bénéficiaire."
-    },
-    "PairingFailed" : {
-      "title" : "Échec du couplage",
-      "description" : "Réessayez ou consultez notre article de dépannage Bluetooth."
-    },
-    "PasswordIncorrect" : {
-      "title" : "Mot de passe incorrect",
-      "description" : "Veuillez réessayer."
-    },
-    "PasswordsDontMatch" : {
-      "title" : "Mots de passe non identiques",
-      "description" : "Veuillez réessayer."
-    },
-    "SelectExchangesLoadError" : {
-      "title" : "Chargement impossible",
-      "description" : "Chargement des échanges impossible"
-    },
-    "SyncError" : {
-      "title" : "Erreur de synchronisation",
-      "description" : "Certains comptes n’ont pas pu être synchronisés."
-    },
-    "TimeoutError" : {
-      "title" : "Le serveur a mis trop longtemps à répondre.",
-      "description" : "Veuillez réessayer."
-    },
-    "TimeoutTagged" : {
-      "title" : "Le serveur a mis trop longtemps à répondre ({{tag}}).",
-      "description" : "Délai d’attente écoulé"
-    },
-    "TransactionRefusedOnDevice" : {
-      "title" : "Transaction refusée sur l’appareil",
-      "description" : "Veuillez réessayer. Si le problème persiste, enregistrez vos logs en utilisant le bouton ci-dessous et transmettez-les à l’Assistance Ledger."
-    },
-    "TransportError" : {
-      "title" : "Une erreur est survenue. Veuillez reconnecter votre appareil.",
-      "description" : "{{message}} Veuillez réessayer. Si le problème persiste, enregistrez vos logs en utilisant le bouton ci-dessous et transmettez-les à l’Assistance Ledger."
-    },
-    "TransportStatusError" : {
-      "title" : "Une erreur est survenue. Veuillez reconnecter votre appareil.",
-      "description" : "{{message}} Veuillez réessayer. Si le problème persiste, enregistrez vos logs en utilisant le bouton ci-dessous et transmettez-les à l’Assistance Ledger."
-    },
-    "TronNoFrozenForBandwidth" : {
-      "title" : "Aucun actif à dégeler",
-      "description" : "Vous n’avez pas d’actifs de Bande passante à dégeler."
-    },
-    "TronNoFrozenForEnergy" : {
-      "title" : "Aucun actif à dégeler",
-      "description" : "Vous n’avez pas d’actifs d’Énergie à dégeler."
-    },
-    "TronUnfreezeNotExpired" : {
-      "title" : "Dégel indisponible pour le moment",
-      "description" : "Merci de patienter 3 jours après votre dernière opération de gel."
-    },
-    "TronVoteRequired" : {
-      "title" : "Au moins 1 vote est nécessaire."
-    },
-    "TronInvalidVoteCount" : {
-      "title" : "Le format du vote est incorrect.",
-      "description" : "Vous ne pouvez voter qu’avec des nombres entiers."
-    },
-    "TronRewardNotAvailable" : {
-      "title" : "Les récompenses ne peuvent pas encore être demandées.",
-      "description" : "Merci de patienter 24 heures entre chaque demande."
-    },
-    "TronNoReward" : {
-      "title" : "Aucune récompense à demander"
-    },
-    "TronInvalidFreezeAmount" : {
-      "title" : "Le montant à geler ne peut pas être inférieur à 1."
-    },
-    "TronSendTrc20ToNewAccountForbidden" : {
-      "title" : "Envoyer des TRC-20 sur le nouveau compte ne l’activera pas.",
-      "description" : "Pour l’activer, envoyez d’abord des TRX ou TRC-10 sur le compte. Il pourra ensuite recevoir des TRC-20."
-    },
-    "TronUnexpectedFees" : {
-      "title" : "Des frais supplémentaires peuvent s’appliquer."
-    },
-    "TronNotEnoughTronPower" : {
-      "title" : "Nombre insuffisant de votes disponibles"
-    },
-    "TronTransactionExpired" : {
-      "title" : "Délai d’attente de la transaction écoulé",
-      "description" : "Les transactions doivent être signées dans les 30 secondes. Veuillez réessayer."
-    },
-    "TronNotEnoughEnergy" : {
-      "title" : "Vous n’avez pas assez d’Énergie pour envoyer ce token."
-    },
-    "UpdateYourApp" : {
-      "title" : "Mise à jour de l’app nécessaire",
-      "description" : "Merci de désinstaller puis réinstaller l’app {{managerAppName}} dans le Gestionnaire."
-    },
-    "UserRefusedAllowManager" : {
-      "title" : "Gestionnaire désactivé sur l’appareil",
-      "description" : "Autorisez le Gestionnaire (\"Manager\") sur votre appareil et réessayez."
-    },
-    "UserRefusedAddress" : {
-      "title" : "Adresse de bénéficiaire rejetée",
-      "description" : "Vous avez rejeté l’adresse. En cas de doute, enregistrez vos logs en utilisant le bouton ci-dessous et transmettez-les à l’Assistance Ledger."
-    },
-    "UserRefusedDeviceNameChange" : {
-      "title" : "Changement de nom annulé sur l’appareil",
-      "description" : "Vous avez annulé le changement de nom. Veuillez réessayer."
-    },
-    "UserRefusedFirmwareUpdate" : {
-      "title" : "Mise à jour du micrologiciel annulée sur l’appareil",
-      "description" : "Vous avez annulé la mise à jour du micrologiciel. Veuillez réessayer. Si le problème persiste, enregistrez vos logs en utilisant le bouton ci-dessous et transmettez-les à l’Assistance Ledger."
-    },
-    "UserRefusedOnDevice" : {
-      "title" : "Opération annulée sur l’appareil",
-      "description" : "Vous avez refusé l’opération sur votre appareil."
-    },
-    "WebsocketConnectionError" : {
-      "title" : "Échec de la connexion",
-      "description" : "Réessayez avec une meilleure connexion réseau (erreur WebSocket)."
-    },
-    "WebsocketConnectionFailed" : {
-      "title" : "Échec de la connexion",
-      "description" : "Réessayez avec une meilleure connexion réseau (échec WebSocket)."
-    },
-    "WrongDeviceForAccount" : {
-      "title" : "Une erreur est survenue.",
-      "description" : "Vérifiez que votre wallet physique est bien configuré avec la phrase de récupération associée au compte sélectionné."
-    },
-    "UnexpectedBootloader" : {
-      "title" : "Votre appareil ne doit pas être en mode Bootloader.",
-      "description" : "Redémarrez votre appareil sans toucher les boutons lorsque le logo apparaît. Veuillez réessayer. Si le problème persiste, enregistrez vos logs en utilisant le bouton ci-dessous et transmettez-les à l’Assistance Ledger."
-    },
-    "UnavailableTezosOriginatedAccountReceive" : {
-      "title" : "Impossible de recevoir sur les sous-comptes. Veuillez sélectionner le compte parent.",
-      "description" : "Merci d’utiliser le compte parent pour recevoir des fonds."
-    },
-    "UnavailableTezosOriginatedAccountSend" : {
-      "title" : "Impossible d’envoyer depuis des sous-comptes pour l’instant",
-      "description" : "Cette fonctionnalité sera ajoutée ultérieurement suite aux changements introduits par la mise à jour Babylon."
-    },
-    "AccessDeniedError" : {
-      "title" : "Mise à jour de Ledger Live nécessaire",
-      "description" : "Veuillez mettre à jour Ledger Live et vérifier à nouveau votre identité pour échanger avec Wyre"
-    },
-    "RecommendUndelegation" : {
-      "title" : "Interrompez la délégation du compte avant de le vider."
-    },
-    "RecommendSubAccountsToEmpty" : {
-      "title" : "Commencez par vider tous les sous-comptes."
-    },
-    "NotSupportedLegacyAddress" : {
-      "title" : "Le format d’adresse Legacy n’est plus pris en charge."
-    },
-    "SourceHasMultiSign" : {
-      "title" : "Désactivez la multisignature pour envoyer des {{currencyName}}."
-    },
-    "StratisDown2021Warning" : {
-      "description" : "La blockchain Stratis a évolué et pourrait ne plus fonctionner correctement. La blockchain Stratis d’origine continuera d’être prise en charge jusqu’au 16 octobre 2021."
-    },
-    "SwapExchangeRateAmountTooLow" : {
-      "title" : "Le montant doit être supérieur à {{minAmountFromFormatted}}"
-    },
-    "SwapExchangeRateAmountTooHigh" : {
-      "title" : "Le montant doit être inférieur à {{maxAmountFromFormatted}}"
-    },
-    "SwapGenericAPIError" : {
-      "title" : "Taux de change expiré",
-      "description" : "Vous devez confirmer le swap avant que le temps limite ne soit écoulé. Le taux de change reste valide pendant une durée fixe."
-    },
-    "PolkadotElectionClosed" : {
-      "title" : "L’élection du validateur doit être fermée."
-    },
-    "PolkadotNotValidator" : {
-      "title" : "Certaines adresses sélectionnées ne sont pas des validateurs."
-    },
-    "PolkadotLowBondedBalance" : {
-      "title" : "Tous les actifs liés seront déliés si < 1 DOT."
-    },
-    "PolkadotNoUnlockedBalance" : {
-      "title" : "Vous n’avez aucun actif délié."
-    },
-    "PolkadotNoNominations" : {
-      "title" : "Vous n’avez aucune nomination."
-    },
-    "PolkadotAllFundsWarning" : {
-      "title" : "Assurez-vous que votre solde disponible est suffisant pour couvrir les frais de transaction."
-    },
-    "PolkadotDoMaxSendInstead" : {
-      "title" : "Le solde ne peut pas être inférieur à {{minimumBalance}}. Pour vider : Max."
-    },
-    "PolkadotBondMinimumAmount" : {
-      "title" : "Vous devez lier au moins {{minimumBondAmount}}."
-    },
-    "PolkadotBondMinimumAmountWarning" : {
-      "title" : "Votre solde lié doit être d’au moins {{minimumBondBalance}}."
-    },
-    "PolkadotMaxUnbonding" : {
-      "title" : "Vous avez dépassé la limite autorisée pour l’arrêt de liaison."
-    },
-    "PolkadotValidatorsRequired" : {
-      "title" : "Sélectionnez au moins un validateur."
-    },
-    "TaprootNotActivated" : {
-      "title" : "Taproot n’est pas encore activé sur le réseau principal"
-    },
-    "NotEnoughNftOwned" : {
-      "title" : "Nombre de tokens disponibles insuffisant"
-    },
-    "generic" : {
-      "title" : "{{message}}",
-      "description" : "Une erreur est survenue. Veuillez réessayer. Si le problème persiste, enregistrez vos logs en utilisant le bouton ci-dessous et transmettez-les à l’Assistance Ledger."
-    },
-    "SolanaAccountNotFunded" : {
-      "title" : "Pas de fonds sur le compte"
-    },
-    "SolanaAddressOfEd25519" : {
-      "title" : "Adresse en dehors de la courbe ed25519"
-    },
-    "SolanaMemoIsTooLong" : {
-      "title" : "Mémo trop long. Longueur maximale : {{maxLength}}"
-    },
-    "SolanaUseAllAmountStakeWarning" : {
-      "title" : "Assurez-vous que votre solde disponible est suffisant pour couvrir les frais de transaction."
-    },
-    "SolanaTxSimulationFailedWhilePendingOp" : {
-      "title" : "Votre transaction précédente n’a pas encore été traitée. Patientez un instant puis vérifiez l’historique des transactions avant de réessayer."
-    },
-    "SolanaTxConfirmationTimeout" : {
-      "title" : "Échec probable de votre transaction. Patientez un instant puis vérifiez l’historique des transactions avant de réessayer."
-    },
-    "CardanoMinAmountError" : {
-      "title" : "Montant minimal pouvant être envoyé : {{amount}} ADA"
-    },
-    "CardanoNotEnoughFunds" : {
-      "title" : "Vérifiez que votre solde est suffisant pour couvrir les frais"
-    },
-    "StellarWrongMemoFormat" : {
-      "title" : "Format du mémo incorrect"
-    },
-    "StellarMemoRecommended" : {
-      "title" : "Un mémo peut être nécessaire lors de l’envoi à ce bénéficiaire."
-    },
-    "StellarAssetNotAccepted" : {
-      "title" : "Ce bénéficiaire n’a pas encore de trustline avec {{assetCode}}"
-    },
-    "StellarAssetRequired" : {
-      "title" : "Sélectionnez un actif Stellar avant d’ajouter une trustline"
-    },
-    "StellarAssetNotFound" : {
-      "title" : "L’actif Stellar sélectionné n’a pas été trouvé"
-    },
-    "StellarNotEnoughNativeBalance" : {
-      "title" : "Solde insuffisant",
-      "description" : "Veuillez vérifier que vous avez assez de fonds sur votre compte pour couvrir les frais de transaction."
-    },
-    "StellarFeeSmallerThanRecommended" : {
-      "title" : "Frais définis inférieurs au montant recommandé"
-    },
-    "StellarFeeSmallerThanBase" : {
-      "title" : "Les frais de transaction minimaux sont de 0,00001 XLM"
-    },
-    "StellarNotEnoughNativeBalanceToAddTrustline" : {
-      "title" : "Solde insuffisant",
-      "description" : "Veuillez vérifier que vous avez assez de fonds sur votre compte pour ajouter cette nouvelle trustline."
-    },
-    "StellarMuxedAccountNotExist" : {
-      "title" : "Ce compte Stellar n’existe pas"
-    },
-    "StellarSourceHasMultiSign" : {
-      "title" : "Désactivez le multisig pour envoyer des transactions Stellar"
-    }
-  },
-  "bluetooth" : {
-    "required" : "Le Bluetooth semble être désactivé.",
-    "locationRequiredTitle" : "La localisation est requise pour le Bluetooth LE.",
-    "locationRequiredMessage" : "Sur Android, il faut autoriser l’accès à la localisation pour afficher les appareils en Bluetooth LE.",
-    "checkEnabled" : "Merci d’activer le Bluetooth dans les Paramètres de votre téléphone."
-  },
-  "webview" : {
-    "noConnectionError" : {
-      "title" : "Pas de connexion",
-      "description" : "Aucune connexion Internet détectée. Veuillez vérifier votre connexion et réessayer."
-    }
-  },
-  "location" : {
-    "required" : "Localisation requise",
-    "open" : "Ouvrir les paramètres de localisation",
-    "disabled" : "Ledger Live a besoin de la localisation pour coupler votre appareil en Bluetooth.",
-    "noInfos" : "Ledger n’utilise pas vos données de localisation."
-  },
-  "permissions" : {
-    "open" : "Ouvrir autorisa. des apps"
-  },
-  "fees" : {
-    "speed" : {
-      "high" : "Élevée",
-      "standard" : "Normale",
-      "low" : "Basse",
-      "slow" : "Lent",
-      "medium" : "Moyen",
-      "fast" : "Rapide",
-      "custom" : "Personnalisée",
-      "blockCount" : "{{blockCount}} blocs"
-    }
-  },
-  "signout" : {
-    "confirm" : "Voulez-vous vraiment vous déconnecter ?",
-    "disclaimer" : "Toutes les données du compte seront supprimées de votre téléphone.",
-    "action" : "Se déconnecter"
-  },
-  "auth" : {
-    "failed" : {
-      "biometrics" : {
-        "title" : "Échec du déverrouillage {{biometricsType}}",
-        "description" : "Entrez votre mot de passe pour continuer",
-        "authenticate" : "Authentifiez-vous avec l’app Ledger Live."
-      },
-      "denied" : "Auth Security n’a pas été activé car votre téléphone n’a pas pu s’authentifier.",
-      "title" : "Échec de l’authentification",
-      "buttons" : {
-        "tryAgain" : "Réessayer",
-        "reset" : "Réinitialiser"
-      }
-    },
-    "unlock" : {
-      "biometricsTitle" : "Authentifiez-vous avec l’app Ledger Live.",
-      "title" : "Bienvenue",
-      "desc" : "Entrez votre mot de passe pour continuer",
-      "inputPlaceholder" : "Saisissez votre mot de passe",
-      "login" : "Se connecter",
-      "forgotPassword" : "Mot de passe oublié"
-    },
-    "addPassword" : {
-      "placeholder" : "Choisissez votre mot de passe.",
-      "title" : "Verrouillage par mot de passe"
-    },
-    "confirmPassword" : {
-      "title" : "Confirmer le mot de passe",
-      "placeholder" : "Confirmez votre mot de passe."
-    },
-    "enableBiometrics" : {
-      "title" : "{{biometricsType}}",
-      "desc" : "Déverrouillez avec {{biometricsType}}."
-    }
-  },
-  "reset" : {
-    "title" : "Désinstallez puis réinstallez Ledger Live",
-    "description" : "Merci de désinstaller puis réinstaller l’app sur votre téléphone pour supprimer les données de Ledger Live, y compris de comptes et paramètres.",
-    "button" : "Réinitialiser",
-    "warning" : "La réinitialisation de Ledger Live effacera l’historique des transactions de swap de tous vos comptes."
-  },
-  "graph" : {
-    "week" : "1S",
-    "month" : "1M",
-    "year" : "1A",
-    "all" : "TOUT"
-  },
-  "carousel" : {
-    "title" : "Fermer la bannière ?",
-    "description" : "Nous vous tiendrons informés de toute nouvelle annonce.",
-    "confirm" : "Confirmer",
-    "undo" : "Annuler",
-    "banners" : {
-      "valentine" : {
-        "title" : "Saint-Valentin",
-        "description" : "Frais réduits à l’achat et la vente"
-      },
-      "tour" : {
-        "title" : "Découvrez l’app",
-        "description" : "Explorez Ledger Live et découvrez comment acheter, faire fructifier et sécuriser vos actifs.",
-        "cta" : "Parcourir"
-      },
-      "academy" : {
-        "title" : "Ledger Academy",
-        "description" : "Tout ce qu’il faut absolument savoir sur la blockchain.",
-        "cta" : "Parcourir"
-      },
-      "stakeCosmos" : {
-        "title" : "Staking sur Cosmos",
-        "description" : "Déléguez vos ATOM pour gagner des récompenses aujourd’hui."
-      },
-      "familyPack" : {
-        "title" : "Family Pack",
-        "description" : "Pack de 3 Nano S à prix mini : parfaits comme cadeaux ou appareils de secours.",
-        "cta" : "Acheter maintenant"
-      },
-      "familyPackX" : {
-        "title" : "Ledger Nano X Family Pack",
-        "description" : "Pack de 3 Nano X à prix mini : parfaits comme cadeaux ou appareils de secours.",
-        "cta" : "Économiser maintenant"
-      },
-      "buyCrypto" : {
-        "title" : "Acheter des cryptos",
-        "description" : "Achetez plus de 50 cryptos avec nos partenaires.",
-        "cta" : "Acheter maintenant"
-      },
-      "swap" : {
-        "title" : "Échanger des cryptos",
-        "description" : "Échangez plus de 100 cryptos et gardez le contrôle avec nos partenaires.",
-        "cta" : "Échanger maintenant"
-      },
-      "algorand" : {
-        "title" : "Algorand",
-        "description" : "Gagnez des récompenses ALGO à chaque transaction."
-      },
-      "sell" : {
-        "title" : "Vendre des cryptos",
-        "description" : "Vendez vos bitcoins sans sortir de Ledger Live."
-      },
-      "vote" : {
-        "title" : "Voter avec votre Ledger",
-        "description" : "Votez directement depuis votre wallet Ledger."
-      },
-      "lending" : {
-        "title" : "Prêter des cryptos",
-        "description" : "Prêtez vos actifs sur le protocole Compound."
-      },
-      "blackfriday" : {
-        "title" : "BLACK FRIDAY",
-        "description" : "Bénéficiez de 40 % de réduction avec le code promo BLACKFRIDAY20"
-      },
-      "lido" : {
-        "title" : "Staking d’ETH avec Lido",
-        "description" : "Gagnez des récompenses en mettant vos ETH en staking sur Lido.",
-        "cta" : "Staker maintenant"
-      },
-      "market" : {
-        "title" : "Marché des cryptos",
-        "description" : "Consultez les cours des cryptos et tendances du marché sans sortir de l’app.",
-        "cta" : "Parcourir"
-      },
-      "manageCard" : {
-        "title" : "Lancement de la carte CL",
-        "description" : "Commandez et gérez votre carte CL, propulsée par Ledger.",
-        "cta" : "En savoir plus"
-      },
-      "discoverWeb3" : {
-        "title" : "Découvrez le Web3",
-        "description" : "Explorez le Web3 en attendant de recevoir votre appareil.",
-        "cta" : "Découvrir"
-      }
-    }
-  },
-  "ratings" : {
-    "init" : {
-      "title" : "Que pensez-vous de l’app ?",
-      "description" : "Vos commentaires nous aident à perfectionner Ledger Live.",
-      "cta" : {
-        "enjoy" : "Très satisfait(e)",
-        "disappointed" : "Déçu(e)",
-        "notNow" : "Pas maintenant"
-      }
-    },
-    "enjoy" : {
-      "title" : "On est ravis",
-      "description" : "Nous vous invitons à partager votre avis. Votre soutien nous est précieux et nous encourage à développer de nouvelles fonctionnalités.",
-      "cta" : {
-        "rate" : "Noter 5 étoiles",
-        "notNow" : "Pas maintenant"
-      }
-    },
-    "disappointed" : {
-      "title" : "Aidez-nous à faire mieux",
-      "description" : "Si vous avez besoin d’aide ou souhaitez être recontacté(e), n’hésitez pas à utiliser notre chat en direct :",
-      "here" : "ici",
-      "cta" : {
-        "sendFeedback" : "Envoyer un commentaire",
-        "notNow" : "Pas maintenant"
-      }
-    },
-    "disappointedDone" : {
-      "title" : "Merci pour votre commentaire",
-      "description" : "Pour nous envoyer un commentaire supplémentaire ou demander de l’aide, écrivez-nous par email à ",
-      "cta" : {
-        "done" : "Terminé"
-      }
-    }
-  },
-  "buyDevice" : {
-    "0" : {
-      "title" : "C’est votre argent. Prenez le contrôle.",
-      "desc" : "Prenez le contrôle et pilotez votre portefeuille de cryptos en toute liberté."
-    },
-    "1" : {
-      "title" : "Accédez à la DeFi et aux NFT",
-      "desc" : "Interagissez en toute sécurité avec des applications DeFi de confiance directement depuis l’app."
-    },
-    "2" : {
-      "title" : "Vos clés vers le Web3",
-      "desc" : "Achetez, vendez et échangez les cryptos les plus connues, via nos partenaires et en toute sécurité avec votre Ledger."
-    },
-    "3" : {
-      "title" : "Une sécurité certifiée",
-      "desc" : "Nos produits sont les seuls wallets physiques dont la sécurité a été certifiée par l’Agence nationale de la cybersécurité."
-    },
-    "title" : "Vous avez besoin d’un Ledger",
-    "desc" : "Pour votre sécurité, Ledger Live ne fonctionne qu’avec un appareil. Vous avez besoin d’un appareil pour continuer. ",
-    "cta" : "Acheter votre Ledger maintenant",
-    "footer" : "J’ai déjà un appareil, je veux le configurer",
-    "bannerTitle" : "Protégez vos cryptos et vos NFT",
-    "bannerTitle2" : "Accédez au trading avec un Nano",
-    "bannerSubtitle" : "avec un appareil Ledger",
-    "bannerButtonTitle" : "Découvrez le Nano",
-    "bannerButtonTitle2" : "Achetez un appareil",
-    "setupCta" : "J’ai déjà un appareil, je veux le configurer"
-  },
-  "postBuyDeviceSetupNanoWall" : {
-    "title" : "Avez-vous reçu votre appareil ?",
-    "desc" : "Une fois votre appareil reçu, vous pouvez commencer à le configurer via Ledger Live.",
-    "cta" : "Configurer mon appareil",
-    "bannerTitle" : "Avez-vous reçu votre appareil ?",
-    "bannerCta" : "Commencer la configuration",
-    "continue" : "Continuer"
-  },
-  "purchaseDevice" : {
-    "pageTitle" : "Achetez un appareil",
-    "debugDrawers" : {
-      "url" : {
-        "title" : "Mettre à jour l’URL de l’iFrame",
-        "subtitle" : "Paramètres Debug",
-        "cta" : "Enregistrer"
-      },
-      "message" : {
-        "successTitle" : "Transaction terminée",
-        "errorTitle" : "Erreur de transaction",
-        "subtitle" : "Message reçu",
-        "type" : "Type : {{type}}",
-        "deviceId" : "Identifiant de l’appareil : {{deviceId}}",
-        "price" : "Prix : {{price}}",
-        "currency" : "Monnaie : {{currency}}",
-        "value" : "Valeur : {{value}}"
-      }
-    }
-  },
-  "postBuyDevice" : {
-    "headerTitle" : "Achat confirmé",
-    "title" : "Félicitations.",
-    "desc" : "Votre commande est en cours de traitement.\nVous recevrez bientôt votre Ledger. Vous trouverez la confirmation de commande dans votre boîte mail."
-  },
-  "discover" : {
-    "title" : "Discover",
-    "desc" : "Explorez le monde du Web3 avec Ledger Live",
-    "link" : "En savoir plus",
-    "sections" : {
-      "learn" : {
-        "title" : "Apprendre",
-        "desc" : "Apprenez-en plus sur les cryptos, NFT, la sécurité numérique et bien plus."
-      },
-      "ledgerApps" : {
-        "title" : "Apps",
-        "desc" : "Explorez les applications partenaires de Ledger en un seul endroit."
-      },
-      "earn" : {
-        "title" : "Gagner",
-        "desc" : "Gagnez des récompenses passives et faites fructifier vos cryptos."
-      },
-      "mint" : {
-        "title" : "Minter",
-        "desc" : "Mintez et acquérez les NFT de collaborations exclusives sur le [ L ] Market."
-      }
-    },
-    "comingSoon" : "Prochainement",
-    "mostPopular" : "Plus populaire"
-  },
-  "onboarding" : {
-    "stepWelcome" : {
-      "title" : "Bienvenue sur Ledger",
-      "subtitle" : "La propriété numérique, sécurisée et simplifiée.",
-      "start" : "Commencer",
-      "noDevice" : "Pas encore d’appareil ?",
-      "buy" : "Achetez un {{fullDeviceName}}.",
-      "terms" : "En appuyant sur Commencer, vous acceptez nos",
-      "termsLink" : "Conditions d’utilisation",
-      "privacyLink" : "Politique de confidentialité",
-      "and" : "et"
-    },
-    "stepDoYouHaveALedgerDevice" : {
-      "title" : "Avez-vous un Ledger ?",
-      "subtitle" : "Pour commencer",
-      "yes" : "Oui",
-      "no" : "Pas encore"
-    },
-    "postWelcomeStep" : {
-      "title" : "À vous de choisir",
-      "subtitle_yes" : "Vous pouvez choisir de configurer votre Ledger ou commencer par explorer l’app.",
-      "subtitle_no" : "Vous pouvez commencer par explorer l’app ou choisir d’acheter un Nano X.",
-      "noLedgerLink" : "Je n’ai pas de Ledger et souhaite en acheter un",
-      "setupLedger" : {
-        "title" : "Configurer mon Ledger",
-        "subtitle" : "Nous vous guiderons à chaque étape pour sécuriser vos cryptos et vos NFT."
-      },
-      "buyNano" : {
-        "title" : "Acheter un Ledger Nano X",
-        "subtitle" : "Les wallets physiques sont les seuls outils permettant de sécuriser vos actifs. "
-      },
-      "discoverLedger" : {
-        "title" : "Explorer Ledger Live",
-        "subtitle" : "Découvrez l’app et tous ses avantages. "
-      }
-    },
-    "discoverLive" : {
-      "exploreWithoutADevice" : "Explorer sans appareil",
-      "buyALedgerNow" : "Acheter un Ledger maintenant",
-      "0" : {
-        "title" : "Sécurisez tous vos crypto-actifs."
-      },
-      "1" : {
-        "title" : "Gardez un œil sur les marchés."
-      },
-      "2" : {
-        "title" : "Découvrez les apps et l’univers du Web3."
-      },
-      "3" : {
-        "title" : "Protégez vos cryptos et vos NFT."
-      }
-    },
-    "stepLanguage" : {
-      "title" : "Choisir la langue",
-      "cta" : "Continuer",
-      "warning" : {
-        "title" : "À noter",
-        "cta" : "Compris",
-        "desc" : "Nous ajoutons des langues supplémentaires afin de faciliter vos premiers pas avec Ledger. L’expérience Ledger sera bientôt entièrement disponible dans plusieurs langues."
-      }
-    },
-    "stepSelectDevice" : {
-      "title" : "Sélectionnez votre appareil",
-      "nanoS" : "Nano S",
-      "nanoSP" : "Nano S Plus",
-      "nanoX" : "Nano X",
-      "blue" : "Blue",
-      "chooseDevice" : "Choisissez votre appareil"
-    },
-    "stepUseCase" : {
-      "title" : "Bonjour",
-      "or" : "Ou",
-      "firstUse" : {
-        "title" : "Vous n’avez jamais utilisé votre Nano ?",
-        "subTitle" : "Configurer un nouveau Nano",
-        "desc" : "Commencez par configurer votre nouvel appareil.",
-        "label" : "30 min"
-      },
-      "devicePairing" : {
-        "title" : "Vous avez déjà une phrase de récupération ?",
-        "label" : "Couplage de l’appareil",
-        "subTitle" : "Connecter votre Nano",
-        "desc" : "Si votre Nano est déjà configuré, connectez-le à l’app."
-      },
-      "desktopSync" : {
-        "title" : "Vous avez déjà une phrase de récupération ?",
-        "label" : "Synchronisation avec un ordinateur",
-        "subTitle" : "Synchroniser vos cryptos à partir de Ledger Live pour l’ordinateur",
-        "desc" : "Vous utilisez déjà l’app Ledger Live pour l’ordinateur ? Synchronisez-la pour gérer vos cryptos depuis votre smartphone."
-      },
-      "restoreDevice" : {
-        "label" : "Restauration d’un appareil",
-        "subTitle" : "Restaurer une phrase de récupération sur un nouvel appareil",
-        "desc" : "Utilisez une phrase de récupération existante pour restaurer vos clés privées sur votre nouveau Nano."
-      },
-      "recovery" : "Vous avez déjà une phrase de récupération ?"
-    },
-    "stepNewDevice" : {
-      "0" : {
-        "label" : "Les bases",
-        "title" : "Accédez à vos cryptos",
-        "desc" : "Vos crypto-actifs sont stockés sur la blockchain. Vous avez besoin d’une clé privée pour y accéder et les gérer.",
-        "action" : "Vous n’avez pas de Nano ? Découvrez l’application"
-      },
-      "1" : {
-        "label" : "Les bases",
-        "title" : "Détenez votre clé privée",
-        "desc" : "Votre clé privée est stockée dans votre Nano. Vous devez être la seule personne à la posséder pour conserver le contrôle de votre argent."
-      },
-      "2" : {
-        "label" : "Les bases",
-        "title" : "Restez hors ligne",
-        "desc" : "Achetez, vendez, gérez, échangez et gagnez des cryptos en toute sécurité sur Ledger Live. Vous devez valider chaque transaction de cryptos avec votre Nano."
-      },
-      "3" : {
-        "label" : "Les bases",
-        "title" : "Validez vos transactions",
-        "desc" : "Votre Nano est un wallet physique de stockage à froid. Cela signifie que votre clé privée n’est jamais exposée sur Internet, même lorsque vous utilisez Ledger Live."
-      },
-      "4" : {
-        "label" : "Les bases",
-        "title" : "Configurez votre Nano",
-        "desc" : "Commencez par configurer les paramètres de votre nouveau Nano."
-      },
-      "cta" : "Configurer le Nano",
-      "title" : "LES BASES"
-    },
-    "stepSetupDevice" : {
-      "start" : {
-        "title" : "Avant de démarrer la configuration :",
-        "bullets" : {
-          "0" : {
-            "label" : "Comptez 30 minutes et prenez votre temps."
+    "ClaimRewardsFeesWarning": {
+      "title": "Les récompenses sont inférieures aux frais estimés pour les demander.",
+      "description": ""
+    },
+    "CompoundLowerAllowanceOfActiveAccountError": {
+      "title": "Vous ne pouvez pas diminuer le montant approuvé sur un dépôt actif."
+    },
+    "CosmosBroadcastCodeInternal": {
+      "title": "Une erreur est survenue (Erreur #1).",
+      "description": "Enregistrez vos logs en utilisant le bouton ci-dessous et transmettez-les à l’Assistance Ledger."
+    },
+    "CosmosBroadcastCodeTxDecode": {
+      "title": "Une erreur est survenue (Erreur #2).",
+      "description": "Enregistrez vos logs en utilisant le bouton ci-dessous et transmettez-les à l’Assistance Ledger."
+    },
+    "CosmosBroadcastCodeInvalidSequence": {
+      "title": "Séquence invalide",
+      "description": "Veuillez réessayer."
+    },
+    "CosmosBroadcastCodeUnauthorized": {
+      "title": "Signature non autorisée",
+      "description": "Ce compte n’est pas autorisé à signer cette transaction."
+    },
+    "CosmosBroadcastCodeInsufficientFunds": {
+      "title": "Fonds insuffisants",
+      "description": "Vérifiez que ce compte a des fonds suffisants."
+    },
+    "CosmosBroadcastCodeUnknownRequest": {
+      "title": "Une erreur est survenue (Erreur #6)",
+      "description": "Enregistrez vos logs en utilisant le bouton ci-dessous et transmettez-les à l’Assistance Ledger."
+    },
+    "CosmosBroadcastCodeInvalidAddress": {
+      "title": "Adresse invalide",
+      "description": "Merci de vérifier l’adresse et réessayer."
+    },
+    "CosmosBroadcastCodeInvalidPubKey": {
+      "title": "Une erreur est survenue (Erreur #8)",
+      "description": "Enregistrez vos logs en utilisant le bouton ci-dessous et transmettez-les à l’Assistance Ledger."
+    },
+    "CosmosBroadcastCodeUnknownAddress": {
+      "title": "Adresse inconnue",
+      "description": "Merci de vérifier l’adresse et réessayer."
+    },
+    "CosmosBroadcastCodeInsufficientCoins": {
+      "title": "Fonds insuffisants",
+      "description": "Merci d’ajouter des fonds à votre compte."
+    },
+    "CosmosBroadcastCodeInvalidCoins": {
+      "title": "Une erreur est survenue (Erreur #11)",
+      "description": "Enregistrez vos logs en utilisant le bouton ci-dessous et transmettez-les à l’Assistance Ledger."
+    },
+    "CosmosBroadcastCodeOutOfGas": {
+      "title": "Une erreur est survenue (Erreur #12)",
+      "description": "Enregistrez vos logs en utilisant le bouton ci-dessous et transmettez-les à l’Assistance Ledger."
+    },
+    "CosmosBroadcastCodeMemoTooLarge": {
+      "title": "Champ du mémo trop long",
+      "description": "Réduisez la longueur du texte du mémo et réessayez."
+    },
+    "CosmosBroadcastCodeInsufficientFee": {
+      "title": "Une erreur est survenue (Erreur #14)",
+      "description": "Enregistrez vos logs en utilisant le bouton ci-dessous et transmettez-les à l’Assistance Ledger."
+    },
+    "CosmosBroadcastCodeTooManySignatures": {
+      "title": "Une erreur est survenue (Erreur #15)",
+      "description": "Enregistrez vos logs en utilisant le bouton ci-dessous et transmettez-les à l’Assistance Ledger."
+    },
+    "CosmosBroadcastCodeGasOverflow": {
+      "title": "Une erreur est survenue (Erreur #16)",
+      "description": "Enregistrez vos logs en utilisant le bouton ci-dessous et transmettez-les à l’Assistance Ledger."
+    },
+    "CosmosBroadcastCodeNoSignatures": {
+      "title": "Une erreur est survenue (Erreur #17)",
+      "description": "Enregistrez vos logs en utilisant le bouton ci-dessous et transmettez-les à l’Assistance Ledger."
+    },
+    "DeviceAppVerifyNotSupported": {
+      "title": "Ouvrez le Gestionnaire pour mettre cette app à jour.",
+      "description": "Vérification de l’app non prise en charge"
+    },
+    "DeviceGenuineSocketEarlyClose": {
+      "title": "Veuillez réessayer (genuine-close).",
+      "description": null
+    },
+    "DeviceHalted": {
+      "title": "Veuillez redémarrer votre appareil Ledger et réessayer.",
+      "description": "Une erreur inattendue s’est produite. Veuillez réessayer."
+    },
+    "DeviceNotGenuine": {
+      "title": "L’appareil peut ne pas être authentique.",
+      "description": "Enregistrez vos logs en utilisant le bouton ci-dessous et transmettez-les à l’Assistance Ledger."
+    },
+    "DeviceNameInvalid": {
+      "title": "Choisissez un nom d’appareil sans \"{{invalidCharacters}}\"."
+    },
+    "DeviceOnDashboardExpected": {
+      "title": "Tableau de bord (écran d’accueil) non ouvert sur l’appareil",
+      "description": "Merci d’ouvrir le tableau de bord (écran d’accueil) sur votre appareil."
+    },
+    "DeviceNotOnboarded": {
+      "title": "Votre appareil n’est pas encore prêt à être utilisé.",
+      "description": "Configurez votre appareil avant de l’utiliser avec Ledger Live."
+    },
+    "DeviceSocketFail": {
+      "title": "Échec de la connexion",
+      "description": "Veuillez réessayer."
+    },
+    "DeviceSocketNoBulkStatus": {
+      "title": "Échec de la connexion",
+      "description": "Veuillez réessayer."
+    },
+    "DeviceSocketNoHandler": {
+      "title": "Échec de la connexion",
+      "description": "Veuillez réessayer."
+    },
+    "DisconnectedDevice": {
+      "title": "Appareil déconnecté",
+      "description": "Ledger Live n’a pas pu se connecter à votre appareil. Veuillez réessayer."
+    },
+    "DisconnectedDeviceDuringOperation": {
+      "title": "Appareil déconnecté",
+      "description": "Ledger Live n’a pas pu se connecter à votre appareil. Veuillez réessayer."
+    },
+    "ETHAddressNonEIP": {
+      "title": "Vérification automatique indisponible : vérifiez l’adresse attentivement.",
+      "description": null
+    },
+    "EthAppNftNotSupported": {
+      "title": "Opération indisponible sur cet appareil",
+      "description": "La fonctionnalité Envoi de NFT n’est disponible que pour le Nano X. Visitez notre centre d’aide pour découvrir comment envoyer un NFT avec un Nano S."
+    },
+    "Touch ID Error": {
+      "title": "Échec de l’authentification biométrique",
+      "description": "Utilisez votre mot de passe ou réinitialisez l’app."
+    },
+    "Error": {
+      "title": "{{message}}",
+      "description": "Une erreur est survenue. Veuillez réessayer. Si le problème persiste, enregistrez vos logs en utilisant le bouton ci-dessous et transmettez-les à l’Assistance Ledger."
+    },
+    "FeeEstimationFailed": {
+      "title": "Échec de l’estimation des frais",
+      "description": "Essayez de définir les frais manuellement (statut : {{status}})."
+    },
+    "FeeNotLoaded": {
+      "title": "Échec du chargement des frais"
+    },
+    "FeeRequired": {
+      "title": "Des frais sont requis."
+    },
+    "FirmwareOrAppUpdateRequired": {
+      "title": "Mise à jour du micrologiciel ou de l’app nécessaire",
+      "description": "Désinstallez toutes les apps dans le Gestionnaire. Vérifiez ensuite si une mise à jour du micrologiciel est disponible avant de les réinstaller."
+    },
+    "LatestFirmwareVersionRequired": {
+      "title": "Mise à jour requise sur l’ordinateur",
+      "description": "Mettez à jour le micrologiciel de votre Nano X sur Ledger Live pour l’ordinateur."
+    },
+    "GenuineCheckFailed": {
+      "title": "Échec de la vérification de l’authenticité",
+      "description": "Une erreur est survenue. Veuillez réessayer. Si le problème persiste, enregistrez vos logs en utilisant le bouton ci-dessous et transmettez-les à l’Assistance Ledger."
+    },
+    "HardResetFail": {
+      "title": "Échec de la réinitialisation",
+      "description": "Veuillez réessayer. Si le problème persiste, enregistrez vos logs en utilisant le bouton ci-dessous et transmettez-les à l’Assistance Ledger."
+    },
+    "InvalidAddress": {
+      "title": "Adresse {{currencyName}} invalide"
+    },
+    "InvalidAddressBecauseAlreadyDelegated": {
+      "title": "Votre compte est déjà délégué à ce validateur"
+    },
+    "InvalidAddressBecauseDestinationIsAlsoSource": {
+      "title": "Les comptes donneur d’ordre et bénéficiaire ne peuvent pas être identiques."
+    },
+    "InvalidRecipient": {
+      "title": "Bénéficiaire non valide"
+    },
+    "LanguageInstallRefusedOnDevice": {
+      "title": "Installation de la langue refusée sur l’appareil",
+      "description": "Veuillez réessayer. Si le problème persiste, enregistrez vos logs en utilisant le bouton ci-dessous et transmettez-les à l’Assistance Ledger."
+    },
+    "LanguageNotFound": {
+      "title": "Langue non trouvée",
+      "description": "Impossible de trouver la langue que vous souhaitez installer. Veuillez essayer d’installer une autre langue."
+    },
+    "LatestMCUInstalledError": {
+      "title": "Pas de mise à jour disponible",
+      "description": "Si vous ne pouvez pas utiliser votre appareil, contactez l’Assistance Ledger."
+    },
+    "LedgerAPIError": {
+      "title": "Veuillez réessayer (API HTTP {{status}})",
+      "description": "Échec des appels vers le serveur API de Ledger. Veuillez réessayer."
+    },
+    "LedgerAPIErrorWithMessage": {
+      "title": "{{message}}",
+      "description": "Veuillez réessayer. Si le problème persiste, enregistrez vos logs en utilisant le bouton ci-dessous et transmettez-les à l’Assistance Ledger."
+    },
+    "LedgerAPINotAvailable": {
+      "title": "Services {{currencyName}} indisponibles",
+      "description": "Veuillez réessayer. Si le problème persiste, enregistrez vos logs en utilisant le bouton ci-dessous et transmettez-les à l’Assistance Ledger."
+    },
+    "ManagerAPIsFail": {
+      "title": "Gestionnaire indisponible",
+      "description": "Vérifiez le statut du réseau."
+    },
+    "ManagerAppAlreadyInstalled": {
+      "title": "Cette app est déjà installée.",
+      "description": "Merci de vérifier les apps déjà installées sur votre appareil."
+    },
+    "ManagerAppRelyOnBTC": {
+      "title": "Apps Bitcoin et Ethereum nécessaires",
+      "description": "Installez d’abord les dernières apps Bitcoin et Ethereum."
+    },
+    "ManagerDeviceLocked": {
+      "title": "Appareil verrouillé",
+      "description": "Merci de déverrouiller votre appareil."
+    },
+    "ManagerNotEnoughSpace": {
+      "title": "Espace de stockage insuffisant",
+      "info": "Veuillez désinstaller certaines apps pour libérer de l’espace pour l’app {{app}}. Vos crypto-actifs restent sécurisés lors de la désinstallation.",
+      "description": "Désinstaller des apps n’a pas d’effet sur vos actifs.",
+      "continue": "Compris"
+    },
+    "ManagerQuitPage": {
+      "install": {
+        "title": "Sortir et annuler les installations ?",
+        "description": "Sortir annulera les installations d’apps en cours.",
+        "stay": "Poursuivre l’installation"
+      },
+      "uninstall": {
+        "title": "Sortir et annuler les désinstallations ?",
+        "description": "Sortir annulera les désinstallations d’apps en cours.",
+        "stay": "Poursuivre la désinstallation"
+      },
+      "update": {
+        "title": "Sortir et annuler les mises à jour ?",
+        "description": "Sortir annulera les mises à jour en cours.",
+        "stay": "Continuer la mise à jour"
+      },
+      "quit": "Sortir du Gestionnaire"
+    },
+    "ManagerUninstallBTCDep": {
+      "title": "Cette app est nécessaire.",
+      "description": "Désinstallez les apps Bitcoin ou Ethereum en dernier."
+    },
+    "NetworkDown": {
+      "title": "Pas de connexion Internet",
+      "description": "Vérifiez votre connexion Internet."
+    },
+    "NoAddressesFound": {
+      "title": "Aucun compte trouvé",
+      "description": "Une erreur est survenue lors du calcul de l’adresse. Si le problème persiste, enregistrez vos logs en utilisant le bouton ci-dessous et transmettez-les à l’Assistance Ledger."
+    },
+    "NotEnoughBalance": {
+      "title": "Solde insuffisant",
+      "description": "Vérifiez que ce compte a des fonds suffisants."
+    },
+    "NotEnoughGas": {
+      "title": "ETH insuffisants pour couvrir les frais de réseau",
+      "description": "Envoyez des ETH sur votre compte pour régler vos transactions de tokens ERC-20."
+    },
+    "NotEnoughBalanceToDelegate": {
+      "title": "Solde insuffisant pour déléguer"
+    },
+    "NotEnoughBalanceInParentAccount": {
+      "title": "Solde du compte parent insuffisant"
+    },
+    "QuantityNeedsToBePositive": {
+      "title": "Le nombre doit être égal ou supérieur à 1"
+    },
+    "NotEnoughSpendableBalance": {
+      "title": "Le solde ne peut pas être inférieur à {{minimumAmount}}."
+    },
+    "NotEnoughBalanceBecauseDestinationNotCreated": {
+      "title": "Un minimum de {{minimalAmount}} est nécessaire pour activer l’adresse du bénéficiaire."
+    },
+    "PairingFailed": {
+      "title": "Échec du couplage",
+      "description": "Réessayez ou consultez notre article de dépannage Bluetooth."
+    },
+    "PasswordIncorrect": {
+      "title": "Mot de passe incorrect",
+      "description": "Veuillez réessayer."
+    },
+    "PasswordsDontMatch": {
+      "title": "Mots de passe non identiques",
+      "description": "Veuillez réessayer."
+    },
+    "SelectExchangesLoadError": {
+      "title": "Chargement impossible",
+      "description": "Chargement des échanges impossible"
+    },
+    "SyncError": {
+      "title": "Erreur de synchronisation",
+      "description": "Certains comptes n’ont pas pu être synchronisés."
+    },
+    "TimeoutError": {
+      "title": "Le serveur a mis trop longtemps à répondre.",
+      "description": "Veuillez réessayer."
+    },
+    "TimeoutTagged": {
+      "title": "Le serveur a mis trop longtemps à répondre ({{tag}}).",
+      "description": "Délai d’attente écoulé"
+    },
+    "TransactionRefusedOnDevice": {
+      "title": "Transaction refusée sur l’appareil",
+      "description": "Veuillez réessayer. Si le problème persiste, enregistrez vos logs en utilisant le bouton ci-dessous et transmettez-les à l’Assistance Ledger."
+    },
+    "TransportError": {
+      "title": "Une erreur est survenue. Veuillez reconnecter votre appareil.",
+      "description": "{{message}} Veuillez réessayer. Si le problème persiste, enregistrez vos logs en utilisant le bouton ci-dessous et transmettez-les à l’Assistance Ledger."
+    },
+    "TransportStatusError": {
+      "title": "Une erreur est survenue. Veuillez reconnecter votre appareil.",
+      "description": "{{message}} Veuillez réessayer. Si le problème persiste, enregistrez vos logs en utilisant le bouton ci-dessous et transmettez-les à l’Assistance Ledger."
+    },
+    "TronNoFrozenForBandwidth": {
+      "title": "Aucun actif à dégeler",
+      "description": "Vous n’avez pas d’actifs de Bande passante à dégeler."
+    },
+    "TronNoFrozenForEnergy": {
+      "title": "Aucun actif à dégeler",
+      "description": "Vous n’avez pas d’actifs d’Énergie à dégeler."
+    },
+    "TronUnfreezeNotExpired": {
+      "title": "Dégel indisponible pour le moment",
+      "description": "Merci de patienter 3 jours après votre dernière opération de gel."
+    },
+    "TronVoteRequired": {
+      "title": "Au moins 1 vote est nécessaire."
+    },
+    "TronInvalidVoteCount": {
+      "title": "Le format du vote est incorrect.",
+      "description": "Vous ne pouvez voter qu’avec des nombres entiers."
+    },
+    "TronRewardNotAvailable": {
+      "title": "Les récompenses ne peuvent pas encore être demandées.",
+      "description": "Merci de patienter 24 heures entre chaque demande."
+    },
+    "TronNoReward": {
+      "title": "Aucune récompense à demander"
+    },
+    "TronInvalidFreezeAmount": {
+      "title": "Le montant à geler ne peut pas être inférieur à 1."
+    },
+    "TronSendTrc20ToNewAccountForbidden": {
+      "title": "Envoyer des TRC-20 sur le nouveau compte ne l’activera pas.",
+      "description": "Pour l’activer, envoyez d’abord des TRX ou TRC-10 sur le compte. Il pourra ensuite recevoir des TRC-20."
+    },
+    "TronUnexpectedFees": {
+      "title": "Des frais supplémentaires peuvent s’appliquer."
+    },
+    "TronNotEnoughTronPower": {
+      "title": "Nombre insuffisant de votes disponibles"
+    },
+    "TronTransactionExpired": {
+      "title": "Délai d’attente de la transaction écoulé",
+      "description": "Les transactions doivent être signées dans les 30 secondes. Veuillez réessayer."
+    },
+    "TronNotEnoughEnergy": {
+      "title": "Vous n’avez pas assez d’Énergie pour envoyer ce token."
+    },
+    "UpdateYourApp": {
+      "title": "Mise à jour de l’app nécessaire",
+      "description": "Merci de désinstaller puis réinstaller l’app {{managerAppName}} dans le Gestionnaire."
+    },
+    "UserRefusedAllowManager": {
+      "title": "Gestionnaire désactivé sur l’appareil",
+      "description": "Autorisez le Gestionnaire (\"Manager\") sur votre appareil et réessayez."
+    },
+    "UserRefusedAddress": {
+      "title": "Adresse de bénéficiaire rejetée",
+      "description": "Vous avez rejeté l’adresse. En cas de doute, enregistrez vos logs en utilisant le bouton ci-dessous et transmettez-les à l’Assistance Ledger."
+    },
+    "UserRefusedDeviceNameChange": {
+      "title": "Changement de nom annulé sur l’appareil",
+      "description": "Vous avez annulé le changement de nom. Veuillez réessayer."
+    },
+    "UserRefusedFirmwareUpdate": {
+      "title": "Mise à jour du micrologiciel annulée sur l’appareil",
+      "description": "Vous avez annulé la mise à jour du micrologiciel. Veuillez réessayer. Si le problème persiste, enregistrez vos logs en utilisant le bouton ci-dessous et transmettez-les à l’Assistance Ledger."
+    },
+    "UserRefusedOnDevice": {
+      "title": "Opération annulée sur l’appareil",
+      "description": "Vous avez refusé l’opération sur votre appareil."
+    },
+    "WebsocketConnectionError": {
+      "title": "Échec de la connexion",
+      "description": "Réessayez avec une meilleure connexion réseau (erreur WebSocket)."
+    },
+    "WebsocketConnectionFailed": {
+      "title": "Échec de la connexion",
+      "description": "Réessayez avec une meilleure connexion réseau (échec WebSocket)."
+    },
+    "WrongDeviceForAccount": {
+      "title": "Une erreur est survenue.",
+      "description": "Vérifiez que votre wallet physique est bien configuré avec la phrase de récupération associée au compte sélectionné."
+    },
+    "UnexpectedBootloader": {
+      "title": "Votre appareil ne doit pas être en mode Bootloader.",
+      "description": "Redémarrez votre appareil sans toucher les boutons lorsque le logo apparaît. Veuillez réessayer. Si le problème persiste, enregistrez vos logs en utilisant le bouton ci-dessous et transmettez-les à l’Assistance Ledger."
+    },
+    "UnavailableTezosOriginatedAccountReceive": {
+      "title": "Impossible de recevoir sur les sous-comptes. Veuillez sélectionner le compte parent.",
+      "description": "Merci d’utiliser le compte parent pour recevoir des fonds."
+    },
+    "UnavailableTezosOriginatedAccountSend": {
+      "title": "Impossible d’envoyer depuis des sous-comptes pour l’instant",
+      "description": "Cette fonctionnalité sera ajoutée ultérieurement suite aux changements introduits par la mise à jour Babylon."
+    },
+    "AccessDeniedError": {
+      "title": "Mise à jour de Ledger Live nécessaire",
+      "description": "Veuillez mettre à jour Ledger Live et vérifier à nouveau votre identité pour échanger avec Wyre"
+    },
+    "RecommendUndelegation": {
+      "title": "Interrompez la délégation du compte avant de le vider."
+    },
+    "RecommendSubAccountsToEmpty": {
+      "title": "Commencez par vider tous les sous-comptes."
+    },
+    "NotSupportedLegacyAddress": {
+      "title": "Le format d’adresse Legacy n’est plus pris en charge."
+    },
+    "SourceHasMultiSign": {
+      "title": "Désactivez la multisignature pour envoyer des {{currencyName}}."
+    },
+    "StratisDown2021Warning": {
+      "description": "La blockchain Stratis a évolué et pourrait ne plus fonctionner correctement. La blockchain Stratis d’origine continuera d’être prise en charge jusqu’au 16 octobre 2021."
+    },
+    "SwapExchangeRateAmountTooLow": {
+      "title": "Le montant doit être supérieur à {{minAmountFromFormatted}}"
+    },
+    "SwapExchangeRateAmountTooHigh": {
+      "title": "Le montant doit être inférieur à {{maxAmountFromFormatted}}"
+    },
+    "SwapGenericAPIError": {
+      "title": "Taux de change expiré",
+      "description": "Vous devez confirmer le swap avant que le temps limite ne soit écoulé. Le taux de change reste valide pendant une durée fixe."
+    },
+    "PolkadotElectionClosed": {
+      "title": "L’élection du validateur doit être fermée."
+    },
+    "PolkadotNotValidator": {
+      "title": "Certaines adresses sélectionnées ne sont pas des validateurs."
+    },
+    "PolkadotLowBondedBalance": {
+      "title": "Tous les actifs liés seront déliés si < 1 DOT."
+    },
+    "PolkadotNoUnlockedBalance": {
+      "title": "Vous n’avez aucun actif délié."
+    },
+    "PolkadotNoNominations": {
+      "title": "Vous n’avez aucune nomination."
+    },
+    "PolkadotAllFundsWarning": {
+      "title": "Assurez-vous que votre solde disponible est suffisant pour couvrir les frais de transaction."
+    },
+    "PolkadotDoMaxSendInstead": {
+      "title": "Le solde ne peut pas être inférieur à {{minimumBalance}}. Pour vider : Max."
+    },
+    "PolkadotBondMinimumAmount": {
+      "title": "Vous devez lier au moins {{minimumBondAmount}}."
+    },
+    "PolkadotBondMinimumAmountWarning": {
+      "title": "Votre solde lié doit être d’au moins {{minimumBondBalance}}."
+    },
+    "PolkadotMaxUnbonding": {
+      "title": "Vous avez dépassé la limite autorisée pour l’arrêt de liaison."
+    },
+    "PolkadotValidatorsRequired": {
+      "title": "Sélectionnez au moins un validateur."
+    },
+    "TaprootNotActivated": {
+      "title": "Taproot n’est pas encore activé sur le réseau principal"
+    },
+    "NotEnoughNftOwned": {
+      "title": "Nombre de tokens disponibles insuffisant"
+    },
+    "generic": {
+      "title": "{{message}}",
+      "description": "Une erreur est survenue. Veuillez réessayer. Si le problème persiste, enregistrez vos logs en utilisant le bouton ci-dessous et transmettez-les à l’Assistance Ledger."
+    },
+    "SolanaAccountNotFunded": {
+      "title": "Pas de fonds sur le compte"
+    },
+    "SolanaAddressOfEd25519": {
+      "title": "Adresse en dehors de la courbe ed25519"
+    },
+    "SolanaMemoIsTooLong": {
+      "title": "Mémo trop long. Longueur maximale : {{maxLength}}"
+    },
+    "SolanaUseAllAmountStakeWarning": {
+      "title": "Assurez-vous que votre solde disponible est suffisant pour couvrir les frais de transaction."
+    },
+    "SolanaTxSimulationFailedWhilePendingOp": {
+      "title": "Votre transaction précédente n’a pas encore été traitée. Patientez un instant puis vérifiez l’historique des transactions avant de réessayer."
+    },
+    "SolanaTxConfirmationTimeout": {
+      "title": "Échec probable de votre transaction. Patientez un instant puis vérifiez l’historique des transactions avant de réessayer."
+    },
+    "CardanoMinAmountError": {
+      "title": "Montant minimal pouvant être envoyé : {{amount}} ADA"
+    },
+    "CardanoNotEnoughFunds": {
+      "title": "Vérifiez que votre solde est suffisant pour couvrir les frais"
+    },
+    "StellarWrongMemoFormat": {
+      "title": "Format du mémo incorrect"
+    },
+    "StellarMemoRecommended": {
+      "title": "Un mémo peut être nécessaire lors de l’envoi à ce bénéficiaire."
+    },
+    "StellarAssetNotAccepted": {
+      "title": "Ce bénéficiaire n’a pas encore de trustline avec {{assetCode}}"
+    },
+    "StellarAssetRequired": {
+      "title": "Sélectionnez un actif Stellar avant d’ajouter une trustline"
+    },
+    "StellarAssetNotFound": {
+      "title": "L’actif Stellar sélectionné n’a pas été trouvé"
+    },
+    "StellarNotEnoughNativeBalance": {
+      "title": "Solde insuffisant",
+      "description": "Veuillez vérifier que vous avez assez de fonds sur votre compte pour couvrir les frais de transaction."
+    },
+    "StellarFeeSmallerThanRecommended": {
+      "title": "Frais définis inférieurs au montant recommandé"
+    },
+    "StellarFeeSmallerThanBase": {
+      "title": "Les frais de transaction minimaux sont de 0,00001 XLM"
+    },
+    "StellarNotEnoughNativeBalanceToAddTrustline": {
+      "title": "Solde insuffisant",
+      "description": "Veuillez vérifier que vous avez assez de fonds sur votre compte pour ajouter cette nouvelle trustline."
+    },
+    "StellarMuxedAccountNotExist": {
+      "title": "Ce compte Stellar n’existe pas"
+    },
+    "StellarSourceHasMultiSign": {
+      "title": "Désactivez le multisig pour envoyer des transactions Stellar"
+    }
+  },
+  "bluetooth": {
+    "required": "Le Bluetooth semble être désactivé.",
+    "locationRequiredTitle": "La localisation est requise pour le Bluetooth LE.",
+    "locationRequiredMessage": "Sur Android, il faut autoriser l’accès à la localisation pour afficher les appareils en Bluetooth LE.",
+    "checkEnabled": "Merci d’activer le Bluetooth dans les Paramètres de votre téléphone."
+  },
+  "webview": {
+    "noConnectionError": {
+      "title": "Pas de connexion",
+      "description": "Aucune connexion Internet détectée. Veuillez vérifier votre connexion et réessayer."
+    }
+  },
+  "location": {
+    "required": "Localisation requise",
+    "open": "Ouvrir les paramètres de localisation",
+    "disabled": "Ledger Live a besoin de la localisation pour coupler votre appareil en Bluetooth.",
+    "noInfos": "Ledger n’utilise pas vos données de localisation."
+  },
+  "permissions": {
+    "open": "Ouvrir autorisa. des apps"
+  },
+  "fees": {
+    "speed": {
+      "high": "Élevée",
+      "standard": "Normale",
+      "low": "Basse",
+      "slow": "Lent",
+      "medium": "Moyen",
+      "fast": "Rapide",
+      "custom": "Personnalisée",
+      "blockCount": "{{blockCount}} blocs"
+    }
+  },
+  "signout": {
+    "confirm": "Voulez-vous vraiment vous déconnecter ?",
+    "disclaimer": "Toutes les données du compte seront supprimées de votre téléphone.",
+    "action": "Se déconnecter"
+  },
+  "auth": {
+    "failed": {
+      "biometrics": {
+        "title": "Échec du déverrouillage {{biometricsType}}",
+        "description": "Entrez votre mot de passe pour continuer",
+        "authenticate": "Authentifiez-vous avec l’app Ledger Live."
+      },
+      "denied": "Auth Security n’a pas été activé car votre téléphone n’a pas pu s’authentifier.",
+      "title": "Échec de l’authentification",
+      "buttons": {
+        "tryAgain": "Réessayer",
+        "reset": "Réinitialiser"
+      }
+    },
+    "unlock": {
+      "biometricsTitle": "Authentifiez-vous avec l’app Ledger Live.",
+      "title": "Bienvenue",
+      "desc": "Entrez votre mot de passe pour continuer",
+      "inputPlaceholder": "Saisissez votre mot de passe",
+      "login": "Se connecter",
+      "forgotPassword": "Mot de passe oublié"
+    },
+    "addPassword": {
+      "placeholder": "Choisissez votre mot de passe.",
+      "title": "Verrouillage par mot de passe"
+    },
+    "confirmPassword": {
+      "title": "Confirmer le mot de passe",
+      "placeholder": "Confirmez votre mot de passe."
+    },
+    "enableBiometrics": {
+      "title": "{{biometricsType}}",
+      "desc": "Déverrouillez avec {{biometricsType}}."
+    }
+  },
+  "reset": {
+    "title": "Désinstallez puis réinstallez Ledger Live",
+    "description": "Merci de désinstaller puis réinstaller l’app sur votre téléphone pour supprimer les données de Ledger Live, y compris de comptes et paramètres.",
+    "button": "Réinitialiser",
+    "warning": "La réinitialisation de Ledger Live effacera l’historique des transactions de swap de tous vos comptes."
+  },
+  "graph": {
+    "week": "1S",
+    "month": "1M",
+    "year": "1A",
+    "all": "TOUT"
+  },
+  "carousel": {
+    "title": "Fermer la bannière ?",
+    "description": "Nous vous tiendrons informés de toute nouvelle annonce.",
+    "confirm": "Confirmer",
+    "undo": "Annuler",
+    "banners": {
+      "valentine": {
+        "title": "Saint-Valentin",
+        "description": "Frais réduits à l’achat et la vente"
+      },
+      "tour": {
+        "title": "Découvrez l’app",
+        "description": "Explorez Ledger Live et découvrez comment acheter, faire fructifier et sécuriser vos actifs.",
+        "cta": "Parcourir"
+      },
+      "academy": {
+        "title": "Ledger Academy",
+        "description": "Tout ce qu’il faut absolument savoir sur la blockchain.",
+        "cta": "Parcourir"
+      },
+      "stakeCosmos": {
+        "title": "Staking sur Cosmos",
+        "description": "Déléguez vos ATOM pour gagner des récompenses aujourd’hui."
+      },
+      "familyPack": {
+        "title": "Family Pack",
+        "description": "Pack de 3 Nano S à prix mini : parfaits comme cadeaux ou appareils de secours.",
+        "cta": "Acheter maintenant"
+      },
+      "familyPackX": {
+        "title": "Ledger Nano X Family Pack",
+        "description": "Pack de 3 Nano X à prix mini : parfaits comme cadeaux ou appareils de secours.",
+        "cta": "Économiser maintenant"
+      },
+      "buyCrypto": {
+        "title": "Acheter des cryptos",
+        "description": "Achetez plus de 50 cryptos avec nos partenaires.",
+        "cta": "Acheter maintenant"
+      },
+      "swap": {
+        "title": "Échanger des cryptos",
+        "description": "Échangez plus de 100 cryptos et gardez le contrôle avec nos partenaires.",
+        "cta": "Échanger maintenant"
+      },
+      "algorand": {
+        "title": "Algorand",
+        "description": "Gagnez des récompenses ALGO à chaque transaction."
+      },
+      "sell": {
+        "title": "Vendre des cryptos",
+        "description": "Vendez vos bitcoins sans sortir de Ledger Live."
+      },
+      "vote": {
+        "title": "Voter avec votre Ledger",
+        "description": "Votez directement depuis votre wallet Ledger."
+      },
+      "lending": {
+        "title": "Prêter des cryptos",
+        "description": "Prêtez vos actifs sur le protocole Compound."
+      },
+      "blackfriday": {
+        "title": "BLACK FRIDAY",
+        "description": "Bénéficiez de 40 % de réduction avec le code promo BLACKFRIDAY20"
+      },
+      "lido": {
+        "title": "Staking d’ETH avec Lido",
+        "description": "Gagnez des récompenses en mettant vos ETH en staking sur Lido.",
+        "cta": "Staker maintenant"
+      },
+      "market": {
+        "title": "Marché des cryptos",
+        "description": "Consultez les cours des cryptos et tendances du marché sans sortir de l’app.",
+        "cta": "Parcourir"
+      },
+      "manageCard": {
+        "title": "Lancement de la carte CL",
+        "description": "Commandez et gérez votre carte CL, propulsée par Ledger.",
+        "cta": "En savoir plus"
+      },
+      "discoverWeb3": {
+        "title": "Découvrez le Web3",
+        "description": "Explorez le Web3 en attendant de recevoir votre appareil.",
+        "cta": "Découvrir"
+      }
+    }
+  },
+  "ratings": {
+    "init": {
+      "title": "Que pensez-vous de l’app ?",
+      "description": "Vos commentaires nous aident à perfectionner Ledger Live.",
+      "cta": {
+        "enjoy": "Très satisfait(e)",
+        "disappointed": "Déçu(e)",
+        "notNow": "Pas maintenant"
+      }
+    },
+    "enjoy": {
+      "title": "On est ravis",
+      "description": "Nous vous invitons à partager votre avis. Votre soutien nous est précieux et nous encourage à développer de nouvelles fonctionnalités.",
+      "cta": {
+        "rate": "Noter 5 étoiles",
+        "notNow": "Pas maintenant"
+      }
+    },
+    "disappointed": {
+      "title": "Aidez-nous à faire mieux",
+      "description": "Si vous avez besoin d’aide ou souhaitez être recontacté(e), n’hésitez pas à utiliser notre chat en direct :",
+      "here": "ici",
+      "cta": {
+        "sendFeedback": "Envoyer un commentaire",
+        "notNow": "Pas maintenant"
+      }
+    },
+    "disappointedDone": {
+      "title": "Merci pour votre commentaire",
+      "description": "Pour nous envoyer un commentaire supplémentaire ou demander de l’aide, écrivez-nous par email à ",
+      "cta": {
+        "done": "Terminé"
+      }
+    }
+  },
+  "buyDevice": {
+    "0": {
+      "title": "C’est votre argent. Prenez le contrôle.",
+      "desc": "Prenez le contrôle et pilotez votre portefeuille de cryptos en toute liberté."
+    },
+    "1": {
+      "title": "Accédez à la DeFi et aux NFT",
+      "desc": "Interagissez en toute sécurité avec des applications DeFi de confiance directement depuis l’app."
+    },
+    "2": {
+      "title": "Vos clés vers le Web3",
+      "desc": "Achetez, vendez et échangez les cryptos les plus connues, via nos partenaires et en toute sécurité avec votre Ledger."
+    },
+    "3": {
+      "title": "Une sécurité certifiée",
+      "desc": "Nos produits sont les seuls wallets physiques dont la sécurité a été certifiée par l’Agence nationale de la cybersécurité."
+    },
+    "title": "Vous avez besoin d’un Ledger",
+    "desc": "Pour votre sécurité, Ledger Live ne fonctionne qu’avec un appareil. Vous avez besoin d’un appareil pour continuer. ",
+    "cta": "Acheter votre Ledger maintenant",
+    "footer": "J’ai déjà un appareil, je veux le configurer",
+    "bannerTitle": "Protégez vos cryptos et vos NFT",
+    "bannerTitle2": "Accédez au trading avec un Nano",
+    "bannerSubtitle": "avec un appareil Ledger",
+    "bannerButtonTitle": "Découvrez le Nano",
+    "bannerButtonTitle2": "Achetez un appareil",
+    "setupCta": "J’ai déjà un appareil, je veux le configurer"
+  },
+  "postBuyDeviceSetupNanoWall": {
+    "title": "Avez-vous reçu votre appareil ?",
+    "desc": "Une fois votre appareil reçu, vous pouvez commencer à le configurer via Ledger Live.",
+    "cta": "Configurer mon appareil",
+    "bannerTitle": "Avez-vous reçu votre appareil ?",
+    "bannerCta": "Commencer la configuration",
+    "continue": "Continuer"
+  },
+  "purchaseDevice": {
+    "pageTitle": "Achetez un appareil",
+    "debugDrawers": {
+      "url": {
+        "title": "Mettre à jour l’URL de l’iFrame",
+        "subtitle": "Paramètres Debug",
+        "cta": "Enregistrer"
+      },
+      "message": {
+        "successTitle": "Transaction terminée",
+        "errorTitle": "Erreur de transaction",
+        "subtitle": "Message reçu",
+        "type": "Type : {{type}}",
+        "deviceId": "Identifiant de l’appareil : {{deviceId}}",
+        "price": "Prix : {{price}}",
+        "currency": "Monnaie : {{currency}}",
+        "value": "Valeur : {{value}}"
+      }
+    }
+  },
+  "postBuyDevice": {
+    "headerTitle": "Achat confirmé",
+    "title": "Félicitations.",
+    "desc": "Votre commande est en cours de traitement.\nVous recevrez bientôt votre Ledger. Vous trouverez la confirmation de commande dans votre boîte mail."
+  },
+  "discover": {
+    "title": "Discover",
+    "desc": "Explorez le monde du Web3 avec Ledger Live",
+    "link": "En savoir plus",
+    "sections": {
+      "learn": {
+        "title": "Apprendre",
+        "desc": "Apprenez-en plus sur les cryptos, NFT, la sécurité numérique et bien plus."
+      },
+      "ledgerApps": {
+        "title": "Apps",
+        "desc": "Explorez les applications partenaires de Ledger en un seul endroit."
+      },
+      "earn": {
+        "title": "Gagner",
+        "desc": "Gagnez des récompenses passives et faites fructifier vos cryptos."
+      },
+      "mint": {
+        "title": "Minter",
+        "desc": "Mintez et acquérez les NFT de collaborations exclusives sur le [ L ] Market."
+      }
+    },
+    "comingSoon": "Prochainement",
+    "mostPopular": "Plus populaire"
+  },
+  "onboarding": {
+    "stepWelcome": {
+      "title": "Bienvenue sur Ledger",
+      "subtitle": "La propriété numérique, sécurisée et simplifiée.",
+      "start": "Commencer",
+      "noDevice": "Pas encore d’appareil ?",
+      "buy": "Achetez un {{fullDeviceName}}.",
+      "terms": "En appuyant sur Commencer, vous acceptez nos",
+      "termsLink": "Conditions d’utilisation",
+      "privacyLink": "Politique de confidentialité",
+      "and": "et"
+    },
+    "stepDoYouHaveALedgerDevice": {
+      "title": "Avez-vous un Ledger ?",
+      "subtitle": "Pour commencer",
+      "yes": "Oui",
+      "no": "Pas encore"
+    },
+    "postWelcomeStep": {
+      "title": "À vous de choisir",
+      "subtitle_yes": "Vous pouvez choisir de configurer votre Ledger ou commencer par explorer l’app.",
+      "subtitle_no": "Vous pouvez commencer par explorer l’app ou choisir d’acheter un Nano X.",
+      "noLedgerLink": "Je n’ai pas de Ledger et souhaite en acheter un",
+      "setupLedger": {
+        "title": "Configurer mon Ledger",
+        "subtitle": "Nous vous guiderons à chaque étape pour sécuriser vos cryptos et vos NFT."
+      },
+      "buyNano": {
+        "title": "Acheter un Ledger Nano X",
+        "subtitle": "Les wallets physiques sont les seuls outils permettant de sécuriser vos actifs. "
+      },
+      "discoverLedger": {
+        "title": "Explorer Ledger Live",
+        "subtitle": "Découvrez l’app et tous ses avantages. "
+      }
+    },
+    "discoverLive": {
+      "exploreWithoutADevice": "Explorer sans appareil",
+      "buyALedgerNow": "Acheter un Ledger maintenant",
+      "0": {
+        "title": "Sécurisez tous vos crypto-actifs."
+      },
+      "1": {
+        "title": "Gardez un œil sur les marchés."
+      },
+      "2": {
+        "title": "Découvrez les apps et l’univers du Web3."
+      },
+      "3": {
+        "title": "Protégez vos cryptos et vos NFT."
+      }
+    },
+    "stepLanguage": {
+      "title": "Choisir la langue",
+      "cta": "Continuer",
+      "warning": {
+        "title": "À noter",
+        "cta": "Compris",
+        "desc": "Nous ajoutons des langues supplémentaires afin de faciliter vos premiers pas avec Ledger. L’expérience Ledger sera bientôt entièrement disponible dans plusieurs langues."
+      }
+    },
+    "stepSelectDevice": {
+      "title": "Sélectionnez votre appareil",
+      "nanoS": "Nano S",
+      "nanoSP": "Nano S Plus",
+      "nanoX": "Nano X",
+      "blue": "Blue",
+      "chooseDevice": "Choisissez votre appareil"
+    },
+    "stepUseCase": {
+      "title": "Bonjour",
+      "or": "Ou",
+      "firstUse": {
+        "title": "Vous n’avez jamais utilisé votre Nano ?",
+        "subTitle": "Configurer un nouveau Nano",
+        "desc": "Commencez par configurer votre nouvel appareil.",
+        "label": "30 min"
+      },
+      "devicePairing": {
+        "title": "Vous avez déjà une phrase de récupération ?",
+        "label": "Couplage de l’appareil",
+        "subTitle": "Connecter votre Nano",
+        "desc": "Si votre Nano est déjà configuré, connectez-le à l’app."
+      },
+      "desktopSync": {
+        "title": "Vous avez déjà une phrase de récupération ?",
+        "label": "Synchronisation avec un ordinateur",
+        "subTitle": "Synchroniser vos cryptos à partir de Ledger Live pour l’ordinateur",
+        "desc": "Vous utilisez déjà l’app Ledger Live pour l’ordinateur ? Synchronisez-la pour gérer vos cryptos depuis votre smartphone."
+      },
+      "restoreDevice": {
+        "label": "Restauration d’un appareil",
+        "subTitle": "Restaurer une phrase de récupération sur un nouvel appareil",
+        "desc": "Utilisez une phrase de récupération existante pour restaurer vos clés privées sur votre nouveau Nano."
+      },
+      "recovery": "Vous avez déjà une phrase de récupération ?"
+    },
+    "stepNewDevice": {
+      "0": {
+        "label": "Les bases",
+        "title": "Accédez à vos cryptos",
+        "desc": "Vos crypto-actifs sont stockés sur la blockchain. Vous avez besoin d’une clé privée pour y accéder et les gérer.",
+        "action": "Vous n’avez pas de Nano ? Découvrez l’application"
+      },
+      "1": {
+        "label": "Les bases",
+        "title": "Détenez votre clé privée",
+        "desc": "Votre clé privée est stockée dans votre Nano. Vous devez être la seule personne à la posséder pour conserver le contrôle de votre argent."
+      },
+      "2": {
+        "label": "Les bases",
+        "title": "Restez hors ligne",
+        "desc": "Achetez, vendez, gérez, échangez et gagnez des cryptos en toute sécurité sur Ledger Live. Vous devez valider chaque transaction de cryptos avec votre Nano."
+      },
+      "3": {
+        "label": "Les bases",
+        "title": "Validez vos transactions",
+        "desc": "Votre Nano est un wallet physique de stockage à froid. Cela signifie que votre clé privée n’est jamais exposée sur Internet, même lorsque vous utilisez Ledger Live."
+      },
+      "4": {
+        "label": "Les bases",
+        "title": "Configurez votre Nano",
+        "desc": "Commencez par configurer les paramètres de votre nouveau Nano."
+      },
+      "cta": "Configurer le Nano",
+      "title": "LES BASES"
+    },
+    "stepSetupDevice": {
+      "start": {
+        "title": "Avant de démarrer la configuration :",
+        "bullets": {
+          "0": {
+            "label": "Comptez 30 minutes et prenez votre temps."
           },
-          "1" : {
-            "label" : "Prenez un stylo et un papier pour écrire."
+          "1": {
+            "label": "Prenez un stylo et un papier pour écrire."
           },
-          "2" : {
-            "label" : "Assurez-vous d’être seul(e) dans environnement sûr et calme."
+          "2": {
+            "label": "Assurez-vous d’être seul(e) dans environnement sûr et calme."
           }
         },
-        "cta" : "Continuer",
-        "warning" : {
-          "title" : "Prenez votre temps",
-          "desc" : "Suivez attentivement les instructions de l’app à chaque étape.",
-          "ctaText" : "Compris"
+        "cta": "Continuer",
+        "warning": {
+          "title": "Prenez votre temps",
+          "desc": "Suivez attentivement les instructions de l’app à chaque étape.",
+          "ctaText": "Compris"
         }
       },
-      "setup" : {
-        "bullets" : {
-          "0" : {
-            "title" : "Allumer le Nano",
-            "nanoX" : {
-              "label" : "Allumez votre appareil en appuyant sur le bouton noir pendant 1 seconde."
+      "setup": {
+        "bullets": {
+          "0": {
+            "title": "Allumer le Nano",
+            "nanoX": {
+              "label": "Allumez votre appareil en appuyant sur le bouton noir pendant 1 seconde."
             },
-            "nanoS" : {
-              "label" : "Allumez votre appareil en le connectant au port USB de votre téléphone."
+            "nanoS": {
+              "label": "Allumez votre appareil en le connectant au port USB de votre téléphone."
             },
-            "nanoSP" : {
-              "label" : "Allumez votre appareil en le connectant au port USB de votre téléphone."
+            "nanoSP": {
+              "label": "Allumez votre appareil en le connectant au port USB de votre téléphone."
             },
-            "blue" : {
-              "label" : "Allumez votre appareil en le connectant au port USB de votre téléphone et en appuyant sur le bouton de mise en marche."
+            "blue": {
+              "label": "Allumez votre appareil en le connectant au port USB de votre téléphone et en appuyant sur le bouton de mise en marche."
             }
           },
-          "1" : {
-            "title" : "Naviguer",
-            "label" : "Apprenez à interagir avec votre appareil. Lisez les instructions à l’écran."
+          "1": {
+            "title": "Naviguer",
+            "label": "Apprenez à interagir avec votre appareil. Lisez les instructions à l’écran."
           },
-          "2" : {
-            "title" : "Choisir \"Set up as new device\"",
-            "label" : "Appuyez simultanément sur les deux boutons pour valider."
+          "2": {
+            "title": "Choisir \"Set up as new device\"",
+            "label": "Appuyez simultanément sur les deux boutons pour valider."
           },
-          "3" : {
-            "title" : "Suivre les instructions",
-            "label" : "Revenez ici afin de suivre les instructions relatives à votre code PIN."
+          "3": {
+            "title": "Suivre les instructions",
+            "label": "Revenez ici afin de suivre les instructions relatives à votre code PIN."
           }
         },
-        "cta" : "Étape suivante"
-      },
-      "pinCode" : {
-        "title" : "Code PIN",
-        "desc" : "Le code PIN est votre première couche de sécurité. Il protège l’accès physique à votre Nano et à vos clés privées. Votre code PIN doit comporter 4 à 8 chiffres.",
-        "checkboxDesc" : "Je comprends que je dois choisir mon code PIN moi-même et le garder secret.",
-        "cta" : "Configurer le code PIN"
-      },
-      "pinCodeSetup" : {
-        "bullets" : {
-          "0" : {
-            "title" : "Choisir un code PIN",
-            "label" : "Appuyez sur le bouton gauche ou droit pour changer le chiffre. Appuyez sur les deux boutons simultanément pour confirmer. Sélectionnez <1></1> pour confirmer votre code PIN. Sélectionnez <2></2> pour effacer un chiffre.",
-            "desc" : "Appuyez sur le bouton gauche ou droit pour changer le chiffre. Appuyez sur les deux boutons simultanément pour confirmer. Sélectionnez <validIcon></validIcon> pour confirmer votre code PIN. Sélectionnez <cancelIcon></cancelIcon> pour effacer un chiffre."
+        "cta": "Étape suivante"
+      },
+      "pinCode": {
+        "title": "Code PIN",
+        "desc": "Le code PIN est votre première couche de sécurité. Il protège l’accès physique à votre Nano et à vos clés privées. Votre code PIN doit comporter 4 à 8 chiffres.",
+        "checkboxDesc": "Je comprends que je dois choisir mon code PIN moi-même et le garder secret.",
+        "cta": "Configurer le code PIN"
+      },
+      "pinCodeSetup": {
+        "bullets": {
+          "0": {
+            "title": "Choisir un code PIN",
+            "label": "Appuyez sur le bouton gauche ou droit pour changer le chiffre. Appuyez sur les deux boutons simultanément pour confirmer. Sélectionnez <1></1> pour confirmer votre code PIN. Sélectionnez <2></2> pour effacer un chiffre.",
+            "desc": "Appuyez sur le bouton gauche ou droit pour changer le chiffre. Appuyez sur les deux boutons simultanément pour confirmer. Sélectionnez <validIcon></validIcon> pour confirmer votre code PIN. Sélectionnez <cancelIcon></cancelIcon> pour effacer un chiffre."
           },
-          "1" : {
-            "title" : "Confirmer le code PIN",
-            "label" : "Saisissez à nouveau votre code PIN pour le confirmer.",
-            "desc" : "Saisissez à nouveau votre code PIN pour le confirmer."
+          "1": {
+            "title": "Confirmer le code PIN",
+            "label": "Saisissez à nouveau votre code PIN pour le confirmer.",
+            "desc": "Saisissez à nouveau votre code PIN pour le confirmer."
           }
         },
-        "infoModal" : {
-          "title" : "Protéger votre code PIN",
-          "bullets" : {
-            "0" : {
-              "label" : "Choisissez toujours votre propre code PIN."
+        "infoModal": {
+          "title": "Protéger votre code PIN",
+          "bullets": {
+            "0": {
+              "label": "Choisissez toujours votre propre code PIN."
             },
-            "1" : {
-              "label" : "Entrez toujours votre code PIN à l’abri des regards."
+            "1": {
+              "label": "Entrez toujours votre code PIN à l’abri des regards."
             },
-            "2" : {
-              "label" : "Modifiez votre code PIN si nécessaire."
+            "2": {
+              "label": "Modifiez votre code PIN si nécessaire."
             },
-            "3" : {
-              "label" : "Trois saisies erronées du code PIN à la suite réinitialisent l’appareil."
+            "3": {
+              "label": "Trois saisies erronées du code PIN à la suite réinitialisent l’appareil."
             },
-            "4" : {
-              "label" : "N’utilisez jamais un code PIN facile à deviner comme 0000, 123456 ou 55555555."
+            "4": {
+              "label": "N’utilisez jamais un code PIN facile à deviner comme 0000, 123456 ou 55555555."
             },
-            "5" : {
-              "label" : "Ne partagez jamais votre code PIN avec qui que ce soit. Pas même Ledger."
+            "5": {
+              "label": "Ne partagez jamais votre code PIN avec qui que ce soit. Pas même Ledger."
             },
-            "6" : {
-              "label" : "N’utilisez jamais un code PIN que vous n’avez pas choisi vous-même."
+            "6": {
+              "label": "N’utilisez jamais un code PIN que vous n’avez pas choisi vous-même."
             },
-            "7" : {
-              "label" : "Ne sauvegardez jamais votre code PIN sur un ordinateur ou un téléphone."
+            "7": {
+              "label": "Ne sauvegardez jamais votre code PIN sur un ordinateur ou un téléphone."
             }
           }
         },
-        "cta" : "Étape suivante"
-      },
-      "recoveryPhrase" : {
-        "title" : "Phrase de récupération",
-        "desc" : "Votre phrase de récupération (\"recovery phrase\") est une liste secrète de 24 mots qui sauvegarde vos clés privées.",
-        "desc_1" : "Votre Nano génère une phrase de récupération unique. Ledger ne conserve pas de copie de celle-ci.",
-        "cta" : "Étape suivante",
-        "checkboxDesc" : "Je comprends que si je perds cette phrase de récupération, je ne pourrais plus accéder à mes cryptos au cas où je n’ai plus accès à mon Nano."
-      },
-      "recoveryPhraseSetup" : {
-        "infoModal" : {
-          "title" : "Comment fonctionne une phrase de récupération ?",
-          "desc" : "Votre phrase de récupération fonctionne comme une clé principale unique. Votre appareil Ledger l’utilise pour calculer les clés privées de chaque crypto-actif que vous possédez.",
-          "desc_1" : "Pour récupérer l’accès à vos cryptos, n’importe quel wallet peut utiliser votre phrase de récupération pour retrouver vos clés privées.",
-          "link" : "En savoir plus sur la phrase de récupération",
-          "title_1" : "Qu’arrive-t-il si je perds l’accès à mon Nano ?",
-          "bullets" : {
-            "0" : {
-              "label" : "Achetez un nouveau wallet physique."
+        "cta": "Étape suivante"
+      },
+      "recoveryPhrase": {
+        "title": "Phrase de récupération",
+        "desc": "Votre phrase de récupération (\"recovery phrase\") est une liste secrète de 24 mots qui sauvegarde vos clés privées.",
+        "desc_1": "Votre Nano génère une phrase de récupération unique. Ledger ne conserve pas de copie de celle-ci.",
+        "cta": "Étape suivante",
+        "checkboxDesc": "Je comprends que si je perds cette phrase de récupération, je ne pourrais plus accéder à mes cryptos au cas où je n’ai plus accès à mon Nano."
+      },
+      "recoveryPhraseSetup": {
+        "infoModal": {
+          "title": "Comment fonctionne une phrase de récupération ?",
+          "desc": "Votre phrase de récupération fonctionne comme une clé principale unique. Votre appareil Ledger l’utilise pour calculer les clés privées de chaque crypto-actif que vous possédez.",
+          "desc_1": "Pour récupérer l’accès à vos cryptos, n’importe quel wallet peut utiliser votre phrase de récupération pour retrouver vos clés privées.",
+          "link": "En savoir plus sur la phrase de récupération",
+          "title_1": "Qu’arrive-t-il si je perds l’accès à mon Nano ?",
+          "bullets": {
+            "0": {
+              "label": "Achetez un nouveau wallet physique."
             },
-            "1" : {
-              "label" : "Sélectionnez \"Restaurer une phrase de récupération sur un nouvel appareil\" dans Ledger Live."
+            "1": {
+              "label": "Sélectionnez \"Restaurer une phrase de récupération sur un nouvel appareil\" dans Ledger Live."
             },
-            "2" : {
-              "label" : "Entrez votre phrase de récupération sur votre nouvel appareil pour récupérer l’accès à vos cryptos."
+            "2": {
+              "label": "Entrez votre phrase de récupération sur votre nouvel appareil pour récupérer l’accès à vos cryptos."
             }
           }
         },
-        "bullets" : {
-          "0" : {
-            "title" : "Utiliser votre feuille de récupération",
-            "label" : "Prenez la feuille de récupération vierge incluse avec votre Nano. Contactez l’Assistance Ledger si la feuille de récupération fournie n’était pas vierge."
+        "bullets": {
+          "0": {
+            "title": "Utiliser votre feuille de récupération",
+            "label": "Prenez la feuille de récupération vierge incluse avec votre Nano. Contactez l’Assistance Ledger si la feuille de récupération fournie n’était pas vierge."
           },
-          "1" : {
-            "title" : "Faites pareil pour tous les mots.",
-            "label" : "Écrivez en position 1 sur la feuille de récupération le mot n°1 (\"Word #1\") affiché en gras sur votre Nano. Puis appuyez sur le bouton droit de votre Nano pour voir le mot n°2 (\"Word #2\" en gras) et écrivez-le en position 2.",
-            "label_1" : "Faites cela pour tous les mots affichés en gras en respectant scrupuleusement l’ordre et l’orthographe. Appuyez sur le bouton gauche de votre Nano pour vérifier et ne pas faire d’erreur."
+          "1": {
+            "title": "Faites pareil pour tous les mots.",
+            "label": "Écrivez en position 1 sur la feuille de récupération le mot n°1 (\"Word #1\") affiché en gras sur votre Nano. Puis appuyez sur le bouton droit de votre Nano pour voir le mot n°2 (\"Word #2\" en gras) et écrivez-le en position 2.",
+            "label_1": "Faites cela pour tous les mots affichés en gras en respectant scrupuleusement l’ordre et l’orthographe. Appuyez sur le bouton gauche de votre Nano pour vérifier et ne pas faire d’erreur."
           },
-          "2" : {
-            "title" : "Confirmer votre phrase de récupération",
-            "label" : "Appuyez sur le bouton droit pour faire défiler les mots jusqu’à ce que vous trouviez le mot n°1 (\"Word #1\"). Validez en appuyant sur les deux boutons."
+          "2": {
+            "title": "Confirmer votre phrase de récupération",
+            "label": "Appuyez sur le bouton droit pour faire défiler les mots jusqu’à ce que vous trouviez le mot n°1 (\"Word #1\"). Validez en appuyant sur les deux boutons."
           },
-          "3" : {
-            "title" : "Faites pareil pour tous les mots."
+          "3": {
+            "title": "Faites pareil pour tous les mots."
           }
         },
-        "cta" : "Confirmer votre phrase de récupération",
-        "nextStep" : "Étape suivante"
-      },
-      "hideRecoveryPhrase" : {
-        "title" : "Cachez votre phrase de récupération",
-        "desc" : "Votre phrase de récupération est votre seule façon d’accéder à vos cryptos si vous ne pouvez plus utiliser votre Nano. La garder en lieu sûr est crucial.",
-        "bullets" : {
-          "0" : {
-            "label" : "Saisissez ces mots uniquement sur un wallet physique, pas sur un ordinateur ni sur un téléphone."
+        "cta": "Confirmer votre phrase de récupération",
+        "nextStep": "Étape suivante"
+      },
+      "hideRecoveryPhrase": {
+        "title": "Cachez votre phrase de récupération",
+        "desc": "Votre phrase de récupération est votre seule façon d’accéder à vos cryptos si vous ne pouvez plus utiliser votre Nano. La garder en lieu sûr est crucial.",
+        "bullets": {
+          "0": {
+            "label": "Saisissez ces mots uniquement sur un wallet physique, pas sur un ordinateur ni sur un téléphone."
           },
-          "1" : {
-            "label" : "Ne partagez jamais vos 24 mots avec qui que ce soit. Pas même Ledger."
+          "1": {
+            "label": "Ne partagez jamais vos 24 mots avec qui que ce soit. Pas même Ledger."
           }
         },
-        "cta" : "Fermer",
-        "finalCta" : "Compris",
-        "infoModal" : {
-          "label" : "Apprendre à cacher votre phrase de récupération",
-          "title" : "Cacher votre phrase de récupération",
-          "bullets" : {
-            "0" : {
-              "label" : "Ne la saisissez <bold>jamais</bold> sur un ordinateur, téléphone ou autre appareil. Ne la prenez pas en photo."
+        "cta": "Fermer",
+        "finalCta": "Compris",
+        "infoModal": {
+          "label": "Apprendre à cacher votre phrase de récupération",
+          "title": "Cacher votre phrase de récupération",
+          "bullets": {
+            "0": {
+              "label": "Ne la saisissez <bold>jamais</bold> sur un ordinateur, téléphone ou autre appareil. Ne la prenez pas en photo."
             },
-            "1" : {
-              "label" : "Ne la partagez <bold>jamais</bold> avec qui que ce soit."
+            "1": {
+              "label": "Ne la partagez <bold>jamais</bold> avec qui que ce soit."
             },
-            "2" : {
-              "label" : "Conservez-la <bold>toujours</bold> en lieu sûr à l’abri des regards."
+            "2": {
+              "label": "Conservez-la <bold>toujours</bold> en lieu sûr à l’abri des regards."
             },
-            "3" : {
-              "label" : "Ledger ne vous demandera jamais votre phrase de récupération."
+            "3": {
+              "label": "Ledger ne vous demandera jamais votre phrase de récupération."
             },
-            "4" : {
-              "label" : "Si quelqu’un vous la demande, ne la donnez pas. Partez du principe que c’est une arnaque."
+            "4": {
+              "label": "Si quelqu’un vous la demande, ne la donnez pas. Partez du principe que c’est une arnaque."
             }
           }
         },
-        "warning" : {
-          "title" : "Faites le quiz",
-          "desc" : "Répondez à 3 questions rapides pour mieux comprendre votre wallet physique.",
-          "cta" : "Répondre aux questions"
+        "warning": {
+          "title": "Faites le quiz",
+          "desc": "Répondez à 3 questions rapides pour mieux comprendre votre wallet physique.",
+          "cta": "Répondre aux questions"
         }
       }
     },
-    "stepRecoveryPhrase" : {
-      "importRecoveryPhrase" : {
-        "title" : "Avec une phrase de récupération",
-        "desc" : "Utilisez votre phrase de récupération afin de restaurer, remplacer ou sauvegarder votre wallet physique Ledger.",
-        "desc_1" : "Votre Nano va restaurer vos clés privées pour vous permettre d’accéder à vos cryptos et de les gérer.",
-        "cta" : "Je suis prêt(e)",
-        "warning" : {
-          "title" : "N’utilisez que les phrases de récupération générées par un appareil Ledger.",
-          "desc" : "Ledger ne peut pas garantir la sécurité des phrases de récupération fournies par des tiers. Si votre phrase de récupération n’a pas été générée par un appareil Ledger, nous recommandons de configurer votre Nano comme un nouvel appareil.",
-          "cta" : "Compris"
+    "stepRecoveryPhrase": {
+      "importRecoveryPhrase": {
+        "title": "Avec une phrase de récupération",
+        "desc": "Utilisez votre phrase de récupération afin de restaurer, remplacer ou sauvegarder votre wallet physique Ledger.",
+        "desc_1": "Votre Nano va restaurer vos clés privées pour vous permettre d’accéder à vos cryptos et de les gérer.",
+        "cta": "Je suis prêt(e)",
+        "warning": {
+          "title": "N’utilisez que les phrases de récupération générées par un appareil Ledger.",
+          "desc": "Ledger ne peut pas garantir la sécurité des phrases de récupération fournies par des tiers. Si votre phrase de récupération n’a pas été générée par un appareil Ledger, nous recommandons de configurer votre Nano comme un nouvel appareil.",
+          "cta": "Compris"
         },
-        "nextStep" : "Étape suivante",
-        "bullets" : {
-          "0" : {
-            "title" : "Allumer le Nano",
-            "nanoX" : {
-              "label" : "Allumez votre appareil en appuyant sur le bouton noir pendant 1 seconde."
+        "nextStep": "Étape suivante",
+        "bullets": {
+          "0": {
+            "title": "Allumer le Nano",
+            "nanoX": {
+              "label": "Allumez votre appareil en appuyant sur le bouton noir pendant 1 seconde."
             },
-            "nanoS" : {
-              "label" : "Allumez votre appareil en le connectant au port USB de votre téléphone."
+            "nanoS": {
+              "label": "Allumez votre appareil en le connectant au port USB de votre téléphone."
             },
-            "nanoSP" : {
-              "label" : "Allumez votre appareil en le connectant au port USB de votre téléphone."
+            "nanoSP": {
+              "label": "Allumez votre appareil en le connectant au port USB de votre téléphone."
             },
-            "blue" : {
-              "label" : "Allumez votre appareil en le connectant au port USB de votre téléphone et en appuyant sur le bouton de mise en marche."
+            "blue": {
+              "label": "Allumez votre appareil en le connectant au port USB de votre téléphone et en appuyant sur le bouton de mise en marche."
             }
           },
-          "1" : {
-            "title" : "Naviguer",
-            "label" : "Apprenez à interagir avec votre appareil. Lisez les instructions à l’écran."
+          "1": {
+            "title": "Naviguer",
+            "label": "Apprenez à interagir avec votre appareil. Lisez les instructions à l’écran."
           },
-          "2" : {
-            "title" : "Choisir \"Restore from recovery phrase\"",
-            "label" : "Appuyez simultanément sur les deux boutons pour valider."
+          "2": {
+            "title": "Choisir \"Restore from recovery phrase\"",
+            "label": "Appuyez simultanément sur les deux boutons pour valider."
           },
-          "3" : {
-            "title" : "Suivre les instructions",
-            "label" : "Revenez ici afin de suivre les instructions relatives à votre code PIN."
+          "3": {
+            "title": "Suivre les instructions",
+            "label": "Revenez ici afin de suivre les instructions relatives à votre code PIN."
           }
         }
       },
-      "existingRecoveryPhrase" : {
-        "title" : "Saisir votre phrase de récupération",
-        "paragraph1" : "Votre phrase de récupération (\"recovery phrase\") est la liste secrète de mots que vous avez mise en lieu sûr après avoir configuré votre nouveau wallet.",
-        "paragraph2" : "Ledger ne conserve pas de copie de votre phrase de récupération.",
-        "checkboxDesc" : "Je comprends que si je perds ma phrase de récupération, je ne pourrais plus accéder à mes cryptos au cas où je n’ai plus accès à mon Nano.",
-        "bullets" : {
-          "0" : {
-            "title" : "Prendre votre phrase de récupération"
+      "existingRecoveryPhrase": {
+        "title": "Saisir votre phrase de récupération",
+        "paragraph1": "Votre phrase de récupération (\"recovery phrase\") est la liste secrète de mots que vous avez mise en lieu sûr après avoir configuré votre nouveau wallet.",
+        "paragraph2": "Ledger ne conserve pas de copie de votre phrase de récupération.",
+        "checkboxDesc": "Je comprends que si je perds ma phrase de récupération, je ne pourrais plus accéder à mes cryptos au cas où je n’ai plus accès à mon Nano.",
+        "bullets": {
+          "0": {
+            "title": "Prendre votre phrase de récupération"
           },
-          "1" : {
-            "title" : "Choisir la longueur de votre phrase de récupération",
-            "label" : "Sélectionnez \"24 words\" (24 mots), \"18 words\" (18 mots) ou \"12 words\" (12 mots). Vous devez entrer tous les mots de votre phrase de récupération."
+          "1": {
+            "title": "Choisir la longueur de votre phrase de récupération",
+            "label": "Sélectionnez \"24 words\" (24 mots), \"18 words\" (18 mots) ou \"12 words\" (12 mots). Vous devez entrer tous les mots de votre phrase de récupération."
           },
-          "2" : {
-            "title" : "Saisir le mot n°1 (\"Word #1\")",
-            "label" : "Saisissez les premières lettres du \"Word #1\" (Mot n°1) en les sélectionnant avec le bouton droit ou gauche.  Appuyez sur les deux boutons pour valider chaque lettre."
+          "2": {
+            "title": "Saisir le mot n°1 (\"Word #1\")",
+            "label": "Saisissez les premières lettres du \"Word #1\" (Mot n°1) en les sélectionnant avec le bouton droit ou gauche.  Appuyez sur les deux boutons pour valider chaque lettre."
           },
-          "3" : {
-            "title" : "Valider le mot n°1 (\"Word #1\")",
-            "label" : "Naviguez jusqu’au mot n°1 (\"Word #1\"). Appuyez sur les deux boutons pour valider."
+          "3": {
+            "title": "Valider le mot n°1 (\"Word #1\")",
+            "label": "Naviguez jusqu’au mot n°1 (\"Word #1\"). Appuyez sur les deux boutons pour valider."
           },
-          "4" : {
-            "title" : "Faites pareil pour tous les mots."
+          "4": {
+            "title": "Faites pareil pour tous les mots."
           }
         },
-        "nextStep" : "Étape suivante"
-      }
-    },
-    "stepPairNew" : {
-      "nanoX" : {
-        "title" : "Couplez votre Nano",
-        "desc" : "C’est la première fois que vous configurez votre Nano sur ce téléphone. Appairons rapidement votre appareil.",
-        "cta" : "Coupler mon Nano"
-      },
-      "nanoS" : {
-        "title" : "Connectez votre Nano",
-        "desc" : "C’est la première fois que vous configurez votre Nano sur ce smartphone. Connectons rapidement votre appareil.",
-        "cta" : "Connecter mon Nano"
-      },
-      "nanoSP" : {
-        "title" : "Connectez votre Nano",
-        "desc" : "C’est la première fois que vous configurez votre Nano sur ce smartphone. Connectons rapidement votre appareil.",
-        "cta" : "Connecter mon Nano"
-      },
-      "blue" : {
-        "title" : "Connectez votre Blue",
-        "desc" : "C’est la première fois que vous configurez votre Blue sur ce smartphone. Connectons rapidement votre appareil.",
-        "cta" : "Connecter mon Blue"
-      },
-      "infoModal" : {
-        "title" : "Où trouver le nom de mon appareil ?",
-        "desc" : "Sur votre appareil, sélectionnez Settings > General > Device Name (Réglages > Général > Nom de l’appareil).",
-        "title_1" : "Comment configurer la connexion Bluetooth ?",
-        "title_2" : "Comment utiliser mon Nano X sans le Bluetooth ?",
-        "desc_1" : "Utilisez un <1>câble OTG</1> pour connecter votre Ledger Nano X à votre smartphone Android (iOS non pris en charge). Gérez vos cryptos avec Ledger Live pour le mobile ou toute autre app (Web) compatible.",
-        "bullets" : {
-          "0" : {
-            "label" : "Assurez-vous que le Bluetooth est activé sur votre smartphone et sur votre Ledger Nano X. Le tableau de bord (écran d’accueil) doit être ouvert sur votre Nano X."
+        "nextStep": "Étape suivante"
+      }
+    },
+    "stepPairNew": {
+      "nanoX": {
+        "title": "Couplez votre Nano",
+        "desc": "C’est la première fois que vous configurez votre Nano sur ce téléphone. Appairons rapidement votre appareil.",
+        "cta": "Coupler mon Nano"
+      },
+      "nanoS": {
+        "title": "Connectez votre Nano",
+        "desc": "C’est la première fois que vous configurez votre Nano sur ce smartphone. Connectons rapidement votre appareil.",
+        "cta": "Connecter mon Nano"
+      },
+      "nanoSP": {
+        "title": "Connectez votre Nano",
+        "desc": "C’est la première fois que vous configurez votre Nano sur ce smartphone. Connectons rapidement votre appareil.",
+        "cta": "Connecter mon Nano"
+      },
+      "blue": {
+        "title": "Connectez votre Blue",
+        "desc": "C’est la première fois que vous configurez votre Blue sur ce smartphone. Connectons rapidement votre appareil.",
+        "cta": "Connecter mon Blue"
+      },
+      "infoModal": {
+        "title": "Où trouver le nom de mon appareil ?",
+        "desc": "Sur votre appareil, sélectionnez Settings > General > Device Name (Réglages > Général > Nom de l’appareil).",
+        "title_1": "Comment configurer la connexion Bluetooth ?",
+        "title_2": "Comment utiliser mon Nano X sans le Bluetooth ?",
+        "desc_1": "Utilisez un <1>câble OTG</1> pour connecter votre Ledger Nano X à votre smartphone Android (iOS non pris en charge). Gérez vos cryptos avec Ledger Live pour le mobile ou toute autre app (Web) compatible.",
+        "bullets": {
+          "0": {
+            "label": "Assurez-vous que le Bluetooth est activé sur votre smartphone et sur votre Ledger Nano X. Le tableau de bord (écran d’accueil) doit être ouvert sur votre Nano X."
           },
-          "1" : {
-            "label" : "<1>{{Os}}</1> : dans les paramètres de votre téléphone, assurez-vous que Ledger Live a l’autorisation d’accéder à votre localisation. Ledger Live n’utilise jamais vos informations de localisation : c’est nécessaire pour accéder au Bluetooth sur {{Os}}."
+          "1": {
+            "label": "<1>{{Os}}</1> : dans les paramètres de votre téléphone, assurez-vous que Ledger Live a l’autorisation d’accéder à votre localisation. Ledger Live n’utilise jamais vos informations de localisation : c’est nécessaire pour accéder au Bluetooth sur {{Os}}."
           },
-          "2" : {
-            "label" : "En cas de problème de couplage Bluetooth, jetez un œil à cet article :",
-            "link" : "Résoudre les problèmes de connexion"
+          "2": {
+            "label": "En cas de problème de couplage Bluetooth, jetez un œil à cet article :",
+            "link": "Résoudre les problèmes de connexion"
           }
         }
       },
-      "errorInfoModal" : {
-        "title" : "Vous rencontrez des difficultés ?",
-        "title_1" : "Sur Android",
-        "title_2" : "Mettez à jour la version d’Android de votre téléphone.",
-        "desc" : "Si vous rencontrez des problèmes de Bluetooth avec votre Nano X, supprimez le couplage et oubliez le Nano X sur votre téléphone. Puis réessayez de l’appairer.",
-        "desc_1" : "La demande de couplage Bluetooth peut prendre du temps à s’afficher. Vérifiez et confirmez le code de couplage à la fois sur votre Nano X et votre téléphone.",
-        "desc_2" : "Vérifiez dans les paramètres Bluetooth de votre téléphone que le Nano X est détecté. S’il n’est pas détecté, assurez-vous d’avoir bien activé le Bluetooth sur votre Nano X.",
-        "desc_3" : "Localisation",
-        "desc_4" : "Si le Nano X n’est pas détecté dans votre app mobile lorsque vous tentez de le coupler, essayez ceci :",
-        "desc_5" : "L’app mobile Ledger vous demande d’autoriser l’accès à la localisation si ce n’est pas déjà fait. Sur quelques modèles de téléphone, cela n’est pas toujours bien détecté. L’app mobile Ledger n’utilise jamais vos informations de localisation. Le Bluetooth requiert simplement cette autorisation sur Android.",
-        "desc_6" : "Certains utilisateurs ont signalé avoir réglé leurs problèmes de connexion en mettant à jour la version d’Android de leur téléphone. Vérifiez auprès du fabricant de votre téléphone si une mise à jour est disponible.",
-        "link" : "En savoir plus",
-        "bullets" : {
-          "0" : {
-            "label" : "Dans les Paramètres de votre téléphone Android, appuyez sur l’app Ledger Live."
+      "errorInfoModal": {
+        "title": "Vous rencontrez des difficultés ?",
+        "title_1": "Sur Android",
+        "title_2": "Mettez à jour la version d’Android de votre téléphone.",
+        "desc": "Si vous rencontrez des problèmes de Bluetooth avec votre Nano X, supprimez le couplage et oubliez le Nano X sur votre téléphone. Puis réessayez de l’appairer.",
+        "desc_1": "La demande de couplage Bluetooth peut prendre du temps à s’afficher. Vérifiez et confirmez le code de couplage à la fois sur votre Nano X et votre téléphone.",
+        "desc_2": "Vérifiez dans les paramètres Bluetooth de votre téléphone que le Nano X est détecté. S’il n’est pas détecté, assurez-vous d’avoir bien activé le Bluetooth sur votre Nano X.",
+        "desc_3": "Localisation",
+        "desc_4": "Si le Nano X n’est pas détecté dans votre app mobile lorsque vous tentez de le coupler, essayez ceci :",
+        "desc_5": "L’app mobile Ledger vous demande d’autoriser l’accès à la localisation si ce n’est pas déjà fait. Sur quelques modèles de téléphone, cela n’est pas toujours bien détecté. L’app mobile Ledger n’utilise jamais vos informations de localisation. Le Bluetooth requiert simplement cette autorisation sur Android.",
+        "desc_6": "Certains utilisateurs ont signalé avoir réglé leurs problèmes de connexion en mettant à jour la version d’Android de leur téléphone. Vérifiez auprès du fabricant de votre téléphone si une mise à jour est disponible.",
+        "link": "En savoir plus",
+        "bullets": {
+          "0": {
+            "label": "Dans les Paramètres de votre téléphone Android, appuyez sur l’app Ledger Live."
           },
-          "1" : {
-            "label" : "Autorisez l’accès à la localisation."
+          "1": {
+            "label": "Autorisez l’accès à la localisation."
           },
-          "2" : {
-            "label" : "Ouvrez l’app Ledger Live."
+          "2": {
+            "label": "Ouvrez l’app Ledger Live."
           },
-          "3" : {
-            "label" : "Vérifiez si votre Nano X est bien détecté."
+          "3": {
+            "label": "Vérifiez si votre Nano X est bien détecté."
           }
         }
       }
     },
-    "stepImportAccounts" : {
-      "title" : "Synchroniser vos cryptos depuis un ordinateur",
-      "desc" : "Si vous gérez déjà vos cryptos dans l’app Ledger Live pour l’ordinateur, vous pouvez synchroniser pour les gérer depuis votre téléphone.",
-      "cta" : "Je suis prêt(e) à scanner",
-      "bullets" : {
-        "0" : {
-          "label" : "Sur Ledger Live pour l’ordinateur, allez dans <1>Paramètres > Comptes > Exporter les comptes</1>."
+    "stepImportAccounts": {
+      "title": "Synchroniser vos cryptos depuis un ordinateur",
+      "desc": "Si vous gérez déjà vos cryptos dans l’app Ledger Live pour l’ordinateur, vous pouvez synchroniser pour les gérer depuis votre téléphone.",
+      "cta": "Je suis prêt(e) à scanner",
+      "bullets": {
+        "0": {
+          "label": "Sur Ledger Live pour l’ordinateur, allez dans <1>Paramètres > Comptes > Exporter les comptes</1>."
         },
-        "1" : {
-          "label" : "Scannez le code QR avec votre téléphone."
+        "1": {
+          "label": "Scannez le code QR avec votre téléphone."
         },
-        "2" : {
-          "label" : "Sélectionnez les comptes de cryptos à importer."
+        "2": {
+          "label": "Sélectionnez les comptes de cryptos à importer."
         }
       },
-      "warning" : {
-        "title" : "Vos apps pour l’ordinateur et pour le mobile doivent être synchronisées manuellement.",
-        "desc" : "Ledger Live respecte votre vie privée et stocke vos données localement. Si vous modifiez vos comptes ou paramètres sur votre téléphone, vous devez le faire aussi sur votre ordinateur, et inversement. Vos transactions restent synchronisées avec la blockchain.",
-        "cta" : "Compris"
-      }
-    },
-    "stepSetupPin" : {
-      "step1" : "Allumez votre {{fullDeviceName}} et suivez les instructions.",
-      "step1-nanoS" : "Connectez votre {{fullDeviceName}} à votre téléphone à l’aide d’un câble OTG.",
-      "step2" : "Appuyez sur les deux boutons simultanément pour choisir \"<1><1>Set up as new device</1></1>\" (Configurer un nouvel appareil).",
-      "step2-restore" : "Appuyez sur les deux boutons simultanément pour choisir \"<1><1>Restore from recovery phrase</1></1>\" (Restaurer à partir d’une phrase de récupération).",
-      "step3" : "Appuyez sur le bouton gauche ou droit pour choisir un chiffre. Appuyez sur les deux boutons simultanément pour confirmer.",
-      "step4prefix" : "Sélectionner ",
-      "step4suffix1" : " pour confirmer votre code PIN.",
-      "step4suffix2" : " pour effacer le dernier chiffre.",
-      "modal" : {
-        "step1" : "Choisissez toujours <1><1>votre propre code PIN</1></1>.",
-        "step2" : "Utilisez 8 chiffres pour plus de sécurité.",
-        "step3" : "N’utilisez jamais un appareil dont le code PIN ou la phrase de récupération a déjà été configuré."
-      }
-    },
-    "stepWriteRecovery" : {
-      "step1" : "Écrivez le <1><1>mot n°1</1></1> (\"Word #1\") en position 1 sur une feuille de récupération vierge",
-      "step2" : "Appuyez sur le bouton droit et continuez à écrire vos 24 mots sur votre feuille.",
-      "step3" : "Confirmez chaque mot de votre phrase de récupération : sélectionnez-le puis confirmez en appuyant sur les deux boutons simultanément.",
-      "modal" : {
-        "step1" : "Conservez votre phrase de récupération de 24 mots en lieu sûr et à l’abri des regards.",
-        "step2" : "Assurez-vous d’être bien la seule personne à avoir votre phrase de récupération.",
-        "step3" : "Ledger ne sauvegarde pas votre phrase de récupération.",
-        "step4" : "N’utilisez jamais un appareil dont le code PIN ou phrase de récupération a déjà été configuré."
-      }
-    },
-    "stepPassword" : {
-      "desc" : "Définissez un mot de passe pour protéger vos données Ledger Live sur votre téléphone.",
-      "descConfigured" : "Verrouillage par mot de passe bien activé",
-      "setPassword" : "Définir le mot de passe",
-      "modal" : {
-        "step1" : "Gardez votre mot de passe en sécurité. Ne le partagez pas.",
-        "step2" : "Gardez votre mot de passe en sécurité. Si vous le perdez, vous devrez réinitialiser Ledger Live et réinstaller vos comptes.",
-        "step3" : "La réinitialisation de Ledger Live n’a pas d’effet sur vos crypto-actifs."
-      }
-    },
-    "stepFinish" : {
-      "title" : "Votre appareil est prêt.",
-      "readOnlyTitle" : "Et voilà !",
-      "desc" : "Installez des apps sur votre appareil et gérez votre portefeuille.",
-      "cta" : "Ouvrir Ledger Live"
-    },
-    "quizz" : {
-      "label" : "Quiz",
-      "modal" : {
-        "success" : "Félicitations !",
-        "fail" : "Incorrect"
-      },
-      "coins" : {
-        "title" : "Les cryptos sécurisées par mon appareil Ledger sont stockées :",
-        "answers" : {
-          "correct" : "Sur la blockchain",
-          "wrong" : "Sur mon Nano"
+      "warning": {
+        "title": "Vos apps pour l’ordinateur et pour le mobile doivent être synchronisées manuellement.",
+        "desc": "Ledger Live respecte votre vie privée et stocke vos données localement. Si vous modifiez vos comptes ou paramètres sur votre téléphone, vous devez le faire aussi sur votre ordinateur, et inversement. Vos transactions restent synchronisées avec la blockchain.",
+        "cta": "Compris"
+      }
+    },
+    "stepSetupPin": {
+      "step1": "Allumez votre {{fullDeviceName}} et suivez les instructions.",
+      "step1-nanoS": "Connectez votre {{fullDeviceName}} à votre téléphone à l’aide d’un câble OTG.",
+      "step2": "Appuyez sur les deux boutons simultanément pour choisir \"<1><1>Set up as new device</1></1>\" (Configurer un nouvel appareil).",
+      "step2-restore": "Appuyez sur les deux boutons simultanément pour choisir \"<1><1>Restore from recovery phrase</1></1>\" (Restaurer à partir d’une phrase de récupération).",
+      "step3": "Appuyez sur le bouton gauche ou droit pour choisir un chiffre. Appuyez sur les deux boutons simultanément pour confirmer.",
+      "step4prefix": "Sélectionner ",
+      "step4suffix1": " pour confirmer votre code PIN.",
+      "step4suffix2": " pour effacer le dernier chiffre.",
+      "modal": {
+        "step1": "Choisissez toujours <1><1>votre propre code PIN</1></1>.",
+        "step2": "Utilisez 8 chiffres pour plus de sécurité.",
+        "step3": "N’utilisez jamais un appareil dont le code PIN ou la phrase de récupération a déjà été configuré."
+      }
+    },
+    "stepWriteRecovery": {
+      "step1": "Écrivez le <1><1>mot n°1</1></1> (\"Word #1\") en position 1 sur une feuille de récupération vierge",
+      "step2": "Appuyez sur le bouton droit et continuez à écrire vos 24 mots sur votre feuille.",
+      "step3": "Confirmez chaque mot de votre phrase de récupération : sélectionnez-le puis confirmez en appuyant sur les deux boutons simultanément.",
+      "modal": {
+        "step1": "Conservez votre phrase de récupération de 24 mots en lieu sûr et à l’abri des regards.",
+        "step2": "Assurez-vous d’être bien la seule personne à avoir votre phrase de récupération.",
+        "step3": "Ledger ne sauvegarde pas votre phrase de récupération.",
+        "step4": "N’utilisez jamais un appareil dont le code PIN ou phrase de récupération a déjà été configuré."
+      }
+    },
+    "stepPassword": {
+      "desc": "Définissez un mot de passe pour protéger vos données Ledger Live sur votre téléphone.",
+      "descConfigured": "Verrouillage par mot de passe bien activé",
+      "setPassword": "Définir le mot de passe",
+      "modal": {
+        "step1": "Gardez votre mot de passe en sécurité. Ne le partagez pas.",
+        "step2": "Gardez votre mot de passe en sécurité. Si vous le perdez, vous devrez réinitialiser Ledger Live et réinstaller vos comptes.",
+        "step3": "La réinitialisation de Ledger Live n’a pas d’effet sur vos crypto-actifs."
+      }
+    },
+    "stepFinish": {
+      "title": "Votre appareil est prêt.",
+      "readOnlyTitle": "Et voilà !",
+      "desc": "Installez des apps sur votre appareil et gérez votre portefeuille.",
+      "cta": "Ouvrir Ledger Live"
+    },
+    "quizz": {
+      "label": "Quiz",
+      "modal": {
+        "success": "Félicitations !",
+        "fail": "Incorrect"
+      },
+      "coins": {
+        "title": "Les cryptos sécurisées par mon appareil Ledger sont stockées :",
+        "answers": {
+          "correct": "Sur la blockchain",
+          "wrong": "Sur mon Nano"
         },
-        "modal" : {
-          "text" : "Vos cryptos sont toujours stockées sur la blockchain. Votre wallet physique ne détient que votre clé privée, qui vous donne accès à vos cryptos.",
-          "cta" : "Question suivante"
+        "modal": {
+          "text": "Vos cryptos sont toujours stockées sur la blockchain. Votre wallet physique ne détient que votre clé privée, qui vous donne accès à vos cryptos.",
+          "cta": "Question suivante"
         }
       },
-      "recoveryPhrase" : {
-        "title" : "Si ma phrase de récupération n’est plus en sécurité ou que quelqu’un la connaît :",
-        "answers" : {
-          "correct" : "Mes cryptos ne sont plus en sécurité et je dois les transférer en lieu sûr.",
-          "wrong" : "Pas de souci, Ledger m’en enverra une copie."
+      "recoveryPhrase": {
+        "title": "Si ma phrase de récupération n’est plus en sécurité ou que quelqu’un la connaît :",
+        "answers": {
+          "correct": "Mes cryptos ne sont plus en sécurité et je dois les transférer en lieu sûr.",
+          "wrong": "Pas de souci, Ledger m’en enverra une copie."
         },
-        "modal" : {
-          "text" : "Toute personne qui connaît votre phrase de récupération peut voler vos crypto-actifs.\nSi vous la perdez, vous devez rapidement mettre vos cryptos en lieu sûr.",
-          "cta" : "Question suivante"
+        "modal": {
+          "text": "Toute personne qui connaît votre phrase de récupération peut voler vos crypto-actifs.\nSi vous la perdez, vous devez rapidement mettre vos cryptos en lieu sûr.",
+          "cta": "Question suivante"
         }
       },
-      "privateKey" : {
-        "title" : "Lorsque je connecte mon Nano à l’app Ledger Live, ma clé privée est :",
-        "answers" : {
-          "correct" : "Toujours hors ligne",
-          "wrong" : "Brièvement connectée à Internet"
+      "privateKey": {
+        "title": "Lorsque je connecte mon Nano à l’app Ledger Live, ma clé privée est :",
+        "answers": {
+          "correct": "Toujours hors ligne",
+          "wrong": "Brièvement connectée à Internet"
         },
-        "modal" : {
-          "text" : "Votre clé privée reste hors ligne au sein de votre wallet physique. Même connectée à votre Nano, l’app Ledger Live ne peut pas accéder à votre clé privée. Vous devez autoriser personnellement chaque transaction sur votre appareil.",
-          "cta" : "Finir le quiz"
+        "modal": {
+          "text": "Votre clé privée reste hors ligne au sein de votre wallet physique. Même connectée à votre Nano, l’app Ledger Live ne peut pas accéder à votre clé privée. Vous devez autoriser personnellement chaque transaction sur votre appareil.",
+          "cta": "Finir le quiz"
         }
       },
-      "final" : {
-        "successTitle" : "Vous êtes déjà pro.",
-        "successText" : "Vous connaissez les précautions à adopter pour gérer vos cryptos en toute sécurité. Il ne vous reste qu’à connecter votre appareil.",
-        "failTitle" : "Vous êtes sur le point de passer pro...",
-        "failText" : "Pas d’inquiétude, Ledger sera là pour vous guider. Vous vous sentirez bientôt parfaitement à l’aise pour bien protéger vos cryptos. Il ne vous reste qu’à connecter votre appareil.",
-        "cta" : "Étape suivante"
-      },
-      "nextQuestion" : "Question suivante",
-      "finish" : "Finir le quiz"
-    },
-    "warning" : {
-      "recoveryPhrase" : {
-        "title" : "N’utilisez jamais une phrase de récupération que vous n’avez pas générée vous-même.",
-        "desc" : "Vous devez être la seule personne à configurer le code PIN et la phrase de récupération de votre wallet Ledger. Si vous avez reçu un appareil avec une phrase de récupération fournie ou un code PIN déjà configuré, n’utilisez pas l’appareil et contactez l’Assistance Ledger.",
-        "supportLink" : "Contacter l’Assistance"
-      },
-      "seed" : {
-        "title" : "Vérifiez le contenu de votre coffret.",
-        "desc" : "Si votre {{deviceName}} est livré avec un code PIN ou une phrase de récupération, l’utiliser présente un risque. Contactez l’Assistance Ledger.",
-        "warning" : "Utilisez uniquement la phrase de récupération affichée par votre appareil Ledger lors de sa configuration.",
-        "continueCTA" : "Continuer",
-        "contactSupportCTA" : "Contacter l’Assistance"
-      }
-    }
-  },
-  "blePairingFlow" : {
-    "scanning" : {
-      "withProductName" : {
-<<<<<<< HEAD
-        "title" : "Looking for your {{productName}}",
-        "description" : "Please make sure your {{productName}} is unlocked and Bluetooth is enabled"
-      },
-      "withoutProductName" : {
-        "title" : "Recherche d’appareils",
-        "description" : "Please make sure your device is switched on, unlocked, and bluetooth is enabled"
-=======
-        "title" : "Recherche de votre {{productName}}",
-        "description" : "Assurez-vous que votre {{productName}} est déverrouillé et que le Bluetooth est activé."
-      },
-      "withoutProductName" : {
-        "title" : "Recherche d’appareils",
-        "description" : "Assurez-vous que votre appareil est allumé, déverrouillé et que le Bluetooth est activé."
->>>>>>> c7fef602
-      },
-      "alreadyPaired" : "Déjà couplé"
-    },
-    "pairing" : {
-      "success" : {
-<<<<<<< HEAD
-        "title" : "Paired with {{deviceName}}"
-      },
-      "loading" : {
-        "title" : "Pairing with {{deviceName}}",
-        "subtitle" : "Confirm the code on your {{productName}}"
-      },
-      "error" : {
-        "title" : "Pairing unsucessful",
-        "subtitle" : "Looks like something went wrong! Check that your bluetooth is on and your {{productName}} is nearby",
-=======
-        "title" : "Couplé avec votre {{deviceName}}"
-      },
-      "loading" : {
-        "title" : "Couplage avec votre {{deviceName}}",
-        "subtitle" : "Confirmez le code sur votre {{productName}}."
-      },
-      "error" : {
-        "title" : "Échec du couplage",
-        "subtitle" : "Une erreur est survenue. Vérifiez que le Bluetooth est activé et que votre {{productName}} est à proximité.",
->>>>>>> c7fef602
-        "retryCta" : "Réessayer"
-      }
-    }
-  },
-  "tabs" : {
-    "portfolio" : "Wallet",
-    "accounts" : "Comptes",
-    "transfer" : "Transfert",
-    "manager" : "My Ledger",
-    "settings" : "Paramètres",
-    "platform" : "Apps Live",
-    "discover" : "Discover",
-    "nanoX" : "Nano X",
-    "market" : "Marché",
-    "learn" : "Apprendre"
-  },
-  "learn" : {
-    "pageTitle" : "Apprendre",
-    "sectionShows" : "Séries",
-    "sectionVideo" : "Vidéos",
-    "sectionPodcast" : "Podcasts",
-    "sectionArticles" : "Articles"
-  },
-  "portfolio" : {
-    "totalBalance" : "Solde total",
-    "syncError" : "Erreur de synchronisation",
-    "syncFailed" : "Échec de la synchronisation",
-    "syncPending" : "Synchronisation...",
-    "transactionsPendingConfirmation" : {
-      "title" : "Solde non synchronisé",
-      "desc" : "Certaines transactions ne sont pas encore confirmées. Elles apparaîtront dans votre solde et seront disponibles une fois confirmées."
-    },
-    "emptyState" : {
-      "noAppsTitle" : "Installer une app sur mon appareil",
-      "noAppsDesc" : "Installez des apps sur votre wallet avant d’ajouter des comptes dans Ledger Live. Allez dans le Gestionnaire pour installer des apps.",
-      "noAccountsTitle" : "Vous n’avez aucun compte.",
-      "noAccountsDesc" : "Ajoutez des comptes à votre Portefeuille.",
-      "buttons" : {
-        "import" : "Ajouter un actif",
-        "buy" : "Acheter",
-        "manager" : "Installer des apps",
-        "managerSecondary" : "Installer des apps sur mon wallet"
-      },
-      "addAccounts" : {
-        "addAccounts" : "Ajouter un actif",
-        "title" : "Commencer",
-        "description" : "Vous pouvez acheter des cryptos auprès de nos partenaires ou configurer votre wallet."
-      }
-    },
-    "noOpState" : {
-      "title" : "Pas encore d’opérations ?",
-      "desc" : "Il vous suffit d’envoyer des crypto-actifs à votre adresse bénéficiaire et d’attendre que l’app se synchronise."
-    },
-    "recommended" : {
-      "title" : "Recommandé"
-    },
-    "topGainers" : {
-      "title" : "Palmarès marché (24H)",
-      "seeMarket" : "Tout afficher"
-    }
-  },
-  "addAccountsModal" : {
-    "ctaAdd" : "Ajouter des comptes",
-    "ctaImport" : "Importer les comptes de l’ordinateur",
-    "title" : "Ajouter une crypto",
-    "description" : "Vous pouvez choisir d’ajouter des cryptos directement avec votre Ledger, ou les importer depuis Ledger Live pour l’ordinateur.",
-    "add" : {
-      "title" : "Avec votre Ledger",
-      "description" : "Ajoutez ou importez des actifs avec votre Ledger."
-    },
-    "import" : {
-      "title" : "Importer depuis l’ordinateur",
-      "description" : "Importez vos actifs depuis Ledger Live pour l’ordinateur."
-    }
-  },
-  "byteSize" : {
-    "bytes" : "{{size}} octets",
-    "kbUnit" : "{{size}} Ko",
-    "mbUnit" : "{{size}} Mo"
-  },
-  "numberCompactNotation" : {
-    "d" : "",
-    "K" : "k",
-    "M" : "M",
-    "B" : "Md",
-    "T" : "billions",
-    "Q" : "billiards",
-    "Qn" : "trillions"
-  },
-  "time" : {
-    "day" : "1J",
-    "week" : "1S",
-    "month" : "1M",
-    "year" : "1A",
-    "all" : "TOUT",
-    "since" : {
-      "day" : "hier",
-      "week" : "semaine dernière",
-      "month" : "mois dernier",
-      "year" : "année dernière"
-    }
-  },
-  "orderOption" : {
-    "choices" : {
-      "name|asc" : "Nom A-Z",
-      "name|desc" : "Nom Z-A",
-      "balance|asc" : "Solde croissant",
-      "balance|desc" : "Solde décroissant"
-    }
-  },
-  "operations" : {
-    "types" : {
-      "IN" : "Reçu",
-      "NFT_IN" : "NFT reçu",
-      "OUT" : "Envoyé",
-      "NFT_OUT" : "NFT envoyé",
-      "CREATE" : "Créé",
-      "REVEAL" : "Révélé",
-      "DELEGATE" : "Délégué",
-      "UNDELEGATE" : "Délégation interrompue",
-      "REDELEGATE" : "Redélégué",
-      "VOTE" : "Voté",
-      "FREEZE" : "Gelé",
-      "UNFREEZE" : "Dégelé",
-      "REWARD" : "Récompense demandée",
-      "FEES" : "Frais",
-      "OPT_IN" : "Activé",
-      "OPT_OUT" : "Désactivé",
-      "CLOSE_ACCOUNT" : "Compte fermé",
-      "SUPPLY" : "Déposé",
-      "REDEEM" : "Retiré",
-      "APPROVE" : "Activé",
-      "BOND" : "Lié",
-      "UNBOND" : "Délié",
-      "REWARD_PAYOUT" : "Récompense",
-      "SLASH" : "Slashé",
-      "WITHDRAW_UNBONDED" : "Retiré",
-      "NOMINATE" : "Nomination",
-      "CHILL" : "Retirer les nominations",
-      "SET_CONTROLLER" : "Définir contrôleur",
-      "ACTIVATE" : "Activé",
-      "LOCK" : "Immobilisé",
-      "UNLOCK" : "Dégelé",
-      "REVOKE" : "Révoqué",
-      "REGISTER" : "Enregistré",
-      "WITHDRAW" : "Retiré"
-    }
-  },
-  "operationDetails" : {
-    "title" : "Détails de la transaction",
-    "account" : "Compte",
-    "date" : "Date",
-    "confirmed" : "Confirmée",
-    "notConfirmed" : "Non confirmée",
-    "failed" : "Échec",
-    "fees" : "Frais de réseau",
-    "noFees" : "Aucun frais",
-    "from" : "De",
-    "to" : "À",
-    "identifier" : "Identifiant de la transaction",
-    "viewOperation" : "Dans l’explorateur",
-    "whatIsThis" : "À quoi correspond cette opération ?",
-    "seeAll" : "Tout afficher",
-    "seeLess" : "Afficher moins",
-    "viewInExplorer" : "Dans l’explorateur",
-    "sending" : "Envoi en cours…",
-    "receiving" : "Réception en cours…",
-    "tokenOperations" : "Opérations de tokens",
-    "subAccountOperations" : "Opérations du sous-compte",
-    "internalOperations" : "Opérations internes",
-    "tokenModal" : {
-      "desc" : "Cette opération est liée aux opérations de tokens suivantes"
-    },
-    "details" : "Détails sur {{ currency }}",
-    "extra" : {
-      "resource" : "Ressource",
-      "frozenAmount" : "Montant gelé",
-      "unfreezeAmount" : "Dégeler le montant",
-      "address" : "Adresse",
-      "votes" : "Votes ({{number}})",
-      "votesAddress" : "<0>{{votes}}</0> pour <2>{{name}}</2>",
-      "validators" : "Validateurs",
-      "delegated" : "Délégué ({{amount}})",
-      "delegatedTo" : "Délégué à",
-      "delegatedAmount" : "Montant délégué",
-      "redelegated" : "Redélégué ({{amount}})",
-      "redelegatedFrom" : "Redéléguée de",
-      "redelegatedTo" : "Redéléguée à",
-      "redelegatedAmount" : "Montant redélégué",
-      "undelegated" : "Délégation interrompue ({{amount}})",
-      "undelegatedFrom" : "Délégation interrompue de",
-      "undelegatedAmount" : "Montant de la délégation interrompue",
-      "rewardFrom" : "Récompense de",
-      "rewardAmount" : "Montant touché",
-      "memo" : "Mémo",
-      "assetId" : "Identifiant de l’actif",
-      "rewards" : "Récompenses gagnées",
-      "bondedAmount" : "Montant lié",
-      "unbondedAmount" : "Montant délié",
-      "withdrawUnbondedAmount" : "Retirer le montant délié",
-      "palletMethod" : "Méthode",
-      "transferAmount" : "Montant transféré",
-      "validatorsCount" : "Validateurs ({{number}})",
-      "storageLimit" : "Limite de stockage",
-      "gasLimit" : "Limite de gaz",
-      "id" : "Identifiant (ID)",
-      "autoClaimedRewards" : "Récompenses automatiques"
-    },
-    "multipleAddresses" : "Pourquoi plusieurs adresses ?",
-    "tokenName" : "Nom du token",
-    "collectionContract" : "Contrat du token",
-    "tokenId" : "Identifiant token (NFT)",
-    "quantity" : "Montant"
-  },
-  "operationList" : {
-    "noOperations" : "Aucune opération",
-    "noMoreTransactions" : "Aucune autre transaction"
-  },
-  "selectableAccountsList" : {
-    "deselectAll" : "Tout désélectionner",
-    "selectAll" : "Tout sélectionner",
-    "tokenCount" : "+1 token",
-    "tokenCount_plural" : "+{{count}} tokens",
-    "subaccountCount" : "+1 sous-compte",
-    "subaccountCount_plural" : "+{{count}} sous-comptes"
-  },
-  "account" : {
-    "subHeader" : {
-      "moreInfo" : "Plus d’informations",
-      "cardTitle" : "Propulsé par {{team}}",
-      "drawer" : {
-        "title" : "Intégration : {{family}}",
-        "subTitle" : "L’intégration {{family}} a été réalisée par l’équipe {{team}}.",
-        "description" : "Ledger Live est une plateforme open source.",
-        "description2" : "Les développeurs du monde entier peuvent intégrer et construire sur Ledger Live.",
-        "description3" : "Cette intégration a été réalisée par {{team}} en collaboration avec Ledger."
-      }
-    },
-    "tokens" : {
-      "contractAddress" : "Adresse du contrat",
-      "viewInExplorer" : "Dans l’explorateur",
-      "seeMore" : "Afficher plus de tokens",
-      "seeLess" : "Afficher moins de tokens",
-      "addTokens" : "Token",
-      "howTo" : "Pour ajouter des comptes de tokens, il vous suffit de <0>les recevoir</0> sur votre <1>adresse {{currency}}</1>.",
-      "algorand" : {
-        "contractAddress" : "Adresse du contrat",
-        "viewInExplorer" : "Dans l’explorateur",
-        "seeMore" : "Voir plus d’ASA",
-        "seeLess" : "Voir moins d’ASA",
-        "addTokens" : "Ajouter des ASA",
-        "howTo" : "Vous pouvez ajouter des actifs à votre compte Algorand.",
-        "addAsa" : "Ajouter des ASA (actif)",
-        "howAsaWorks" : "Le fonctionnement des ASA (actif)"
-      },
-      "stellar" : {
-        "seeMore" : "Afficher plus d’actifs",
-        "seeLess" : "Afficher moins d’actifs",
-        "addTokens" : "Ajouter des actifs",
-        "howTo" : "Vous pouvez ajouter des actifs à votre compte Stellar",
-        "addAsset" : "Ajouter un actif"
-      }
-    },
-    "subaccounts" : {
-      "seeMore" : "Voir plus de sous-comptes",
-      "seeLess" : "Voir moins de sous-comptes"
-    },
-    "send" : "Envoyer",
-    "receive" : "Recevoir",
-    "buy" : "Acheter",
-    "walletconnect" : "WalletConnect",
-    "stake" : "Staker",
-    "sell" : "Vendre",
-    "swap" : "Échanger",
-    "manage" : "Gérer",
-    "lastTransactions" : "Dernières transactions",
-    "emptyState" : {
-      "title" : "Vous n’avez pas encore de crypto-actifs ?",
-      "desc" : "Assurez-vous que l’application <1><0>{{managerAppName}}</0></1> est installée et commencez à recevoir.",
-      "descWithBuy" : "Assurez-vous que l’app <1><0>{{managerAppName}}</0></1> est installée pour acheter ou recevoir des <3><0>{{currencyTicker}}</0></3>.",
-      "descToken" : "Assurez-vous que l’application <1><0>{{managerAppName}}</0></1> est installée pour recevoir des <3><0>{{currencyTicker}}</0></3> et des tokens <5><0>{{tokenType}}</0></5>.",
-      "buttons" : {
-        "receiveFunds" : "Recevoir",
-        "buyCrypto" : "Acheter"
-      }
-    },
-    "settings" : {
-      "header" : "Paramètres du compte",
-      "title" : "Modifier le compte",
-      "advancedLogs" : "Logs détaillés",
-      "accountName" : {
-        "title" : "Nom du compte",
-        "desc" : "Description du compte",
-        "placeholder" : "Nom du compte"
-      },
-      "accountUnits" : {
-        "title" : "Modifier les unités"
-      },
-      "unit" : {
-        "title" : "Unité",
-        "desc" : "Choisir l’unité à afficher."
-      },
-      "currency" : {
-        "title" : "Devise"
-      },
-      "endpointConfig" : {
-        "title" : "Nœud",
-        "desc" : "Le nœud d’API à utiliser"
-      },
-      "delete" : {
-        "title" : "Retirer ce compte du Portefeuille",
-        "desc" : "Les données enregistrées seront supprimées.",
-        "confirmationTitle" : "Êtes-vous sûr(e) ?",
-        "confirmationDesc" : "Cela n’a pas d’effet sur vos crypto-actifs. Vous pourrez de nouveau ajouter vos comptes existants.",
-        "confirmationWarn" : "L’historique de vos transactions de swap en lien avec ce compte sera effacé."
-      },
-      "archive" : {
-        "title" : "Archiver le compte",
-        "desc" : "Ce compte sera archivé."
-      },
-      "advanced" : {
-        "title" : "Logs détaillés",
-        "desc" : ""
-      }
-    },
-    "import" : {
-      "scan" : {
-        "title" : "Importer depuis l’ordinateur",
-        "descTop" : {
-          "line1" : "Dans Ledger Live pour l’ordinateur, accédez à :",
-          "line2" : "Paramètres > Comptes > Exporter les comptes > Exporter"
+      "final": {
+        "successTitle": "Vous êtes déjà pro.",
+        "successText": "Vous connaissez les précautions à adopter pour gérer vos cryptos en toute sécurité. Il ne vous reste qu’à connecter votre appareil.",
+        "failTitle": "Vous êtes sur le point de passer pro...",
+        "failText": "Pas d’inquiétude, Ledger sera là pour vous guider. Vous vous sentirez bientôt parfaitement à l’aise pour bien protéger vos cryptos. Il ne vous reste qu’à connecter votre appareil.",
+        "cta": "Étape suivante"
+      },
+      "nextQuestion": "Question suivante",
+      "finish": "Finir le quiz"
+    },
+    "warning": {
+      "recoveryPhrase": {
+        "title": "N’utilisez jamais une phrase de récupération que vous n’avez pas générée vous-même.",
+        "desc": "Vous devez être la seule personne à configurer le code PIN et la phrase de récupération de votre wallet Ledger. Si vous avez reçu un appareil avec une phrase de récupération fournie ou un code PIN déjà configuré, n’utilisez pas l’appareil et contactez l’Assistance Ledger.",
+        "supportLink": "Contacter l’Assistance"
+      },
+      "seed": {
+        "title": "Vérifiez le contenu de votre coffret.",
+        "desc": "Si votre {{deviceName}} est livré avec un code PIN ou une phrase de récupération, l’utiliser présente un risque. Contactez l’Assistance Ledger.",
+        "warning": "Utilisez uniquement la phrase de récupération affichée par votre appareil Ledger lors de sa configuration.",
+        "continueCTA": "Continuer",
+        "contactSupportCTA": "Contacter l’Assistance"
+      }
+    }
+  },
+  "blePairingFlow": {
+    "scanning": {
+      "withProductName": {
+        "title": "Recherche de votre {{productName}}",
+        "description": "Assurez-vous que votre {{productName}} est déverrouillé et que le Bluetooth est activé."
+      },
+      "withoutProductName": {
+        "title": "Recherche d’appareils",
+        "description": "Assurez-vous que votre appareil est allumé, déverrouillé et que le Bluetooth est activé."
+      },
+      "alreadyPaired": "Déjà couplé"
+    },
+    "pairing": {
+      "success": {
+        "title": "Couplé avec votre {{deviceName}}"
+      },
+      "loading": {
+        "title": "Couplage avec votre {{deviceName}}",
+        "subtitle": "Confirmez le code sur votre {{productName}}."
+      },
+      "error": {
+        "title": "Échec du couplage",
+        "subtitle": "Une erreur est survenue. Vérifiez que le Bluetooth est activé et que votre {{productName}} est à proximité.",
+        "retryCta": "Réessayer"
+      }
+    }
+  },
+  "tabs": {
+    "portfolio": "Wallet",
+    "accounts": "Comptes",
+    "transfer": "Transfert",
+    "manager": "My Ledger",
+    "settings": "Paramètres",
+    "platform": "Apps Live",
+    "discover": "Discover",
+    "nanoX": "Nano X",
+    "market": "Marché",
+    "learn": "Apprendre"
+  },
+  "learn": {
+    "pageTitle": "Apprendre",
+    "sectionShows": "Séries",
+    "sectionVideo": "Vidéos",
+    "sectionPodcast": "Podcasts",
+    "sectionArticles": "Articles"
+  },
+  "portfolio": {
+    "totalBalance": "Solde total",
+    "syncError": "Erreur de synchronisation",
+    "syncFailed": "Échec de la synchronisation",
+    "syncPending": "Synchronisation...",
+    "transactionsPendingConfirmation": {
+      "title": "Solde non synchronisé",
+      "desc": "Certaines transactions ne sont pas encore confirmées. Elles apparaîtront dans votre solde et seront disponibles une fois confirmées."
+    },
+    "emptyState": {
+      "noAppsTitle": "Installer une app sur mon appareil",
+      "noAppsDesc": "Installez des apps sur votre wallet avant d’ajouter des comptes dans Ledger Live. Allez dans le Gestionnaire pour installer des apps.",
+      "noAccountsTitle": "Vous n’avez aucun compte.",
+      "noAccountsDesc": "Ajoutez des comptes à votre Portefeuille.",
+      "buttons": {
+        "import": "Ajouter un actif",
+        "buy": "Acheter",
+        "manager": "Installer des apps",
+        "managerSecondary": "Installer des apps sur mon wallet"
+      },
+      "addAccounts": {
+        "addAccounts": "Ajouter un actif",
+        "title": "Commencer",
+        "description": "Vous pouvez acheter des cryptos auprès de nos partenaires ou configurer votre wallet."
+      }
+    },
+    "noOpState": {
+      "title": "Pas encore d’opérations ?",
+      "desc": "Il vous suffit d’envoyer des crypto-actifs à votre adresse bénéficiaire et d’attendre que l’app se synchronise."
+    },
+    "recommended": {
+      "title": "Recommandé"
+    },
+    "topGainers": {
+      "title": "Palmarès marché (24H)",
+      "seeMarket": "Tout afficher"
+    }
+  },
+  "addAccountsModal": {
+    "ctaAdd": "Ajouter des comptes",
+    "ctaImport": "Importer les comptes de l’ordinateur",
+    "title": "Ajouter une crypto",
+    "description": "Vous pouvez choisir d’ajouter des cryptos directement avec votre Ledger, ou les importer depuis Ledger Live pour l’ordinateur.",
+    "add": {
+      "title": "Avec votre Ledger",
+      "description": "Ajoutez ou importez des actifs avec votre Ledger."
+    },
+    "import": {
+      "title": "Importer depuis l’ordinateur",
+      "description": "Importez vos actifs depuis Ledger Live pour l’ordinateur."
+    }
+  },
+  "byteSize": {
+    "bytes": "{{size}} octets",
+    "kbUnit": "{{size}} Ko",
+    "mbUnit": "{{size}} Mo"
+  },
+  "numberCompactNotation": {
+    "d": "",
+    "K": "k",
+    "M": "M",
+    "B": "Md",
+    "T": "billions",
+    "Q": "billiards",
+    "Qn": "trillions"
+  },
+  "time": {
+    "day": "1J",
+    "week": "1S",
+    "month": "1M",
+    "year": "1A",
+    "all": "TOUT",
+    "since": {
+      "day": "hier",
+      "week": "semaine dernière",
+      "month": "mois dernier",
+      "year": "année dernière"
+    }
+  },
+  "orderOption": {
+    "choices": {
+      "name|asc": "Nom A-Z",
+      "name|desc": "Nom Z-A",
+      "balance|asc": "Solde croissant",
+      "balance|desc": "Solde décroissant"
+    }
+  },
+  "operations": {
+    "types": {
+      "IN": "Reçu",
+      "NFT_IN": "NFT reçu",
+      "OUT": "Envoyé",
+      "NFT_OUT": "NFT envoyé",
+      "CREATE": "Créé",
+      "REVEAL": "Révélé",
+      "DELEGATE": "Délégué",
+      "UNDELEGATE": "Délégation interrompue",
+      "REDELEGATE": "Redélégué",
+      "VOTE": "Voté",
+      "FREEZE": "Gelé",
+      "UNFREEZE": "Dégelé",
+      "REWARD": "Récompense demandée",
+      "FEES": "Frais",
+      "OPT_IN": "Activé",
+      "OPT_OUT": "Désactivé",
+      "CLOSE_ACCOUNT": "Compte fermé",
+      "SUPPLY": "Déposé",
+      "REDEEM": "Retiré",
+      "APPROVE": "Activé",
+      "BOND": "Lié",
+      "UNBOND": "Délié",
+      "REWARD_PAYOUT": "Récompense",
+      "SLASH": "Slashé",
+      "WITHDRAW_UNBONDED": "Retiré",
+      "NOMINATE": "Nomination",
+      "CHILL": "Retirer les nominations",
+      "SET_CONTROLLER": "Définir contrôleur",
+      "ACTIVATE": "Activé",
+      "LOCK": "Immobilisé",
+      "UNLOCK": "Dégelé",
+      "REVOKE": "Révoqué",
+      "REGISTER": "Enregistré",
+      "WITHDRAW": "Retiré"
+    }
+  },
+  "operationDetails": {
+    "title": "Détails de la transaction",
+    "account": "Compte",
+    "date": "Date",
+    "confirmed": "Confirmée",
+    "notConfirmed": "Non confirmée",
+    "failed": "Échec",
+    "fees": "Frais de réseau",
+    "noFees": "Aucun frais",
+    "from": "De",
+    "to": "À",
+    "identifier": "Identifiant de la transaction",
+    "viewOperation": "Dans l’explorateur",
+    "whatIsThis": "À quoi correspond cette opération ?",
+    "seeAll": "Tout afficher",
+    "seeLess": "Afficher moins",
+    "viewInExplorer": "Dans l’explorateur",
+    "sending": "Envoi en cours…",
+    "receiving": "Réception en cours…",
+    "tokenOperations": "Opérations de tokens",
+    "subAccountOperations": "Opérations du sous-compte",
+    "internalOperations": "Opérations internes",
+    "tokenModal": {
+      "desc": "Cette opération est liée aux opérations de tokens suivantes"
+    },
+    "details": "Détails sur {{ currency }}",
+    "extra": {
+      "resource": "Ressource",
+      "frozenAmount": "Montant gelé",
+      "unfreezeAmount": "Dégeler le montant",
+      "address": "Adresse",
+      "votes": "Votes ({{number}})",
+      "votesAddress": "<0>{{votes}}</0> pour <2>{{name}}</2>",
+      "validators": "Validateurs",
+      "delegated": "Délégué ({{amount}})",
+      "delegatedTo": "Délégué à",
+      "delegatedAmount": "Montant délégué",
+      "redelegated": "Redélégué ({{amount}})",
+      "redelegatedFrom": "Redéléguée de",
+      "redelegatedTo": "Redéléguée à",
+      "redelegatedAmount": "Montant redélégué",
+      "undelegated": "Délégation interrompue ({{amount}})",
+      "undelegatedFrom": "Délégation interrompue de",
+      "undelegatedAmount": "Montant de la délégation interrompue",
+      "rewardFrom": "Récompense de",
+      "rewardAmount": "Montant touché",
+      "memo": "Mémo",
+      "assetId": "Identifiant de l’actif",
+      "rewards": "Récompenses gagnées",
+      "bondedAmount": "Montant lié",
+      "unbondedAmount": "Montant délié",
+      "withdrawUnbondedAmount": "Retirer le montant délié",
+      "palletMethod": "Méthode",
+      "transferAmount": "Montant transféré",
+      "validatorsCount": "Validateurs ({{number}})",
+      "storageLimit": "Limite de stockage",
+      "gasLimit": "Limite de gaz",
+      "id": "Identifiant (ID)",
+      "autoClaimedRewards": "Récompenses automatiques"
+    },
+    "multipleAddresses": "Pourquoi plusieurs adresses ?",
+    "tokenName": "Nom du token",
+    "collectionContract": "Contrat du token",
+    "tokenId": "Identifiant token (NFT)",
+    "quantity": "Montant"
+  },
+  "operationList": {
+    "noOperations": "Aucune opération",
+    "noMoreTransactions": "Aucune autre transaction"
+  },
+  "selectableAccountsList": {
+    "deselectAll": "Tout désélectionner",
+    "selectAll": "Tout sélectionner",
+    "tokenCount": "+1 token",
+    "tokenCount_plural": "+{{count}} tokens",
+    "subaccountCount": "+1 sous-compte",
+    "subaccountCount_plural": "+{{count}} sous-comptes"
+  },
+  "account": {
+    "subHeader": {
+      "moreInfo": "Plus d’informations",
+      "cardTitle": "Propulsé par {{team}}",
+      "drawer": {
+        "title": "Intégration : {{family}}",
+        "subTitle": "L’intégration {{family}} a été réalisée par l’équipe {{team}}.",
+        "description": "Ledger Live est une plateforme open source.",
+        "description2": "Les développeurs du monde entier peuvent intégrer et construire sur Ledger Live.",
+        "description3": "Cette intégration a été réalisée par {{team}} en collaboration avec Ledger."
+      }
+    },
+    "tokens": {
+      "contractAddress": "Adresse du contrat",
+      "viewInExplorer": "Dans l’explorateur",
+      "seeMore": "Afficher plus de tokens",
+      "seeLess": "Afficher moins de tokens",
+      "addTokens": "Token",
+      "howTo": "Pour ajouter des comptes de tokens, il vous suffit de <0>les recevoir</0> sur votre <1>adresse {{currency}}</1>.",
+      "algorand": {
+        "contractAddress": "Adresse du contrat",
+        "viewInExplorer": "Dans l’explorateur",
+        "seeMore": "Voir plus d’ASA",
+        "seeLess": "Voir moins d’ASA",
+        "addTokens": "Ajouter des ASA",
+        "howTo": "Vous pouvez ajouter des actifs à votre compte Algorand.",
+        "addAsa": "Ajouter des ASA (actif)",
+        "howAsaWorks": "Le fonctionnement des ASA (actif)"
+      },
+      "stellar": {
+        "seeMore": "Afficher plus d’actifs",
+        "seeLess": "Afficher moins d’actifs",
+        "addTokens": "Ajouter des actifs",
+        "howTo": "Vous pouvez ajouter des actifs à votre compte Stellar",
+        "addAsset": "Ajouter un actif"
+      }
+    },
+    "subaccounts": {
+      "seeMore": "Voir plus de sous-comptes",
+      "seeLess": "Voir moins de sous-comptes"
+    },
+    "send": "Envoyer",
+    "receive": "Recevoir",
+    "buy": "Acheter",
+    "walletconnect": "WalletConnect",
+    "stake": "Staker",
+    "sell": "Vendre",
+    "swap": "Échanger",
+    "manage": "Gérer",
+    "lastTransactions": "Dernières transactions",
+    "emptyState": {
+      "title": "Vous n’avez pas encore de crypto-actifs ?",
+      "desc": "Assurez-vous que l’application <1><0>{{managerAppName}}</0></1> est installée et commencez à recevoir.",
+      "descWithBuy": "Assurez-vous que l’app <1><0>{{managerAppName}}</0></1> est installée pour acheter ou recevoir des <3><0>{{currencyTicker}}</0></3>.",
+      "descToken": "Assurez-vous que l’application <1><0>{{managerAppName}}</0></1> est installée pour recevoir des <3><0>{{currencyTicker}}</0></3> et des tokens <5><0>{{tokenType}}</0></5>.",
+      "buttons": {
+        "receiveFunds": "Recevoir",
+        "buyCrypto": "Acheter"
+      }
+    },
+    "settings": {
+      "header": "Paramètres du compte",
+      "title": "Modifier le compte",
+      "advancedLogs": "Logs détaillés",
+      "accountName": {
+        "title": "Nom du compte",
+        "desc": "Description du compte",
+        "placeholder": "Nom du compte"
+      },
+      "accountUnits": {
+        "title": "Modifier les unités"
+      },
+      "unit": {
+        "title": "Unité",
+        "desc": "Choisir l’unité à afficher."
+      },
+      "currency": {
+        "title": "Devise"
+      },
+      "endpointConfig": {
+        "title": "Nœud",
+        "desc": "Le nœud d’API à utiliser"
+      },
+      "delete": {
+        "title": "Retirer ce compte du Portefeuille",
+        "desc": "Les données enregistrées seront supprimées.",
+        "confirmationTitle": "Êtes-vous sûr(e) ?",
+        "confirmationDesc": "Cela n’a pas d’effet sur vos crypto-actifs. Vous pourrez de nouveau ajouter vos comptes existants.",
+        "confirmationWarn": "L’historique de vos transactions de swap en lien avec ce compte sera effacé."
+      },
+      "archive": {
+        "title": "Archiver le compte",
+        "desc": "Ce compte sera archivé."
+      },
+      "advanced": {
+        "title": "Logs détaillés",
+        "desc": ""
+      }
+    },
+    "import": {
+      "scan": {
+        "title": "Importer depuis l’ordinateur",
+        "descTop": {
+          "line1": "Dans Ledger Live pour l’ordinateur, accédez à :",
+          "line2": "Paramètres > Comptes > Exporter les comptes > Exporter"
         },
-        "descBottom" : "Ouvrez Ledger Live pour l’ordinateur et scannez le code QR."
-      },
-      "result" : {
-        "title" : "Importer des comptes",
-        "newAccounts" : "Nouveaux comptes",
-        "updatedAccounts" : "Comptes mis à jour",
-        "empty" : "Ajouter un nouveau compte",
-        "descEmpty" : "<0><0>Aucun compte</0></0> trouvé. Réessayez ou retournez à la configuration.",
-        "alreadyImported" : "Déjà importé",
-        "noAccounts" : "Rien à importer",
-        "unsupported" : "Non pris en charge",
-        "settings" : "Paramètres de l’app",
-        "includeGeneralSettings" : "Importer les paramètres de Ledger Live pour l’ordinateur"
-      },
-      "fallback" : {
-        "header" : "Importer le compte",
-        "title" : "Autoriser l’appareil photo",
-        "desc" : "Autorisez l’utilisation de l’appareil photo dans les Paramètres pour scanner les codes QR.",
-        "buttonTitle" : "Accéder aux Paramètres"
-      }
-    },
-    "availableBalance" : "Solde disponible",
-    "totalSupplied" : "Montant déposé",
-    "tronFrozen" : "Gelé",
-    "bandwidth" : "Bande passante",
-    "energy" : "Énergie",
-    "delegatedAssets" : "Actifs délégués",
-    "undelegating" : "Délégation interrompue",
-    "delegation" : {
-      "sectionLabel" : "Délégation(s)",
-      "addDelegation" : "Ajouter une délégation",
-      "info" : {
-        "title" : "Gagner des récompenses",
-        "cta" : "Gagner des récompenses"
-      }
-    },
-    "claimReward" : {
-      "sectionLabel" : "Récompenses",
-      "cta" : "Demander"
-    },
-    "undelegation" : {
-      "sectionLabel" : "Délégation(s) interrompue(s)"
-    },
-    "nft" : {
-      "receiveNft" : "Recevoir NFT",
-      "howTo" : "Pour ajouter des NFT, il vous suffit de <0>les recevoir</0> sur votre <1>adresse {{currency}}</1>."
-    },
-    "readOnly" : {
-      "noTransaction" : {
-        "title" : "Aucune transaction pour le moment",
-        "subtitle" : "Vous avez besoin d’un appareil pour acheter ou recevoir des {{assetName}}"
-      }
-    },
-    "banner" : {
-      "redelegation" : {
-        "description" : "Bon à savoir : le validateur Ledger offre des frais de staking inférieurs à ceux prélevés par votre validateur actuel.",
-        "cta" : "Redéléguer"
-      },
-      "delegation" : {
-        "description" : "Bon à savoir : en stakant vos {{asset}} via le validateur Ledger, vous bénéficiez de faibles frais.",
-        "cta" : "Staker maintenant"
-      }
-    }
-  },
-  "accounts" : {
-    "title" : "Comptes",
-    "importNotification" : {
-      "message" : "Vos comptes ont bien été importés."
-    },
-    "row" : {
-      "syncPending" : "Synchronisation...",
-      "upToDate" : "Synchronisé",
-      "error" : "Erreur",
-      "queued" : "En attente",
-      "showTokens" : "Afficher {{length}} token",
-      "showTokens_plural" : "Afficher {{length}} tokens",
-      "showSubAccounts" : "Afficher {{length}} sous-compte",
-      "showSubAccounts_plural" : "Afficher {{length}} sous-comptes",
-      "hideTokens" : "Masquer le token",
-      "hideTokens_plural" : "Masquer les tokens",
-      "hideSubAccounts" : "Masquer le sous-compte",
-      "hideSubAccounts_plural" : "Masquer les sous-comptes",
-      "algorand" : {
-        "showTokens" : "Afficher {{length}} ASA",
-        "showTokens_plural" : "Afficher {{length}} ASA",
-        "hideTokens" : "Cacher l’ASA",
-        "hideTokens_plural" : "Cacher l’ASA"
-      },
-      "stellar" : {
-        "showTokens" : "Afficher {{length}} actif",
-        "showTokens_plural" : "Afficher {{length}} actifs",
-        "hideTokens" : "Cacher l’actif",
-        "hideTokens_plural" : "Cacher les actifs"
-      }
-    },
-    "noResultsFound" : "Aucun actif trouvé",
-    "noResultsDesc" : "Merci de vérifier l’orthographe et réessayer",
-    "readOnly" : {
-      "moreCrypto" : {
-        "title" : "et plus 6 000 autres",
-        "subtitle" : "Ledger prend en charge plus de 6 000 cryptos"
-      }
-    }
-  },
-  "distribution" : {
-    "header" : "Répartition des actifs",
-    "list" : "Répartition des actifs ({{count}})",
-    "assets" : "actif",
-    "assets_plural" : "actifs",
-    "total" : "Solde total :",
-    "listAccount" : "Répartition des actifs ({{count}})",
-    "title" : "Actifs",
-    "moreAssets" : "Ajouter davantage"
-  },
-  "help" : {
-    "gettingStarted" : {
-      "title" : "Premiers pas",
-      "desc" : "Commencez ici."
-    },
-    "helpCenter" : {
-      "title" : "Assistance Ledger",
-      "desc" : "Obtenez de l’aide."
-    },
-    "ledgerAcademy" : {
-      "title" : "Ledger Academy",
-      "desc" : "Tout savoir sur les cryptos."
-    },
-    "facebook" : {
-      "title" : "Facebook",
-      "desc" : "Likez notre page."
-    },
-    "twitter" : {
-      "title" : "Twitter",
-      "desc" : "Suivez-nous."
-    },
-    "github" : {
-      "title" : "GitHub",
-      "desc" : "Examinez notre code."
-    },
-    "status" : {
-      "title" : "Statut de Ledger",
-      "desc" : "Vérifiez l’état de notre système."
-    }
-  },
-  "settings" : {
-    "header" : "Paramètres",
-    "resources" : "Ressources Ledger",
-    "display" : {
-      "title" : "Général",
-      "desc" : "Configurez les paramètres de base de Ledger Live.",
-      "carousel" : "Visibilité du carrousel",
-      "carouselDesc" : "Affichez le carrousel sur le Portefeuille.",
-      "language" : "Langue d’affichage",
-      "languageDesc" : "Choisissez la langue d’affichage de Ledger Live.",
-      "region" : "Région",
-      "regionDesc" : "Choisissez votre région pour personnaliser les formats de date, d’heure et de nombre.",
-      "password" : "Verrouillage par mot de passe",
-      "passwordDesc" : "Définissez un mot de passe pour protéger vos données Ledger Live sur votre téléphone.",
-      "counterValue" : "Devise préférée",
-      "theme" : "Mode",
-      "themeDesc" : "Définissez le mode de l’interface utilisateur.",
-      "themes" : {
-        "system" : "Système",
-        "dark" : "Sombre",
-        "light" : "Clair",
-        "dusk" : "Crépuscule"
-      },
-      "counterValueDesc" : "Choisissez la devise dans laquelle afficher votre solde et vos opérations.",
-      "exchange" : "Fournisseur du taux de change",
-      "exchangeDesc" : "Changez le fournisseur de taux de change de bitcoin à {{fiat}}.",
-      "stock" : "Indicateur de marché régional",
-      "stockDesc" : "Choisissez Western pour afficher les hausses du marché en vert ou Eastern pour les afficher en rouge.",
-      "reportErrors" : "Rapports de bugs",
-      "reportErrorsDesc" : "Envoyer automatiquement des rapports pour aider Ledger à améliorer ses produits.",
-      "developerMode" : "Mode développeur",
-      "developerModeDesc" : "Afficher les apps développeur dans le Gestionnaire et autoriser les apps Testnet.",
-      "analytics" : "Statistiques",
-      "analyticsDesc" : "Autoriser les statistiques pour aider Ledger à améliorer l’expérience utilisateur.",
-      "analyticsModal" : {
-        "title" : "Partager les statistiques",
-        "desc" : "Autorisez les statistiques pour aider Ledger à améliorer l’expérience utilisateur.",
-        "bullet0" : "Clics",
-        "bullet1" : "Pages visitées dans l’app",
-        "bullet2" : "Redirection vers une page Internet",
-        "bullet3" : "Actions : envoyer, recevoir, verrouiller, etc.",
-        "bullet4" : "Défilement en bas de page",
-        "bullet5" : "Version, installation et désinstallation de l’app",
-        "bullet6" : "Nombre de comptes, cryptos et opérations",
-        "bullet7" : "Durée des sessions globale et par page",
-        "bullet8" : "Type d’appareil Ledger et micrologiciel"
-      },
-      "technicalData" : "Données techniques",
-      "technicalDataDesc" : "Ledger recueillera automatiquement des données techniques anonymisées afin d’améliorer l’expérience utilisateur.",
-      "technicalDataModal" : {
-        "title" : "Données techniques",
-        "desc" : "Ledger recueillera automatiquement des données techniques anonymisées afin d’améliorer l’expérience utilisateur.",
-        "bullet1" : "Identifiant unique et anonyme de l’app",
-        "bullet2" : "Version, région du système, langue et région de Ledger Live"
-      },
-      "hideEmptyTokenAccounts" : "Masquer les comptes de tokens vides",
-      "hideEmptyTokenAccountsDesc" : "Tous les comptes de tokens vides de la page Actifs seront masqués."
-    },
-    "currencies" : {
-      "header" : "Devises",
-      "rateProvider" : "Fournisseur du taux de change ({{currencyTicker}} → BTC)",
-      "rateProviderDesc" : "Choisissez le fournisseur du taux de change entre {{currencyTicker}} et Bitcoin.",
-      "confirmationNb" : "Nombre de confirmations",
-      "confirmationNbDesc" : "Définissez le nombre de confirmations réseau voulu pour qu’une transaction soit marquée comme validée.",
-      "currencySettingsTitle" : "Paramètres de {{currencyName}}",
-      "placeholder" : "Aucun paramètre pour cet actif"
-    },
-    "accounts" : {
-      "header" : "Comptes",
-      "title" : "Comptes",
-      "desc" : "Gérer l’affichage des actifs dans l’app.",
-      "hideTokenCTA" : "Masquer le token",
-      "showContractCTA" : "Afficher le contrat",
-      "blacklistedTokens" : "Liste de tokens masqués",
-      "blacklistedTokensDesc" : "Vous pouvez masquer des tokens en vous rendant sur l’onglet Comptes, en faisant un appui long sur le token et choisissant Masquer le token.",
-      "blacklistedTokensModal" : {
-        "title" : "Masquer le token",
-        "desc" : "Vous vous apprêtez à cacher tous vos comptes <1><0>{tokenName}</0></1>. Vous pouvez restaurer leur visibilité à tout moment dans <3>Paramètres > Comptes</3>.",
-        "confirm" : "Masquer le token"
-      },
-      "hideNFTCollectionCTA" : "Cacher la collection",
-      "hiddenNFTCollections" : "Collections de NFT cachées",
-      "hiddenNFTCollectionsDesc" : "Pour cacher des NFT, accédez au compte correspondant, faites un appui long sur la collection et choisissez Cacher la collection.",
-      "hideNFTCollectionModal" : {
-        "title" : "Cacher cette collection ?",
-        "desc" : "Vous pouvez restaurer la visibilité de cette collection à tout moment à partir des Paramètres."
-      },
-      "cryptoAssets" : {
-        "header" : "Crypto-actifs",
-        "title" : "Crypto-actifs",
-        "desc" : "Sélectionnez un crypto-actif pour modifier ses paramètres."
-      }
-    },
-    "about" : {
-      "title" : "À propos",
-      "desc" : "Informations, Conditions d’utilisation et Politique de confidentialité de l’app.",
-      "appDescription" : "Protégez, achetez, vendez, échangez, faites fructifier et gérez vos cryptos avec Ledger Live. La plateforme tout-en-un.",
-      "appVersion" : "Version",
-      "termsConditions" : "Conditions d’utilisation",
-      "termsConditionsDesc" : "En utilisant Ledger Live, vous acceptez nos Conditions d’utilisation.",
-      "privacyPolicy" : "Politique de confidentialité",
-      "privacyPolicyDesc" : "Découvrez les données personnelles que nous collectons, à quelles fins et comment nous les utilisons.",
-      "liveReview" : {
-        "title" : "Avis",
-        "desc" : "Faites-nous part de vos commentaires sur l’app.",
-        "ios" : "Donnez votre avis dans l’App Store",
-        "android" : "Donnez votre avis dans le Google Play Store"
-      }
-    },
-    "notifications" : {
-      "title" : "Notifications",
-      "desc" : "Gérez vos notifications.",
-      "disabledNotifications" : {
-        "title" : "Vos notifications sont désactivées",
-        "desc" : "{{platform}} bloque les notifications de Ledger Live. Pour recevoir les notifications sur votre téléphone, accédez aux paramètres de votre appareil et activez les notifications pour Ledger Live.",
-        "turnOnNotif" : "Activer les notifications",
-        "goToSettings" : "Accéder aux réglages système"
-      },
-      "allowed" : {
-        "title" : "Autoriser les notifications",
-        "desc" : "Recevez des notifications relatives à vos cryptos, aux tendances du marché et plus encore."
-      },
-      "transactions" : {
-        "title" : "Transactions",
-        "desc" : "Recevez une notification lorsque vous recevez ou envoyez des cryptos."
-      },
-      "market" : {
-        "title" : "Marché",
-        "desc" : "Recevez des notifications sur les principales fluctuations du marché."
-      },
-      "announcement" : {
-        "title" : "Annonces",
-        "desc" : "Recevez les dernières nouveautés sur Ledger Live."
-      },
-      "price" : {
-        "title" : "Alertes sur les prix",
-        "desc" : "Recevez des alertes pour vos cryptos préférées et ne manquez plus les mouvements du marché."
-      }
-    },
-    "help" : {
-      "title" : "Aide",
-      "header" : "Aide",
-      "desc" : "En savoir plus sur Ledger Live ou obtenir de l’aide.",
-      "support" : "Assistance Ledger",
-      "supportDesc" : "En cas de problème, bénéficiez d’une aide pour utiliser Ledger Live avec votre wallet physique.",
-      "configureDevice" : "Configurer un appareil",
-      "configureDeviceDesc" : "Configurez un nouvel appareil ou restaurez un appareil existant. Vos comptes et paramètres sont conservés.",
-      "clearCache" : "Vider le cache",
-      "clearCacheDesc" : "Les transactions sur le réseau seront analysées et vos comptes seront recalculés.",
-      "clearCacheModal" : "Êtes-vous sûr(e) ?",
-      "clearCacheModalDesc" : "Une nouvelle analyse complète des transactions sur le réseau sera effectuée. L’historique des comptes sera reconstruit et les soldes seront recalculés.",
-      "clearCacheButton" : "Effacer",
-      "exportLogs" : "Enregistrer les logs",
-      "exportLogsDesc" : "Sauvegardez les logs de Ledger Live peut être nécessaire à des fins de dépannage.",
-      "hardReset" : "Réinitialiser Ledger Live",
-      "hardResetDesc" : "Sans effet sur vos actifs. Toutes les données de Ledger Live, y compris les données de comptes, l’historique de vos transactions et paramètres seront effacées. Utilisez votre appareil Ledger pour recharger et gérer vos crypto-actifs dans une app Ledger Live vierge.",
-      "repairDevice" : "Réparer son appareil Ledger",
-      "repairDeviceDesc" : "En cas de problème lors de la mise à jour de votre appareil (reprise des mises à jour impossible), essayez cela pour réparer votre appareil."
-    },
-    "experimental" : {
-      "title" : "Fonctionnalités expérimentales",
-      "desc" : "Essayez les Fonctionnalités expérimentales et donnez-nous votre avis.",
-      "disclaimer" : "Il s’agit de fonctionnalités expérimentales fournies \"telles quelles\" pour notre communauté de passionné(e)s de la tech. Elles peuvent changer, casser ou être retirées à tout moment. En les activant, vous acceptez de les utiliser en toute connaissance de cause."
-    },
-    "developer" : {
-      "title" : "Développeurs",
-      "desc" : "Essayez les fonctionnalités pour développeurs et donnez-nous votre avis.",
-      "customManifest" : {
-        "title" : "Charger un manifest personnalisé pour Platform"
-      }
-    },
-    "debug" : {
-      "featureFlagsTitle" : "Indicateurs de fonctionnalités (feature flags) définis et utilisés dans Ledger Live",
-      "featureFlagsDesc" : "Les valeurs remplacées seront réinitialisées lorsque l’application sera relancée. Seules les chaînes JSON valides sont acceptées.",
-      "featureFlagsOverride" : "Remplacer",
-      "featureFlagsEdit" : "Modifier",
-      "featureFlagsRestore" : "Restaurer",
-      "featureFlagsDisplayValue" : "Afficher le code",
-      "featureFlagsHideValue" : "Masquer le code"
-    }
-  },
-  "notifications" : {
-    "prompt" : {
-      "title" : "Activez les notifications",
-      "desc" : "Recevez des informations clés sur Ledger Live, les produits Ledger et la sécurité. Vous pouvez vous désinscrire à tout moment.",
-      "allow" : "Autoriser les notifications",
-      "later" : "Pas maintenant"
-    }
-  },
-  "migrateAccounts" : {
-    "banner" : "Mise à jour des comptes Ledger Live",
-    "overview" : {
-      "headerTitle" : "Mise à jour du compte",
-      "title" : "Mise à jour des comptes Ledger Live",
-      "subtitle" : "Mettez vos comptes à jour pour bénéficier des nouvelles fonctionnalités de Ledger Live.",
-      "notice" : "Impossible de mettre à jour {{accountCount}} compte. Veuillez connecter l’appareil associé au compte ci-dessous.",
-      "notice_plural" : "Impossible de mettre à jour {{accountCount}} comptes. Veuillez connecter l’appareil associé aux comptes ci-dessous.",
-      "currency" : "Mise à jour nécessaire pour 1 compte {{currency}}",
-      "currency_plural" : "Mise à jour nécessaire pour {{count}} comptes {{currency}}",
-      "start" : "Démarrer la mise à jour",
-      "continue" : "Continuer la mise à jour"
-    },
-    "progress" : {
-      "headerTitle" : "Mise à jour des comptes",
-      "pending" : {
-        "title" : "Mise à jour de {{currency}} en cours",
-        "subtitle" : "Patientez pendant la mise à jour de votre compte."
-      },
-      "notice" : {
-        "title" : "Mise à jour de {{currency}} incomplète",
-        "subtitle" : "Mise à jour des comptes {{currency}} impossible sur cet appareil.",
-        "cta" : "Continuer",
-        "ctaNextCurrency" : "Continuer avec {{currency}}"
-      },
-      "done" : {
-        "title" : "Mise à jour de {{currency}} terminée",
-        "subtitle" : "Vos comptes {{currency}} ont bien été mis à jour.",
-        "cta" : "Continuer",
-        "ctaNextCurrency" : "Continuer avec {{currency}}",
-        "ctaDone" : "Terminé"
-      },
-      "error" : {
-        "cta" : "Réessayer"
-      }
-    },
-    "connectDevice" : {
-      "headerTitle" : "Connecter votre appareil"
-    }
-  },
-  "transfer" : {
-    "recipient" : {
-      "input" : "Entrer l’adresse"
-    },
-    "send" : {
-      "title" : "Envoyer",
-      "description" : "Envoyez des cryptos vers un autre wallet"
-    },
-    "fees" : {
-      "title" : "Modifier les frais"
-    },
-    "receive" : {
-      "title" : "Recevoir",
-      "description" : "Recevez des cryptos d’un autre wallet",
-      "titleReadOnly" : "Adresse non vérifiée",
-      "headerTitle" : "Crypto-actif",
-      "titleDevice" : "Connecter votre appareil",
-      "verifySkipped" : "Vous n’avez pas confirmé votre adresse de bénéficiaire sur votre appareil Ledger. Vérifiez votre adresse {{accountType}} pour une sécurité optimale.",
-      "verifyPending" : "Vérifiez que l’adresse {{currencyName}} affichée sur votre appareil Ledger est identique à celle indiquée sur votre téléphone.",
-      "verified" : "Adresse confirmée. Si vous l’aviez copiée ou scannée, revérifiez.",
-      "verifyAgain" : "Revérifier",
-      "noAccount" : "Aucun compte trouvé",
-      "address" : "Adresse du compte",
-      "copyAddress" : "Copier",
-      "shareAddress" : "Partager l’adresse",
-      "addressCopied" : "Copié",
-      "taprootWarning" : "Vérifiez que l’émetteur prend en charge Taproot",
-      "selectCrypto" : {
-        "title" : "Sélectionnez une crypto"
-      },
-      "stepperHeader" : {
-        "range" : "Étape {{currentStep}} sur {{totalSteps}}",
-        "connectDevice" : "Connecter votre appareil"
-      },
-      "selectAccount" : {
-        "title" : "Sélectionner un compte",
-        "subtitle" : "Vos {{currencyTicker}} seront déposés sur ce compte."
-      },
-      "addAccount" : {
-        "title" : "Recherche sur la blockchain",
-        "subtitle" : "Vérifions si vous avez déjà des comptes {{currencyTicker}}.",
-        "foundAccounts" : "{{count}} comptes trouvés",
-        "stopSynchronization" : "Arrêter la synchronisation"
-      },
-      "verifyAddress" : {
-        "title" : "Vérifier l’adresse",
-        "subtitle" : "Vérifiez que l’adresse affichée sur votre appareil est identique à celle ci-dessous. Si elles correspondent, validez sur votre appareil.",
-        "cancel" : {
-          "title" : "Vous avez refusé cette adresse",
-          "subtitle" : "S’il s’agit d’une erreur, vous pouvez recommencer en appuyant sur le bouton ci-dessous.",
-          "info" : "Si les adresses ne correspondent pas, votre téléphone peut être corrompu. Nous vous recommandons de <0>nous contacter au plus vite.</0>"
+        "descBottom": "Ouvrez Ledger Live pour l’ordinateur et scannez le code QR."
+      },
+      "result": {
+        "title": "Importer des comptes",
+        "newAccounts": "Nouveaux comptes",
+        "updatedAccounts": "Comptes mis à jour",
+        "empty": "Ajouter un nouveau compte",
+        "descEmpty": "<0><0>Aucun compte</0></0> trouvé. Réessayez ou retournez à la configuration.",
+        "alreadyImported": "Déjà importé",
+        "noAccounts": "Rien à importer",
+        "unsupported": "Non pris en charge",
+        "settings": "Paramètres de l’app",
+        "includeGeneralSettings": "Importer les paramètres de Ledger Live pour l’ordinateur"
+      },
+      "fallback": {
+        "header": "Importer le compte",
+        "title": "Autoriser l’appareil photo",
+        "desc": "Autorisez l’utilisation de l’appareil photo dans les Paramètres pour scanner les codes QR.",
+        "buttonTitle": "Accéder aux Paramètres"
+      }
+    },
+    "availableBalance": "Solde disponible",
+    "totalSupplied": "Montant déposé",
+    "tronFrozen": "Gelé",
+    "bandwidth": "Bande passante",
+    "energy": "Énergie",
+    "delegatedAssets": "Actifs délégués",
+    "undelegating": "Délégation interrompue",
+    "delegation": {
+      "sectionLabel": "Délégation(s)",
+      "addDelegation": "Ajouter une délégation",
+      "info": {
+        "title": "Gagner des récompenses",
+        "cta": "Gagner des récompenses"
+      }
+    },
+    "claimReward": {
+      "sectionLabel": "Récompenses",
+      "cta": "Demander"
+    },
+    "undelegation": {
+      "sectionLabel": "Délégation(s) interrompue(s)"
+    },
+    "nft": {
+      "receiveNft": "Recevoir NFT",
+      "howTo": "Pour ajouter des NFT, il vous suffit de <0>les recevoir</0> sur votre <1>adresse {{currency}}</1>."
+    },
+    "readOnly": {
+      "noTransaction": {
+        "title": "Aucune transaction pour le moment",
+        "subtitle": "Vous avez besoin d’un appareil pour acheter ou recevoir des {{assetName}}"
+      }
+    },
+    "banner": {
+      "redelegation": {
+        "description": "Bon à savoir : le validateur Ledger offre des frais de staking inférieurs à ceux prélevés par votre validateur actuel.",
+        "cta": "Redéléguer"
+      },
+      "delegation": {
+        "description": "Bon à savoir : en stakant vos {{asset}} via le validateur Ledger, vous bénéficiez de faibles frais.",
+        "cta": "Staker maintenant"
+      }
+    }
+  },
+  "accounts": {
+    "title": "Comptes",
+    "importNotification": {
+      "message": "Vos comptes ont bien été importés."
+    },
+    "row": {
+      "syncPending": "Synchronisation...",
+      "upToDate": "Synchronisé",
+      "error": "Erreur",
+      "queued": "En attente",
+      "showTokens": "Afficher {{length}} token",
+      "showTokens_plural": "Afficher {{length}} tokens",
+      "showSubAccounts": "Afficher {{length}} sous-compte",
+      "showSubAccounts_plural": "Afficher {{length}} sous-comptes",
+      "hideTokens": "Masquer le token",
+      "hideTokens_plural": "Masquer les tokens",
+      "hideSubAccounts": "Masquer le sous-compte",
+      "hideSubAccounts_plural": "Masquer les sous-comptes",
+      "algorand": {
+        "showTokens": "Afficher {{length}} ASA",
+        "showTokens_plural": "Afficher {{length}} ASA",
+        "hideTokens": "Cacher l’ASA",
+        "hideTokens_plural": "Cacher l’ASA"
+      },
+      "stellar": {
+        "showTokens": "Afficher {{length}} actif",
+        "showTokens_plural": "Afficher {{length}} actifs",
+        "hideTokens": "Cacher l’actif",
+        "hideTokens_plural": "Cacher les actifs"
+      }
+    },
+    "noResultsFound": "Aucun actif trouvé",
+    "noResultsDesc": "Merci de vérifier l’orthographe et réessayer",
+    "readOnly": {
+      "moreCrypto": {
+        "title": "et plus 6 000 autres",
+        "subtitle": "Ledger prend en charge plus de 6 000 cryptos"
+      }
+    }
+  },
+  "distribution": {
+    "header": "Répartition des actifs",
+    "list": "Répartition des actifs ({{count}})",
+    "assets": "actif",
+    "assets_plural": "actifs",
+    "total": "Solde total :",
+    "listAccount": "Répartition des actifs ({{count}})",
+    "title": "Actifs",
+    "moreAssets": "Ajouter davantage"
+  },
+  "help": {
+    "gettingStarted": {
+      "title": "Premiers pas",
+      "desc": "Commencez ici."
+    },
+    "helpCenter": {
+      "title": "Assistance Ledger",
+      "desc": "Obtenez de l’aide."
+    },
+    "ledgerAcademy": {
+      "title": "Ledger Academy",
+      "desc": "Tout savoir sur les cryptos."
+    },
+    "facebook": {
+      "title": "Facebook",
+      "desc": "Likez notre page."
+    },
+    "twitter": {
+      "title": "Twitter",
+      "desc": "Suivez-nous."
+    },
+    "github": {
+      "title": "GitHub",
+      "desc": "Examinez notre code."
+    },
+    "status": {
+      "title": "Statut de Ledger",
+      "desc": "Vérifiez l’état de notre système."
+    }
+  },
+  "settings": {
+    "header": "Paramètres",
+    "resources": "Ressources Ledger",
+    "display": {
+      "title": "Général",
+      "desc": "Configurez les paramètres de base de Ledger Live.",
+      "carousel": "Visibilité du carrousel",
+      "carouselDesc": "Affichez le carrousel sur le Portefeuille.",
+      "language": "Langue d’affichage",
+      "languageDesc": "Choisissez la langue d’affichage de Ledger Live.",
+      "region": "Région",
+      "regionDesc": "Choisissez votre région pour personnaliser les formats de date, d’heure et de nombre.",
+      "password": "Verrouillage par mot de passe",
+      "passwordDesc": "Définissez un mot de passe pour protéger vos données Ledger Live sur votre téléphone.",
+      "counterValue": "Devise préférée",
+      "theme": "Mode",
+      "themeDesc": "Définissez le mode de l’interface utilisateur.",
+      "themes": {
+        "system": "Système",
+        "dark": "Sombre",
+        "light": "Clair",
+        "dusk": "Crépuscule"
+      },
+      "counterValueDesc": "Choisissez la devise dans laquelle afficher votre solde et vos opérations.",
+      "exchange": "Fournisseur du taux de change",
+      "exchangeDesc": "Changez le fournisseur de taux de change de bitcoin à {{fiat}}.",
+      "stock": "Indicateur de marché régional",
+      "stockDesc": "Choisissez Western pour afficher les hausses du marché en vert ou Eastern pour les afficher en rouge.",
+      "reportErrors": "Rapports de bugs",
+      "reportErrorsDesc": "Envoyer automatiquement des rapports pour aider Ledger à améliorer ses produits.",
+      "developerMode": "Mode développeur",
+      "developerModeDesc": "Afficher les apps développeur dans le Gestionnaire et autoriser les apps Testnet.",
+      "analytics": "Statistiques",
+      "analyticsDesc": "Autoriser les statistiques pour aider Ledger à améliorer l’expérience utilisateur.",
+      "analyticsModal": {
+        "title": "Partager les statistiques",
+        "desc": "Autorisez les statistiques pour aider Ledger à améliorer l’expérience utilisateur.",
+        "bullet0": "Clics",
+        "bullet1": "Pages visitées dans l’app",
+        "bullet2": "Redirection vers une page Internet",
+        "bullet3": "Actions : envoyer, recevoir, verrouiller, etc.",
+        "bullet4": "Défilement en bas de page",
+        "bullet5": "Version, installation et désinstallation de l’app",
+        "bullet6": "Nombre de comptes, cryptos et opérations",
+        "bullet7": "Durée des sessions globale et par page",
+        "bullet8": "Type d’appareil Ledger et micrologiciel"
+      },
+      "technicalData": "Données techniques",
+      "technicalDataDesc": "Ledger recueillera automatiquement des données techniques anonymisées afin d’améliorer l’expérience utilisateur.",
+      "technicalDataModal": {
+        "title": "Données techniques",
+        "desc": "Ledger recueillera automatiquement des données techniques anonymisées afin d’améliorer l’expérience utilisateur.",
+        "bullet1": "Identifiant unique et anonyme de l’app",
+        "bullet2": "Version, région du système, langue et région de Ledger Live"
+      },
+      "hideEmptyTokenAccounts": "Masquer les comptes de tokens vides",
+      "hideEmptyTokenAccountsDesc": "Tous les comptes de tokens vides de la page Actifs seront masqués."
+    },
+    "currencies": {
+      "header": "Devises",
+      "rateProvider": "Fournisseur du taux de change ({{currencyTicker}} → BTC)",
+      "rateProviderDesc": "Choisissez le fournisseur du taux de change entre {{currencyTicker}} et Bitcoin.",
+      "confirmationNb": "Nombre de confirmations",
+      "confirmationNbDesc": "Définissez le nombre de confirmations réseau voulu pour qu’une transaction soit marquée comme validée.",
+      "currencySettingsTitle": "Paramètres de {{currencyName}}",
+      "placeholder": "Aucun paramètre pour cet actif"
+    },
+    "accounts": {
+      "header": "Comptes",
+      "title": "Comptes",
+      "desc": "Gérer l’affichage des actifs dans l’app.",
+      "hideTokenCTA": "Masquer le token",
+      "showContractCTA": "Afficher le contrat",
+      "blacklistedTokens": "Liste de tokens masqués",
+      "blacklistedTokensDesc": "Vous pouvez masquer des tokens en vous rendant sur l’onglet Comptes, en faisant un appui long sur le token et choisissant Masquer le token.",
+      "blacklistedTokensModal": {
+        "title": "Masquer le token",
+        "desc": "Vous vous apprêtez à cacher tous vos comptes <1><0>{tokenName}</0></1>. Vous pouvez restaurer leur visibilité à tout moment dans <3>Paramètres > Comptes</3>.",
+        "confirm": "Masquer le token"
+      },
+      "hideNFTCollectionCTA": "Cacher la collection",
+      "hiddenNFTCollections": "Collections de NFT cachées",
+      "hiddenNFTCollectionsDesc": "Pour cacher des NFT, accédez au compte correspondant, faites un appui long sur la collection et choisissez Cacher la collection.",
+      "hideNFTCollectionModal": {
+        "title": "Cacher cette collection ?",
+        "desc": "Vous pouvez restaurer la visibilité de cette collection à tout moment à partir des Paramètres."
+      },
+      "cryptoAssets": {
+        "header": "Crypto-actifs",
+        "title": "Crypto-actifs",
+        "desc": "Sélectionnez un crypto-actif pour modifier ses paramètres."
+      }
+    },
+    "about": {
+      "title": "À propos",
+      "desc": "Informations, Conditions d’utilisation et Politique de confidentialité de l’app.",
+      "appDescription": "Protégez, achetez, vendez, échangez, faites fructifier et gérez vos cryptos avec Ledger Live. La plateforme tout-en-un.",
+      "appVersion": "Version",
+      "termsConditions": "Conditions d’utilisation",
+      "termsConditionsDesc": "En utilisant Ledger Live, vous acceptez nos Conditions d’utilisation.",
+      "privacyPolicy": "Politique de confidentialité",
+      "privacyPolicyDesc": "Découvrez les données personnelles que nous collectons, à quelles fins et comment nous les utilisons.",
+      "liveReview": {
+        "title": "Avis",
+        "desc": "Faites-nous part de vos commentaires sur l’app.",
+        "ios": "Donnez votre avis dans l’App Store",
+        "android": "Donnez votre avis dans le Google Play Store"
+      }
+    },
+    "notifications": {
+      "title": "Notifications",
+      "desc": "Gérez vos notifications.",
+      "disabledNotifications": {
+        "title": "Vos notifications sont désactivées",
+        "desc": "{{platform}} bloque les notifications de Ledger Live. Pour recevoir les notifications sur votre téléphone, accédez aux paramètres de votre appareil et activez les notifications pour Ledger Live.",
+        "turnOnNotif": "Activer les notifications",
+        "goToSettings": "Accéder aux réglages système"
+      },
+      "allowed": {
+        "title": "Autoriser les notifications",
+        "desc": "Recevez des notifications relatives à vos cryptos, aux tendances du marché et plus encore."
+      },
+      "transactions": {
+        "title": "Transactions",
+        "desc": "Recevez une notification lorsque vous recevez ou envoyez des cryptos."
+      },
+      "market": {
+        "title": "Marché",
+        "desc": "Recevez des notifications sur les principales fluctuations du marché."
+      },
+      "announcement": {
+        "title": "Annonces",
+        "desc": "Recevez les dernières nouveautés sur Ledger Live."
+      },
+      "price": {
+        "title": "Alertes sur les prix",
+        "desc": "Recevez des alertes pour vos cryptos préférées et ne manquez plus les mouvements du marché."
+      }
+    },
+    "help": {
+      "title": "Aide",
+      "header": "Aide",
+      "desc": "En savoir plus sur Ledger Live ou obtenir de l’aide.",
+      "support": "Assistance Ledger",
+      "supportDesc": "En cas de problème, bénéficiez d’une aide pour utiliser Ledger Live avec votre wallet physique.",
+      "configureDevice": "Configurer un appareil",
+      "configureDeviceDesc": "Configurez un nouvel appareil ou restaurez un appareil existant. Vos comptes et paramètres sont conservés.",
+      "clearCache": "Vider le cache",
+      "clearCacheDesc": "Les transactions sur le réseau seront analysées et vos comptes seront recalculés.",
+      "clearCacheModal": "Êtes-vous sûr(e) ?",
+      "clearCacheModalDesc": "Une nouvelle analyse complète des transactions sur le réseau sera effectuée. L’historique des comptes sera reconstruit et les soldes seront recalculés.",
+      "clearCacheButton": "Effacer",
+      "exportLogs": "Enregistrer les logs",
+      "exportLogsDesc": "Sauvegardez les logs de Ledger Live peut être nécessaire à des fins de dépannage.",
+      "hardReset": "Réinitialiser Ledger Live",
+      "hardResetDesc": "Sans effet sur vos actifs. Toutes les données de Ledger Live, y compris les données de comptes, l’historique de vos transactions et paramètres seront effacées. Utilisez votre appareil Ledger pour recharger et gérer vos crypto-actifs dans une app Ledger Live vierge.",
+      "repairDevice": "Réparer son appareil Ledger",
+      "repairDeviceDesc": "En cas de problème lors de la mise à jour de votre appareil (reprise des mises à jour impossible), essayez cela pour réparer votre appareil."
+    },
+    "experimental": {
+      "title": "Fonctionnalités expérimentales",
+      "desc": "Essayez les Fonctionnalités expérimentales et donnez-nous votre avis.",
+      "disclaimer": "Il s’agit de fonctionnalités expérimentales fournies \"telles quelles\" pour notre communauté de passionné(e)s de la tech. Elles peuvent changer, casser ou être retirées à tout moment. En les activant, vous acceptez de les utiliser en toute connaissance de cause."
+    },
+    "developer": {
+      "title": "Développeurs",
+      "desc": "Essayez les fonctionnalités pour développeurs et donnez-nous votre avis.",
+      "customManifest": {
+        "title": "Charger un manifest personnalisé pour Platform"
+      }
+    },
+    "debug": {
+      "featureFlagsTitle": "Indicateurs de fonctionnalités (feature flags) définis et utilisés dans Ledger Live",
+      "featureFlagsDesc": "Les valeurs remplacées seront réinitialisées lorsque l’application sera relancée. Seules les chaînes JSON valides sont acceptées.",
+      "featureFlagsOverride": "Remplacer",
+      "featureFlagsEdit": "Modifier",
+      "featureFlagsRestore": "Restaurer",
+      "featureFlagsDisplayValue": "Afficher le code",
+      "featureFlagsHideValue": "Masquer le code"
+    }
+  },
+  "notifications": {
+    "prompt": {
+      "title": "Activez les notifications",
+      "desc": "Recevez des informations clés sur Ledger Live, les produits Ledger et la sécurité. Vous pouvez vous désinscrire à tout moment.",
+      "allow": "Autoriser les notifications",
+      "later": "Pas maintenant"
+    }
+  },
+  "migrateAccounts": {
+    "banner": "Mise à jour des comptes Ledger Live",
+    "overview": {
+      "headerTitle": "Mise à jour du compte",
+      "title": "Mise à jour des comptes Ledger Live",
+      "subtitle": "Mettez vos comptes à jour pour bénéficier des nouvelles fonctionnalités de Ledger Live.",
+      "notice": "Impossible de mettre à jour {{accountCount}} compte. Veuillez connecter l’appareil associé au compte ci-dessous.",
+      "notice_plural": "Impossible de mettre à jour {{accountCount}} comptes. Veuillez connecter l’appareil associé aux comptes ci-dessous.",
+      "currency": "Mise à jour nécessaire pour 1 compte {{currency}}",
+      "currency_plural": "Mise à jour nécessaire pour {{count}} comptes {{currency}}",
+      "start": "Démarrer la mise à jour",
+      "continue": "Continuer la mise à jour"
+    },
+    "progress": {
+      "headerTitle": "Mise à jour des comptes",
+      "pending": {
+        "title": "Mise à jour de {{currency}} en cours",
+        "subtitle": "Patientez pendant la mise à jour de votre compte."
+      },
+      "notice": {
+        "title": "Mise à jour de {{currency}} incomplète",
+        "subtitle": "Mise à jour des comptes {{currency}} impossible sur cet appareil.",
+        "cta": "Continuer",
+        "ctaNextCurrency": "Continuer avec {{currency}}"
+      },
+      "done": {
+        "title": "Mise à jour de {{currency}} terminée",
+        "subtitle": "Vos comptes {{currency}} ont bien été mis à jour.",
+        "cta": "Continuer",
+        "ctaNextCurrency": "Continuer avec {{currency}}",
+        "ctaDone": "Terminé"
+      },
+      "error": {
+        "cta": "Réessayer"
+      }
+    },
+    "connectDevice": {
+      "headerTitle": "Connecter votre appareil"
+    }
+  },
+  "transfer": {
+    "recipient": {
+      "input": "Entrer l’adresse"
+    },
+    "send": {
+      "title": "Envoyer",
+      "description": "Envoyez des cryptos vers un autre wallet"
+    },
+    "fees": {
+      "title": "Modifier les frais"
+    },
+    "receive": {
+      "title": "Recevoir",
+      "description": "Recevez des cryptos d’un autre wallet",
+      "titleReadOnly": "Adresse non vérifiée",
+      "headerTitle": "Crypto-actif",
+      "titleDevice": "Connecter votre appareil",
+      "verifySkipped": "Vous n’avez pas confirmé votre adresse de bénéficiaire sur votre appareil Ledger. Vérifiez votre adresse {{accountType}} pour une sécurité optimale.",
+      "verifyPending": "Vérifiez que l’adresse {{currencyName}} affichée sur votre appareil Ledger est identique à celle indiquée sur votre téléphone.",
+      "verified": "Adresse confirmée. Si vous l’aviez copiée ou scannée, revérifiez.",
+      "verifyAgain": "Revérifier",
+      "noAccount": "Aucun compte trouvé",
+      "address": "Adresse du compte",
+      "copyAddress": "Copier",
+      "shareAddress": "Partager l’adresse",
+      "addressCopied": "Copié",
+      "taprootWarning": "Vérifiez que l’émetteur prend en charge Taproot",
+      "selectCrypto": {
+        "title": "Sélectionnez une crypto"
+      },
+      "stepperHeader": {
+        "range": "Étape {{currentStep}} sur {{totalSteps}}",
+        "connectDevice": "Connecter votre appareil"
+      },
+      "selectAccount": {
+        "title": "Sélectionner un compte",
+        "subtitle": "Vos {{currencyTicker}} seront déposés sur ce compte."
+      },
+      "addAccount": {
+        "title": "Recherche sur la blockchain",
+        "subtitle": "Vérifions si vous avez déjà des comptes {{currencyTicker}}.",
+        "foundAccounts": "{{count}} comptes trouvés",
+        "stopSynchronization": "Arrêter la synchronisation"
+      },
+      "verifyAddress": {
+        "title": "Vérifier l’adresse",
+        "subtitle": "Vérifiez que l’adresse affichée sur votre appareil est identique à celle ci-dessous. Si elles correspondent, validez sur votre appareil.",
+        "cancel": {
+          "title": "Vous avez refusé cette adresse",
+          "subtitle": "S’il s’agit d’une erreur, vous pouvez recommencer en appuyant sur le bouton ci-dessous.",
+          "info": "Si les adresses ne correspondent pas, votre téléphone peut être corrompu. Nous vous recommandons de <0>nous contacter au plus vite.</0>"
         }
       },
-      "receiveConfirmation" : {
-        "title" : "Recevoir des {{currencyTicker}}",
-        "addressVerified" : "Adresse vérifiée",
-        "verifyAddress" : "Appuyez ici pour vérifier votre adresse",
-        "adviceVerify" : "Nous vous recommandons de toujours vérifier votre adresse avec votre appareil Ledger.",
-        "sendWarning" : "Envoyez uniquement des {{currencyName}} ({{currencyTicker}}) à cette adresse. Toute autre crypto risque d’être définitivement perdue."
-      },
-      "securityVerify" : {
-        "title" : "Pour une sécurité optimale, nous vous recommandons de vérifier cette adresse avec votre appareil Ledger.",
-        "subtitle1" : "Vérifier votre adresse permet une sécurité optimale. L’adresse affichée sur votre appareil Ledger ne peut pas être corrompue.",
-        "subtitle2" : "En vérifiant votre adresse, vous pourrez confirmer que l’adresse qui apparaît sur votre appareil Ledger est identique à celle affichée dans Ledger Live.",
-        "verifyCta" : "Vérifier mon adresse",
-        "dontVerifyCta" : "Afficher mon adresse sans la vérifier"
-      },
-      "securityDontVerify" : {
-        "title" : "Êtes-vous sûr(e) ?",
-        "subtitle" : "L’adresse affichée dans Ledger Live ne sera pas vérifiée.",
-        "doNotRemindAgain" : "Ne plus me le rappeler",
-        "no" : "Non",
-        "yes" : "Oui"
-      },
-      "toastMessages" : {
-        "accountImported" : "Nous avons importé un compte {{currencyTicker}}. ",
-        "why" : "Dites-moi pourquoi.",
-        "addressVerified" : "Vous avez bien vérifié votre adresse."
-      },
-      "additionalInfoModal" : {
-        "title" : "Pourquoi avons-nous importé ce compte ?",
-        "subtitle" : "Nous avons détecté que vous aviez déjà un compte {{currencyTicker}} lié à votre phrase de récupération. Nous avons donc importé ce compte.",
-        "closeCta" : "Compris"
-      },
-      "notSynced" : {
-        "text" : "Synchronisation",
-        "desc" : "Cela peut prendre quelques instants si vous avez un grand nombre de transactions ou une connexion Internet lente."
-      },
-      "readOnly" : {
-        "title" : "Recevoir",
-        "text" : "Restez vigilant(e)",
-        "desc" : "Vous êtes sur le point de voir une adresse que vous n’avez pas vérifié. Vérifiez vos adresses sur votre appareil pour une sécurité optimale.",
-        "verify" : "Vous n’avez pas vérifié votre adresse {{accountType}}. Vérifiez vos adresses sur votre appareil pour une sécurité optimale."
-      },
-      "noResultsFound" : "Aucun crypto-actif trouvé",
-      "noResultsDesc" : "Merci de vérifier l’orthographe et réessayer"
-    },
-    "buy" : {
-      "title" : "Acheter",
-      "description" : "Achetez des cryptos en toute sécurité"
-    },
-    "sell" : {
-      "title" : "Vendre",
-      "description" : "Vendez des cryptos en toute sécurité"
-    },
-    "exchange" : {
-      "title" : "Acheter / Vendre"
-    },
-    "swap" : {
-      "title" : "Swap",
-      "description" : "Échangez une crypto contre une autre",
-      "selectDevice" : "Sélectionnez votre appareil.",
-      "broadcasting" : "Swap en cours",
-      "loadingFees" : "Chargement des frais de réseau…",
-      "landing" : {
-        "header" : "Swap",
-        "title" : "Bienvenue dans le Swap",
-        "whatIsSwap" : "Qu’est-ce que le Swap ?",
-        "disclaimer" : "Échangez des cryptos directement à partir de votre appareil Ledger. Ce service n’est pas disponible dans certains pays, y compris aux États-Unis."
-      },
-      "unauthorizedRates" : {
-        "cta" : "Réinitialiser la vérification",
-        "banner" : "Réinitialisez le processus et mettez à jour Ledger Live.",
-        "bannerCTA" : "Réinitialiser"
-      },
-      "main" : {
-        "header" : "Swap"
-      },
-      "kyc" : {
-        "disclaimer" : "J’accepte que mes données de localisation soient partagées avec des tiers à des fins de conformité.",
-        "cta" : "Continuer",
-        "wyre" : {
-          "title" : "Finir la vérification",
-          "subtitle" : "LEDGER recueille vos données pour le compte de WYRE et les lui transfère pour réaliser votre vérification d’identité. Consultez notre Politique de confidentialité.",
-          "pending" : {
-            "cta" : "Continuer",
-            "title" : "Vérification soumise pour validation",
-            "subtitle" : "Votre vérification a été envoyée et est en attente de validation.",
-            "link" : "En savoir plus sur la vérification d’identité"
+      "receiveConfirmation": {
+        "title": "Recevoir des {{currencyTicker}}",
+        "addressVerified": "Adresse vérifiée",
+        "verifyAddress": "Appuyez ici pour vérifier votre adresse",
+        "adviceVerify": "Nous vous recommandons de toujours vérifier votre adresse avec votre appareil Ledger.",
+        "sendWarning": "Envoyez uniquement des {{currencyName}} ({{currencyTicker}}) à cette adresse. Toute autre crypto risque d’être définitivement perdue."
+      },
+      "securityVerify": {
+        "title": "Pour une sécurité optimale, nous vous recommandons de vérifier cette adresse avec votre appareil Ledger.",
+        "subtitle1": "Vérifier votre adresse permet une sécurité optimale. L’adresse affichée sur votre appareil Ledger ne peut pas être corrompue.",
+        "subtitle2": "En vérifiant votre adresse, vous pourrez confirmer que l’adresse qui apparaît sur votre appareil Ledger est identique à celle affichée dans Ledger Live.",
+        "verifyCta": "Vérifier mon adresse",
+        "dontVerifyCta": "Afficher mon adresse sans la vérifier"
+      },
+      "securityDontVerify": {
+        "title": "Êtes-vous sûr(e) ?",
+        "subtitle": "L’adresse affichée dans Ledger Live ne sera pas vérifiée.",
+        "doNotRemindAgain": "Ne plus me le rappeler",
+        "no": "Non",
+        "yes": "Oui"
+      },
+      "toastMessages": {
+        "accountImported": "Nous avons importé un compte {{currencyTicker}}. ",
+        "why": "Dites-moi pourquoi.",
+        "addressVerified": "Vous avez bien vérifié votre adresse."
+      },
+      "additionalInfoModal": {
+        "title": "Pourquoi avons-nous importé ce compte ?",
+        "subtitle": "Nous avons détecté que vous aviez déjà un compte {{currencyTicker}} lié à votre phrase de récupération. Nous avons donc importé ce compte.",
+        "closeCta": "Compris"
+      },
+      "notSynced": {
+        "text": "Synchronisation",
+        "desc": "Cela peut prendre quelques instants si vous avez un grand nombre de transactions ou une connexion Internet lente."
+      },
+      "readOnly": {
+        "title": "Recevoir",
+        "text": "Restez vigilant(e)",
+        "desc": "Vous êtes sur le point de voir une adresse que vous n’avez pas vérifié. Vérifiez vos adresses sur votre appareil pour une sécurité optimale.",
+        "verify": "Vous n’avez pas vérifié votre adresse {{accountType}}. Vérifiez vos adresses sur votre appareil pour une sécurité optimale."
+      },
+      "noResultsFound": "Aucun crypto-actif trouvé",
+      "noResultsDesc": "Merci de vérifier l’orthographe et réessayer"
+    },
+    "buy": {
+      "title": "Acheter",
+      "description": "Achetez des cryptos en toute sécurité"
+    },
+    "sell": {
+      "title": "Vendre",
+      "description": "Vendez des cryptos en toute sécurité"
+    },
+    "exchange": {
+      "title": "Acheter / Vendre"
+    },
+    "swap": {
+      "title": "Swap",
+      "description": "Échangez une crypto contre une autre",
+      "selectDevice": "Sélectionnez votre appareil.",
+      "broadcasting": "Swap en cours",
+      "loadingFees": "Chargement des frais de réseau…",
+      "landing": {
+        "header": "Swap",
+        "title": "Bienvenue dans le Swap",
+        "whatIsSwap": "Qu’est-ce que le Swap ?",
+        "disclaimer": "Échangez des cryptos directement à partir de votre appareil Ledger. Ce service n’est pas disponible dans certains pays, y compris aux États-Unis."
+      },
+      "unauthorizedRates": {
+        "cta": "Réinitialiser la vérification",
+        "banner": "Réinitialisez le processus et mettez à jour Ledger Live.",
+        "bannerCTA": "Réinitialiser"
+      },
+      "main": {
+        "header": "Swap"
+      },
+      "kyc": {
+        "disclaimer": "J’accepte que mes données de localisation soient partagées avec des tiers à des fins de conformité.",
+        "cta": "Continuer",
+        "wyre": {
+          "title": "Finir la vérification",
+          "subtitle": "LEDGER recueille vos données pour le compte de WYRE et les lui transfère pour réaliser votre vérification d’identité. Consultez notre Politique de confidentialité.",
+          "pending": {
+            "cta": "Continuer",
+            "title": "Vérification soumise pour validation",
+            "subtitle": "Votre vérification a été envoyée et est en attente de validation.",
+            "link": "En savoir plus sur la vérification d’identité"
           },
-          "approved" : {
-            "cta" : "Continuer",
-            "title" : "Vérification d'identité approuvée",
-            "subtitle" : "Votre vérification a été envoyée et a été validée.",
-            "link" : "En savoir plus sur la vérification d’identité"
+          "approved": {
+            "cta": "Continuer",
+            "title": "Vérification d'identité approuvée",
+            "subtitle": "Votre vérification a été envoyée et a été validée.",
+            "link": "En savoir plus sur la vérification d’identité"
           },
-          "closed" : {
-            "cta" : "Réinitialiser",
-            "title" : "Demande de vérification rejetée",
-            "subtitle" : "Wyre a refusé les données que vous avez fournies.",
-            "link" : "En savoir plus sur la vérification d’identité"
+          "closed": {
+            "cta": "Réinitialiser",
+            "title": "Demande de vérification rejetée",
+            "subtitle": "Wyre a refusé les données que vous avez fournies.",
+            "link": "En savoir plus sur la vérification d’identité"
           },
-          "form" : {
-            "firstName" : "Prénom",
-            "lastName" : "Nom de famille",
-            "street1" : "Adresse postale ligne 1",
-            "street2" : "Adresse postale ligne 2",
-            "city" : "Ville",
-            "state" : "État–région",
-            "country" : "Pays",
-            "postalCode" : "Code postal",
-            "dateOfBirth" : "Date de naissance",
-            "firstNamePlaceholder" : "Saisissez votre prénom",
-            "lastNamePlaceholder" : "Saisissez votre nom",
-            "street1Placeholder" : "Ex : 13 rue Rosa Parks",
-            "street2Placeholder" : "Ex : 13 rue Rosa Parks",
-            "cityPlaceholder" : "Ex : Abbeville",
-            "postalCodePlaceholder" : "Saisissez votre code postal",
-            "statePlaceholder" : "Sélectionnez votre état",
-            "dateOfBirthPlaceholder" : "AAAA-MM-JJ",
-            "firstNameError" : "Entrez votre prénom pour continuer.",
-            "lastNameError" : "Entrez votre nom pour continuer.",
-            "street1Error" : "Entrez votre adresse.",
-            "cityError" : "Entrez la ville où vous habitez aux États-Unis.",
-            "stateError" : "Choisissez votre état pour continuer",
-            "postalCodeError" : "Saisissez un code postal américain valide.",
-            "dateOfBirthError" : "Entrez votre date de naissance."
+          "form": {
+            "firstName": "Prénom",
+            "lastName": "Nom de famille",
+            "street1": "Adresse postale ligne 1",
+            "street2": "Adresse postale ligne 2",
+            "city": "Ville",
+            "state": "État–région",
+            "country": "Pays",
+            "postalCode": "Code postal",
+            "dateOfBirth": "Date de naissance",
+            "firstNamePlaceholder": "Saisissez votre prénom",
+            "lastNamePlaceholder": "Saisissez votre nom",
+            "street1Placeholder": "Ex : 13 rue Rosa Parks",
+            "street2Placeholder": "Ex : 13 rue Rosa Parks",
+            "cityPlaceholder": "Ex : Abbeville",
+            "postalCodePlaceholder": "Saisissez votre code postal",
+            "statePlaceholder": "Sélectionnez votre état",
+            "dateOfBirthPlaceholder": "AAAA-MM-JJ",
+            "firstNameError": "Entrez votre prénom pour continuer.",
+            "lastNameError": "Entrez votre nom pour continuer.",
+            "street1Error": "Entrez votre adresse.",
+            "cityError": "Entrez la ville où vous habitez aux États-Unis.",
+            "stateError": "Choisissez votre état pour continuer",
+            "postalCodeError": "Saisissez un code postal américain valide.",
+            "dateOfBirthError": "Entrez votre date de naissance."
           }
         },
-        "states" : "Sélectionnez votre état"
-      },
-      "notAvailable" : {
-        "title" : "Service temporairement indisponible ou non disponible dans votre région"
-      },
-      "payoutModal" : {
-        "title" : "Frais de réception",
-        "description" : "Les frais de réception ne sont pas affichés sur votre appareil et ne sont pas compris dans le montant.",
-        "cta" : "Fermer"
-      },
-      "pendingOperation" : {
-        "description" : "Votre opération de swap a été envoyée au réseau pour confirmation. Cela peut prendre jusqu’à une heure avant que vous ne receviez vos {{targetCurrency}}.",
-        "label" : "Identifiant de votre swap :",
-        "title" : "Swap bien diffusé ",
-        "disclaimer" : "Notez bien l’identifiant de votre swap au cas où vous auriez besoin de contacter l’assistance de {{provider}}.",
-        "cta" : "Voir les détails"
-      },
-      "tradeMethod" : {
-        "float" : "Taux variable",
-        "floatUnavailable" : "Le taux variable n’est pas pris en charge pour cette paire.",
-        "fixed" : "Taux fixe",
-        "fixedUnavailable" : "Le taux fixe n’est pas pris en charge pour cette paire.",
-        "floatDesc" : "Le montant peut varier en fonction du marché.",
-        "fixedDesc" : "Votre montant restera le même indépendamment des changements sur le marché. Le taux fixe est mis à jour toutes les 30 secondes.",
-        "by" : "Par",
-        "modalTitle" : "Taux fixe ou variable ?"
-      },
-      "form" : {
-        "validate" : "Confirmer la transaction de swap",
-        "tab" : "Échanger",
-        "button" : "Continuer",
-        "from" : "De",
-        "to" : "À",
-        "source" : "Source",
-        "target" : "Compte bénéficiaire",
-        "noAccount" : "Vous n’avez aucun compte {{currency}}",
-        "balance" : "Solde <0>123</0>",
-        "fromAccount" : "Sélectionnez un compte",
-        "toAccount" : "Sélectionnez un compte",
-        "paraswapCTA" : "Vous cherchez ParaSwap ? Il se trouve dans l’onglet Discover.",
-        "quote" : "Prix",
-        "receive" : "Recevoir",
-        "amount" : {
-          "useMax" : "Choisir le maximum",
-          "available" : "Total disponible"
+        "states": "Sélectionnez votre état"
+      },
+      "notAvailable": {
+        "title": "Service temporairement indisponible ou non disponible dans votre région"
+      },
+      "payoutModal": {
+        "title": "Frais de réception",
+        "description": "Les frais de réception ne sont pas affichés sur votre appareil et ne sont pas compris dans le montant.",
+        "cta": "Fermer"
+      },
+      "pendingOperation": {
+        "description": "Votre opération de swap a été envoyée au réseau pour confirmation. Cela peut prendre jusqu’à une heure avant que vous ne receviez vos {{targetCurrency}}.",
+        "label": "Identifiant de votre swap :",
+        "title": "Swap bien diffusé ",
+        "disclaimer": "Notez bien l’identifiant de votre swap au cas où vous auriez besoin de contacter l’assistance de {{provider}}.",
+        "cta": "Voir les détails"
+      },
+      "tradeMethod": {
+        "float": "Taux variable",
+        "floatUnavailable": "Le taux variable n’est pas pris en charge pour cette paire.",
+        "fixed": "Taux fixe",
+        "fixedUnavailable": "Le taux fixe n’est pas pris en charge pour cette paire.",
+        "floatDesc": "Le montant peut varier en fonction du marché.",
+        "fixedDesc": "Votre montant restera le même indépendamment des changements sur le marché. Le taux fixe est mis à jour toutes les 30 secondes.",
+        "by": "Par",
+        "modalTitle": "Taux fixe ou variable ?"
+      },
+      "form": {
+        "validate": "Confirmer la transaction de swap",
+        "tab": "Échanger",
+        "button": "Continuer",
+        "from": "De",
+        "to": "À",
+        "source": "Source",
+        "target": "Compte bénéficiaire",
+        "noAccount": "Vous n’avez aucun compte {{currency}}",
+        "balance": "Solde <0>123</0>",
+        "fromAccount": "Sélectionnez un compte",
+        "toAccount": "Sélectionnez un compte",
+        "paraswapCTA": "Vous cherchez ParaSwap ? Il se trouve dans l’onglet Discover.",
+        "quote": "Prix",
+        "receive": "Recevoir",
+        "amount": {
+          "useMax": "Choisir le maximum",
+          "available": "Total disponible"
         },
-        "noAsset" : {
-          "title" : "Vous n’avez pas d’actif à échanger",
-          "desc" : "Achetez des actifs et revenez sur cette page."
+        "noAsset": {
+          "title": "Vous n’avez pas d’actif à échanger",
+          "desc": "Achetez des actifs et revenez sur cette page."
         },
-        "noApp" : {
-          "title" : "App {{appName}} non installée",
-          "desc" : "Allez dans le Gestionnaire pour installer l’app {{appName}}.",
-          "cta" : "Accéder au Gestionnaire",
-          "close" : "Fermer"
+        "noApp": {
+          "title": "App {{appName}} non installée",
+          "desc": "Allez dans le Gestionnaire pour installer l’app {{appName}}.",
+          "cta": "Accéder au Gestionnaire",
+          "close": "Fermer"
         },
-        "noAccounts" : {
-          "title" : "Aucun {{ticker}} à échanger",
-          "desc" : "Aucun solde à échanger sur vos comptes {{currencyName}}.",
-          "addAccountCta" : "Ajouter un compte",
-          "cta" : "Fermer"
+        "noAccounts": {
+          "title": "Aucun {{ticker}} à échanger",
+          "desc": "Aucun solde à échanger sur vos comptes {{currencyName}}.",
+          "addAccountCta": "Ajouter un compte",
+          "cta": "Fermer"
         },
-        "outdatedApp" : {
-          "title" : "Mise à jour de l’app disponible",
-          "desc" : "Vous devez mettre à jour l’app {{appName}}.",
-          "cta" : "Accéder au Gestionnaire",
-          "close" : "Fermer"
+        "outdatedApp": {
+          "title": "Mise à jour de l’app disponible",
+          "desc": "Vous devez mettre à jour l’app {{appName}}.",
+          "cta": "Accéder au Gestionnaire",
+          "close": "Fermer"
         },
-        "summary" : {
-          "from" : "De",
-          "to" : "À",
-          "send" : "Envoyer",
-          "payoutNetworkFees" : "Frais de réception",
-          "payoutNetworkFeesTooltip" : "Ce montant n’apparaîtra pas sur votre appareil.",
-          "receive" : "Montant",
-          "receiveFloat" : "Montant à recevoir sans les frais de service",
-          "provider" : "Prestataire",
-          "method" : "Taux",
-          "fees" : "Frais maximaux",
-          "disclaimer" : {
-            "title" : "Conditions d’utilisation",
-            "desc" : "En choisissant Accepter, je reconnais et accepte que ce service soit exclusivement soumis aux Conditions d’utilisation de <0>{{provider}}</0>.",
-            "tos" : "Conditions d’utilisation",
-            "accept" : "Accepter",
-            "reject" : "Fermer"
+        "summary": {
+          "from": "De",
+          "to": "À",
+          "send": "Envoyer",
+          "payoutNetworkFees": "Frais de réception",
+          "payoutNetworkFeesTooltip": "Ce montant n’apparaîtra pas sur votre appareil.",
+          "receive": "Montant",
+          "receiveFloat": "Montant à recevoir sans les frais de service",
+          "provider": "Prestataire",
+          "method": "Taux",
+          "fees": "Frais maximaux",
+          "disclaimer": {
+            "title": "Conditions d’utilisation",
+            "desc": "En choisissant Accepter, je reconnais et accepte que ce service soit exclusivement soumis aux Conditions d’utilisation de <0>{{provider}}</0>.",
+            "tos": "Conditions d’utilisation",
+            "accept": "Accepter",
+            "reject": "Fermer"
           }
         }
       },
-      "operationDetails" : {
-        "swapId" : "Identifiant du swap",
-        "provider" : "Prestataire",
-        "date" : "Date",
-        "from" : "De",
-        "fromAmount" : "Montant envoyé",
-        "to" : "À",
-        "toAmount" : "Montant à recevoir",
-        "statusTooltips" : {
-          "expired" : "Pour plus d’informations, contactez le prestataire du service Swap avec l’identifiant de votre swap.",
-          "refunded" : "Pour plus d’informations, contactez le prestataire du service Swap avec l’identifiant de votre swap.",
-          "pending" : "Merci de patienter pendant que le prestataire du service Swap traite votre transaction.",
-          "onhold" : "Pour résoudre votre problème, contactez le prestataire du service Swap avec l’identifiant de votre swap.",
-          "finished" : "Votre swap a bien été réalisé."
+      "operationDetails": {
+        "swapId": "Identifiant du swap",
+        "provider": "Prestataire",
+        "date": "Date",
+        "from": "De",
+        "fromAmount": "Montant envoyé",
+        "to": "À",
+        "toAmount": "Montant à recevoir",
+        "statusTooltips": {
+          "expired": "Pour plus d’informations, contactez le prestataire du service Swap avec l’identifiant de votre swap.",
+          "refunded": "Pour plus d’informations, contactez le prestataire du service Swap avec l’identifiant de votre swap.",
+          "pending": "Merci de patienter pendant que le prestataire du service Swap traite votre transaction.",
+          "onhold": "Pour résoudre votre problème, contactez le prestataire du service Swap avec l’identifiant de votre swap.",
+          "finished": "Votre swap a bien été réalisé."
         }
       },
-      "missingApp" : {
-        "title" : "Installez l’app Exchange sur votre appareil.",
-        "description" : "Installez l’app Exchange dans le Gestionnaire pour échanger des actifs.",
-        "button" : "Accéder au Gestionnaire"
-      },
-      "outdatedApp" : {
-        "title" : "Merci de mettre à jour l’app Exchange sur votre appareil.",
-        "description" : "Mettez à jour l’app Exchange dans le Gestionnaire pour échanger des actifs.",
-        "button" : "Accéder au Gestionnaire"
-      },
-      "emptyState" : {
-        "title" : "Aucun compte {{currency}}",
-        "description" : "Vous devez ajouter un compte avant de pouvoir échanger des {{currency}}.",
-        "CTAButton" : "Ajouter un compte"
-      },
-      "history" : {
-        "tab" : "Historique",
-        "disclaimer" : "Vos transactions swap sur Ledger Live pour le mobile ne sont pas synchronisées avec Ledger Live pour l’ordinateur.",
-        "exportButton" : "Exporter les opérations",
-        "exportFilename" : "Opérations de swap",
-        "empty" : {
-          "title" : "Vos swaps réalisés apparaîtront ici.",
-          "desc" : "Vous n’avez pas encore effectué de swaps ou Ledger Live a été réinitialisé depuis votre dernier swap."
+      "missingApp": {
+        "title": "Installez l’app Exchange sur votre appareil.",
+        "description": "Installez l’app Exchange dans le Gestionnaire pour échanger des actifs.",
+        "button": "Accéder au Gestionnaire"
+      },
+      "outdatedApp": {
+        "title": "Merci de mettre à jour l’app Exchange sur votre appareil.",
+        "description": "Mettez à jour l’app Exchange dans le Gestionnaire pour échanger des actifs.",
+        "button": "Accéder au Gestionnaire"
+      },
+      "emptyState": {
+        "title": "Aucun compte {{currency}}",
+        "description": "Vous devez ajouter un compte avant de pouvoir échanger des {{currency}}.",
+        "CTAButton": "Ajouter un compte"
+      },
+      "history": {
+        "tab": "Historique",
+        "disclaimer": "Vos transactions swap sur Ledger Live pour le mobile ne sont pas synchronisées avec Ledger Live pour l’ordinateur.",
+        "exportButton": "Exporter les opérations",
+        "exportFilename": "Opérations de swap",
+        "empty": {
+          "title": "Vos swaps réalisés apparaîtront ici.",
+          "desc": "Vous n’avez pas encore effectué de swaps ou Ledger Live a été réinitialisé depuis votre dernier swap."
         }
       }
     },
-    "swapv2" : {
-      "form" : {
-        "summary" : {
-          "from" : "De",
-          "to" : "À",
-          "send" : "Envoyer",
-          "payoutNetworkFees" : "Frais de réception",
-          "payoutNetworkFeesTooltip" : "Ce montant n’apparaîtra pas sur votre appareil.",
-          "receive" : "Montant",
-          "receiveFloat" : "Montant à recevoir sans les frais de service",
-          "provider" : "Prestataire",
-          "method" : "Taux",
-          "fees" : "Frais"
+    "swapv2": {
+      "form": {
+        "summary": {
+          "from": "De",
+          "to": "À",
+          "send": "Envoyer",
+          "payoutNetworkFees": "Frais de réception",
+          "payoutNetworkFeesTooltip": "Ce montant n’apparaîtra pas sur votre appareil.",
+          "receive": "Montant",
+          "receiveFloat": "Montant à recevoir sans les frais de service",
+          "provider": "Prestataire",
+          "method": "Taux",
+          "fees": "Frais"
         }
       }
     },
-    "lending" : {
-      "title" : "Prêter",
-      "titleTransferTab" : "Gagner",
-      "descriptionTransferTab" : "Générez des revenus passifs",
-      "actionTitle" : "Prêter",
-      "accountActions" : {
-        "approve" : "Approuver",
-        "supply" : "Déposer",
-        "withdraw" : "Retirer"
-      },
-      "highFees" : {
-        "title" : "Frais élevés sur Ethereum",
-        "description" : "En raison de la forte activité sur le réseau Ethereum, les frais d’envoi de transactions pourraient être élevés."
-      },
-      "account" : {
-        "amountSupplied" : "Montant déposé",
-        "amountSuppliedTooltip" : "Montant prêté sur le réseau",
-        "currencyAPY" : "APY",
-        "currencyAPYTooltip" : "Rendement annuel d’un dépôt sans cesse capitalisé",
-        "accruedInterests" : "Solde des intérêts",
-        "accruedInterestsTooltip" : "Intérêts produits par vos actifs prêtés",
-        "interestEarned" : "Intérêts gagnés",
-        "interestEarnedTooltip" : "Intérêts gagnés suite au retrait",
-        "openLoans" : "Prêts en cours",
-        "closedLoans" : "Prêts clôturés"
-      },
-      "banners" : {
-        "needApproval" : "Vous devez approuver ce compte avant de pouvoir prêter des actifs.",
-        "fullyApproved" : "Vous avez fini d’approuver ce compte. Vous pouvez réduire le montant moyennant des frais.",
-        "approvedCanReduce" : "Vous avez approuvé <0>{{value}}</0> sur ce compte. Vous pouvez réduire le montant moyennant des frais.",
-        "approvedButNotEnough" : "Vous avez approuvé <0>{{value}}</0> sur ce compte.",
-        "approving" : "Vous pouvez déposer des actifs une fois l’approbation du compte confirmée.",
-        "notEnough" : "Vous devez augmenter la limite approuvée sur votre compte pour prêter."
-      },
-      "howDoesLendingWork" : "Fonctionnement des prêts",
-      "dashboard" : {
-        "tabTitle" : "Tableau de bord",
-        "assetsTitle" : "Actifs à prêter",
-        "accountsTitle" : "Comptes approuvés",
-        "emptySateDescription" : "Vous pouvez prêter des actifs directement depuis vos comptes Ethereum et gagner des intérêts.",
-        "apy" : "APY {{value}}",
-        "activeAccount" : {
-          "account" : "Compte",
-          "amountSupplied" : "Montant déposé",
-          "interestEarned" : "Intérêts gagnés",
-          "status" : "Statut du compte",
-          "EARNING" : "GAINS EN COURS",
-          "ENABLING" : "Approbation",
-          "INACTIVE" : "Inactif",
-          "SUPPLYING" : "Dépôt en cours",
-          "approve" : "Approuver",
-          "supply" : "Déposer",
-          "withdraw" : "Retirer",
-          "amountRedeemed" : "Montant retiré",
-          "endDate" : "Échéance"
+    "lending": {
+      "title": "Prêter",
+      "titleTransferTab": "Gagner",
+      "descriptionTransferTab": "Générez des revenus passifs",
+      "actionTitle": "Prêter",
+      "accountActions": {
+        "approve": "Approuver",
+        "supply": "Déposer",
+        "withdraw": "Retirer"
+      },
+      "highFees": {
+        "title": "Frais élevés sur Ethereum",
+        "description": "En raison de la forte activité sur le réseau Ethereum, les frais d’envoi de transactions pourraient être élevés."
+      },
+      "account": {
+        "amountSupplied": "Montant déposé",
+        "amountSuppliedTooltip": "Montant prêté sur le réseau",
+        "currencyAPY": "APY",
+        "currencyAPYTooltip": "Rendement annuel d’un dépôt sans cesse capitalisé",
+        "accruedInterests": "Solde des intérêts",
+        "accruedInterestsTooltip": "Intérêts produits par vos actifs prêtés",
+        "interestEarned": "Intérêts gagnés",
+        "interestEarnedTooltip": "Intérêts gagnés suite au retrait",
+        "openLoans": "Prêts en cours",
+        "closedLoans": "Prêts clôturés"
+      },
+      "banners": {
+        "needApproval": "Vous devez approuver ce compte avant de pouvoir prêter des actifs.",
+        "fullyApproved": "Vous avez fini d’approuver ce compte. Vous pouvez réduire le montant moyennant des frais.",
+        "approvedCanReduce": "Vous avez approuvé <0>{{value}}</0> sur ce compte. Vous pouvez réduire le montant moyennant des frais.",
+        "approvedButNotEnough": "Vous avez approuvé <0>{{value}}</0> sur ce compte.",
+        "approving": "Vous pouvez déposer des actifs une fois l’approbation du compte confirmée.",
+        "notEnough": "Vous devez augmenter la limite approuvée sur votre compte pour prêter."
+      },
+      "howDoesLendingWork": "Fonctionnement des prêts",
+      "dashboard": {
+        "tabTitle": "Tableau de bord",
+        "assetsTitle": "Actifs à prêter",
+        "accountsTitle": "Comptes approuvés",
+        "emptySateDescription": "Vous pouvez prêter des actifs directement depuis vos comptes Ethereum et gagner des intérêts.",
+        "apy": "APY {{value}}",
+        "activeAccount": {
+          "account": "Compte",
+          "amountSupplied": "Montant déposé",
+          "interestEarned": "Intérêts gagnés",
+          "status": "Statut du compte",
+          "EARNING": "GAINS EN COURS",
+          "ENABLING": "Approbation",
+          "INACTIVE": "Inactif",
+          "SUPPLYING": "Dépôt en cours",
+          "approve": "Approuver",
+          "supply": "Déposer",
+          "withdraw": "Retirer",
+          "amountRedeemed": "Montant retiré",
+          "endDate": "Échéance"
         }
       },
-      "closedLoans" : {
-        "tabTitle" : "Prêts clôturés",
-        "description" : "Consultez tous vos prêts clôturés et vos intérêts perçus.",
-        "cta" : "Prêter un actif"
-      },
-      "history" : {
-        "tabTitle" : "Historique",
-        "description" : "Visualisez l’historique de toutes vos opérations de prêt.",
-        "cta" : "Prêter un actif"
-      },
-      "terms" : {
-        "label" : "Prêter des cryptos",
-        "title" : "Prêter vos actifs sur le protocole Compound",
-        "description" : "Le protocole Compound vous permet de prêter et d’emprunter des actifs sur le réseau Ethereum. Vous pouvez prêter vos actifs et gagner des intérêts directement depuis votre compte Ledger.",
-        "switchLabel" : "J’ai lu et accepte les <0><0>Conditions d’utilisation</0></0>."
-      },
-      "info" : {
-        "1" : {
-          "label" : "Étape 1/3",
-          "title" : "Approuver un compte permet au protocole de traiter vos futurs prêts.",
-          "description" : "Vous devez autoriser le contrat intelligent de Compound à transférer un certain montant d’actifs au protocole. L’activation d’un compte permet au protocole de traiter les futurs prêts."
+      "closedLoans": {
+        "tabTitle": "Prêts clôturés",
+        "description": "Consultez tous vos prêts clôturés et vos intérêts perçus.",
+        "cta": "Prêter un actif"
+      },
+      "history": {
+        "tabTitle": "Historique",
+        "description": "Visualisez l’historique de toutes vos opérations de prêt.",
+        "cta": "Prêter un actif"
+      },
+      "terms": {
+        "label": "Prêter des cryptos",
+        "title": "Prêter vos actifs sur le protocole Compound",
+        "description": "Le protocole Compound vous permet de prêter et d’emprunter des actifs sur le réseau Ethereum. Vous pouvez prêter vos actifs et gagner des intérêts directement depuis votre compte Ledger.",
+        "switchLabel": "J’ai lu et accepte les <0><0>Conditions d’utilisation</0></0>."
+      },
+      "info": {
+        "1": {
+          "label": "Étape 1/3",
+          "title": "Approuver un compte permet au protocole de traiter vos futurs prêts.",
+          "description": "Vous devez autoriser le contrat intelligent de Compound à transférer un certain montant d’actifs au protocole. L’activation d’un compte permet au protocole de traiter les futurs prêts."
         },
-        "2" : {
-          "label" : "Étape 2/3",
-          "title" : "Déposer des actifs pour gagner des intérêts",
-          "description" : "Une fois qu’un compte est approuvé, vous pouvez sélectionner un montant d’actifs à prêter, puis émettre une transaction vers le protocole. Les intérêts courent dès la confirmation de la transaction."
+        "2": {
+          "label": "Étape 2/3",
+          "title": "Déposer des actifs pour gagner des intérêts",
+          "description": "Une fois qu’un compte est approuvé, vous pouvez sélectionner un montant d’actifs à prêter, puis émettre une transaction vers le protocole. Les intérêts courent dès la confirmation de la transaction."
         },
-        "3" : {
-          "label" : "Étape 3/3",
-          "title" : "Retirer des actifs à tout moment",
-          "description" : "Vous pouvez retirer vos actifs et les intérêts perçus en partie ou totalité à tout moment depuis votre compte Ledger.",
-          "cta" : "Prêter maintenant"
+        "3": {
+          "label": "Étape 3/3",
+          "title": "Retirer des actifs à tout moment",
+          "description": "Vous pouvez retirer vos actifs et les intérêts perçus en partie ou totalité à tout moment depuis votre compte Ledger.",
+          "cta": "Prêter maintenant"
         },
-        "title" : "Prêter des cryptos"
-      },
-      "noTokenAccount" : {
-        "info" : {
-          "title" : "Vous n’avez pas de compte {{ name }}.",
-          "description" : "Pour déposer des fonds et prêter des cryptos, vous avez besoin d’un compte {{ name }}. Recevez des fonds sur votre adresse Ethereum."
+        "title": "Prêter des cryptos"
+      },
+      "noTokenAccount": {
+        "info": {
+          "title": "Vous n’avez pas de compte {{ name }}.",
+          "description": "Pour déposer des fonds et prêter des cryptos, vous avez besoin d’un compte {{ name }}. Recevez des fonds sur votre adresse Ethereum."
         },
-        "buttons" : {
-          "receive" : "Recevoir des {{ name }}",
-          "buy" : "Acheter des {{ name }}"
+        "buttons": {
+          "receive": "Recevoir des {{ name }}",
+          "buy": "Acheter des {{ name }}"
         }
       },
-      "enable" : {
-        "info" : {
-          "title" : "Compte non approuvé",
-          "description" : "Vous devez approuver un compte avant de pouvoir prêter cet actif.",
-          "cta" : "Approuver un compte"
+      "enable": {
+        "info": {
+          "title": "Compte non approuvé",
+          "description": "Vous devez approuver un compte avant de pouvoir prêter cet actif.",
+          "cta": "Approuver un compte"
         },
-        "stepperHeader" : {
-          "selectAccount" : "Sélectionner un compte",
-          "enable" : "Approuver",
-          "advanced" : "Avancé",
-          "amount" : "Entrer le montant",
-          "summary" : "Récapitulatif",
-          "selectDevice" : "Sélectionner votre appareil",
-          "connectDevice" : "Connecter votre appareil",
-          "stepRange" : "Étape {{currentStep}} sur {{totalSteps}}"
+        "stepperHeader": {
+          "selectAccount": "Sélectionner un compte",
+          "enable": "Approuver",
+          "advanced": "Avancé",
+          "amount": "Entrer le montant",
+          "summary": "Récapitulatif",
+          "selectDevice": "Sélectionner votre appareil",
+          "connectDevice": "Connecter votre appareil",
+          "stepRange": "Étape {{currentStep}} sur {{totalSteps}}"
         },
-        "selectAccount" : {
-          "enabledAccountsAmount" : "Vous avez {{number}} compte et approuvé {{amount}}.",
-          "enabledAccountsAmount_plural" : "Vous avez {{number}} comptes et approuvé {{amount}}.",
-          "enabledAccountsNoLimit" : "Vous avez {{number}} compte et approuvé un nombre illimité de {{ currency }}.",
-          "enabledAccountsNoLimit_plural" : "Vous avez {{number}} comptes et approuvé un nombre illimité de {{ currency }}.",
-          "noEnabledAccounts" : "Vous devez approuver un compte avant de pouvoir prêter des actifs."
+        "selectAccount": {
+          "enabledAccountsAmount": "Vous avez {{number}} compte et approuvé {{amount}}.",
+          "enabledAccountsAmount_plural": "Vous avez {{number}} comptes et approuvé {{amount}}.",
+          "enabledAccountsNoLimit": "Vous avez {{number}} compte et approuvé un nombre illimité de {{ currency }}.",
+          "enabledAccountsNoLimit_plural": "Vous avez {{number}} comptes et approuvé un nombre illimité de {{ currency }}.",
+          "noEnabledAccounts": "Vous devez approuver un compte avant de pouvoir prêter des actifs."
         },
-        "enable" : {
-          "summary" : "<0>J’autorise le contrat intelligent </0><1>{{contractName}}</1><0> à accéder à mon compte </0><1>{{accountName}}</1><0> pour un montant </0><1>{{amount}}</1>.",
-          "limit" : "limité : {{amount}}",
-          "noLimit" : "{{assetName}} sans limite",
-          "contractName" : "Compound {{currencyName}}",
-          "advanced" : "Avancé"
+        "enable": {
+          "summary": "<0>J’autorise le contrat intelligent </0><1>{{contractName}}</1><0> à accéder à mon compte </0><1>{{accountName}}</1><0> pour un montant </0><1>{{amount}}</1>.",
+          "limit": "limité : {{amount}}",
+          "noLimit": "{{assetName}} sans limite",
+          "contractName": "Compound {{currencyName}}",
+          "advanced": "Avancé"
         },
-        "advanced" : {
-          "amountLabel" : "Montant à approuver",
-          "amountLabelTooltip" : "Cela limite le montant mis à la disposition du contrat intelligent.",
-          "limit" : "Limite",
-          "limited" : "Limité",
-          "noLimit" : "Illimité"
+        "advanced": {
+          "amountLabel": "Montant à approuver",
+          "amountLabelTooltip": "Cela limite le montant mis à la disposition du contrat intelligent.",
+          "limit": "Limite",
+          "limited": "Limité",
+          "noLimit": "Illimité"
         },
-        "amount" : {
-          "totalAvailable" : "Total disponible"
+        "amount": {
+          "totalAvailable": "Total disponible"
         },
-        "validation" : {
-          "success" : "Transaction bien envoyée",
-          "info" : "Votre approbation a été envoyée au réseau pour confirmation. Vous pourrez émettre des prêts une fois qu’elle aura été confirmée.",
-          "extraInfo" : "Il peut y avoir un délai avant que les transactions apparaissent dans un explorateur et soient confirmées.",
-          "button" : {
-            "done" : "Fermer"
+        "validation": {
+          "success": "Transaction bien envoyée",
+          "info": "Votre approbation a été envoyée au réseau pour confirmation. Vous pourrez émettre des prêts une fois qu’elle aura été confirmée.",
+          "extraInfo": "Il peut y avoir un délai avant que les transactions apparaissent dans un explorateur et soient confirmées.",
+          "button": {
+            "done": "Fermer"
           }
         }
       },
-      "supply" : {
-        "stepperHeader" : {
-          "amount" : "Déposer",
-          "summary" : "Récapitulatif",
-          "selectDevice" : "Sélectionner votre appareil",
-          "connectDevice" : "Connecter votre appareil",
-          "stepRange" : "Étape {{currentStep}} sur {{totalSteps}}"
+      "supply": {
+        "stepperHeader": {
+          "amount": "Déposer",
+          "summary": "Récapitulatif",
+          "selectDevice": "Sélectionner votre appareil",
+          "connectDevice": "Connecter votre appareil",
+          "stepRange": "Étape {{currentStep}} sur {{totalSteps}}"
         },
-        "amount" : {
-          "totalAvailable" : "Solde disponible",
-          "placeholderMax" : "Retirer le maximum"
+        "amount": {
+          "totalAvailable": "Solde disponible",
+          "placeholderMax": "Retirer le maximum"
         },
-        "validation" : {
-          "success" : "Dépôt bien versé",
-          "info" : "Vous commencerez à percevoir des intérêts une fois que le réseau aura confirmé le dépôt.",
-          "extraInfo" : "Il peut y avoir un délai avant que les transactions apparaissent dans un explorateur et soient confirmées.",
-          "button" : {
-            "done" : "Terminé",
-            "cta" : "Voir les détails"
+        "validation": {
+          "success": "Dépôt bien versé",
+          "info": "Vous commencerez à percevoir des intérêts une fois que le réseau aura confirmé le dépôt.",
+          "extraInfo": "Il peut y avoir un délai avant que les transactions apparaissent dans un explorateur et soient confirmées.",
+          "button": {
+            "done": "Terminé",
+            "cta": "Voir les détails"
           }
         }
       },
-      "withdraw" : {
-        "stepperHeader" : {
-          "amount" : "Retirer",
-          "summary" : "Récapitulatif",
-          "selectDevice" : "Sélectionner votre appareil",
-          "connectDevice" : "Connecter votre appareil",
-          "stepRange" : "Étape {{currentStep}} sur {{totalSteps}}"
+      "withdraw": {
+        "stepperHeader": {
+          "amount": "Retirer",
+          "summary": "Récapitulatif",
+          "selectDevice": "Sélectionner votre appareil",
+          "connectDevice": "Connecter votre appareil",
+          "stepRange": "Étape {{currentStep}} sur {{totalSteps}}"
         },
-        "validation" : {
-          "success" : "Demande de retrait bien envoyée",
-          "info" : "Vos actifs seront disponibles une fois que le réseau aura confirmé le retrait.",
-          "button" : {
-            "done" : "Terminé",
-            "cta" : "Voir les détails"
+        "validation": {
+          "success": "Demande de retrait bien envoyée",
+          "info": "Vos actifs seront disponibles une fois que le réseau aura confirmé le retrait.",
+          "button": {
+            "done": "Terminé",
+            "cta": "Voir les détails"
           }
         }
       }
     }
   },
-  "sync" : {
-    "error" : "Erreur de synchronisation",
-    "loading" : "Sync"
-  },
-  "scanning" : {
-    "loading" : "Recherche d’appareils..."
-  },
-  "send" : {
-    "tooMuchUTXOBottomModal" : {
-      "cta" : "Continuer",
-      "description" : "Cette transaction peut prendre plus de temps à être vérifiée et signée, car le compte a un nombre élevé de coins.",
-      "title" : "Message UTXO"
-    },
-    "highFeeModal" : "Attention, les frais de réseau sont supérieurs à <1>10%</1> du montant. Voulez-vous continuer ?",
-    "scan" : {
-      "title" : "Scanner le code QR",
-      "descBottom" : "Merci de placer le code QR au centre du carré.",
-      "fallback" : {
-        "header" : "Scanner le code QR",
-        "title" : "Autoriser l’appareil photo",
-        "desc" : "Autorisez l’utilisation de l’appareil photo dans les Paramètres pour scanner les codes QR.",
-        "buttonTitle" : "Accéder aux Paramètres"
-      }
-    },
-    "stepperHeader" : {
-      "selectAccount" : "Compte à débiter",
-      "recipientAddress" : "Adresse du bénéficiaire",
-      "selectAmount" : "Montant",
-      "summary" : "Récapitulatif",
-      "selectDevice" : "Sélectionner votre appareil",
-      "connectDevice" : "Connecter votre appareil",
-      "stepRange" : "Étape {{currentStep}} sur {{totalSteps}}",
-      "quantity" : "Montant",
-      "selectCollection" : "Collection",
-      "selectNft" : "NFT"
-    },
-    "recipient" : {
-      "scan" : "Scanner le code QR",
-      "enterAddress" : "Entrer l’adresse",
-      "input" : "Entrer l’adresse",
-      "verifyAddress" : "Vérifiez que l’adresse est identique à celle partagée par le bénéficiaire."
-    },
-    "amount" : {
-      "available" : "Total disponible",
-      "useMax" : "Choisir le maximum",
-      "loadingNetwork" : "Chargement des frais de réseau…",
-      "noRateProvider" : "Indisponible",
-      "quantityAvailable" : "Quantité disponible"
-    },
-    "summary" : {
-      "subaccountsWarning" : "Vous devez recharger ce compte avec des {{ currency }} afin d’envoyer les tokens de ce compte.",
-      "tag" : "Tag (Facultatif)",
-      "validateTag" : "Valider le tag",
-      "total" : "Total",
-      "amount" : "Montant",
-      "from" : "De",
-      "to" : "À",
-      "infoTotalTitle" : "Débit total",
-      "infoTotalDesc" : "Comprend le montant de la transaction et les frais de réseau choisis",
-      "gasLimit" : "Limite de gaz",
-      "gasPrice" : "Prix du gaz",
-      "maxFees" : "Frais maximaux",
-      "validateGasLimit" : "Valider la limite de gaz",
-      "fees" : "Frais",
-      "validateFees" : "Valider les frais",
-      "customizeFees" : "Modifier les frais",
-      "memo" : {
-        "title" : "Mémo",
-        "type" : "Type de mémo",
-        "value" : "Valeur du mémo"
-      },
-      "validateMemo" : "Valider le mémo",
-      "quantity" : "Montant"
-    },
-    "validation" : {
-      "message" : "Confirmez la transaction sur votre appareil pour la signer en toute sécurité.",
-      "sent" : "Transaction effectuée",
-      "amount" : "Montant",
-      "fees" : "Frais",
-      "confirm" : "Le solde de votre compte sera mis à jour une fois que le réseau aura confirmé la transaction.",
-      "button" : {
-        "details" : "Voir les détails",
-        "retry" : "Réessayer"
-      }
-    },
-    "fees" : {
-      "title" : "Frais de réseau",
-      "validate" : "Confirmer",
-      "required" : "Des frais sont requis.",
-      "chooseGas" : "Choisissez un prix de gaz.",
-      "higherFaster" : "Un prix de gaz plus élevé se traduit par une confirmation plus rapide.",
-      "edit" : {
-        "title" : "Choisir une unité"
-      },
-      "networkInfo" : "Choisissez le montant des frais de réseau à inclure dans la transaction. Le montant des frais affecte la vitesse de traitement de la transaction."
-    },
-    "verification" : {
-      "streaming" : {
-        "accurate" : "Chargement... ({{percentage}})",
-        "inaccurate" : "Chargement..."
-      }
-    },
-    "info" : {
-      "maxSpendable" : {
-        "title" : "Montant maximal à dépenser",
-        "description" : "Le montant maximal à dépenser est le solde total dans un compte qui est disponible pour effectuer une transaction."
-      }
-    }
-  },
-  "requestAccount" : {
-    "stepperHeader" : {
-      "selectCrypto" : "Sélectionner une crypto",
-      "selectAccount" : "Sélectionner un compte",
-      "stepRange" : "Étape {{currentStep}} sur {{totalSteps}}"
-    },
-    "selectAccount" : {
-      "addAccount" : "Ajouter un compte {{currency}}"
-    }
-  },
-  "freeze" : {
-    "stepperHeader" : {
-      "info" : "Gagner des récompenses",
-      "selectAmount" : "Geler",
-      "summary" : "Récapitulatif",
-      "selectDevice" : "Sélectionner votre appareil",
-      "connectDevice" : "Connecter votre appareil",
-      "stepRange" : "Étape {{currentStep}} sur {{totalSteps}}"
-    },
-    "info" : {
-      "description" : "Gelez vos TRX pour gagner des récompenses en toute sécurité en gardant le contrôle de vos actifs.",
-      "steps" : {
-        "0" : "Vous conservez la propriété de vos actifs délégués.",
-        "1" : "Vous pouvez dégeler vos actifs après 3 jours.",
-        "2" : "Gelez et votez en toute sécurité avec votre appareil Ledger."
-      },
-      "howVotingWorks" : "Fonctionnement du vote",
-      "cta" : "Continuer"
-    },
-    "amount" : {
-      "available" : "Total disponible",
-      "noRateProvider" : "Indisponible",
-      "infoLabel" : "Bande passante ou Énergie"
-    },
-    "validation" : {
-      "message" : "Vérifiez toujours que l’adresse affichée sur votre appareil est identique à celle qui vous a été donnée.",
-      "success" : "Actifs gelés",
-      "amount" : "Montant",
-      "info" : "Vous commencerez à gagner {{resource}} une fois le gel confirmé par le réseau. Vous pourrez ensuite voter pour des super-représentants et gagner des récompenses.",
-      "button" : {
-        "pending" : "Transaction en cours de validation",
-        "pendingDesc" : "Merci de patienter un instant avant de voter.",
-        "vote" : "Voter",
-        "voteTimer" : "0:{{time}}",
-        "later" : "Je voterai plus tard.",
-        "retry" : "Réessayer"
-      }
-    }
-  },
-  "unfreeze" : {
-    "stepperHeader" : {
-      "selectAmount" : "Dégeler",
-      "summary" : "Récapitulatif",
-      "selectDevice" : "Sélectionner votre appareil",
-      "connectDevice" : "Connecter votre appareil",
-      "stepRange" : "Étape {{currentStep}} sur {{totalSteps}}"
-    },
-    "amount" : {
-      "title" : "Sélectionner le type d’actif à dégeler",
-      "info" : "Dégeler réduira {{resource}} et annulera tous vos votes.",
-      "cta" : "Continuer"
-    },
-    "validation" : {
-      "success" : "Vos actifs ont bien été dégelés.",
-      "info" : "Vos points {{resource}} seront réduits et tous vos votes seront annulés.",
-      "button" : {
-        "done" : "Terminé",
-        "cta" : "Voir les détails"
-      }
-    }
-  },
-  "claimReward" : {
-    "stepperHeader" : {
-      "selectDevice" : "Sélectionner votre appareil",
-      "connectDevice" : "Connecter votre appareil",
-      "stepRange" : "Étape {{currentStep}} sur {{totalSteps}}"
-    },
-    "validation" : {
-      "success" : "Vos récompenses ont été ajoutées à votre solde disponible.",
-      "button" : {
-        "done" : "Terminé",
-        "cta" : "Voir les détails"
-      }
-    }
-  },
-  "vote" : {
-    "stepperHeader" : {
-      "selectValidator" : "Voter",
-      "castVote" : "Mes votes",
-      "selectDevice" : "Sélectionner votre appareil",
-      "connectDevice" : "Connecter votre appareil",
-      "stepRange" : "Étape {{currentStep}} sur {{totalSteps}}"
-    },
-    "selectValidator" : {
-    },
-    "castVotes" : {
-      "ranking" : "Classement : <0>{{rank}}</0>",
-      "nbOfVotes" : "Nombre de votes {{amount}}",
-      "percentage" : "Pourcentage",
-      "estYield" : "Rendement estimé",
-      "addMoreVotes" : "Ajouter plus de votes",
-      "votesRemaining" : "Votes restants : <0>{{total}}</0>",
-      "maxVotesAvailable" : "Nombre maximal de votes disponibles : <0>{{total}}</0>",
-      "voteFor" : "Votez pour",
-      "validateVotes" : "Valider les votes",
-      "votesRequired" : "Votes requis ",
-      "allVotesUsed" : "Tous les votes sont utilisés.",
-      "removeVotes" : "Retirer les votes"
-    },
-    "validation" : {
-      "message" : "Vérifiez toujours que l’adresse affichée sur votre appareil est identique à celle qui vous a été donnée.",
-      "success" : "Vos votes ont bien été émis.",
-      "info" : "",
-      "button" : {
-      }
-    }
-  },
-  "addAccounts" : {
-    "supportLinks" : {
-      "segwit_or_native_segwit" : "SegWit ou Native SegWit ?"
-    },
-    "quitConfirmation" : {
-      "title" : "Annuler l’ajout de compte",
-      "desc" : "Voulez-vous vraiment annuler l’ajout de comptes ?"
-    },
-    "imported" : "Actif bien ajouté",
-    "sections" : {
-      "importable" : {
-        "title" : "Ajouter un compte existant"
-      },
-      "creatable" : {
-        "title" : "Ajouter un nouveau compte"
-      },
-      "imported" : {
-        "title" : "Comptes déjà présents dans le Portefeuille ({{length}})"
-      },
-      "migrate" : {
-        "title" : "Comptes à mettre à jour"
-      }
-    },
-    "success" : {
-      "desc" : "Accédez à vos comptes ou ajoutez d’autres comptes.",
-      "secondaryCTA" : "Ajouter un nouvel actif",
-      "cta" : "Afficher votre actif"
-    },
-    "stopScanning" : "Mettre fin au balayage",
-    "retryScanning" : "Réessayer le balayage",
-    "retry" : "Réessayer",
-    "done" : "Terminé",
-    "finalCta" : "Continuer",
-    "finalCtaForSwap" : "Retour au Swap",
-    "synchronizing" : "Synchronisation",
-    "synchronizingDesc" : "Synchronisation de vos comptes en cours. Cela peut prendre quelques minutes...",
-    "noAccountToCreate" : "Impossible de créer le compte <1><0>{{currencyName}}</0></1>. Recommencez et synchronisez vos comptes.",
-    "cantCreateAccount" : "Impossible d’ajouter un nouveau compte avant de recevoir des actifs sur votre compte <1><0>{{accountName}}</0></1>.",
-    "tokens" : {
-      "title" : "Ajouter un token",
-      "createParentCurrencyAccount" : "Ajouter un compte {{parrentCurrencyName}}",
-      "erc20" : {
-        "title" : "Ajouter un token",
-        "disclaimer" : "{{tokenName}} est un token ERC-20.\nVous pouvez recevoir ces tokens directement sur un compte Ethereum.",
-        "learnMore" : "En savoir plus sur les ERC-20"
-      },
-      "trc10" : {
-        "title" : "Ajouter Token",
-        "disclaimer" : "{{tokenName}} est un token TRC-10.\nVous pouvez recevoir ces tokens directement sur un compte TRON.",
-        "learnMore" : "En savoir plus sur les TRC-10"
-      },
-      "trc20" : {
-        "title" : "Ajouter Token",
-        "disclaimer" : "{{tokenName}} est un token TRC-20.\nVous pouvez recevoir ces tokens directement sur un compte TRON.",
-        "learnMore" : "En savoir plus sur les TRC-20"
-      },
-      "bep20" : {
-        "title" : "Ajouter Token",
-        "disclaimer" : "{{tokenName}} est un token BEP-20.\nVous pouvez recevoir ces tokens directement sur un compte BNB.",
-        "learnMore" : "En savoir plus sur les BEP-20"
-      }
-    },
-    "showMoreChainType" : "Plus de types d’adresses",
-    "addressTypeInfo" : {
-      "title" : "Quel type d’adresse choisir ?",
-      "subtitle" : "Ajouter un nouveau compte",
-      "native_segwit" : {
-        "title" : "Native SegWit",
-        "desc" : "Le meilleur choix. Frais de transaction faibles, détection d’erreurs et prise en charge du réseau Lightning. Non pris en charge par certains wallets/plateformes d’échange."
-      },
-      "segwit" : {
-        "title" : "SegWit",
-        "desc" : "Frais de transaction plus élevés que Native SegWit. Prise en charge du réseau Lightning. Pris en charge par la plupart des wallets."
-      },
-      "legacy" : {
-        "title" : "Legacy",
-        "desc" : "Format d’adresse originel de {{currency}}. Frais les plus élevés pour chaque transaction. Certains wallets/échanges ne prennent toujours en charge que les Legacy."
-      },
-      "taproot" : {
-        "title" : "Taproot",
-        "desc" : "Nouvelle mise à niveau du réseau {{currency}}. Elle offrira une meilleure confidentialité et des frais moins élevés. Elle n’est pas encore prise en charge par tous les échanges et wallets."
-      }
-    }
-  },
-  "DeviceAction" : {
-    "stayInTheAppPlz" : "Restez dans l’app et gardez votre Nano X en main.",
-    "allowAppPermission" : "Ouvrez l’app {{wording}} sur votre appareil",
-    "allowAppPermissionSubtitleToken" : "pour gérer vos tokens {{token}}",
-    "allowManagerPermission" : "Autorisez {{wording}} sur l’appareil.",
-    "loading" : "Chargement...",
-    "turnOnAndUnlockDevice" : "Allumez et déverrouillez votre appareil.",
-    "connectAndUnlockDevice" : "Connectez et déverrouillez votre appareil.",
-    "unlockDevice" : "Déverrouillez votre appareil.",
-    "outdated" : "Version de l’app obsolète",
-    "outdatedDesc" : "Une mise à jour importante est disponible pour l’app {{appName}} sur votre appareil. Merci d’aller dans le Gestionnaire pour mettre à jour.",
-    "quitApp" : "Sortez de l’app sur votre appareil.",
-    "appNotInstalled" : "Merci d’installer l’app {{appName}}",
-    "appNotInstalled_plural" : "Merci d’installer les apps {{appName}}.",
-    "useAnotherDevice" : "Utiliser un autre appareil",
-    "deviceInBootloader" : {
-      "title" : "L’appareil est en mode Bootloader.",
-      "description" : "Cliquez sur Continuer pour le mettre à jour."
-    },
-    "verifyAddress" : {
-      "title" : "Vérifier l’adresse sur l’appareil",
-      "description" : "Vérifiez que l’adresse {{currencyName}} affichée sur Ledger Live correspond à celle indiquée sur votre appareil."
-    },
-    "confirmSwap" : {
-      "title" : "Confirmer l’opération de swap sur l’appareil",
-      "alert" : "Vérifiez les détails du swap sur votre appareil avant de l’envoyer. Les adresses sont échangées de manière sécurisée afin que vous n’ayez pas à les vérifier.",
-      "acceptTerms" : "En validant cette transaction, j’accepte\n<0>les Conditions d’utilisation de <0>{{provider}}</0></0>."
-    },
-    "confirmSell" : {
-      "title" : "Confirmer l’opération de vente sur l’appareil",
-      "alert" : "Vérifiez les détails de la vente sur votre appareil avant de l’envoyer. Les adresses sont échangées de manière sécurisée afin que vous n’ayez pas à les vérifier."
-    },
-    "confirmFund" : {
-      "title" : "Confirmez la transaction de dépôt",
-      "alert" : "Vérifiez les détails du dépôt sur votre appareil avant de l’envoyer. Les adresses sont échangées de manière sécurisée afin que vous n’ayez pas à les vérifier."
-    },
-    "button" : {
-      "openManager" : "Ouvrir le Gestionnaire",
-      "openOnboarding" : "Configurer un appareil"
-    },
-    "installApp" : "Installation de l’app {{appName}} {{percentage}}",
-    "installAppDescription" : "Merci d’attendre la fin de l’installation.",
-    "listApps" : "Vérification en cours des apps nécessaires",
-    "listAppsDescription" : "Patientez pendant que nous vérifions que vous avez toutes les apps requises."
-  },
-  "SelectDevice" : {
-    "title" : "Coupler un nouvel appareil",
-    "bluetooth" : {
-      "title" : "Se connecter en Bluetooth",
-      "label" : "Détectez automatiquement votre Nano"
-    },
-    "deviceNotFoundPairNewDevice" : "Coupler via Bluetooth",
-    "headerDescription" : "Assurez-vous que votre {{productName}} est déverrouillé et que le Bluetooth est activé.",
-    "usb" : "...ou connecter avec un câble USB",
-    "usbLabel" : "Connectez votre câble USB et entrez votre code PIN sur votre appareil.",
-    "withoutDeviceHeader" : "Je n’ai pas mon appareil.",
-    "withoutDevice" : "Continuer sans mon appareil",
-    "steps" : {
-      "connecting" : {
-        "title" : "Connexion de votre {{deviceName}}",
-        "description" : {
-          "ble" : "Assurez-vous que votre {{productName}} est déverrouillé et à proximité.",
-          "usb" : "Assurez-vous que votre {{productName}} est déverrouillé."
+  "sync": {
+    "error": "Erreur de synchronisation",
+    "loading": "Sync"
+  },
+  "scanning": {
+    "loading": "Recherche d’appareils..."
+  },
+  "send": {
+    "tooMuchUTXOBottomModal": {
+      "cta": "Continuer",
+      "description": "Cette transaction peut prendre plus de temps à être vérifiée et signée, car le compte a un nombre élevé de coins.",
+      "title": "Message UTXO"
+    },
+    "highFeeModal": "Attention, les frais de réseau sont supérieurs à <1>10%</1> du montant. Voulez-vous continuer ?",
+    "scan": {
+      "title": "Scanner le code QR",
+      "descBottom": "Merci de placer le code QR au centre du carré.",
+      "fallback": {
+        "header": "Scanner le code QR",
+        "title": "Autoriser l’appareil photo",
+        "desc": "Autorisez l’utilisation de l’appareil photo dans les Paramètres pour scanner les codes QR.",
+        "buttonTitle": "Accéder aux Paramètres"
+      }
+    },
+    "stepperHeader": {
+      "selectAccount": "Compte à débiter",
+      "recipientAddress": "Adresse du bénéficiaire",
+      "selectAmount": "Montant",
+      "summary": "Récapitulatif",
+      "selectDevice": "Sélectionner votre appareil",
+      "connectDevice": "Connecter votre appareil",
+      "stepRange": "Étape {{currentStep}} sur {{totalSteps}}",
+      "quantity": "Montant",
+      "selectCollection": "Collection",
+      "selectNft": "NFT"
+    },
+    "recipient": {
+      "scan": "Scanner le code QR",
+      "enterAddress": "Entrer l’adresse",
+      "input": "Entrer l’adresse",
+      "verifyAddress": "Vérifiez que l’adresse est identique à celle partagée par le bénéficiaire."
+    },
+    "amount": {
+      "available": "Total disponible",
+      "useMax": "Choisir le maximum",
+      "loadingNetwork": "Chargement des frais de réseau…",
+      "noRateProvider": "Indisponible",
+      "quantityAvailable": "Quantité disponible"
+    },
+    "summary": {
+      "subaccountsWarning": "Vous devez recharger ce compte avec des {{ currency }} afin d’envoyer les tokens de ce compte.",
+      "tag": "Tag (Facultatif)",
+      "validateTag": "Valider le tag",
+      "total": "Total",
+      "amount": "Montant",
+      "from": "De",
+      "to": "À",
+      "infoTotalTitle": "Débit total",
+      "infoTotalDesc": "Comprend le montant de la transaction et les frais de réseau choisis",
+      "gasLimit": "Limite de gaz",
+      "gasPrice": "Prix du gaz",
+      "maxFees": "Frais maximaux",
+      "validateGasLimit": "Valider la limite de gaz",
+      "fees": "Frais",
+      "validateFees": "Valider les frais",
+      "customizeFees": "Modifier les frais",
+      "memo": {
+        "title": "Mémo",
+        "type": "Type de mémo",
+        "value": "Valeur du mémo"
+      },
+      "validateMemo": "Valider le mémo",
+      "quantity": "Montant"
+    },
+    "validation": {
+      "message": "Confirmez la transaction sur votre appareil pour la signer en toute sécurité.",
+      "sent": "Transaction effectuée",
+      "amount": "Montant",
+      "fees": "Frais",
+      "confirm": "Le solde de votre compte sera mis à jour une fois que le réseau aura confirmé la transaction.",
+      "button": {
+        "details": "Voir les détails",
+        "retry": "Réessayer"
+      }
+    },
+    "fees": {
+      "title": "Frais de réseau",
+      "validate": "Confirmer",
+      "required": "Des frais sont requis.",
+      "chooseGas": "Choisissez un prix de gaz.",
+      "higherFaster": "Un prix de gaz plus élevé se traduit par une confirmation plus rapide.",
+      "edit": {
+        "title": "Choisir une unité"
+      },
+      "networkInfo": "Choisissez le montant des frais de réseau à inclure dans la transaction. Le montant des frais affecte la vitesse de traitement de la transaction."
+    },
+    "verification": {
+      "streaming": {
+        "accurate": "Chargement... ({{percentage}})",
+        "inaccurate": "Chargement..."
+      }
+    },
+    "info": {
+      "maxSpendable": {
+        "title": "Montant maximal à dépenser",
+        "description": "Le montant maximal à dépenser est le solde total dans un compte qui est disponible pour effectuer une transaction."
+      }
+    }
+  },
+  "requestAccount": {
+    "stepperHeader": {
+      "selectCrypto": "Sélectionner une crypto",
+      "selectAccount": "Sélectionner un compte",
+      "stepRange": "Étape {{currentStep}} sur {{totalSteps}}"
+    },
+    "selectAccount": {
+      "addAccount": "Ajouter un compte {{currency}}"
+    }
+  },
+  "freeze": {
+    "stepperHeader": {
+      "info": "Gagner des récompenses",
+      "selectAmount": "Geler",
+      "summary": "Récapitulatif",
+      "selectDevice": "Sélectionner votre appareil",
+      "connectDevice": "Connecter votre appareil",
+      "stepRange": "Étape {{currentStep}} sur {{totalSteps}}"
+    },
+    "info": {
+      "description": "Gelez vos TRX pour gagner des récompenses en toute sécurité en gardant le contrôle de vos actifs.",
+      "steps": {
+        "0": "Vous conservez la propriété de vos actifs délégués.",
+        "1": "Vous pouvez dégeler vos actifs après 3 jours.",
+        "2": "Gelez et votez en toute sécurité avec votre appareil Ledger."
+      },
+      "howVotingWorks": "Fonctionnement du vote",
+      "cta": "Continuer"
+    },
+    "amount": {
+      "available": "Total disponible",
+      "noRateProvider": "Indisponible",
+      "infoLabel": "Bande passante ou Énergie"
+    },
+    "validation": {
+      "message": "Vérifiez toujours que l’adresse affichée sur votre appareil est identique à celle qui vous a été donnée.",
+      "success": "Actifs gelés",
+      "amount": "Montant",
+      "info": "Vous commencerez à gagner {{resource}} une fois le gel confirmé par le réseau. Vous pourrez ensuite voter pour des super-représentants et gagner des récompenses.",
+      "button": {
+        "pending": "Transaction en cours de validation",
+        "pendingDesc": "Merci de patienter un instant avant de voter.",
+        "vote": "Voter",
+        "voteTimer": "0:{{time}}",
+        "later": "Je voterai plus tard.",
+        "retry": "Réessayer"
+      }
+    }
+  },
+  "unfreeze": {
+    "stepperHeader": {
+      "selectAmount": "Dégeler",
+      "summary": "Récapitulatif",
+      "selectDevice": "Sélectionner votre appareil",
+      "connectDevice": "Connecter votre appareil",
+      "stepRange": "Étape {{currentStep}} sur {{totalSteps}}"
+    },
+    "amount": {
+      "title": "Sélectionner le type d’actif à dégeler",
+      "info": "Dégeler réduira {{resource}} et annulera tous vos votes.",
+      "cta": "Continuer"
+    },
+    "validation": {
+      "success": "Vos actifs ont bien été dégelés.",
+      "info": "Vos points {{resource}} seront réduits et tous vos votes seront annulés.",
+      "button": {
+        "done": "Terminé",
+        "cta": "Voir les détails"
+      }
+    }
+  },
+  "claimReward": {
+    "stepperHeader": {
+      "selectDevice": "Sélectionner votre appareil",
+      "connectDevice": "Connecter votre appareil",
+      "stepRange": "Étape {{currentStep}} sur {{totalSteps}}"
+    },
+    "validation": {
+      "success": "Vos récompenses ont été ajoutées à votre solde disponible.",
+      "button": {
+        "done": "Terminé",
+        "cta": "Voir les détails"
+      }
+    }
+  },
+  "vote": {
+    "stepperHeader": {
+      "selectValidator": "Voter",
+      "castVote": "Mes votes",
+      "selectDevice": "Sélectionner votre appareil",
+      "connectDevice": "Connecter votre appareil",
+      "stepRange": "Étape {{currentStep}} sur {{totalSteps}}"
+    },
+    "selectValidator": {},
+    "castVotes": {
+      "ranking": "Classement : <0>{{rank}}</0>",
+      "nbOfVotes": "Nombre de votes {{amount}}",
+      "percentage": "Pourcentage",
+      "estYield": "Rendement estimé",
+      "addMoreVotes": "Ajouter plus de votes",
+      "votesRemaining": "Votes restants : <0>{{total}}</0>",
+      "maxVotesAvailable": "Nombre maximal de votes disponibles : <0>{{total}}</0>",
+      "voteFor": "Votez pour",
+      "validateVotes": "Valider les votes",
+      "votesRequired": "Votes requis ",
+      "allVotesUsed": "Tous les votes sont utilisés.",
+      "removeVotes": "Retirer les votes"
+    },
+    "validation": {
+      "message": "Vérifiez toujours que l’adresse affichée sur votre appareil est identique à celle qui vous a été donnée.",
+      "success": "Vos votes ont bien été émis.",
+      "info": "",
+      "button": {}
+    }
+  },
+  "addAccounts": {
+    "supportLinks": {
+      "segwit_or_native_segwit": "SegWit ou Native SegWit ?"
+    },
+    "quitConfirmation": {
+      "title": "Annuler l’ajout de compte",
+      "desc": "Voulez-vous vraiment annuler l’ajout de comptes ?"
+    },
+    "imported": "Actif bien ajouté",
+    "sections": {
+      "importable": {
+        "title": "Ajouter un compte existant"
+      },
+      "creatable": {
+        "title": "Ajouter un nouveau compte"
+      },
+      "imported": {
+        "title": "Comptes déjà présents dans le Portefeuille ({{length}})"
+      },
+      "migrate": {
+        "title": "Comptes à mettre à jour"
+      }
+    },
+    "success": {
+      "desc": "Accédez à vos comptes ou ajoutez d’autres comptes.",
+      "secondaryCTA": "Ajouter un nouvel actif",
+      "cta": "Afficher votre actif"
+    },
+    "stopScanning": "Mettre fin au balayage",
+    "retryScanning": "Réessayer le balayage",
+    "retry": "Réessayer",
+    "done": "Terminé",
+    "finalCta": "Continuer",
+    "finalCtaForSwap": "Retour au Swap",
+    "synchronizing": "Synchronisation",
+    "synchronizingDesc": "Synchronisation de vos comptes en cours. Cela peut prendre quelques minutes...",
+    "noAccountToCreate": "Impossible de créer le compte <1><0>{{currencyName}}</0></1>. Recommencez et synchronisez vos comptes.",
+    "cantCreateAccount": "Impossible d’ajouter un nouveau compte avant de recevoir des actifs sur votre compte <1><0>{{accountName}}</0></1>.",
+    "tokens": {
+      "title": "Ajouter un token",
+      "createParentCurrencyAccount": "Ajouter un compte {{parrentCurrencyName}}",
+      "erc20": {
+        "title": "Ajouter un token",
+        "disclaimer": "{{tokenName}} est un token ERC-20.\nVous pouvez recevoir ces tokens directement sur un compte Ethereum.",
+        "learnMore": "En savoir plus sur les ERC-20"
+      },
+      "trc10": {
+        "title": "Ajouter Token",
+        "disclaimer": "{{tokenName}} est un token TRC-10.\nVous pouvez recevoir ces tokens directement sur un compte TRON.",
+        "learnMore": "En savoir plus sur les TRC-10"
+      },
+      "trc20": {
+        "title": "Ajouter Token",
+        "disclaimer": "{{tokenName}} est un token TRC-20.\nVous pouvez recevoir ces tokens directement sur un compte TRON.",
+        "learnMore": "En savoir plus sur les TRC-20"
+      },
+      "bep20": {
+        "title": "Ajouter Token",
+        "disclaimer": "{{tokenName}} est un token BEP-20.\nVous pouvez recevoir ces tokens directement sur un compte BNB.",
+        "learnMore": "En savoir plus sur les BEP-20"
+      }
+    },
+    "showMoreChainType": "Plus de types d’adresses",
+    "addressTypeInfo": {
+      "title": "Quel type d’adresse choisir ?",
+      "subtitle": "Ajouter un nouveau compte",
+      "native_segwit": {
+        "title": "Native SegWit",
+        "desc": "Le meilleur choix. Frais de transaction faibles, détection d’erreurs et prise en charge du réseau Lightning. Non pris en charge par certains wallets/plateformes d’échange."
+      },
+      "segwit": {
+        "title": "SegWit",
+        "desc": "Frais de transaction plus élevés que Native SegWit. Prise en charge du réseau Lightning. Pris en charge par la plupart des wallets."
+      },
+      "legacy": {
+        "title": "Legacy",
+        "desc": "Format d’adresse originel de {{currency}}. Frais les plus élevés pour chaque transaction. Certains wallets/échanges ne prennent toujours en charge que les Legacy."
+      },
+      "taproot": {
+        "title": "Taproot",
+        "desc": "Nouvelle mise à niveau du réseau {{currency}}. Elle offrira une meilleure confidentialité et des frais moins élevés. Elle n’est pas encore prise en charge par tous les échanges et wallets."
+      }
+    }
+  },
+  "DeviceAction": {
+    "stayInTheAppPlz": "Restez dans l’app et gardez votre Nano X en main.",
+    "allowAppPermission": "Ouvrez l’app {{wording}} sur votre appareil",
+    "allowAppPermissionSubtitleToken": "pour gérer vos tokens {{token}}",
+    "allowManagerPermission": "Autorisez {{wording}} sur l’appareil.",
+    "loading": "Chargement...",
+    "turnOnAndUnlockDevice": "Allumez et déverrouillez votre appareil.",
+    "connectAndUnlockDevice": "Connectez et déverrouillez votre appareil.",
+    "unlockDevice": "Déverrouillez votre appareil.",
+    "outdated": "Version de l’app obsolète",
+    "outdatedDesc": "Une mise à jour importante est disponible pour l’app {{appName}} sur votre appareil. Merci d’aller dans le Gestionnaire pour mettre à jour.",
+    "quitApp": "Sortez de l’app sur votre appareil.",
+    "appNotInstalled": "Merci d’installer l’app {{appName}}",
+    "appNotInstalled_plural": "Merci d’installer les apps {{appName}}.",
+    "useAnotherDevice": "Utiliser un autre appareil",
+    "deviceInBootloader": {
+      "title": "L’appareil est en mode Bootloader.",
+      "description": "Cliquez sur Continuer pour le mettre à jour."
+    },
+    "verifyAddress": {
+      "title": "Vérifier l’adresse sur l’appareil",
+      "description": "Vérifiez que l’adresse {{currencyName}} affichée sur Ledger Live correspond à celle indiquée sur votre appareil."
+    },
+    "confirmSwap": {
+      "title": "Confirmer l’opération de swap sur l’appareil",
+      "alert": "Vérifiez les détails du swap sur votre appareil avant de l’envoyer. Les adresses sont échangées de manière sécurisée afin que vous n’ayez pas à les vérifier.",
+      "acceptTerms": "En validant cette transaction, j’accepte\n<0>les Conditions d’utilisation de <0>{{provider}}</0></0>."
+    },
+    "confirmSell": {
+      "title": "Confirmer l’opération de vente sur l’appareil",
+      "alert": "Vérifiez les détails de la vente sur votre appareil avant de l’envoyer. Les adresses sont échangées de manière sécurisée afin que vous n’ayez pas à les vérifier."
+    },
+    "confirmFund": {
+      "title": "Confirmez la transaction de dépôt",
+      "alert": "Vérifiez les détails du dépôt sur votre appareil avant de l’envoyer. Les adresses sont échangées de manière sécurisée afin que vous n’ayez pas à les vérifier."
+    },
+    "button": {
+      "openManager": "Ouvrir le Gestionnaire",
+      "openOnboarding": "Configurer un appareil"
+    },
+    "installApp": "Installation de l’app {{appName}} {{percentage}}",
+    "installAppDescription": "Merci d’attendre la fin de l’installation.",
+    "listApps": "Vérification en cours des apps nécessaires",
+    "listAppsDescription": "Patientez pendant que nous vérifions que vous avez toutes les apps requises."
+  },
+  "SelectDevice": {
+    "title": "Coupler un nouvel appareil",
+    "bluetooth": {
+      "title": "Se connecter en Bluetooth",
+      "label": "Détectez automatiquement votre Nano"
+    },
+    "deviceNotFoundPairNewDevice": "Coupler via Bluetooth",
+    "headerDescription": "Assurez-vous que votre {{productName}} est déverrouillé et que le Bluetooth est activé.",
+    "usb": "...ou connecter avec un câble USB",
+    "usbLabel": "Connectez votre câble USB et entrez votre code PIN sur votre appareil.",
+    "withoutDeviceHeader": "Je n’ai pas mon appareil.",
+    "withoutDevice": "Continuer sans mon appareil",
+    "steps": {
+      "connecting": {
+        "title": "Connexion de votre {{deviceName}}",
+        "description": {
+          "ble": "Assurez-vous que votre {{productName}} est déverrouillé et à proximité.",
+          "usb": "Assurez-vous que votre {{productName}} est déverrouillé."
         }
       },
-      "genuineCheck" : {
-        "title" : "Activer le \"Ledger Manager\" (Gestionnaire Ledger) sur le {{productName}}",
-        "accept" : "N’éteignez pas votre Nano X. Veuillez autoriser le <1>\"Ledger Manager\"</1> (Gestionnaire)."
-      },
-      "genuineCheckPending" : {
-        "title" : "Vérification de l’authenticité de l’appareil..."
-      },
-      "dashboard" : {
-        "title" : "Retourner sur le tableau de bord (écran d’accueil) du {{productName}}"
-      },
-      "currencyApp" : {
-        "title" : "Ouvrez l’app {{managerAppName}} sur votre {{productName}}.",
-        "description" : "",
-        "footer" : {
-          "appInstalled" : "App non installée.",
-          "goManager" : "Aller dans le Gestionnaire"
+      "genuineCheck": {
+        "title": "Activer le \"Ledger Manager\" (Gestionnaire Ledger) sur le {{productName}}",
+        "accept": "N’éteignez pas votre Nano X. Veuillez autoriser le <1>\"Ledger Manager\"</1> (Gestionnaire)."
+      },
+      "genuineCheckPending": {
+        "title": "Vérification de l’authenticité de l’appareil..."
+      },
+      "dashboard": {
+        "title": "Retourner sur le tableau de bord (écran d’accueil) du {{productName}}"
+      },
+      "currencyApp": {
+        "title": "Ouvrez l’app {{managerAppName}} sur votre {{productName}}.",
+        "description": "",
+        "footer": {
+          "appInstalled": "App non installée.",
+          "goManager": "Aller dans le Gestionnaire"
         }
       },
-      "accountApp" : {
-        "title" : "Ouvrez l’app {{managerAppName}} sur votre {{productName}}.",
-        "description" : ""
-      },
-      "receiveVerify" : {
-        "title" : "Vérifier l’adresse sur l’appareil",
-        "description" : "Vérifiez que l’adresse {{currencyName}} affichée sur Ledger Live est identique à celle indiquée sur votre appareil Ledger.",
-        "action" : "Continuer"
-      },
-      "getDeviceName" : {
-        "title" : "Appuyez sur les deux boutons simultanément pour autoriser la lecture du nom de l’appareil."
-      },
-      "editDeviceName" : {
-        "title" : "Appuyez sur les deux boutons simultanément pour autoriser la configuration du nom de l’appareil."
-      },
-      "listApps" : {
-        "title" : "Chargement..."
-      }
-    }
-  },
-  "EditDeviceName" : {
-    "title" : "Renommer l’appareil",
-    "charactersRemaining" : "{{remainingCount}} caractères restants",
-    "action" : "Confirmer"
-  },
-  "PairDevices" : {
-    "Paired" : {
-      "title" : "Couplage réussi",
-      "desc" : "Votre {{productName}} est prêt à être utilisé avec Ledger Live.",
-      "action" : "Continuer"
-    },
-    "Pairing" : {
-      "step1" : "Validez si le code affiché sur votre téléphone est identique à celui qui apparaît sur votre {{productName}}.",
-      "step2" : "Validez sur votre {{productName}} en appuyant sur les deux boutons simultanément.",
-      "title1" : "Vérifiez que les codes sont identiques",
-      "title2" : "Valider"
-    },
-    "GenuineCheck" : {
-      "title" : "Vérification de l’authenticité de l’appareil",
-      "accept" : "N’éteignez pas votre Nano X. Veuillez autoriser le <1>\"Ledger Manager\"</1> (Gestionnaire).",
-      "info" : "Cela vous permet de vérifier que votre Nano est authentique."
-    },
-    "ScanningHeader" : {
-      "title" : "Recherche d’appareils",
-      "desc" : "Assurez-vous que votre {{productName}} est déverrouillé et que le Bluetooth est activé."
-    },
-    "ScanningTimeout" : {
-      "title" : "Aucun appareil trouvé",
-      "desc" : "Assurez-vous que votre {{productName}} est déverrouillé et que le Bluetooth est activé."
-    },
-    "bypassGenuine" : "Utiliser quand même",
-    "alreadyPaired" : "Déjà couplé"
-  },
-  "DeviceItemSummary" : {
-    "genuine" : "Votre appareil est authentique.",
-    "genuineFailed" : "<1><0>Échec</0></1> de l’authentification de l’appareil"
-  },
-  "DeviceNameRow" : {
-    "title" : "Nom",
-    "action" : "Voir le nom de l’appareil"
-  },
-  "RemoveDevice" : {
-    "button" : {
-      "title" : "Retirer {{nbDevices}} appareil",
-      "title_plural" : "Retirer {{nbDevices}} appareils"
-    }
-  },
-  "manager" : {
-    "tabTitle" : "My Ledger",
-    "title" : "My Ledger",
-    "connect" : "Sélectionnez votre appareil",
-    "appsCatalog" : "Catalogue d’apps",
-    "installedApps" : "Apps installées",
-    "noAppNeededForToken" : "Installer l’app {{appName}} pour {{tokenName}}",
-    "tokenAppDisclaimer" : "{{tokenName}} est un token {{tokenType}} qui utilise l’app {{appName}}. Pour gérer vos {{tokenName}}, <1>installez l’app {{appName}}</1> et envoyez des tokens <3>sur votre compte {{appName}}</3>.",
-    "tokenAppDisclaimerInstalled" : "{{tokenName}} est un token {{tokenType}} qui utilise l’app {{appName}}. Pour gérer vos {{tokenName}}, <1>ouvrez l’app {{appName}}</1> et envoyez des tokens <3>sur votre compte {{appName}}</3>.",
-    "goToAccounts" : "Accéder aux Comptes",
-    "intallParentApp" : "Installer l’app {{appName}}",
-    "readOnly" : {
-      "title" : "Nano X",
-      "description" : "Configurez Ledger Live avec votre Nano X pour installer des apps, créer des comptes et effectuer des transactions sécurisées.",
-      "question" : "Avez-vous votre Nano X ?",
-      "button" : "Commencer à configurer mon Nano X",
-      "noDevice" : "Pas encore d’appareil ?",
-      "buy" : "Achetez un Ledger Nano X"
-    },
-    "appList" : {
-      "title" : "Catalogue d’apps",
-      "loading" : "Chargement des apps...",
-      "noApps" : "Aucune app trouvée",
-      "searchAppsCatalog" : "Rechercher dans le Catalogue",
-      "searchAppsInstalled" : "Rechercher des apps installées",
-      "noAppsInstalled" : "Aucune app installée sur votre appareil",
-      "noAppsDescription" : "Allez dans le Catalogue pour installer des apps.",
-      "noResultsFound" : "Aucun résultat",
-      "noResultsDesc" : "Merci de vérifier l’orthographe et réessayer",
-      "versionNew" : "(NOUV. {{newVersion}})",
-      "searchApps" : "Rechercher"
-    },
-    "uninstall" : {
-      "title" : "Désinstaller",
-      "subtitle" : "Désinstallez toutes les apps.",
-      "description" : "Désinstaller des apps n’a pas d’effet sur vos crypto-actifs. Vous pouvez réinstaller vos apps dans le Catalogue.",
-      "uninstallAll" : "Tout désinstaller"
-    },
-    "remove" : {
-      "title" : "Retirer l’appareil",
-      "description" : "Êtes-vous sûr(e) ? Vous pouvez ajouter votre {{productName}} à nouveau à tout moment.",
-      "button" : "Retirer"
-    },
-    "storage" : {
-      "title" : "Stockage",
-      "used" : "utilisés",
-      "genuine" : "Votre appareil est authentique.",
-      "appsInstalled" : "<0>{{number}}</0> app",
-      "appsInstalled_plural" : "<0>{{number}}</0> apps",
-      "storageAvailable" : "disponibles",
-      "appsToUpdate" : "<0>{{number}}</0> mise à jour",
-      "appsToUpdate_plural" : "<0>{{number}}</0> mises à jour"
-    },
-    "installSuccess" : {
-      "title" : "App bien installée",
-      "title_plural" : "Apps bien installées",
-      "notSupported" : "App bien installée. Pour plus d’informations sur les apps installées, consultez notre site Internet.",
-      "manageAccount" : "Ajouter des comptes",
-      "learnMore" : "En savoir plus",
-      "later" : "Plus tard",
-      "description" : "Vous pouvez maintenant ajouter votre compte {{app}}."
-    },
-    "firmware" : {
-      "latest" : "Mise à jour du micrologiciel disponible",
-      "outdated" : "La version du micrologiciel de votre appareil est trop ancienne pour être mise à jour. Contactez l’Assistance Ledger pour le remplacer.",
-      "modalTitle" : "Mise à jour du micrologiciel disponible uniquement sur l’ordinateur",
-      "modalDesc" : "Téléchargez Ledger Live sur votre ordinateur pour mettre à jour le micrologiciel de votre appareil.",
-      "contactUs" : "Nous contacter"
-    },
-    "myApps" : "Mes apps",
-    "token" : {
-      "title" : "Tokens {{appName}}",
-      "noAppNeeded" : "{{tokenName}} est un token utilisant l’app {{appName}}. Aucune app supplémentaire à installer.",
-      "installApp" : "{{tokenName}} est un token utilisant l’app {{appName}}. Installez l’app {{appName}} pour gérer vos tokens."
-    },
-    "update" : {
-      "title" : "Mettre à jour",
-      "subtitle" : "Mises à jours disponibles",
-      "updateAll" : "Mettre à jour"
-    }
-  },
-  "AppAction" : {
-    "install" : {
-      "loading" : {
-        "title" : "Installation de {{appName}}",
-        "desc" : "Merci de patienter pendant l’installation de l’app {{appName}}",
-        "button" : "Installation...",
-        "queued" : "En attente",
-        "button_plural" : "Installation... {{progressPercentage}} %"
-      },
-      "done" : {
-        "title" : "App bien installée",
-        "accounts" : "Accéder aux Comptes",
-        "description" : "Vous pouvez maintenant ajouter votre compte {{app}}."
-      },
-      "dependency" : {
-        "title" : "App {{dependency}} requise",
-        "description_one" : "L’app {{dependency}} sera également installée car elle est requise pour l’app {{app}}.",
-        "description_two" : "Merci d’appuyer sur Continuer pour installer les apps {{app}} et {{dependency}}."
-      },
-      "continueInstall" : "Installer les apps"
-    },
-    "update" : {
-      "title" : "{{number}} mise à jour d’app",
-      "title_plural" : "{{number}} mises à jour d’apps",
-      "step" : "Étape {{step}} de la mise à jour :",
-      "updateWarn" : "Ne sortez pas du Gestionnaire pendant la mise à jour.",
-      "progress" : "En cours...",
-      "button" : "Tout mettre à jour",
-      "version" : "Nouvelle {{version}}",
-      "buttonAction" : "Mise à jour disponible",
-      "buttonModal" : "Mettre à jour toutes les apps",
-      "loading" : "Mise à jour...",
-      "titleModal" : "Mises à jours disponibles"
-    },
-    "uninstall" : {
-      "loading" : {
-        "title" : "Désinstallation de {{appName}}",
-        "button" : "Désinstallation..."
-      },
-      "done" : {
-        "title" : "{{appName}} a bien été désinstallée sur votre {{productName}}."
-      },
-      "dependency" : {
-        "title" : "D’autres apps ont besoin de l’app {{app}}.",
-        "showAll" : "Afficher les apps à désinstaller",
-        "description" : "Les apps de votre appareil qui ont besoin de l’app {{app}} seront également désinstallées.",
-        "description_one" : "Certaines apps ont besoin de l’app {{app}}.",
-        "description_two" : "Certaines apps ont besoin de l’app {{app}}.Les apps sur votre appareil qui ont besoin de l’app {{app}} seront également désinstallées."
-      },
-      "continueUninstall" : "Désinstaller {{app}} et les autres apps"
-    },
-    "filter" : {
-      "title" : "Filtrer",
-      "all" : "Toutes",
-      "installed" : "Apps",
-      "not_installed" : "Non installées",
-      "supported" : "Prises en charge par Ledger Live",
-      "updatable" : "Mise à jour possible",
-      "apply" : "Appliquer"
-    },
-    "sort" : {
-      "title" : "Trier",
-      "default" : "Par défaut",
-      "name_asc" : "Nom A-Z",
-      "name_desc" : "Nom Z-A",
-      "marketcap_desc" : "Capitalisation",
-      "marketcap" : "Capitalisation",
-      "name" : "Nom"
-    }
-  },
-  "AuthenticityRow" : {
-    "title" : "Authentification",
-    "subtitle" : "Authentique"
-  },
-  "RemoveRow" : {
-    "title" : "Retirer l’appareil"
-  },
-  "FirmwareVersionRow" : {
-    "title" : "Version du micrologiciel",
-    "subtitle" : "v. {{version}}"
-  },
-  "FirmwareUpdateRow" : {
-    "title" : "Version {{version}} du micrologiciel disponible",
-    "subtitle" : "Merci d’utiliser Ledger Live pour l’ordinateur pour mettre à jour",
-    "action" : "Mettre à jour"
-  },
-  "FirmwareUpdate" : {
-    "title" : "Mettre à jour le micrologiciel",
-    "preparing" : "Préparation de la mise à jour du micrologiciel... Veuillez garder votre appareil allumé et connecté. Nous vous informerons de la progression de la mise à jour.",
-    "confirmIdentifierText" : "Vérifiez que l’identifiant sur votre appareil est le même que l’identifiant affiché ci-dessous. Confirmez et saisissez votre code PIN si demandé.",
-    "pleaseReinstallApps" : "Veuillez réinstaller les apps sur votre appareil.",
-    "pleaseConfirmUpdate" : "Confirmez la mise à jour sur votre appareil",
-    "finishUpdate" : "Terminez la mise à jour sur votre {{deviceName}}",
-    "identifierTitle" : "Identifiant :",
-    "pleaseWaitDownload" : "Patientez pendant le téléchargement du programme d’installation",
-    "preparingDevice" : "Préparation de votre appareil",
-    "pleaseWaitUpdate" : "Merci d’attendre que la mise à jour soit terminée.",
-    "waitForFirmwareUpdate" : "Attendez la fin de la mise à jour du micrologiciel sur votre appareil",
-    "unlockDeviceWithPin" : "Déverrouillez votre appareil avec votre code PIN",
-    "reinstallApps" : "Réinstaller les apps",
-    "currentVersionNumber" : "Version actuelle",
-    "newVersionNumber" : "Nouvelle version",
-    "success" : "Micrologiciel mis à jour",
-    "update" : "Mettre à jour",
-    "Notifications" : {
-      "confirmOnDevice" : "Vous devez confirmer sur votre appareil",
-      "preparingUpdate" : "Mise à jour en cours. Nous vous informerons quand ce sera terminé.",
-      "installing" : "Installation {{progress}} %"
-    },
-    "Installing" : {
-      "title" : "{{stepName}}...",
-      "subtitle" : "Si demandé sur votre appareil, merci d’entrer votre code PIN pour terminer la mise à jour."
-    },
-    "steps" : {
-      "osu" : "Installation de l’OSU",
-      "flash-mcu" : "Mise à jour du MCU",
-      "flash-bootloader" : "Mise à jour du Bootloader",
-      "flash" : "Mise à jour du micrologiciel de votre appareil",
-      "preparing" : "Préparation de la mise à jour",
-      "firmware" : "Téléchargement de la mise à jour"
-    },
-    "newVersion" : "Nouvelle version {{version}} disponible pour votre {{deviceName}}",
-    "drawerUpdate" : {
-      "title" : "Mise à jour du micrologiciel",
-      "description" : "Mettez à jour le micrologiciel de votre Ledger Nano en le connectant à Ledger Live pour l’ordinateur",
-      "pleaseConnectUsbTitle" : "Câble USB nécessaire",
-      "pleaseConnectUsbDescription" : "Connectez votre {{deviceName}} à votre téléphone avec un câble USB pour lancer la mise à jour du micrologiciel."
-    }
-  },
-  "FirmwareUpdateReleaseNotes" : {
-    "introTitle" : "Mise à jour du {{deviceName}} vers la version {{version}}",
-    "recoveryPhraseBackupInstructions" : "Assurez-vous par précaution que votre phrase de récupération de 24 mots est accessible et bien écrite sur votre feuille de récupération.",
-    "confirmRecoveryPhrase" : "J’ai ma phrase de récupération.",
-    "introDescription1" : "Toutes les apps sur votre appareil seront supprimées. Vous pouvez réinstaller vos apps après la mise à jour du micrologiciel.",
-    "introDescription2" : "Cela n’a pas d’effet sur vos crypto-actifs.",
-    "action" : "Continuer la mise à jour"
-  },
-  "systemLanguageAvailable" : {
-    "title" : "Changer la langue de l’application ?",
-    "description" : {
-      "newSupport" : "Bonne nouvelle ! Grâce aux efforts de nos équipes, Ledger Live est maintenant disponible en {{language}}.",
-      "advice" : "Vous pouvez toujours changer la langue plus tard dans les Paramètres."
-    },
-    "switchButton" : "Basculer en {{language}}",
-    "no" : "Non, merci",
-    "languages" : {
-      "en" : "Anglais",
-      "fr" : "Français",
-      "ru" : "Russe",
-      "es" : "Espagnol",
-      "zh" : "Chinois",
-      "de" : "Allemand"
-    }
-  },
-  "deviceLocalization" : {
-    "language" : "Langue",
-    "deviceLanguage" : "Langue de l’appareil",
-    "changeLanguage" : "Changer la langue",
-    "allowLanguageInstallation" : "Confirmez l’ajout de la langue",
-    "languageInstalled" : "Votre appareil est maintenant en {{language}}.",
-    "installingLanguage" : "Installation de la langue",
-    "languages" : {
-      "english" : "English",
-      "french" : "Français",
-      "spanish" : "Español"
-    }
-  },
-  "FirmwareUpdateCheckId" : {
-    "title" : "Identifiant",
-    "description" : "Merci d’appuyer sur les deux boutons simultanément sur votre {{fullDeviceName}} si le même identifiant apparaît :"
-  },
-  "FirmwareUpdateMCU" : {
-    "title" : "Redémarrer l’appareil",
-    "desc1" : "Déconnectez votre appareil de votre ordinateur.",
-    "desc2" : "Maintenez le bouton gauche enfoncé, connectez le câble USB puis relâchez le bouton lorsque l’écran du Bootloader apparaît."
-  },
-  "FirmwareUpdateConfirmation" : {
-    "title" : "Micrologiciel mis à jour",
-    "description" : "Accédez au Gestionnaire pour réinstaller vos apps sur votre appareil."
-  },
-  "RepairDevice" : {
-    "title" : "Réparer",
-    "action" : "Votre appareil est prêt."
-  },
-  "StepLegacyModal" : {
-    "description" : "Les comptes importés se synchronisent uniquement avec le réseau, pas entre les versions de Ledger Live pour le mobile et pour l’ordinateur."
-  },
-  "algorand" : {
-    "token" : "ASA (Actifs)",
-    "claimRewards" : {
-      "title" : "Récompenses",
-      "button" : "Demander",
-      "stepperHeader" : {
-        "info" : "Gagner des récompenses",
-        "starter" : "Récompenses",
-        "connectDevice" : "Connecter votre appareil",
-        "verification" : "Vérification",
-        "stepRange" : "Étape {{currentStep}} sur {{totalSteps}}"
-      },
-      "flow" : {
-        "steps" : {
-          "info" : {
-            "description" : "Détenez des ALGO et gagnez des récompenses en toute sécurité en gardant le contrôle de vos actifs.",
-            "steps" : {
-              "0" : "Un solde minimum de 1 ALGO est requis pour recevoir des récompenses.",
-              "1" : "Augmentez le solde de votre compte pour recevoir plus de récompenses.",
-              "2" : "Effectuez une transaction vers ou depuis le compte pour demander vos récompenses."
+      "accountApp": {
+        "title": "Ouvrez l’app {{managerAppName}} sur votre {{productName}}.",
+        "description": ""
+      },
+      "receiveVerify": {
+        "title": "Vérifier l’adresse sur l’appareil",
+        "description": "Vérifiez que l’adresse {{currencyName}} affichée sur Ledger Live est identique à celle indiquée sur votre appareil Ledger.",
+        "action": "Continuer"
+      },
+      "getDeviceName": {
+        "title": "Appuyez sur les deux boutons simultanément pour autoriser la lecture du nom de l’appareil."
+      },
+      "editDeviceName": {
+        "title": "Appuyez sur les deux boutons simultanément pour autoriser la configuration du nom de l’appareil."
+      },
+      "listApps": {
+        "title": "Chargement..."
+      }
+    }
+  },
+  "EditDeviceName": {
+    "title": "Renommer l’appareil",
+    "charactersRemaining": "{{remainingCount}} caractères restants",
+    "action": "Confirmer"
+  },
+  "PairDevices": {
+    "Paired": {
+      "title": "Couplage réussi",
+      "desc": "Votre {{productName}} est prêt à être utilisé avec Ledger Live.",
+      "action": "Continuer"
+    },
+    "Pairing": {
+      "step1": "Validez si le code affiché sur votre téléphone est identique à celui qui apparaît sur votre {{productName}}.",
+      "step2": "Validez sur votre {{productName}} en appuyant sur les deux boutons simultanément.",
+      "title1": "Vérifiez que les codes sont identiques",
+      "title2": "Valider"
+    },
+    "GenuineCheck": {
+      "title": "Vérification de l’authenticité de l’appareil",
+      "accept": "N’éteignez pas votre Nano X. Veuillez autoriser le <1>\"Ledger Manager\"</1> (Gestionnaire).",
+      "info": "Cela vous permet de vérifier que votre Nano est authentique."
+    },
+    "ScanningHeader": {
+      "title": "Recherche d’appareils",
+      "desc": "Assurez-vous que votre {{productName}} est déverrouillé et que le Bluetooth est activé."
+    },
+    "ScanningTimeout": {
+      "title": "Aucun appareil trouvé",
+      "desc": "Assurez-vous que votre {{productName}} est déverrouillé et que le Bluetooth est activé."
+    },
+    "bypassGenuine": "Utiliser quand même",
+    "alreadyPaired": "Déjà couplé"
+  },
+  "DeviceItemSummary": {
+    "genuine": "Votre appareil est authentique.",
+    "genuineFailed": "<1><0>Échec</0></1> de l’authentification de l’appareil"
+  },
+  "DeviceNameRow": {
+    "title": "Nom",
+    "action": "Voir le nom de l’appareil"
+  },
+  "RemoveDevice": {
+    "button": {
+      "title": "Retirer {{nbDevices}} appareil",
+      "title_plural": "Retirer {{nbDevices}} appareils"
+    }
+  },
+  "manager": {
+    "tabTitle": "My Ledger",
+    "title": "My Ledger",
+    "connect": "Sélectionnez votre appareil",
+    "appsCatalog": "Catalogue d’apps",
+    "installedApps": "Apps installées",
+    "noAppNeededForToken": "Installer l’app {{appName}} pour {{tokenName}}",
+    "tokenAppDisclaimer": "{{tokenName}} est un token {{tokenType}} qui utilise l’app {{appName}}. Pour gérer vos {{tokenName}}, <1>installez l’app {{appName}}</1> et envoyez des tokens <3>sur votre compte {{appName}}</3>.",
+    "tokenAppDisclaimerInstalled": "{{tokenName}} est un token {{tokenType}} qui utilise l’app {{appName}}. Pour gérer vos {{tokenName}}, <1>ouvrez l’app {{appName}}</1> et envoyez des tokens <3>sur votre compte {{appName}}</3>.",
+    "goToAccounts": "Accéder aux Comptes",
+    "intallParentApp": "Installer l’app {{appName}}",
+    "readOnly": {
+      "title": "Nano X",
+      "description": "Configurez Ledger Live avec votre Nano X pour installer des apps, créer des comptes et effectuer des transactions sécurisées.",
+      "question": "Avez-vous votre Nano X ?",
+      "button": "Commencer à configurer mon Nano X",
+      "noDevice": "Pas encore d’appareil ?",
+      "buy": "Achetez un Ledger Nano X"
+    },
+    "appList": {
+      "title": "Catalogue d’apps",
+      "loading": "Chargement des apps...",
+      "noApps": "Aucune app trouvée",
+      "searchAppsCatalog": "Rechercher dans le Catalogue",
+      "searchAppsInstalled": "Rechercher des apps installées",
+      "noAppsInstalled": "Aucune app installée sur votre appareil",
+      "noAppsDescription": "Allez dans le Catalogue pour installer des apps.",
+      "noResultsFound": "Aucun résultat",
+      "noResultsDesc": "Merci de vérifier l’orthographe et réessayer",
+      "versionNew": "(NOUV. {{newVersion}})",
+      "searchApps": "Rechercher"
+    },
+    "uninstall": {
+      "title": "Désinstaller",
+      "subtitle": "Désinstallez toutes les apps.",
+      "description": "Désinstaller des apps n’a pas d’effet sur vos crypto-actifs. Vous pouvez réinstaller vos apps dans le Catalogue.",
+      "uninstallAll": "Tout désinstaller"
+    },
+    "remove": {
+      "title": "Retirer l’appareil",
+      "description": "Êtes-vous sûr(e) ? Vous pouvez ajouter votre {{productName}} à nouveau à tout moment.",
+      "button": "Retirer"
+    },
+    "storage": {
+      "title": "Stockage",
+      "used": "utilisés",
+      "genuine": "Votre appareil est authentique.",
+      "appsInstalled": "<0>{{number}}</0> app",
+      "appsInstalled_plural": "<0>{{number}}</0> apps",
+      "storageAvailable": "disponibles",
+      "appsToUpdate": "<0>{{number}}</0> mise à jour",
+      "appsToUpdate_plural": "<0>{{number}}</0> mises à jour"
+    },
+    "installSuccess": {
+      "title": "App bien installée",
+      "title_plural": "Apps bien installées",
+      "notSupported": "App bien installée. Pour plus d’informations sur les apps installées, consultez notre site Internet.",
+      "manageAccount": "Ajouter des comptes",
+      "learnMore": "En savoir plus",
+      "later": "Plus tard",
+      "description": "Vous pouvez maintenant ajouter votre compte {{app}}."
+    },
+    "firmware": {
+      "latest": "Mise à jour du micrologiciel disponible",
+      "outdated": "La version du micrologiciel de votre appareil est trop ancienne pour être mise à jour. Contactez l’Assistance Ledger pour le remplacer.",
+      "modalTitle": "Mise à jour du micrologiciel disponible uniquement sur l’ordinateur",
+      "modalDesc": "Téléchargez Ledger Live sur votre ordinateur pour mettre à jour le micrologiciel de votre appareil.",
+      "contactUs": "Nous contacter"
+    },
+    "myApps": "Mes apps",
+    "token": {
+      "title": "Tokens {{appName}}",
+      "noAppNeeded": "{{tokenName}} est un token utilisant l’app {{appName}}. Aucune app supplémentaire à installer.",
+      "installApp": "{{tokenName}} est un token utilisant l’app {{appName}}. Installez l’app {{appName}} pour gérer vos tokens."
+    },
+    "update": {
+      "title": "Mettre à jour",
+      "subtitle": "Mises à jours disponibles",
+      "updateAll": "Mettre à jour"
+    }
+  },
+  "AppAction": {
+    "install": {
+      "loading": {
+        "title": "Installation de {{appName}}",
+        "desc": "Merci de patienter pendant l’installation de l’app {{appName}}",
+        "button": "Installation...",
+        "queued": "En attente",
+        "button_plural": "Installation... {{progressPercentage}} %"
+      },
+      "done": {
+        "title": "App bien installée",
+        "accounts": "Accéder aux Comptes",
+        "description": "Vous pouvez maintenant ajouter votre compte {{app}}."
+      },
+      "dependency": {
+        "title": "App {{dependency}} requise",
+        "description_one": "L’app {{dependency}} sera également installée car elle est requise pour l’app {{app}}.",
+        "description_two": "Merci d’appuyer sur Continuer pour installer les apps {{app}} et {{dependency}}."
+      },
+      "continueInstall": "Installer les apps"
+    },
+    "update": {
+      "title": "{{number}} mise à jour d’app",
+      "title_plural": "{{number}} mises à jour d’apps",
+      "step": "Étape {{step}} de la mise à jour :",
+      "updateWarn": "Ne sortez pas du Gestionnaire pendant la mise à jour.",
+      "progress": "En cours...",
+      "button": "Tout mettre à jour",
+      "version": "Nouvelle {{version}}",
+      "buttonAction": "Mise à jour disponible",
+      "buttonModal": "Mettre à jour toutes les apps",
+      "loading": "Mise à jour...",
+      "titleModal": "Mises à jours disponibles"
+    },
+    "uninstall": {
+      "loading": {
+        "title": "Désinstallation de {{appName}}",
+        "button": "Désinstallation..."
+      },
+      "done": {
+        "title": "{{appName}} a bien été désinstallée sur votre {{productName}}."
+      },
+      "dependency": {
+        "title": "D’autres apps ont besoin de l’app {{app}}.",
+        "showAll": "Afficher les apps à désinstaller",
+        "description": "Les apps de votre appareil qui ont besoin de l’app {{app}} seront également désinstallées.",
+        "description_one": "Certaines apps ont besoin de l’app {{app}}.",
+        "description_two": "Certaines apps ont besoin de l’app {{app}}.Les apps sur votre appareil qui ont besoin de l’app {{app}} seront également désinstallées."
+      },
+      "continueUninstall": "Désinstaller {{app}} et les autres apps"
+    },
+    "filter": {
+      "title": "Filtrer",
+      "all": "Toutes",
+      "installed": "Apps",
+      "not_installed": "Non installées",
+      "supported": "Prises en charge par Ledger Live",
+      "updatable": "Mise à jour possible",
+      "apply": "Appliquer"
+    },
+    "sort": {
+      "title": "Trier",
+      "default": "Par défaut",
+      "name_asc": "Nom A-Z",
+      "name_desc": "Nom Z-A",
+      "marketcap_desc": "Capitalisation",
+      "marketcap": "Capitalisation",
+      "name": "Nom"
+    }
+  },
+  "AuthenticityRow": {
+    "title": "Authentification",
+    "subtitle": "Authentique"
+  },
+  "RemoveRow": {
+    "title": "Retirer l’appareil"
+  },
+  "FirmwareVersionRow": {
+    "title": "Version du micrologiciel",
+    "subtitle": "v. {{version}}"
+  },
+  "FirmwareUpdateRow": {
+    "title": "Version {{version}} du micrologiciel disponible",
+    "subtitle": "Merci d’utiliser Ledger Live pour l’ordinateur pour mettre à jour",
+    "action": "Mettre à jour"
+  },
+  "FirmwareUpdate": {
+    "title": "Mettre à jour le micrologiciel",
+    "preparing": "Préparation de la mise à jour du micrologiciel... Veuillez garder votre appareil allumé et connecté. Nous vous informerons de la progression de la mise à jour.",
+    "confirmIdentifierText": "Vérifiez que l’identifiant sur votre appareil est le même que l’identifiant affiché ci-dessous. Confirmez et saisissez votre code PIN si demandé.",
+    "pleaseReinstallApps": "Veuillez réinstaller les apps sur votre appareil.",
+    "pleaseConfirmUpdate": "Confirmez la mise à jour sur votre appareil",
+    "finishUpdate": "Terminez la mise à jour sur votre {{deviceName}}",
+    "identifierTitle": "Identifiant :",
+    "pleaseWaitDownload": "Patientez pendant le téléchargement du programme d’installation",
+    "preparingDevice": "Préparation de votre appareil",
+    "pleaseWaitUpdate": "Merci d’attendre que la mise à jour soit terminée.",
+    "waitForFirmwareUpdate": "Attendez la fin de la mise à jour du micrologiciel sur votre appareil",
+    "unlockDeviceWithPin": "Déverrouillez votre appareil avec votre code PIN",
+    "reinstallApps": "Réinstaller les apps",
+    "currentVersionNumber": "Version actuelle",
+    "newVersionNumber": "Nouvelle version",
+    "success": "Micrologiciel mis à jour",
+    "update": "Mettre à jour",
+    "Notifications": {
+      "confirmOnDevice": "Vous devez confirmer sur votre appareil",
+      "preparingUpdate": "Mise à jour en cours. Nous vous informerons quand ce sera terminé.",
+      "installing": "Installation {{progress}} %"
+    },
+    "Installing": {
+      "title": "{{stepName}}...",
+      "subtitle": "Si demandé sur votre appareil, merci d’entrer votre code PIN pour terminer la mise à jour."
+    },
+    "steps": {
+      "osu": "Installation de l’OSU",
+      "flash-mcu": "Mise à jour du MCU",
+      "flash-bootloader": "Mise à jour du Bootloader",
+      "flash": "Mise à jour du micrologiciel de votre appareil",
+      "preparing": "Préparation de la mise à jour",
+      "firmware": "Téléchargement de la mise à jour"
+    },
+    "newVersion": "Nouvelle version {{version}} disponible pour votre {{deviceName}}",
+    "drawerUpdate": {
+      "title": "Mise à jour du micrologiciel",
+      "description": "Mettez à jour le micrologiciel de votre Ledger Nano en le connectant à Ledger Live pour l’ordinateur",
+      "pleaseConnectUsbTitle": "Câble USB nécessaire",
+      "pleaseConnectUsbDescription": "Connectez votre {{deviceName}} à votre téléphone avec un câble USB pour lancer la mise à jour du micrologiciel."
+    }
+  },
+  "FirmwareUpdateReleaseNotes": {
+    "introTitle": "Mise à jour du {{deviceName}} vers la version {{version}}",
+    "recoveryPhraseBackupInstructions": "Assurez-vous par précaution que votre phrase de récupération de 24 mots est accessible et bien écrite sur votre feuille de récupération.",
+    "confirmRecoveryPhrase": "J’ai ma phrase de récupération.",
+    "introDescription1": "Toutes les apps sur votre appareil seront supprimées. Vous pouvez réinstaller vos apps après la mise à jour du micrologiciel.",
+    "introDescription2": "Cela n’a pas d’effet sur vos crypto-actifs.",
+    "action": "Continuer la mise à jour"
+  },
+  "systemLanguageAvailable": {
+    "title": "Changer la langue de l’application ?",
+    "description": {
+      "newSupport": "Bonne nouvelle ! Grâce aux efforts de nos équipes, Ledger Live est maintenant disponible en {{language}}.",
+      "advice": "Vous pouvez toujours changer la langue plus tard dans les Paramètres."
+    },
+    "switchButton": "Basculer en {{language}}",
+    "no": "Non, merci",
+    "languages": {
+      "en": "Anglais",
+      "fr": "Français",
+      "ru": "Russe",
+      "es": "Espagnol",
+      "zh": "Chinois",
+      "de": "Allemand"
+    }
+  },
+  "deviceLocalization": {
+    "language": "Langue",
+    "deviceLanguage": "Langue de l’appareil",
+    "changeLanguage": "Changer la langue",
+    "allowLanguageInstallation": "Confirmez l’ajout de la langue",
+    "languageInstalled": "Votre appareil est maintenant en {{language}}.",
+    "installingLanguage": "Installation de la langue",
+    "languages": {
+      "english": "English",
+      "french": "Français",
+      "spanish": "Español"
+    }
+  },
+  "FirmwareUpdateCheckId": {
+    "title": "Identifiant",
+    "description": "Merci d’appuyer sur les deux boutons simultanément sur votre {{fullDeviceName}} si le même identifiant apparaît :"
+  },
+  "FirmwareUpdateMCU": {
+    "title": "Redémarrer l’appareil",
+    "desc1": "Déconnectez votre appareil de votre ordinateur.",
+    "desc2": "Maintenez le bouton gauche enfoncé, connectez le câble USB puis relâchez le bouton lorsque l’écran du Bootloader apparaît."
+  },
+  "FirmwareUpdateConfirmation": {
+    "title": "Micrologiciel mis à jour",
+    "description": "Accédez au Gestionnaire pour réinstaller vos apps sur votre appareil."
+  },
+  "RepairDevice": {
+    "title": "Réparer",
+    "action": "Votre appareil est prêt."
+  },
+  "StepLegacyModal": {
+    "description": "Les comptes importés se synchronisent uniquement avec le réseau, pas entre les versions de Ledger Live pour le mobile et pour l’ordinateur."
+  },
+  "algorand": {
+    "token": "ASA (Actifs)",
+    "claimRewards": {
+      "title": "Récompenses",
+      "button": "Demander",
+      "stepperHeader": {
+        "info": "Gagner des récompenses",
+        "starter": "Récompenses",
+        "connectDevice": "Connecter votre appareil",
+        "verification": "Vérification",
+        "stepRange": "Étape {{currentStep}} sur {{totalSteps}}"
+      },
+      "flow": {
+        "steps": {
+          "info": {
+            "description": "Détenez des ALGO et gagnez des récompenses en toute sécurité en gardant le contrôle de vos actifs.",
+            "steps": {
+              "0": "Un solde minimum de 1 ALGO est requis pour recevoir des récompenses.",
+              "1": "Augmentez le solde de votre compte pour recevoir plus de récompenses.",
+              "2": "Effectuez une transaction vers ou depuis le compte pour demander vos récompenses."
             },
-            "howItWorks" : "Fonctionnement des récompenses",
-            "cta" : "Recevoir des ALGO"
+            "howItWorks": "Fonctionnement des récompenses",
+            "cta": "Recevoir des ALGO"
           },
-          "starter" : {
-            "title" : "Félicitations. Vous avez gagné {{amount}}. Continuez pour demander vos récompenses.",
-            "howItWorks" : "Fonctionnement des récompenses",
-            "warning" : "Il vous sera demandé de générer une transaction vide sur votre compte. Celle-ci ajoutera vos récompenses actuelles à votre solde moyennant des frais de transaction minimaux.",
-            "cta" : "Continuer"
+          "starter": {
+            "title": "Félicitations. Vous avez gagné {{amount}}. Continuez pour demander vos récompenses.",
+            "howItWorks": "Fonctionnement des récompenses",
+            "warning": "Il vous sera demandé de générer une transaction vide sur votre compte. Celle-ci ajoutera vos récompenses actuelles à votre solde moyennant des frais de transaction minimaux.",
+            "cta": "Continuer"
           },
-          "verification" : {
-            "success" : {
-              "title" : "Récompenses bien demandées",
-              "text" : "Vos récompenses ont été ajoutées à votre solde disponible.",
-              "cta" : "Accéder au compte"
+          "verification": {
+            "success": {
+              "title": "Récompenses bien demandées",
+              "text": "Vos récompenses ont été ajoutées à votre solde disponible.",
+              "cta": "Accéder au compte"
             },
-            "pending" : {
-              "title" : "Diffusion de la transaction..."
+            "pending": {
+              "title": "Diffusion de la transaction..."
             },
-            "broadcastError" : "Échec probable de votre transaction. Patientez un instant puis vérifiez l’historique des transactions avant de réessayer."
+            "broadcastError": "Échec probable de votre transaction. Patientez un instant puis vérifiez l’historique des transactions avant de réessayer."
           }
         }
       }
     },
-    "optIn" : {
-      "stepperHeader" : {
-        "selectToken" : "Ajouter des ASA (actif)",
-        "connectDevice" : "Connecter votre appareil",
-        "verification" : "Vérification",
-        "stepRange" : "Étape {{currentStep}} sur {{totalSteps}}"
-      },
-      "flow" : {
-        "steps" : {
-          "selectToken" : {
-            "warning" : {
-              "title" : "Actif déjà ajouté",
-              "description" : "L’actif {{token}} est déjà dans votre compte Algorand."
+    "optIn": {
+      "stepperHeader": {
+        "selectToken": "Ajouter des ASA (actif)",
+        "connectDevice": "Connecter votre appareil",
+        "verification": "Vérification",
+        "stepRange": "Étape {{currentStep}} sur {{totalSteps}}"
+      },
+      "flow": {
+        "steps": {
+          "selectToken": {
+            "warning": {
+              "title": "Actif déjà ajouté",
+              "description": "L’actif {{token}} est déjà dans votre compte Algorand."
             }
           },
-          "verification" : {
-            "success" : {
-              "title" : "Actif {{token}} bien ajouté",
-              "text" : "Vous pouvez maintenant recevoir et envoyer des actifs {{token}} sur votre compte Algorand.",
-              "cta" : "Voir les détails"
+          "verification": {
+            "success": {
+              "title": "Actif {{token}} bien ajouté",
+              "text": "Vous pouvez maintenant recevoir et envoyer des actifs {{token}} sur votre compte Algorand.",
+              "cta": "Voir les détails"
             },
-            "pending" : {
-              "title" : "Diffusion de la transaction..."
+            "pending": {
+              "title": "Diffusion de la transaction..."
             },
-            "broadcastError" : "Échec probable de votre transaction. Patientez un instant puis vérifiez l’historique des transactions avant de réessayer."
+            "broadcastError": "Échec probable de votre transaction. Patientez un instant puis vérifiez l’historique des transactions avant de réessayer."
           }
         }
       }
     }
   },
-  "cardano" : {
-    "info" : {
-      "balanceDoesNotIncludeRewards" : {
-        "title" : "Le solde total ne comprend pas les récompenses de staking"
-      }
-    }
-  },
-  "celo" : {
-    "info" : {
-      "available" : {
-        "title" : "CELO disponible",
-        "description" : "Ce montant est disponible."
-      }
-    }
-  },
-  "osmosis" : {
-    "info" : {
-      "available" : {
-        "title" : "OSMO disponibles"
-      },
-      "delegated" : {
-        "description" : "Les actifs délégués sont utilisés pour voter sur Osmosis. Cela représente votre nombre total de votes."
-      },
-      "undelegating" : {
-        "description" : "Les actifs dont la délégation est interrompue sont disponibles après 14 jours."
-      }
-    },
-    "delegation" : {
-      "flow" : {
-        "steps" : {
-          "starter" : {
-            "description" : "Déléguez vos OSMO pour gagner des récompenses en toute sécurité en gardant le contrôle de vos actifs.",
-            "steps" : {
-              "1" : "Vous devrez attendre 14 jours pour que l’interruption de délégation soit terminée."
+  "cardano": {
+    "info": {
+      "balanceDoesNotIncludeRewards": {
+        "title": "Le solde total ne comprend pas les récompenses de staking"
+      }
+    }
+  },
+  "celo": {
+    "info": {
+      "available": {
+        "title": "CELO disponible",
+        "description": "Ce montant est disponible."
+      }
+    }
+  },
+  "osmosis": {
+    "info": {
+      "available": {
+        "title": "OSMO disponibles"
+      },
+      "delegated": {
+        "description": "Les actifs délégués sont utilisés pour voter sur Osmosis. Cela représente votre nombre total de votes."
+      },
+      "undelegating": {
+        "description": "Les actifs dont la délégation est interrompue sont disponibles après 14 jours."
+      }
+    },
+    "delegation": {
+      "flow": {
+        "steps": {
+          "starter": {
+            "description": "Déléguez vos OSMO pour gagner des récompenses en toute sécurité en gardant le contrôle de vos actifs.",
+            "steps": {
+              "1": "Vous devrez attendre 14 jours pour que l’interruption de délégation soit terminée."
             }
           }
         }
       }
     }
   },
-  "cosmos" : {
-    "info" : {
-      "available" : {
-        "title" : "ATOM disponible",
-        "description" : "Ce montant est disponible."
-      },
-      "delegated" : {
-        "title" : "Actifs délégués",
-        "description" : "Les actifs délégués sont utilisés pour voter sur Cosmos. Cela représente votre nombre total de votes."
-      },
-      "undelegating" : {
-        "title" : "Délégation interrompue",
-        "description" : "Les actifs dont la délégation est interrompue sont disponibles après 21 jours."
-      },
-      "delegationUnavailable" : {
-        "title" : "Délégation indisponible",
-        "description" : "Solde du compte insuffisant pour démarrer une nouvelle délégation."
-      }
-    },
-    "delegation" : {
-      "delegationEarn" : "Vous pouvez gagner des récompenses ATOM en déléguant vos actifs.",
-      "info" : "Fonctionnement de la délégation",
-      "claimRewards" : "Demander les récompenses",
-      "claimAvailableRewards" : "Demander {{amount}}",
-      "header" : "Délégation(s)",
-      "Amount" : "Montant",
-      "noRewards" : "Aucune récompense disponible",
-      "delegate" : "Déléguer",
-      "undelegate" : "Interrompre la délégation",
-      "redelegate" : "Redéléguer",
-      "reward" : "Demander les récompenses",
-      "estYield" : "Rendement estimé",
-      "totalStake" : "Stake total",
-      "commission" : "Commission",
-      "iDelegate" : "Je délègue",
-      "stepperHeader" : {
-        "starter" : "Gagner des récompenses",
-        "validator" : "Déléguer des actifs",
-        "amountSubTitle" : "Montant à déléguer",
-        "summary" : "Récapitulatif",
-        "verification" : "Vérification",
-        "selectDevice" : "Sélectionner votre appareil",
-        "connectDevice" : "Connecter votre appareil",
-        "stepRange" : "Étape {{currentStep}} sur {{totalSteps}}"
-      },
-      "flow" : {
-        "steps" : {
-          "starter" : {
-            "description" : "Déléguez vos ATOM pour gagner des récompenses en toute sécurité en gardant le contrôle de vos actifs.",
-            "steps" : {
-              "0" : "Vous conservez la propriété de vos actifs délégués.",
-              "1" : "Vous devrez attendre 21 jours pour que l’interruption de délégation soit terminée.",
-              "2" : "Déléguez en toute sécurité avec votre appareil Ledger."
+  "cosmos": {
+    "info": {
+      "available": {
+        "title": "ATOM disponible",
+        "description": "Ce montant est disponible."
+      },
+      "delegated": {
+        "title": "Actifs délégués",
+        "description": "Les actifs délégués sont utilisés pour voter sur Cosmos. Cela représente votre nombre total de votes."
+      },
+      "undelegating": {
+        "title": "Délégation interrompue",
+        "description": "Les actifs dont la délégation est interrompue sont disponibles après 21 jours."
+      },
+      "delegationUnavailable": {
+        "title": "Délégation indisponible",
+        "description": "Solde du compte insuffisant pour démarrer une nouvelle délégation."
+      }
+    },
+    "delegation": {
+      "delegationEarn": "Vous pouvez gagner des récompenses ATOM en déléguant vos actifs.",
+      "info": "Fonctionnement de la délégation",
+      "claimRewards": "Demander les récompenses",
+      "claimAvailableRewards": "Demander {{amount}}",
+      "header": "Délégation(s)",
+      "Amount": "Montant",
+      "noRewards": "Aucune récompense disponible",
+      "delegate": "Déléguer",
+      "undelegate": "Interrompre la délégation",
+      "redelegate": "Redéléguer",
+      "reward": "Demander les récompenses",
+      "estYield": "Rendement estimé",
+      "totalStake": "Stake total",
+      "commission": "Commission",
+      "iDelegate": "Je délègue",
+      "stepperHeader": {
+        "starter": "Gagner des récompenses",
+        "validator": "Déléguer des actifs",
+        "amountSubTitle": "Montant à déléguer",
+        "summary": "Récapitulatif",
+        "verification": "Vérification",
+        "selectDevice": "Sélectionner votre appareil",
+        "connectDevice": "Connecter votre appareil",
+        "stepRange": "Étape {{currentStep}} sur {{totalSteps}}"
+      },
+      "flow": {
+        "steps": {
+          "starter": {
+            "description": "Déléguez vos ATOM pour gagner des récompenses en toute sécurité en gardant le contrôle de vos actifs.",
+            "steps": {
+              "0": "Vous conservez la propriété de vos actifs délégués.",
+              "1": "Vous devrez attendre 21 jours pour que l’interruption de délégation soit terminée.",
+              "2": "Déléguez en toute sécurité avec votre appareil Ledger."
             },
-            "warning" : {
-              "description" : "Choisissez votre validateur judicieusement : vous pouvez perdre une partie de vos actifs délégués si le validateur ne respecte pas les règles."
+            "warning": {
+              "description": "Choisissez votre validateur judicieusement : vous pouvez perdre une partie de vos actifs délégués si le validateur ne respecte pas les règles."
             },
-            "cta" : "Continuer"
+            "cta": "Continuer"
           },
-          "validator" : {
-            "validators" : "Validateurs",
-            "myDelegations" : "Mes délégations",
-            "cta" : "Continuer",
-            "estYield" : "Rendement estimé : {{amount}}",
-            "totalAvailable" : "Total disponible : <0>{{amount}}</0>",
-            "allAssetsUsed" : "Tous les actifs sont utilisés.",
-            "noResultsFound" : "Aucun validateur trouvé pour <0>{{search}}</0>",
-            "currentAmount" : "(+ <0>{{amount}}</0>"
+          "validator": {
+            "validators": "Validateurs",
+            "myDelegations": "Mes délégations",
+            "cta": "Continuer",
+            "estYield": "Rendement estimé : {{amount}}",
+            "totalAvailable": "Total disponible : <0>{{amount}}</0>",
+            "allAssetsUsed": "Tous les actifs sont utilisés.",
+            "noResultsFound": "Aucun validateur trouvé pour <0>{{search}}</0>",
+            "currentAmount": "(+ <0>{{amount}}</0>"
           },
-          "amount" : {
-            "assetsRemaining" : "Actifs restants : <0>{{amount}}</0>",
-            "allAssetsUsed" : "Tous les actifs sont utilisés.",
-            "minAmount" : "Montant minimal : <0>{{min}}</0>",
-            "incorrectAmount" : "Montant maximal : <0>{{max}}</0>",
-            "cta" : "Continuer"
+          "amount": {
+            "assetsRemaining": "Actifs restants : <0>{{amount}}</0>",
+            "allAssetsUsed": "Tous les actifs sont utilisés.",
+            "minAmount": "Montant minimal : <0>{{min}}</0>",
+            "incorrectAmount": "Montant maximal : <0>{{max}}</0>",
+            "cta": "Continuer"
           },
-          "verification" : {
-            "success" : {
-              "title" : "Actifs bien délégués",
-              "text" : "Le solde de votre compte sera mis à jour une fois que le réseau aura confirmé la transaction.",
-              "cta" : "Voir les détails"
+          "verification": {
+            "success": {
+              "title": "Actifs bien délégués",
+              "text": "Le solde de votre compte sera mis à jour une fois que le réseau aura confirmé la transaction.",
+              "cta": "Voir les détails"
             },
-            "pending" : {
-              "title" : "Diffusion de la transaction..."
+            "pending": {
+              "title": "Diffusion de la transaction..."
             },
-            "broadcastError" : "Échec probable de votre transaction. Patientez un instant puis vérifiez l’historique des transactions avant de réessayer."
+            "broadcastError": "Échec probable de votre transaction. Patientez un instant puis vérifiez l’historique des transactions avant de réessayer."
           }
         }
       },
-      "drawer" : {
-        "status" : "Statut",
-        "rewards" : "Récompenses",
-        "active" : "Actif",
-        "inactive" : "Inactif",
-        "completionDate" : "Date de réalisation",
-        "redelegatedFrom" : "Redéléguée de"
-      }
-    },
-    "redelegation" : {
-      "estYield" : "rendement estimé",
-      "stepperHeader" : {
-        "validator" : "Choisir un nouveau validateur",
-        "amountSubTitle" : "Montant à redéléguer",
-        "amountTitle" : "{{from}} → {{to}}",
-        "summary" : "Récapitulatif",
-        "selectDevice" : "Sélectionner votre appareil",
-        "connectDevice" : "Connecter votre appareil",
-        "stepRange" : "Étape {{currentStep}} sur {{totalSteps}}"
-      },
-      "flow" : {
-        "steps" : {
-          "validator" : {
-            "validators" : "Validateurs",
-            "myDelegations" : "Mes délégations",
-            "cta" : "Continuer",
-            "estYield" : "Rendement estimé : {{amount}}",
-            "totalAvailable" : "Total disponible : <0>{{amount}}</0>",
-            "allAssetsUsed" : "Tous les actifs sont utilisés.",
-            "noResultsFound" : "Aucun validateur trouvé pour <0>{{search}}</0>"
+      "drawer": {
+        "status": "Statut",
+        "rewards": "Récompenses",
+        "active": "Actif",
+        "inactive": "Inactif",
+        "completionDate": "Date de réalisation",
+        "redelegatedFrom": "Redéléguée de"
+      }
+    },
+    "redelegation": {
+      "estYield": "rendement estimé",
+      "stepperHeader": {
+        "validator": "Choisir un nouveau validateur",
+        "amountSubTitle": "Montant à redéléguer",
+        "amountTitle": "{{from}} → {{to}}",
+        "summary": "Récapitulatif",
+        "selectDevice": "Sélectionner votre appareil",
+        "connectDevice": "Connecter votre appareil",
+        "stepRange": "Étape {{currentStep}} sur {{totalSteps}}"
+      },
+      "flow": {
+        "steps": {
+          "validator": {
+            "validators": "Validateurs",
+            "myDelegations": "Mes délégations",
+            "cta": "Continuer",
+            "estYield": "Rendement estimé : {{amount}}",
+            "totalAvailable": "Total disponible : <0>{{amount}}</0>",
+            "allAssetsUsed": "Tous les actifs sont utilisés.",
+            "noResultsFound": "Aucun validateur trouvé pour <0>{{search}}</0>"
           },
-          "amount" : {
-            "newRedelegatedBalance" : "Nouveau total pour <0>{{name}}</0> après l’opération : <0>{{amount}}</0>"
+          "amount": {
+            "newRedelegatedBalance": "Nouveau total pour <0>{{name}}</0> après l’opération : <0>{{amount}}</0>"
           },
-          "verification" : {
-            "success" : {
-              "title" : "Actifs bien redélégués",
-              "text" : "Le solde de votre compte sera mis à jour une fois que le réseau aura confirmé la transaction.",
-              "cta" : "Voir les détails"
+          "verification": {
+            "success": {
+              "title": "Actifs bien redélégués",
+              "text": "Le solde de votre compte sera mis à jour une fois que le réseau aura confirmé la transaction.",
+              "cta": "Voir les détails"
             },
-            "pending" : {
-              "title" : "Diffusion de la transaction..."
+            "pending": {
+              "title": "Diffusion de la transaction..."
             },
-            "broadcastError" : "Échec probable de votre transaction. Patientez un instant puis vérifiez l’historique des transactions avant de réessayer."
+            "broadcastError": "Échec probable de votre transaction. Patientez un instant puis vérifiez l’historique des transactions avant de réessayer."
           }
         }
       }
     },
-    "undelegation" : {
-      "stepperHeader" : {
-        "amountSubTitle" : "Montant à interrompre",
-        "summary" : "Récapitulatif",
-        "selectDevice" : "Sélectionner votre appareil",
-        "connectDevice" : "Connecter votre appareil",
-        "stepRange" : "Étape {{currentStep}} sur {{totalSteps}}"
-      },
-      "flow" : {
-        "steps" : {
-          "amount" : {
-            "allAssetsUsed" : "Tous les actifs interrompus"
+    "undelegation": {
+      "stepperHeader": {
+        "amountSubTitle": "Montant à interrompre",
+        "summary": "Récapitulatif",
+        "selectDevice": "Sélectionner votre appareil",
+        "connectDevice": "Connecter votre appareil",
+        "stepRange": "Étape {{currentStep}} sur {{totalSteps}}"
+      },
+      "flow": {
+        "steps": {
+          "amount": {
+            "allAssetsUsed": "Tous les actifs interrompus"
           },
-          "verification" : {
-            "success" : {
-              "title" : "Délégation des actifs bien interrompue",
-              "text" : "Le solde de votre compte sera mis à jour une fois que le réseau aura confirmé la transaction.",
-              "cta" : "Voir les détails"
+          "verification": {
+            "success": {
+              "title": "Délégation des actifs bien interrompue",
+              "text": "Le solde de votre compte sera mis à jour une fois que le réseau aura confirmé la transaction.",
+              "cta": "Voir les détails"
             },
-            "pending" : {
-              "title" : "Diffusion de la transaction..."
+            "pending": {
+              "title": "Diffusion de la transaction..."
             },
-            "broadcastError" : "Échec probable de votre transaction. Patientez un instant puis vérifiez l’historique des transactions avant de réessayer."
+            "broadcastError": "Échec probable de votre transaction. Patientez un instant puis vérifiez l’historique des transactions avant de réessayer."
           }
         }
       }
     },
-    "claimRewards" : {
-      "stepperHeader" : {
-        "validator" : "Sélectionner la récompense à toucher",
-        "method" : "Demander les récompenses",
-        "summary" : "Récapitulatif",
-        "selectDevice" : "Sélectionner votre appareil",
-        "connectDevice" : "Connecter votre appareil",
-        "stepRange" : "Étape {{currentStep}} sur {{totalSteps}}"
-      },
-      "flow" : {
-        "steps" : {
-          "method" : {
-            "youEarned" : "Vous avez gagné",
-            "byDelegationAssetsTo" : "en déléguant vos actifs à",
-            "claimReward" : "Encaisser",
-            "claimRewardCompound" : "Capitaliser",
-            "claimRewardInfo" : "Elles seront demandées immédiatement et ajoutées à votre solde disponible.",
-            "claimRewardCompoundInfo" : "Elles seront demandées immédiatement et automatiquement déléguées au même validateur.",
-            "compoundOrCashIn" : "Capitaliser ou encaisser ?",
-            "claimRewardTooltip" : "Les récompenses seront ajoutées au solde disponible.",
-            "claimRewardCompoundTooltip" : "Les récompenses seront ajoutées au montant délégué.",
-            "cta" : "Continuer"
+    "claimRewards": {
+      "stepperHeader": {
+        "validator": "Sélectionner la récompense à toucher",
+        "method": "Demander les récompenses",
+        "summary": "Récapitulatif",
+        "selectDevice": "Sélectionner votre appareil",
+        "connectDevice": "Connecter votre appareil",
+        "stepRange": "Étape {{currentStep}} sur {{totalSteps}}"
+      },
+      "flow": {
+        "steps": {
+          "method": {
+            "youEarned": "Vous avez gagné",
+            "byDelegationAssetsTo": "en déléguant vos actifs à",
+            "claimReward": "Encaisser",
+            "claimRewardCompound": "Capitaliser",
+            "claimRewardInfo": "Elles seront demandées immédiatement et ajoutées à votre solde disponible.",
+            "claimRewardCompoundInfo": "Elles seront demandées immédiatement et automatiquement déléguées au même validateur.",
+            "compoundOrCashIn": "Capitaliser ou encaisser ?",
+            "claimRewardTooltip": "Les récompenses seront ajoutées au solde disponible.",
+            "claimRewardCompoundTooltip": "Les récompenses seront ajoutées au montant délégué.",
+            "cta": "Continuer"
           },
-          "verification" : {
-            "success" : {
-              "title" : "Vous avez bien demandé vos récompenses. Elles ont été ajoutées à votre solde disponible.",
-              "titleCompound" : "Vos récompenses ont été déléguées au même validateur.",
-              "text" : "Le solde de votre compte sera mis à jour une fois que le réseau aura confirmé la transaction.",
-              "cta" : "Voir les détails"
+          "verification": {
+            "success": {
+              "title": "Vous avez bien demandé vos récompenses. Elles ont été ajoutées à votre solde disponible.",
+              "titleCompound": "Vos récompenses ont été déléguées au même validateur.",
+              "text": "Le solde de votre compte sera mis à jour une fois que le réseau aura confirmé la transaction.",
+              "cta": "Voir les détails"
             },
-            "pending" : {
-              "title" : "Diffusion de la transaction..."
+            "pending": {
+              "title": "Diffusion de la transaction..."
             },
-            "broadcastError" : "Échec probable de votre transaction. Patientez un instant puis vérifiez l’historique des transactions avant de réessayer."
+            "broadcastError": "Échec probable de votre transaction. Patientez un instant puis vérifiez l’historique des transactions avant de réessayer."
           }
         }
       }
     }
   },
-  "tezos" : {
-    "AccountHeader" : {
-      "title" : "Gagner des récompenses en déléguant votre compte",
-      "btn" : "Gagner des récompenses"
-    }
-  },
-  "tron" : {
-    "voting" : {
-      "earnRewars" : "Gagner des récompenses",
-      "delegationEarn" : "Vous pouvez maintenant gagner des récompenses en votant et en gelant vos actifs.",
-      "howItWorks" : "Fonctionnement du vote",
-      "startEarning" : "Gagner des récompenses",
-      "title" : "Demander les récompenses",
-      "header" : "Votes ({{total}})",
-      "Amount" : "Montant",
-      "noRewards" : "Aucune récompense disponible",
-      "votes" : {
-        "title" : "Votes",
-        "description" : "Votez pour un ou plusieurs représentants pour commencer à gagner des récompenses.",
-        "cta" : "Voter"
-      },
-      "rewards" : {
-        "title" : "Récompenses de vote",
-        "button" : "Demander"
-      },
-      "manageVotes" : "Gérer les votes",
-      "remainingVotes" : {
-        "title" : "Il vous reste encore des votes.",
-        "description" : "Utilisez vos votes restants pour gagner encore plus de récompenses."
-      },
-      "flow" : {
-        "started" : {
-          "title" : "Voter",
-          "srOrCandidate" : "SR ou candidat ?",
-          "description" : "Votez pour un ou plusieurs super-représentants pour commencer à gagner des récompenses.",
-          "button" : {
-            "continue" : "Voter"
+  "tezos": {
+    "AccountHeader": {
+      "title": "Gagner des récompenses en déléguant votre compte",
+      "btn": "Gagner des récompenses"
+    }
+  },
+  "tron": {
+    "voting": {
+      "earnRewars": "Gagner des récompenses",
+      "delegationEarn": "Vous pouvez maintenant gagner des récompenses en votant et en gelant vos actifs.",
+      "howItWorks": "Fonctionnement du vote",
+      "startEarning": "Gagner des récompenses",
+      "title": "Demander les récompenses",
+      "header": "Votes ({{total}})",
+      "Amount": "Montant",
+      "noRewards": "Aucune récompense disponible",
+      "votes": {
+        "title": "Votes",
+        "description": "Votez pour un ou plusieurs représentants pour commencer à gagner des récompenses.",
+        "cta": "Voter"
+      },
+      "rewards": {
+        "title": "Récompenses de vote",
+        "button": "Demander"
+      },
+      "manageVotes": "Gérer les votes",
+      "remainingVotes": {
+        "title": "Il vous reste encore des votes.",
+        "description": "Utilisez vos votes restants pour gagner encore plus de récompenses."
+      },
+      "flow": {
+        "started": {
+          "title": "Voter",
+          "srOrCandidate": "SR ou candidat ?",
+          "description": "Votez pour un ou plusieurs super-représentants pour commencer à gagner des récompenses.",
+          "button": {
+            "continue": "Voter"
           }
         },
-        "selectValidator" : {
-          "sections" : {
-            "title" : {
-              "selected" : "Sélectionné",
-              "superRepresentatives" : "Super-représentants",
-              "candidates" : "Candidats"
+        "selectValidator": {
+          "sections": {
+            "title": {
+              "selected": "Sélectionné",
+              "superRepresentatives": "Super-représentants",
+              "candidates": "Candidats"
             }
           }
         }
       }
     },
-    "freeze" : {
-      "flow" : {
-        "steps" : {
-          "starter" : {
-            "title" : "Gagner des récompenses",
-            "description" : "Déléguez vos TRX à un candidat tiers pour gagner des récompenses. Choisissez Continuer pour geler vos actifs et voter.",
-            "bullet" : {
-              "delegate" : "Vous conservez la propriété de vos actifs délégués.",
-              "access" : "Vous pouvez accéder à vos actifs 3 jours après les avoir gelés.",
-              "ledger" : "Déléguez en toute sécurité avec votre appareil Ledger."
+    "freeze": {
+      "flow": {
+        "steps": {
+          "starter": {
+            "title": "Gagner des récompenses",
+            "description": "Déléguez vos TRX à un candidat tiers pour gagner des récompenses. Choisissez Continuer pour geler vos actifs et voter.",
+            "bullet": {
+              "delegate": "Vous conservez la propriété de vos actifs délégués.",
+              "access": "Vous pouvez accéder à vos actifs 3 jours après les avoir gelés.",
+              "ledger": "Déléguez en toute sécurité avec votre appareil Ledger."
             },
-            "button" : {
-              "cta" : "Continuer"
+            "button": {
+              "cta": "Continuer"
             }
           }
         }
       }
     },
-    "manage" : {
-      "title" : "Gérer les TRON Power",
-      "freeze" : {
-        "title" : "Geler",
-        "description" : "Gelez vos TRX pour gagner de la Bande passante ou de l’Énergie. Vous pourrez également voter pour des super-représentants."
-      },
-      "unfreeze" : {
-        "title" : "Dégeler",
-        "description" : "Dégelez vos TRX pour les ajouter à votre solde disponible. Vous ne gagnerez plus de récompenses."
-      },
-      "vote" : {
-        "title" : "Voter",
-        "description" : "Votez pour des super-représentants pour gagner des récompenses."
-      }
-    },
-    "info" : {
-      "available" : {
-        "title" : "TRX disponibles",
-        "description" : "Ce montant est disponible."
-      },
-      "frozen" : {
-        "title" : "Gelé",
-        "description" : "Les actifs gelés sont utilisés pour voter sur TRON. Cela représente votre nombre total de votes."
-      },
-      "bandwidth" : {
-        "title" : "Bande passante",
-        "description" : "Les points de Bande passante sont utilisés pour effectuer des transactions sans payer de frais de réseau TRX. Choisissez Bande passante pour plus de transactions quotidiennes gratuites."
-      },
-      "energy" : {
-        "title" : "Énergie",
-        "description" : "Les points d’Énergie sont requis pour exécuter des contrats intelligents. Si vous n’exécutez aucun contrat intelligent, il n’est pas nécessaire de gagner vos récompenses en Énergie."
-      },
-      "claimRewards" : {
-        "title" : "Récompenses de vote",
-        "description" : "Les TRX générés comme des récompenses lors de la production de blocs peuvent être demandés toutes les 24 heures."
-      },
-      "superRepresentative" : {
-        "title" : "Super-représentants (SR)",
-        "description" : "Les super-représentants jouent un rôle clé dans la gouvernance de la communauté TRON en assurant des fonctions de base, comme la génération de blocs et la tenue des comptes."
-      },
-      "candidates" : {
-        "title" : "Candidats",
-        "description" : "127 personnes élues par le vote de la communauté des détenteurs de tokens. Les votes sont mis à jour toutes les 6 heures."
-      }
-    }
-  },
-  "stellar" : {
-    "token" : "Actifs",
-    "memo" : {
-      "title" : "Mémo",
-      "warning" : "Lorsque vous utilisez un mémo, vérifiez bien le type à utiliser auprès du bénéficiaire."
-    },
-    "memoType" : {
-      "MEMO_TEXT" : "Texte du mémo",
-      "NO_MEMO" : "Aucun mémo",
-      "MEMO_ID" : "Identifiant du mémo",
-      "MEMO_HASH" : "Hash du mémo",
-      "MEMO_RETURN" : "Retour du mémo"
-    },
-    "fee" : "Frais de réseau",
-    "feeAction" : "Mettre à jour les frais",
-    "recommendedFee" : "Frais recommandés",
-    "recommenndedFeeInfo" : "Vous pouvez émettre cette transaction avec des frais inférieurs à ceux recommandés, mais elle ne sera peut être pas traitée.",
-    "suggested" : "Suggérés",
-    "networkCongestion" : "Activité sur le réseau",
-    "networkCongestionLevel" : {
-      "LOW" : "Basse",
-      "MEDIUM" : "Moyenne",
-      "HIGH" : "Élevée"
-    },
-    "assetCode" : "Code de l’actif",
-    "assetIssuer" : "Émetteur de l’actif",
-    "addAsset" : {
-      "stepperHeader" : {
-        "selectAsset" : "Ajouter un actif",
-        "connectDevice" : "Connecter votre appareil",
-        "verification" : "Vérification",
-        "stepRange" : "Étape {{currentStep}} sur {{totalSteps}}"
-      },
-      "flow" : {
-        "steps" : {
-          "selectToken" : {
-            "warning" : {
-              "title" : "Actif déjà ajouté",
-              "description" : "Vous avez déjà des {{token}} dans votre compte Stellar."
+    "manage": {
+      "title": "Gérer les TRON Power",
+      "freeze": {
+        "title": "Geler",
+        "description": "Gelez vos TRX pour gagner de la Bande passante ou de l’Énergie. Vous pourrez également voter pour des super-représentants."
+      },
+      "unfreeze": {
+        "title": "Dégeler",
+        "description": "Dégelez vos TRX pour les ajouter à votre solde disponible. Vous ne gagnerez plus de récompenses."
+      },
+      "vote": {
+        "title": "Voter",
+        "description": "Votez pour des super-représentants pour gagner des récompenses."
+      }
+    },
+    "info": {
+      "available": {
+        "title": "TRX disponibles",
+        "description": "Ce montant est disponible."
+      },
+      "frozen": {
+        "title": "Gelé",
+        "description": "Les actifs gelés sont utilisés pour voter sur TRON. Cela représente votre nombre total de votes."
+      },
+      "bandwidth": {
+        "title": "Bande passante",
+        "description": "Les points de Bande passante sont utilisés pour effectuer des transactions sans payer de frais de réseau TRX. Choisissez Bande passante pour plus de transactions quotidiennes gratuites."
+      },
+      "energy": {
+        "title": "Énergie",
+        "description": "Les points d’Énergie sont requis pour exécuter des contrats intelligents. Si vous n’exécutez aucun contrat intelligent, il n’est pas nécessaire de gagner vos récompenses en Énergie."
+      },
+      "claimRewards": {
+        "title": "Récompenses de vote",
+        "description": "Les TRX générés comme des récompenses lors de la production de blocs peuvent être demandés toutes les 24 heures."
+      },
+      "superRepresentative": {
+        "title": "Super-représentants (SR)",
+        "description": "Les super-représentants jouent un rôle clé dans la gouvernance de la communauté TRON en assurant des fonctions de base, comme la génération de blocs et la tenue des comptes."
+      },
+      "candidates": {
+        "title": "Candidats",
+        "description": "127 personnes élues par le vote de la communauté des détenteurs de tokens. Les votes sont mis à jour toutes les 6 heures."
+      }
+    }
+  },
+  "stellar": {
+    "token": "Actifs",
+    "memo": {
+      "title": "Mémo",
+      "warning": "Lorsque vous utilisez un mémo, vérifiez bien le type à utiliser auprès du bénéficiaire."
+    },
+    "memoType": {
+      "MEMO_TEXT": "Texte du mémo",
+      "NO_MEMO": "Aucun mémo",
+      "MEMO_ID": "Identifiant du mémo",
+      "MEMO_HASH": "Hash du mémo",
+      "MEMO_RETURN": "Retour du mémo"
+    },
+    "fee": "Frais de réseau",
+    "feeAction": "Mettre à jour les frais",
+    "recommendedFee": "Frais recommandés",
+    "recommenndedFeeInfo": "Vous pouvez émettre cette transaction avec des frais inférieurs à ceux recommandés, mais elle ne sera peut être pas traitée.",
+    "suggested": "Suggérés",
+    "networkCongestion": "Activité sur le réseau",
+    "networkCongestionLevel": {
+      "LOW": "Basse",
+      "MEDIUM": "Moyenne",
+      "HIGH": "Élevée"
+    },
+    "assetCode": "Code de l’actif",
+    "assetIssuer": "Émetteur de l’actif",
+    "addAsset": {
+      "stepperHeader": {
+        "selectAsset": "Ajouter un actif",
+        "connectDevice": "Connecter votre appareil",
+        "verification": "Vérification",
+        "stepRange": "Étape {{currentStep}} sur {{totalSteps}}"
+      },
+      "flow": {
+        "steps": {
+          "selectToken": {
+            "warning": {
+              "title": "Actif déjà ajouté",
+              "description": "Vous avez déjà des {{token}} dans votre compte Stellar."
             }
           },
-          "verification" : {
-            "success" : {
-              "title" : "Actif {{token}} bien ajouté",
-              "text" : "Vous pouvez maintenant recevoir et envoyer des <0>{{token}}</0> sur votre compte Stellar.",
-              "cta" : "Voir les détails"
+          "verification": {
+            "success": {
+              "title": "Actif {{token}} bien ajouté",
+              "text": "Vous pouvez maintenant recevoir et envoyer des <0>{{token}}</0> sur votre compte Stellar.",
+              "cta": "Voir les détails"
             },
-            "pending" : {
-              "title" : "Diffusion de la transaction..."
+            "pending": {
+              "title": "Diffusion de la transaction..."
             },
-            "broadcastError" : "Échec probable de votre transaction. Patientez un instant puis vérifiez l’historique des transactions avant de réessayer."
+            "broadcastError": "Échec probable de votre transaction. Patientez un instant puis vérifiez l’historique des transactions avant de réessayer."
           }
         }
       }
     }
   },
-  "polkadot" : {
-    "lockedBalance" : "Solde lié",
-    "unlockingBalance" : "Solde en fin de liaison",
-    "unlockedBalance" : "Solde délié",
-    "networkFees" : "Les frais de réseau sont automatiquement définis par le consensus de Polkadot. Vous ne pourrez pas les voir sur votre appareil.",
-    "bondedBalanceBelowMinimum" : "Votre solde lié est inférieur au minimum requis ({{minimumBondBalance}}). Vos nominations risquent d’être supprimées.",
-    "info" : {
-      "available" : {
-        "title" : "DOT disponible",
-        "description" : "Ce montant peut être envoyé à tout moment."
-      },
-      "locked" : {
-        "title" : "Actifs liés",
-        "description" : "Les actifs doivent être liés aux validateurs nommés avant de gagner des récompenses."
-      },
-      "unlocking" : {
-        "title" : "Actifs en fin de liaison",
-        "description" : "Les actifs en fin de liaison restent immobilisés pendant 28 jours avant de pouvoir être retirés."
-      },
-      "unlocked" : {
-        "title" : "Actifs déliés",
-        "description" : "Les actifs déliés peuvent maintenant être déplacés en utilisant l’opération de retrait."
-      },
-      "electionOpen" : {
-        "title" : "Élection des validateurs en cours",
-        "description" : "L’élection de nouveaux validateurs est en cours. Les opérations de staking sont donc indisponibles pendant 15 minutes."
-      },
-      "minBondWarning" : {
-        "title" : "Solde lié insuffisant",
-        "description" : "Votre solde lié est inférieur au minimum requis pour effectuer des nominations. Vos nominations risquent d’être supprimées."
-      }
-    },
-    "nomination" : {
-      "emptyState" : {
-        "title" : "Gagner des récompenses",
-        "description" : "Vous pouvez obtenir des récompenses en liant des actifs, puis en nommant un ou des validateur(s).",
-        "info" : "Fonctionnement des nominations",
-        "cta" : "Gagner des récompenses"
-      },
-      "header" : "Nominations",
-      "nominate" : "Nommer",
-      "chill" : "Retirer les nominations",
-      "setController" : "Changer contrôleur",
-      "status" : "Statut",
-      "totalStake" : "Stake total",
-      "amount" : "Montant lié",
-      "commission" : "Commission",
-      "active" : "Actif",
-      "activeInfo" : "Ce validateur est élu et accumule des récompenses sur vos actifs liés.",
-      "inactive" : "Inactif",
-      "inactiveInfo" : "Ce validateur est élu mais n’accumule pas de récompenses sur vos actifs liés.",
-      "waiting" : "Non élu",
-      "waitingInfo" : "Ce validateur n’est pas élu et ne collecte donc pas de récompenses.",
-      "notValidator" : "Pas un validateur",
-      "notValidatorInfo" : "Cette adresse n’est plus un validateur.",
-      "elected" : "Élu",
-      "electedInfo" : "Ce validateur est élu et collecte des récompenses pour ses nominateurs.",
-      "nominators" : "Nominateurs",
-      "nominatorsCount" : "{{nominatorsCount}} nominateurs",
-      "nominatorsInfo" : "Ce validateur est actuellement élu par {{count}} nominateurs.",
-      "oversubscribed" : "Trop de nominateurs ({{nominatorsCount}})",
-      "oversubscribedInfo" : "Seuls les {{maxNominatorRewardedPerValidator}} nominateurs ayant le montant lié le plus élevé gagnent des récompenses.",
-      "hasPendingBondOperation" : "Une opération de liaison est toujours en attente de confirmation.",
-      "externalControllerUnsupported" : "Ce compte stash est contrôlé par un compte distinct dont l’adresse est <0>{{controllerAddress}}</0>. Pour staker via Ledger Live, définissez ce compte stash comme son propre contrôleur.",
-      "externalStashUnsupported" : "Ce compte est le contrôleur d’un compte stash distinct dont l’adresse est <0>{{stashAddress}}</0>. Pour staker via Ledger Live, définissez ce compte stash comme son propre contrôleur.",
-      "showInactiveNominations" : "Afficher toutes les nominations ({{count}})",
-      "hideInactiveNominations" : "Afficher uniquement les nominations actives",
-      "noActiveNominations" : "Il n’y a aucune nomination active.",
-      "showAllUnlockings" : "Afficher tous les montants en fin de liaison ({{count}})",
-      "hideAllUnlockings" : "Masquer les montants en fin de liaison"
-    },
-    "unlockings" : {
-      "header" : "En fin de liaison",
-      "withdrawUnbonded" : "Retirer le montant délié",
-      "rebond" : "Lier à nouveau"
-    },
-    "manage" : {
-      "title" : "Gérer les actifs",
-      "bond" : {
-        "title" : "Lier",
-        "description" : "Pour gagner des récompenses, vous devez d’abord lier un montant. Vous devez ensuite nommer vos validateurs."
-      },
-      "unbond" : {
-        "title" : "Délier",
-        "description" : "Pour libérer un montant lié, vous devez d’abord le délier. Vous pourrez le retirer après la période de fin de liaison de 28 jours."
-      },
-      "withdrawUnbonded" : {
-        "title" : "Retirer le montant délié",
-        "description" : "Pour verser un montant délié dans votre solde disponible, vous devez le retirer manuellement."
-      },
-      "nominate" : {
-        "title" : "Nommer",
-        "description" : "Choisissez jusqu’à 16 validateurs. Pour gagner des récompenses, assurez-vous que vos nominations ont toutes le statut Actif."
-      },
-      "chill" : {
-        "title" : "Retirer les nominations",
-        "description" : "Retire toutes vos nominations. Vous ne gagnerez plus de récompenses. Votre montant lié reste lié."
-      }
-    },
-    "nominate" : {
-      "stepperHeader" : {
-        "validators" : "Validateurs à nommer",
-        "selectDevice" : "Sélectionner votre appareil",
-        "connectDevice" : "Connecter votre appareil",
-        "stepRange" : "Étape {{currentStep}} sur {{totalSteps}}"
-      },
-      "steps" : {
-        "validators" : {
-          "myNominations" : "Mes nominations",
-          "electedValidators" : "Validateurs élus",
-          "waitingValidators" : "Validateurs non élus",
-          "noResultsFound" : "Aucun validateur trouvé pour <0>{{search}}</0>",
-          "selected" : "{{selected}} sur {{total}} sélectionnés",
-          "notValidatorsRemoved" : "Vous avez proposé {{count}} adresses qui ne sont plus des validateurs. Elles seront automatiquement supprimées de votre transaction de nomination.",
-          "maybeChill" : "Retirer les nominations à la place"
+  "polkadot": {
+    "lockedBalance": "Solde lié",
+    "unlockingBalance": "Solde en fin de liaison",
+    "unlockedBalance": "Solde délié",
+    "networkFees": "Les frais de réseau sont automatiquement définis par le consensus de Polkadot. Vous ne pourrez pas les voir sur votre appareil.",
+    "bondedBalanceBelowMinimum": "Votre solde lié est inférieur au minimum requis ({{minimumBondBalance}}). Vos nominations risquent d’être supprimées.",
+    "info": {
+      "available": {
+        "title": "DOT disponible",
+        "description": "Ce montant peut être envoyé à tout moment."
+      },
+      "locked": {
+        "title": "Actifs liés",
+        "description": "Les actifs doivent être liés aux validateurs nommés avant de gagner des récompenses."
+      },
+      "unlocking": {
+        "title": "Actifs en fin de liaison",
+        "description": "Les actifs en fin de liaison restent immobilisés pendant 28 jours avant de pouvoir être retirés."
+      },
+      "unlocked": {
+        "title": "Actifs déliés",
+        "description": "Les actifs déliés peuvent maintenant être déplacés en utilisant l’opération de retrait."
+      },
+      "electionOpen": {
+        "title": "Élection des validateurs en cours",
+        "description": "L’élection de nouveaux validateurs est en cours. Les opérations de staking sont donc indisponibles pendant 15 minutes."
+      },
+      "minBondWarning": {
+        "title": "Solde lié insuffisant",
+        "description": "Votre solde lié est inférieur au minimum requis pour effectuer des nominations. Vos nominations risquent d’être supprimées."
+      }
+    },
+    "nomination": {
+      "emptyState": {
+        "title": "Gagner des récompenses",
+        "description": "Vous pouvez obtenir des récompenses en liant des actifs, puis en nommant un ou des validateur(s).",
+        "info": "Fonctionnement des nominations",
+        "cta": "Gagner des récompenses"
+      },
+      "header": "Nominations",
+      "nominate": "Nommer",
+      "chill": "Retirer les nominations",
+      "setController": "Changer contrôleur",
+      "status": "Statut",
+      "totalStake": "Stake total",
+      "amount": "Montant lié",
+      "commission": "Commission",
+      "active": "Actif",
+      "activeInfo": "Ce validateur est élu et accumule des récompenses sur vos actifs liés.",
+      "inactive": "Inactif",
+      "inactiveInfo": "Ce validateur est élu mais n’accumule pas de récompenses sur vos actifs liés.",
+      "waiting": "Non élu",
+      "waitingInfo": "Ce validateur n’est pas élu et ne collecte donc pas de récompenses.",
+      "notValidator": "Pas un validateur",
+      "notValidatorInfo": "Cette adresse n’est plus un validateur.",
+      "elected": "Élu",
+      "electedInfo": "Ce validateur est élu et collecte des récompenses pour ses nominateurs.",
+      "nominators": "Nominateurs",
+      "nominatorsCount": "{{nominatorsCount}} nominateurs",
+      "nominatorsInfo": "Ce validateur est actuellement élu par {{count}} nominateurs.",
+      "oversubscribed": "Trop de nominateurs ({{nominatorsCount}})",
+      "oversubscribedInfo": "Seuls les {{maxNominatorRewardedPerValidator}} nominateurs ayant le montant lié le plus élevé gagnent des récompenses.",
+      "hasPendingBondOperation": "Une opération de liaison est toujours en attente de confirmation.",
+      "externalControllerUnsupported": "Ce compte stash est contrôlé par un compte distinct dont l’adresse est <0>{{controllerAddress}}</0>. Pour staker via Ledger Live, définissez ce compte stash comme son propre contrôleur.",
+      "externalStashUnsupported": "Ce compte est le contrôleur d’un compte stash distinct dont l’adresse est <0>{{stashAddress}}</0>. Pour staker via Ledger Live, définissez ce compte stash comme son propre contrôleur.",
+      "showInactiveNominations": "Afficher toutes les nominations ({{count}})",
+      "hideInactiveNominations": "Afficher uniquement les nominations actives",
+      "noActiveNominations": "Il n’y a aucune nomination active.",
+      "showAllUnlockings": "Afficher tous les montants en fin de liaison ({{count}})",
+      "hideAllUnlockings": "Masquer les montants en fin de liaison"
+    },
+    "unlockings": {
+      "header": "En fin de liaison",
+      "withdrawUnbonded": "Retirer le montant délié",
+      "rebond": "Lier à nouveau"
+    },
+    "manage": {
+      "title": "Gérer les actifs",
+      "bond": {
+        "title": "Lier",
+        "description": "Pour gagner des récompenses, vous devez d’abord lier un montant. Vous devez ensuite nommer vos validateurs."
+      },
+      "unbond": {
+        "title": "Délier",
+        "description": "Pour libérer un montant lié, vous devez d’abord le délier. Vous pourrez le retirer après la période de fin de liaison de 28 jours."
+      },
+      "withdrawUnbonded": {
+        "title": "Retirer le montant délié",
+        "description": "Pour verser un montant délié dans votre solde disponible, vous devez le retirer manuellement."
+      },
+      "nominate": {
+        "title": "Nommer",
+        "description": "Choisissez jusqu’à 16 validateurs. Pour gagner des récompenses, assurez-vous que vos nominations ont toutes le statut Actif."
+      },
+      "chill": {
+        "title": "Retirer les nominations",
+        "description": "Retire toutes vos nominations. Vous ne gagnerez plus de récompenses. Votre montant lié reste lié."
+      }
+    },
+    "nominate": {
+      "stepperHeader": {
+        "validators": "Validateurs à nommer",
+        "selectDevice": "Sélectionner votre appareil",
+        "connectDevice": "Connecter votre appareil",
+        "stepRange": "Étape {{currentStep}} sur {{totalSteps}}"
+      },
+      "steps": {
+        "validators": {
+          "myNominations": "Mes nominations",
+          "electedValidators": "Validateurs élus",
+          "waitingValidators": "Validateurs non élus",
+          "noResultsFound": "Aucun validateur trouvé pour <0>{{search}}</0>",
+          "selected": "{{selected}} sur {{total}} sélectionnés",
+          "notValidatorsRemoved": "Vous avez proposé {{count}} adresses qui ne sont plus des validateurs. Elles seront automatiquement supprimées de votre transaction de nomination.",
+          "maybeChill": "Retirer les nominations à la place"
         },
-        "validation" : {
-          "success" : {
-            "title" : "Validateurs bien nommés",
-            "description" : "Vous commencerez à gagner des récompenses lorsque vos actifs seront liés à vos validateurs élus."
+        "validation": {
+          "success": {
+            "title": "Validateurs bien nommés",
+            "description": "Vous commencerez à gagner des récompenses lorsque vos actifs seront liés à vos validateurs élus."
           }
         }
       }
     },
-    "bond" : {
-      "rewardDestination" : {
-        "label" : "Destination des récompenses",
-        "stash" : "Solde disponible",
-        "stashDescription" : "Vos récompenses sont ajoutées à votre solde disponible.",
-        "staked" : "Solde lié",
-        "stakedDescription" : "Les récompenses sont créditées à votre solde lié.",
-        "optionTitle" : "Note",
-        "optionDescription" : "Une fois définie, l’option est fixée pour la durée de vie de cette liaison. Si vous changez d’avis, consultez ",
-        "clickableLink" : "ceci."
-      },
-      "stepperHeader" : {
-        "starter" : "Gagner des récompenses",
-        "amount" : "Montant à lier",
-        "selectDevice" : "Sélectionner votre appareil",
-        "connectDevice" : "Connecter votre appareil",
-        "stepRange" : "Étape {{currentStep}} sur {{totalSteps}}"
-      },
-      "steps" : {
-        "starter" : {
-          "description" : "Vous pouvez gagner des récompenses en liant vos actifs, puis en nommant vos validateurs.",
-          "bullet" : ["Vous gardez la propriété de vos actifs liés.", "Nommez en utilisant votre appareil Ledger.", "Vos actifs seront à nouveau disponibles 28 jours après avoir mis fin à la liaison."],
-          "help" : "Fonctionnement des nominations",
-          "warning" : "Choisissez vos validateurs judicieusement : une partie de vos actifs liés peut être perdue si un validateur ne se comporte pas correctement."
+    "bond": {
+      "rewardDestination": {
+        "label": "Destination des récompenses",
+        "stash": "Solde disponible",
+        "stashDescription": "Vos récompenses sont ajoutées à votre solde disponible.",
+        "staked": "Solde lié",
+        "stakedDescription": "Les récompenses sont créditées à votre solde lié.",
+        "optionTitle": "Note",
+        "optionDescription": "Une fois définie, l’option est fixée pour la durée de vie de cette liaison. Si vous changez d’avis, consultez ",
+        "clickableLink": "ceci."
+      },
+      "stepperHeader": {
+        "starter": "Gagner des récompenses",
+        "amount": "Montant à lier",
+        "selectDevice": "Sélectionner votre appareil",
+        "connectDevice": "Connecter votre appareil",
+        "stepRange": "Étape {{currentStep}} sur {{totalSteps}}"
+      },
+      "steps": {
+        "starter": {
+          "description": "Vous pouvez gagner des récompenses en liant vos actifs, puis en nommant vos validateurs.",
+          "bullet": [
+            "Vous gardez la propriété de vos actifs liés.",
+            "Nommez en utilisant votre appareil Ledger.",
+            "Vos actifs seront à nouveau disponibles 28 jours après avoir mis fin à la liaison."
+          ],
+          "help": "Fonctionnement des nominations",
+          "warning": "Choisissez vos validateurs judicieusement : une partie de vos actifs liés peut être perdue si un validateur ne se comporte pas correctement."
         },
-        "amount" : {
-          "availableLabel" : "Disponible",
-          "maxLabel" : "Max"
+        "amount": {
+          "availableLabel": "Disponible",
+          "maxLabel": "Max"
         },
-        "confirm" : {
-          "info" : "Les actifs liés peuvent être déliés à tout moment, mais la période de fin de liaison est de 28 jours."
+        "confirm": {
+          "info": "Les actifs liés peuvent être déliés à tout moment, mais la période de fin de liaison est de 28 jours."
         },
-        "validation" : {
-          "success" : {
-            "title" : "Actifs bien liés",
-            "description" : "Vous pouvez nommer des validateurs une fois que le réseau aura confirmé votre transaction.",
-            "descriptionNominate" : "Vous pourrez nommer des validateurs une fois que le réseau aura confirmé votre transaction.",
-            "nominate" : "Nommer",
-            "later" : "Nommer plus tard"
+        "validation": {
+          "success": {
+            "title": "Actifs bien liés",
+            "description": "Vous pouvez nommer des validateurs une fois que le réseau aura confirmé votre transaction.",
+            "descriptionNominate": "Vous pourrez nommer des validateurs une fois que le réseau aura confirmé votre transaction.",
+            "nominate": "Nommer",
+            "later": "Nommer plus tard"
           },
-          "pending" : {
-            "title" : "Transaction en attente de confirmation",
-            "description" : "Vous devez attendre un moment avant de nommer."
+          "pending": {
+            "title": "Transaction en attente de confirmation",
+            "description": "Vous devez attendre un moment avant de nommer."
           }
         }
       }
     },
-    "rebond" : {
-      "stepperHeader" : {
-        "amount" : "Montant à relier",
-        "selectDevice" : "Sélectionner votre appareil",
-        "connectDevice" : "Connecter votre appareil",
-        "stepRange" : "Étape {{currentStep}} sur {{totalSteps}}"
-      },
-      "steps" : {
-        "amount" : {
-          "availableLabel" : "En fin de liaison",
-          "maxLabel" : "Max"
+    "rebond": {
+      "stepperHeader": {
+        "amount": "Montant à relier",
+        "selectDevice": "Sélectionner votre appareil",
+        "connectDevice": "Connecter votre appareil",
+        "stepRange": "Étape {{currentStep}} sur {{totalSteps}}"
+      },
+      "steps": {
+        "amount": {
+          "availableLabel": "En fin de liaison",
+          "maxLabel": "Max"
         },
-        "confirm" : {
-          "info" : "Les actifs reliés sont immédiatement ajoutés au montant lié."
+        "confirm": {
+          "info": "Les actifs reliés sont immédiatement ajoutés au montant lié."
         },
-        "validation" : {
-          "success" : {
-            "title" : "Actifs bien reliés",
-            "description" : "Le solde de votre compte sera mis à jour une fois que le réseau aura confirmé la transaction."
+        "validation": {
+          "success": {
+            "title": "Actifs bien reliés",
+            "description": "Le solde de votre compte sera mis à jour une fois que le réseau aura confirmé la transaction."
           }
         }
       }
     },
-    "unbond" : {
-      "stepperHeader" : {
-        "amount" : "Montant à délier",
-        "selectDevice" : "Sélectionner votre appareil",
-        "connectDevice" : "Connecter votre appareil",
-        "stepRange" : "Étape {{currentStep}} sur {{totalSteps}}"
-      },
-      "steps" : {
-        "amount" : {
-          "availableLabel" : "Lié",
-          "maxLabel" : "Max"
+    "unbond": {
+      "stepperHeader": {
+        "amount": "Montant à délier",
+        "selectDevice": "Sélectionner votre appareil",
+        "connectDevice": "Connecter votre appareil",
+        "stepRange": "Étape {{currentStep}} sur {{totalSteps}}"
+      },
+      "steps": {
+        "amount": {
+          "availableLabel": "Lié",
+          "maxLabel": "Max"
         },
-        "confirm" : {
-          "info" : "Les actifs déliés peuvent être retirés après la période de fin de liaison de 28 jours."
+        "confirm": {
+          "info": "Les actifs déliés peuvent être retirés après la période de fin de liaison de 28 jours."
         },
-        "validation" : {
-          "success" : {
-            "title" : "Transaction de fin de liaison bien envoyée",
-            "description" : "Les actifs déliés peuvent être retirés après 28 jours."
+        "validation": {
+          "success": {
+            "title": "Transaction de fin de liaison bien envoyée",
+            "description": "Les actifs déliés peuvent être retirés après 28 jours."
           }
         }
       }
     },
-    "simpleOperation" : {
-      "modes" : {
-        "withdrawUnbonded" : {
-          "title" : "Retirer le montant délié",
-          "description" : "Retirez les actifs déliés vers votre solde disponible."
+    "simpleOperation": {
+      "modes": {
+        "withdrawUnbonded": {
+          "title": "Retirer le montant délié",
+          "description": "Retirez les actifs déliés vers votre solde disponible."
         },
-        "chill" : {
-          "title" : "Retirer les nominations",
-          "description" : "Retire toutes les nominations et met fin au gain de récompenses.",
-          "info" : "Les actifs liés restent liés. Si vous les déliez, ils seront disponibles après 28 jours."
+        "chill": {
+          "title": "Retirer les nominations",
+          "description": "Retire toutes les nominations et met fin au gain de récompenses.",
+          "info": "Les actifs liés restent liés. Si vous les déliez, ils seront disponibles après 28 jours."
         },
-        "setController" : {
-          "title" : "Changer Contrôleur",
-          "description" : "Définissez votre compte Ledger comme son propre contrôleur.",
-          "info" : "Ledger Live ne prend pas en charge les opérations de comptes stash et contrôleur distincts."
+        "setController": {
+          "title": "Changer Contrôleur",
+          "description": "Définissez votre compte Ledger comme son propre contrôleur.",
+          "info": "Ledger Live ne prend pas en charge les opérations de comptes stash et contrôleur distincts."
         }
       },
-      "stepperHeader" : {
-        "info" : "Informations",
-        "selectDevice" : "Sélectionner votre appareil",
-        "connectDevice" : "Connecter votre appareil",
-        "stepRange" : "Étape {{currentStep}} sur {{totalSteps}}"
-      },
-      "steps" : {
-        "validation" : {
-          "success" : {
-            "title" : "Transaction bien émise",
-            "description" : "Vous pourrez visualiser votre opération dans l’historique une fois que le réseau aura confirmé la transaction."
+      "stepperHeader": {
+        "info": "Informations",
+        "selectDevice": "Sélectionner votre appareil",
+        "connectDevice": "Connecter votre appareil",
+        "stepRange": "Étape {{currentStep}} sur {{totalSteps}}"
+      },
+      "steps": {
+        "validation": {
+          "success": {
+            "title": "Transaction bien émise",
+            "description": "Vous pourrez visualiser votre opération dans l’historique une fois que le réseau aura confirmé la transaction."
           }
         }
       }
     }
   },
-  "solana" : {
-    "delegation" : {
-      "iDelegate" : "Je délègue",
-      "iActivate" : "J’active",
-      "iReactivate" : "Je réactive",
-      "iDeactivate" : "J’interromps la délégation",
-      "iWithdraw" : "Je retire",
-      "totalStake" : "Stake total",
-      "commission" : "Commission",
-      "stakeActivationState" : "Statut",
-      "delegationEarn" : "Vous pouvez gagner des récompenses en SOL en déléguant vos actifs.",
-      "info" : "Fonctionnement de la délégation",
-      "broadcastSuccessTitle" : "Opération envoyée",
-      "broadcastSuccessDescription" : "Le statut de la délégation sera mis à jour une fois la transaction confirmée.",
-      "delegatedTo" : "délégué à"
-    }
-  },
-  "delegation" : {
-    "overdelegated" : "Surdélégué",
-    "delegationSendWarnDesc" : "Le montant à envoyer sera déduit de votre compte délégué.",
-    "delegationReceiveWarnDesc" : "Le montant reçu sur un compte délégué sera ajouté au montant total qui est en staking. Merci de choisir un autre compte si cela ne vous convient pas.",
-    "iDelegateMy" : "Je délègue mon",
-    "undelegateMy" : "Interrompre la délégation de mon",
-    "warnUndelegation" : "Votre compte sera interrompu.",
-    "warnDelegation" : "Déléguer vos droits de vote ne garantit pas que vous recevrez des récompenses de la part du validateur.",
-    "to" : "à",
-    "from" : "de",
-    "forAnEstYield" : "pour un rendement estimé de",
-    "yieldPerYear" : "{{yield}} / An",
-    "yieldInfos" : "Les taux de rendement sont fournis par",
-    "termsAndPrivacy" : "J’ai lu et accepte les <1>Conditions d’utilisation de Ledger Live</1> et la <3>Politique de confidentialité</3>.",
-    "delegation" : "Délégation",
-    "viewDetails" : "Voir les détails",
-    "validator" : "Validateur",
-    "validatorGroup" : "Groupe de validateurs",
-    "validatorAddress" : "Adresse du validateur",
-    "delegatedAccount" : "Compte délégué",
-    "duration" : "Durée",
-    "transactionID" : "Identifiant de la transaction",
-    "receive" : "Recevoir plus",
-    "changeValidator" : "Changer le validateur",
-    "endDelegation" : "Terminer la délégation",
-    "durationForDays0" : "Juste maintenant",
-    "durationForDays" : "Pendant un jour",
-    "durationForDays_plural" : "Pendant {{count}} jours",
-    "durationDays0" : "Juste maintenant",
-    "durationDays" : "1 jour",
-    "durationDays_plural" : "{{count}} jours",
-    "selectValidatorTitle" : "Sélectionner un validateur",
-    "started" : {
-      "title" : "Gagner des récompenses",
-      "description" : "Déléguez votre compte Tezos à un validateur tiers pour gagner des récompenses en toute sécurité tout en gardant le contrôle de vos actifs.",
-      "steps" : {
-        "0" : "Vous conservez la propriété de vos comptes délégués.",
-        "1" : "Vous pouvez gérer vos actifs à tout moment.",
-        "2" : "Déléguez en toute sécurité avec votre appareil Ledger."
-      },
-      "cta" : "Déléguer pour gagner des récompenses"
-    },
-    "broadcastSuccessTitle" : {
-      "delegate" : "Délégation envoyée",
-      "undelegate" : "Opération envoyée"
-    },
-    "broadcastSuccessDescription" : {
-      "delegate" : "Transaction de délégation bien émise. En fonction du validateur, vous devriez recevoir vos premières récompenses sous 40 jours environ.",
-      "undelegate" : "La délégation de votre compte se terminera une fois l’opération confirmée. Vous pouvez à nouveau déléguer votre compte à tout moment."
-    },
-    "summaryTitle" : "Récapitulatif",
-    "goToAccount" : "Accéder aux Comptes",
-    "howDelegationWorks" : "Fonctionnement de la délégation",
-    "actions" : {
-      "redelegate" : "Redéléguer",
-      "collectRewards" : "Toucher les récompenses",
-      "undelegate" : "Interrompre la délégation"
-    }
-  },
-  "ValidateOnDevice" : {
-    "title" : {
-      "send" : "Merci de confirmer l’opération sur votre {{productName}} pour l’envoyer.",
-      "freeze" : "Confirmez sur votre appareil pour terminer l’opération.",
-      "unfreeze" : "Confirmez sur votre appareil pour terminer l’opération.",
-      "claimReward" : "Confirmez sur votre appareil pour terminer l’opération.",
-      "vote" : "Confirmez sur votre appareil pour terminer l’opération.",
-      "delegate" : "Confirmez sur votre appareil pour terminer l’opération.",
-      "redelegate" : "Confirmez sur votre appareil pour terminer l’opération.",
-      "undelegate" : "Confirmez sur votre appareil pour terminer l’opération."
-    },
-    "warning" : "Vérifiez toujours que l’adresse affichée sur votre appareil est identique à celle donnée par le {{recipientWording}}.",
-    "recipientWording" : {
-      "send" : "Vérifiez toujours que l’adresse affichée sur votre appareil est identique à celle donnée par le bénéficiaire.",
-      "delegate" : "Vérifiez toujours que l’adresse affichée sur votre appareil est identique à celle donnée par le validateur.",
-      "undelegate" : "Vérifiez toujours que l’adresse affichée sur votre appareil est identique à celle donnée par le validateur.",
-      "freeze" : "Vérifiez toujours que l’adresse affichée sur votre appareil est identique à celle qui vous a été donnée.",
-      "unfreeze" : "Vérifiez toujours que l’adresse affichée sur votre appareil est identique à celle qui vous a été donnée.",
-      "claimReward" : "Vérifiez toujours que l’adresse affichée sur votre appareil est identique à celle qui vous a été donnée.",
-      "vote" : "Vérifiez toujours que l’adresse affichée sur votre appareil est identique à celle qui vous a été donnée.",
-      "erc20" : {
-        "approve" : "Vérifiez les détails de l’opération sur votre appareil avant de l’envoyer."
-      },
-      "compound.supply" : "Vérifiez les détails du dépôt sur votre appareil avant de l’envoyer.",
-      "compound.withdraw" : "Vérifiez les détails du retrait sur votre appareil avant de l’envoyer."
-    },
-    "name" : "Nom",
-    "votes" : "Votes",
-    "validator" : "Validateur",
-    "infoWording" : {
-      "freeze" : "Les tokens gelés sont immobilisés pendant 3 jours.",
-      "unfreeze" : "Vos points {{resource}} seront diminués et tous vos votes seront annulés.",
-      "claimReward" : "Les récompenses peuvent être demandées toutes les 24 heures.",
-      "cosmos" : {
-        "claimReward" : "Si le validateur sélectionné a des récompenses en attente, elles seront automatiquement demandées.",
-        "redelegate" : "Vous devrez attendre 21 jours pour que les actifs non délégués soient versés sur votre solde disponible.",
-        "undelegate" : "Vous devrez attendre 21 jours pour que les actifs non délégués soient versés sur votre solde disponible."
-      },
-      "osmosis" : {
-        "claimReward" : "Si le validateur sélectionné a des récompenses en attente, elles seront automatiquement demandées.",
-        "redelegate" : "Vous devrez attendre 14 jours pour que les actifs non délégués soient versés sur votre solde disponible.",
-        "undelegate" : "Vous devrez attendre 14 jours pour que les actifs non délégués soient versés sur votre solde disponible."
-      },
-      "lending" : "Vérifiez les détails de l’opération sur votre appareil avant de l’envoyer."
-    },
-    "amount" : "Montant",
-    "account" : "Compte",
-    "from" : "De",
-    "to" : "À",
-    "redelegationAmount" : "Montant redélégué",
-    "gas" : "Gaz",
-    "validatorAddress" : "Adresse du validateur",
-    "validatorName" : "Nom du validateur",
-    "rewardAmount" : "Montant de la récompense",
-    "undelegatedAmount" : "Montant de la délégation interrompue",
-    "memo" : "Mémo"
-  },
-  "Terms" : {
-    "title" : "CONDITIONS D’UTILISATION",
-    "read" : "Lire les Conditions d’utilisation",
-    "switchLabel" : "J’ai lu et accepte les <1>Conditions d’utilisation</1>.",
-    "switchLabelFull" : "J’ai lu et accepte la Politique de confidentialité.",
-    "cta" : "Entrer dans Ledger Live",
-    "service" : "Conditions d’utilisation",
-    "subTitle" : "Veuillez prendre connaissance de nos Conditions d’utilisation et Politique de confidentialité."
-  },
-  "updatedTerms" : {
-    "title" : "Mise à jour des Conditions d’utilisation",
-    "body" : {
-      "intro" : "Les Conditions d’utilisation de Ledger Live ont été mises à jour. Elles ont été simplifiées, et reflètent les nouveaux services et fonctionnalités disponibles via Ledger Live. Les mises à jour comprennent :",
-      "bulletPoints" : ["Précisions supplémentaires sur les services disponibles et leur fonctionnement", "Explications sur les frais applicables aux services", "Améliorations du processus de notification, pour vous tenir à jour de toute nouvelle modification de nos Conditions d’utilisation"],
-      "agreement" : "En cliquant sur Continuer, vous reconnaissez avoir lu et accepté les Conditions d’utilisation ci-dessous."
-    },
-    "link" : "Conditions d’utilisation",
-    "cta" : "Continuer"
-  },
-  "exchange" : {
-    "buy" : {
-      "screenTitle" : "ACHETER DES CRYPTOS",
-      "tabTitle" : "Acheter",
-      "selectCurrency" : "Sélectionner une devise",
-      "selectAccount" : "Sélectionner un compte",
-      "wantToBuy" : "Je souhaite acheter",
-      "connectDevice" : "Connecter votre appareil",
-      "title" : "Acheter des cryptos via nos partenaires",
-      "coinifyTitle" : "Acheter des cryptos via nos partenaires",
-      "description" : "Achetez des crypto-actifs via Coinify et recevez-les directement dans votre compte Ledger.",
-      "CTAButton" : "Acheter maintenant",
-      "emptyState" : {
-        "title" : "Aucun compte {{currency}}",
-        "description" : "Ajoutez un compte avant d’acheter des {{currency}}.",
-        "CTAButton" : "Ajouter un compte"
-      },
-      "skipDeviceVerification" : {
-        "confirm" : "Confirmer",
-        "cancel" : "Annuler",
-        "address" : "Adresse du compte {{currency}}",
-        "warning" : "Vous n’avez pas vérifié votre adresse sur votre appareil Ledger. Vérifiez-la pour une sécurité optimale."
-      },
-      "bullets" : {
-        "whereToBuy" : "Achetez de là où vous vous trouvez",
-        "cryptoSupported" : "cryptos prises en charge",
-        "payWith" : "Payez par carte ou via SEPA"
-      }
-    },
-    "sell" : {
-      "screenTitle" : "VENDRE DES CRYPTOS",
-      "tabTitle" : "Vendre",
-      "selectCurrency" : "Sélectionner une devise",
-      "selectAccount" : "Sélectionner un compte",
-      "wantToSell" : "Je souhaite vendre",
-      "connectDevice" : "Connecter votre appareil",
-      "title" : "Vendre des cryptos via notre partenaire",
-      "description" : "Vendez des crypto-actifs directement depuis votre compte Ledger via Coinify et recevez des monnaies fiduciaires sur votre compte bancaire.",
-      "CTAButton" : "Vendre maintenant",
-      "emptyState" : {
-        "title" : "Aucun compte {{currency}}",
-        "description" : "Vous devez ajouter un compte avant de pouvoir vendre {{currency}}.",
-        "CTAButton" : "Ajouter un compte"
-      }
-    },
-    "history" : {
-      "tabTitle" : "Historique"
-    },
-    "providerList" : {
-      "title" : "Choisissez un prestataire"
-    }
-  },
-  "banner" : {
-    "exchangeBuyCrypto" : {
-      "title" : "ACHETER DES CRYPTOS",
-      "description" : "Achetez des crypto-actifs via Coinify et recevez-les directement dans votre compte Ledger."
-    },
-    "swap" : {
-      "title" : "ÉCHANGER DES CRYPTOS",
-      "description" : "Échangez des crypto-actifs directement depuis vos comptes Ledger avec notre partenaire."
-    }
-  },
-  "walletconnect" : {
-    "scan" : "Scanner le code QR de WalletConnect",
-    "disclaimer" : "Souhaite se connecter au compte Ethereum suivant à l’aide de votre wallet :",
-    "reject" : "Refuser",
-    "connect" : "Connecter",
-    "connected" : "Connecté",
-    "disconnected" : "Déconnecté",
-    "warningdisconnected" : "Il y a un problème de connexion entre la dApp, WalletConnect et Ledger Live. Merci de patienter quelques instants ou de réessayer de vous connecter.",
-    "info" : "Vous pouvez accéder à la dApp {{name}} sur votre navigateur.",
-    "warning" : "Partager des adresses de bénéficiaire par dApp n’est pas sécurisé. Utilisez toujours Ledger Live lorsque vous partagez votre adresse pour recevoir des fonds.",
-    "isconnecting" : "est en cours de connexion. Merci de patienter.",
-    "disconnect" : "Déconnecter",
-    "retry" : "Réessayer",
-    "close" : "Fermer",
-    "message" : "Message",
-    "messageHash" : "Hash du message",
-    "domainHash" : "Hash du domaine",
-    "stringHash" : "Hash",
-    "from" : "De",
-    "successTitle" : "Message signé",
-    "successDescription" : "Vous avez signé le message reçu d’une app tierce.",
-    "stepperHeader" : {
-      "summary" : "Récapitulatif",
-      "selectDevice" : "Sélectionner votre appareil",
-      "connectDevice" : "Connecter votre appareil",
-      "stepRange" : "Étape {{currentStep}} sur {{totalSteps}}"
-    },
-    "stepVerification" : {
-      "action" : "Confirmez l’opération sur votre appareil.",
-      "accountName" : "Nom du compte"
-    },
-    "deeplinkingTitle" : "Sélectionner un compte Ethereum",
-    "addAccount" : "Ajouter un nouveau compte"
-  },
-  "notificationCenter" : {
-    "title" : "Fil d’informations",
-    "announcement" : "Annonces",
-    "liveStatus" : "Statut de Ledger Live",
-    "groupedToast" : {
-      "text" : "Vous avez {{count}} notifications non lues.",
-      "cta" : "Voir les détails"
-    },
-    "news" : {
-      "title" : "Actualités",
-      "titleCount" : "Actualités ({{count}})",
-      "emptyState" : {
-        "title" : "Aucune actualité pour l’instant",
-        "desc" : "Vous trouverez ici toutes les actualités relatives à Ledger et Ledger Live."
-      }
-    },
-    "status" : {
-      "title" : "Statut",
-      "ok" : {
-        "title" : "L’app Ledger Live fonctionne correctement.",
-        "desc" : "<0>Des difficultés ? Visitez notre </0><1>page d’aide</1>"
-      },
-      "error" : {
-        "title" : "L’app Ledger Live rencontre des problèmes."
-      }
-    }
-  },
-  "platform" : {
-    "catalog" : {
-      "title" : "Catalogue d’apps Live",
-      "branch" : {
-        "soon" : "À découvrir prochainement",
-        "experimental" : "Expérimental",
-        "debug" : "Débugger"
-      },
-      "banner" : {
-        "title" : "Découvrez le Catalogue Live",
-        "description" : "Embarquez vers un nouvel univers de cryptos. Bénéficiez d’un accès sécurisé à une multitude de services : la DeFi, les NFT et bien plus encore."
-      },
-      "twitterBanner" : {
-        "description" : "Indiquez-nous le service que vous rêvez de voir avec le hashtag",
-        "tweetText" : "La prochaine app devrait être..."
-      },
-      "pollCTA" : {
-        "title" : "Sondage",
-        "description" : "Quel service aimeriez-vous voir dans Ledger Live ?"
-      },
-      "developerCTA" : {
-        "title" : "Pour les développeurs",
-        "description" : "Toutes les informations dont vous avez besoin pour intégrer vos apps dans Ledger Live."
-      }
-    },
-    "disclaimer" : {
-      "title" : "Application externe",
-      "description" : "Vous allez être redirigé(e) vers une application non exploitée par Ledger.",
-      "legalAdvice" : "Cette application n’est pas exploitée par Ledger. Ledger ne saurait être tenue responsable de toute perte de fonds ou qualité de service due à cette application.\n\nVérifiez toujours les informations affichées sur votre appareil.",
-      "legalAdviceShort" : "Ledger ne saurait être tenue responsable de toute perte de fonds. Vérifiez toujours les informations affichées sur votre appareil.",
-      "checkbox" : "Ne plus me le rappeler",
-      "CTA" : "Continuer"
-    },
-    "webPlatformPlayer" : {
-      "infoPanel" : {
-        "website" : "Site"
-      }
-    }
-  },
-  "market" : {
-    "title" : "Marché",
-    "filters" : {
-      "sort" : "Trier",
-      "filter" : "Filtrer",
-      "view" : {
-        "label" : "Voir",
-        "all" : "Tous les coins",
-        "liveCompatible" : "Compatible avec Live",
-        "all_label" : "Toutes les cryptomonnaies",
-        "liveCompatible_label" : "Compatible avec Live"
-      },
-      "order" : {
-        "topGainers" : "Top perf.",
-        "market_cap" : "Rang",
-        "market_cap_asc" : "Rang (capitalisation) asc.",
-        "market_cap_desc" : "Rang (capitalisation) desc."
-      },
-      "currency" : "Monnaie",
-      "time" : "Période",
-      "apply" : "Appliquer"
-    },
-    "marketList" : {
-      "crypto" : "Crypto",
-      "price" : "Cours",
-      "change" : "Modifier",
-      "marketCap" : "Capitalisation",
-      "last7d" : "7 derniers jours"
-    },
-    "detailsPage" : {
-      "holding" : "Mes comptes",
-      "priceStatistics" : "Statistiques du cours",
-      "price" : "Cours",
-      "tradingVolume" : "Volume de trading",
-      "24hLowHight" : "Bas / Haut (24h)",
-      "7dLowHigh" : "Bas / Haut (7j)",
-      "allTimeHigh" : "Haut (historique)",
-      "allTimeLow" : "Bas (historique)",
-      "marketCapRank" : "Rang",
-      "marketCapDominance" : "Position dominante",
-      "supply" : "Offre",
-      "circulatingSupply" : "Offre en circulation",
-      "totalSupply" : "Offre totale",
-      "maxSupply" : "Plafond",
-      "assetNotSupportedOnLedgerLive" : "Cet actif n’est pas pris en charge sur Ledger Live."
-    },
-    "range" : {
-      "1h" : "1H",
-      "24h" : "24H",
-      "7d" : "7J",
-      "30d" : "30J",
-      "1y" : "1A"
-    },
-    "warnings" : {
-      "connectionError" : "Erreur de connexion",
-      "ledgerUnableToRetrieveData" : "Échec de la recherche des données par Ledger Live.",
-      "checkInternetAndReload" : "Veuillez vérifier votre connexion Internet et actualiser la page.",
-      "reload" : "Actualiser",
-      "noCryptosFound" : "Crypto non trouvée",
-      "noCurrencyFound" : "Monnaie non trouvée",
-      "noSearchResultsFor" : "Nous n’avons pas trouvé de cryptos correspondant à <0>{{search}}</0>. Veuillez réessayer avec un autre mot-clé.",
-      "noCurrencySearchResultsFor" : "Nous n’avons pas trouvé de monnaies correspondant à <0>{{search}}</0>. Veuillez réessayer avec un autre mot-clé.",
-      "noSearchResults" : "Nous n’avons trouvé aucun résultat.",
-      "retrySearchKeyword" : "Veuillez réessayer avec un autre mot-clé.",
-      "retrySearchParams" : "Veuillez réessayer avec des paramètres différents.",
-      "trackFavAssets" : "Surveillez vos favoris",
-      "clickOnStarIcon" : "Cliquez sur l’étoile à côté d’un actif pour l’ajouter à vos favoris.",
-      "browseAssets" : "Parcourir les actifs"
-    }
-  },
-  "nft" : {
-    "account" : {
-      "seeAllNfts" : "Voir tous les NFT",
-      "seeFewerNfts" : "Voir moins de NFT"
-    },
-    "gallery" : {
-      "allNft" : "Tous les NFT"
-    },
-    "viewer" : {
-      "properties" : "Attributs",
-      "description" : "Description",
-      "tokenContract" : "Adresse du token",
-      "tokenContractCopied" : "Adresse du token copiée",
-      "tokenId" : "Identifiant du token",
-      "tokenIdCopied" : "Identifiant du token copié",
-      "quantity" : "Nombre",
-      "attributes" : {
-        "floorPrice" : "Prix plancher"
-      }
-    },
-    "viewerModal" : {
-      "viewOn" : "Voir sur",
-      "viewInExplorer" : "Dans l’explorateur",
-      "txDetails" : "Détails de la transaction"
-    }
-  },
-  "ApplicationVersion" : "v. {{version}}",
-  "analytics" : {
-    "title" : "Statistiques",
-    "allocation" : {
-      "title" : "Répartition"
-    },
-    "operations" : {
-      "title" : "Historique des transactions"
-    }
-  },
-  "hedera" : {
-    "name" : "Hedera",
-    "createHederaAccountHelp" : {
-      "text" : "Consultez cet article d’assistance pour",
-      "link" : "découvrir comment créer un compte Hedera"
-    },
-    "currentAddress" : {
-      "messageIfVirtual" : "Votre adresse {{name}} n’a pas été confirmée sur votre appareil Ledger. Il est risqué de l’utiliser."
+  "solana": {
+    "delegation": {
+      "iDelegate": "Je délègue",
+      "iActivate": "J’active",
+      "iReactivate": "Je réactive",
+      "iDeactivate": "J’interromps la délégation",
+      "iWithdraw": "Je retire",
+      "totalStake": "Stake total",
+      "commission": "Commission",
+      "stakeActivationState": "Statut",
+      "delegationEarn": "Vous pouvez gagner des récompenses en SOL en déléguant vos actifs.",
+      "info": "Fonctionnement de la délégation",
+      "broadcastSuccessTitle": "Opération envoyée",
+      "broadcastSuccessDescription": "Le statut de la délégation sera mis à jour une fois la transaction confirmée.",
+      "delegatedTo": "délégué à"
+    }
+  },
+  "delegation": {
+    "overdelegated": "Surdélégué",
+    "delegationSendWarnDesc": "Le montant à envoyer sera déduit de votre compte délégué.",
+    "delegationReceiveWarnDesc": "Le montant reçu sur un compte délégué sera ajouté au montant total qui est en staking. Merci de choisir un autre compte si cela ne vous convient pas.",
+    "iDelegateMy": "Je délègue mon",
+    "undelegateMy": "Interrompre la délégation de mon",
+    "warnUndelegation": "Votre compte sera interrompu.",
+    "warnDelegation": "Déléguer vos droits de vote ne garantit pas que vous recevrez des récompenses de la part du validateur.",
+    "to": "à",
+    "from": "de",
+    "forAnEstYield": "pour un rendement estimé de",
+    "yieldPerYear": "{{yield}} / An",
+    "yieldInfos": "Les taux de rendement sont fournis par",
+    "termsAndPrivacy": "J’ai lu et accepte les <1>Conditions d’utilisation de Ledger Live</1> et la <3>Politique de confidentialité</3>.",
+    "delegation": "Délégation",
+    "viewDetails": "Voir les détails",
+    "validator": "Validateur",
+    "validatorGroup": "Groupe de validateurs",
+    "validatorAddress": "Adresse du validateur",
+    "delegatedAccount": "Compte délégué",
+    "duration": "Durée",
+    "transactionID": "Identifiant de la transaction",
+    "receive": "Recevoir plus",
+    "changeValidator": "Changer le validateur",
+    "endDelegation": "Terminer la délégation",
+    "durationForDays0": "Juste maintenant",
+    "durationForDays": "Pendant un jour",
+    "durationForDays_plural": "Pendant {{count}} jours",
+    "durationDays0": "Juste maintenant",
+    "durationDays": "1 jour",
+    "durationDays_plural": "{{count}} jours",
+    "selectValidatorTitle": "Sélectionner un validateur",
+    "started": {
+      "title": "Gagner des récompenses",
+      "description": "Déléguez votre compte Tezos à un validateur tiers pour gagner des récompenses en toute sécurité tout en gardant le contrôle de vos actifs.",
+      "steps": {
+        "0": "Vous conservez la propriété de vos comptes délégués.",
+        "1": "Vous pouvez gérer vos actifs à tout moment.",
+        "2": "Déléguez en toute sécurité avec votre appareil Ledger."
+      },
+      "cta": "Déléguer pour gagner des récompenses"
+    },
+    "broadcastSuccessTitle": {
+      "delegate": "Délégation envoyée",
+      "undelegate": "Opération envoyée"
+    },
+    "broadcastSuccessDescription": {
+      "delegate": "Transaction de délégation bien émise. En fonction du validateur, vous devriez recevoir vos premières récompenses sous 40 jours environ.",
+      "undelegate": "La délégation de votre compte se terminera une fois l’opération confirmée. Vous pouvez à nouveau déléguer votre compte à tout moment."
+    },
+    "summaryTitle": "Récapitulatif",
+    "goToAccount": "Accéder aux Comptes",
+    "howDelegationWorks": "Fonctionnement de la délégation",
+    "actions": {
+      "redelegate": "Redéléguer",
+      "collectRewards": "Toucher les récompenses",
+      "undelegate": "Interrompre la délégation"
+    }
+  },
+  "ValidateOnDevice": {
+    "title": {
+      "send": "Merci de confirmer l’opération sur votre {{productName}} pour l’envoyer.",
+      "freeze": "Confirmez sur votre appareil pour terminer l’opération.",
+      "unfreeze": "Confirmez sur votre appareil pour terminer l’opération.",
+      "claimReward": "Confirmez sur votre appareil pour terminer l’opération.",
+      "vote": "Confirmez sur votre appareil pour terminer l’opération.",
+      "delegate": "Confirmez sur votre appareil pour terminer l’opération.",
+      "redelegate": "Confirmez sur votre appareil pour terminer l’opération.",
+      "undelegate": "Confirmez sur votre appareil pour terminer l’opération."
+    },
+    "warning": "Vérifiez toujours que l’adresse affichée sur votre appareil est identique à celle donnée par le {{recipientWording}}.",
+    "recipientWording": {
+      "send": "Vérifiez toujours que l’adresse affichée sur votre appareil est identique à celle donnée par le bénéficiaire.",
+      "delegate": "Vérifiez toujours que l’adresse affichée sur votre appareil est identique à celle donnée par le validateur.",
+      "undelegate": "Vérifiez toujours que l’adresse affichée sur votre appareil est identique à celle donnée par le validateur.",
+      "freeze": "Vérifiez toujours que l’adresse affichée sur votre appareil est identique à celle qui vous a été donnée.",
+      "unfreeze": "Vérifiez toujours que l’adresse affichée sur votre appareil est identique à celle qui vous a été donnée.",
+      "claimReward": "Vérifiez toujours que l’adresse affichée sur votre appareil est identique à celle qui vous a été donnée.",
+      "vote": "Vérifiez toujours que l’adresse affichée sur votre appareil est identique à celle qui vous a été donnée.",
+      "erc20": {
+        "approve": "Vérifiez les détails de l’opération sur votre appareil avant de l’envoyer."
+      },
+      "compound.supply": "Vérifiez les détails du dépôt sur votre appareil avant de l’envoyer.",
+      "compound.withdraw": "Vérifiez les détails du retrait sur votre appareil avant de l’envoyer."
+    },
+    "name": "Nom",
+    "votes": "Votes",
+    "validator": "Validateur",
+    "infoWording": {
+      "freeze": "Les tokens gelés sont immobilisés pendant 3 jours.",
+      "unfreeze": "Vos points {{resource}} seront diminués et tous vos votes seront annulés.",
+      "claimReward": "Les récompenses peuvent être demandées toutes les 24 heures.",
+      "cosmos": {
+        "claimReward": "Si le validateur sélectionné a des récompenses en attente, elles seront automatiquement demandées.",
+        "redelegate": "Vous devrez attendre 21 jours pour que les actifs non délégués soient versés sur votre solde disponible.",
+        "undelegate": "Vous devrez attendre 21 jours pour que les actifs non délégués soient versés sur votre solde disponible."
+      },
+      "osmosis": {
+        "claimReward": "Si le validateur sélectionné a des récompenses en attente, elles seront automatiquement demandées.",
+        "redelegate": "Vous devrez attendre 14 jours pour que les actifs non délégués soient versés sur votre solde disponible.",
+        "undelegate": "Vous devrez attendre 14 jours pour que les actifs non délégués soient versés sur votre solde disponible."
+      },
+      "lending": "Vérifiez les détails de l’opération sur votre appareil avant de l’envoyer."
+    },
+    "amount": "Montant",
+    "account": "Compte",
+    "from": "De",
+    "to": "À",
+    "redelegationAmount": "Montant redélégué",
+    "gas": "Gaz",
+    "validatorAddress": "Adresse du validateur",
+    "validatorName": "Nom du validateur",
+    "rewardAmount": "Montant de la récompense",
+    "undelegatedAmount": "Montant de la délégation interrompue",
+    "memo": "Mémo"
+  },
+  "Terms": {
+    "title": "CONDITIONS D’UTILISATION",
+    "read": "Lire les Conditions d’utilisation",
+    "switchLabel": "J’ai lu et accepte les <1>Conditions d’utilisation</1>.",
+    "switchLabelFull": "J’ai lu et accepte la Politique de confidentialité.",
+    "cta": "Entrer dans Ledger Live",
+    "service": "Conditions d’utilisation",
+    "subTitle": "Veuillez prendre connaissance de nos Conditions d’utilisation et Politique de confidentialité."
+  },
+  "updatedTerms": {
+    "title": "Mise à jour des Conditions d’utilisation",
+    "body": {
+      "intro": "Les Conditions d’utilisation de Ledger Live ont été mises à jour. Elles ont été simplifiées, et reflètent les nouveaux services et fonctionnalités disponibles via Ledger Live. Les mises à jour comprennent :",
+      "bulletPoints": [
+        "Précisions supplémentaires sur les services disponibles et leur fonctionnement",
+        "Explications sur les frais applicables aux services",
+        "Améliorations du processus de notification, pour vous tenir à jour de toute nouvelle modification de nos Conditions d’utilisation"
+      ],
+      "agreement": "En cliquant sur Continuer, vous reconnaissez avoir lu et accepté les Conditions d’utilisation ci-dessous."
+    },
+    "link": "Conditions d’utilisation",
+    "cta": "Continuer"
+  },
+  "exchange": {
+    "buy": {
+      "screenTitle": "ACHETER DES CRYPTOS",
+      "tabTitle": "Acheter",
+      "selectCurrency": "Sélectionner une devise",
+      "selectAccount": "Sélectionner un compte",
+      "wantToBuy": "Je souhaite acheter",
+      "connectDevice": "Connecter votre appareil",
+      "title": "Acheter des cryptos via nos partenaires",
+      "coinifyTitle": "Acheter des cryptos via nos partenaires",
+      "description": "Achetez des crypto-actifs via Coinify et recevez-les directement dans votre compte Ledger.",
+      "CTAButton": "Acheter maintenant",
+      "emptyState": {
+        "title": "Aucun compte {{currency}}",
+        "description": "Ajoutez un compte avant d’acheter des {{currency}}.",
+        "CTAButton": "Ajouter un compte"
+      },
+      "skipDeviceVerification": {
+        "confirm": "Confirmer",
+        "cancel": "Annuler",
+        "address": "Adresse du compte {{currency}}",
+        "warning": "Vous n’avez pas vérifié votre adresse sur votre appareil Ledger. Vérifiez-la pour une sécurité optimale."
+      },
+      "bullets": {
+        "whereToBuy": "Achetez de là où vous vous trouvez",
+        "cryptoSupported": "cryptos prises en charge",
+        "payWith": "Payez par carte ou via SEPA"
+      }
+    },
+    "sell": {
+      "screenTitle": "VENDRE DES CRYPTOS",
+      "tabTitle": "Vendre",
+      "selectCurrency": "Sélectionner une devise",
+      "selectAccount": "Sélectionner un compte",
+      "wantToSell": "Je souhaite vendre",
+      "connectDevice": "Connecter votre appareil",
+      "title": "Vendre des cryptos via notre partenaire",
+      "description": "Vendez des crypto-actifs directement depuis votre compte Ledger via Coinify et recevez des monnaies fiduciaires sur votre compte bancaire.",
+      "CTAButton": "Vendre maintenant",
+      "emptyState": {
+        "title": "Aucun compte {{currency}}",
+        "description": "Vous devez ajouter un compte avant de pouvoir vendre {{currency}}.",
+        "CTAButton": "Ajouter un compte"
+      }
+    },
+    "history": {
+      "tabTitle": "Historique"
+    },
+    "providerList": {
+      "title": "Choisissez un prestataire"
+    }
+  },
+  "banner": {
+    "exchangeBuyCrypto": {
+      "title": "ACHETER DES CRYPTOS",
+      "description": "Achetez des crypto-actifs via Coinify et recevez-les directement dans votre compte Ledger."
+    },
+    "swap": {
+      "title": "ÉCHANGER DES CRYPTOS",
+      "description": "Échangez des crypto-actifs directement depuis vos comptes Ledger avec notre partenaire."
+    }
+  },
+  "walletconnect": {
+    "scan": "Scanner le code QR de WalletConnect",
+    "disclaimer": "Souhaite se connecter au compte Ethereum suivant à l’aide de votre wallet :",
+    "reject": "Refuser",
+    "connect": "Connecter",
+    "connected": "Connecté",
+    "disconnected": "Déconnecté",
+    "warningdisconnected": "Il y a un problème de connexion entre la dApp, WalletConnect et Ledger Live. Merci de patienter quelques instants ou de réessayer de vous connecter.",
+    "info": "Vous pouvez accéder à la dApp {{name}} sur votre navigateur.",
+    "warning": "Partager des adresses de bénéficiaire par dApp n’est pas sécurisé. Utilisez toujours Ledger Live lorsque vous partagez votre adresse pour recevoir des fonds.",
+    "isconnecting": "est en cours de connexion. Merci de patienter.",
+    "disconnect": "Déconnecter",
+    "retry": "Réessayer",
+    "close": "Fermer",
+    "message": "Message",
+    "messageHash": "Hash du message",
+    "domainHash": "Hash du domaine",
+    "stringHash": "Hash",
+    "from": "De",
+    "successTitle": "Message signé",
+    "successDescription": "Vous avez signé le message reçu d’une app tierce.",
+    "stepperHeader": {
+      "summary": "Récapitulatif",
+      "selectDevice": "Sélectionner votre appareil",
+      "connectDevice": "Connecter votre appareil",
+      "stepRange": "Étape {{currentStep}} sur {{totalSteps}}"
+    },
+    "stepVerification": {
+      "action": "Confirmez l’opération sur votre appareil.",
+      "accountName": "Nom du compte"
+    },
+    "deeplinkingTitle": "Sélectionner un compte Ethereum",
+    "addAccount": "Ajouter un nouveau compte"
+  },
+  "notificationCenter": {
+    "title": "Fil d’informations",
+    "announcement": "Annonces",
+    "liveStatus": "Statut de Ledger Live",
+    "groupedToast": {
+      "text": "Vous avez {{count}} notifications non lues.",
+      "cta": "Voir les détails"
+    },
+    "news": {
+      "title": "Actualités",
+      "titleCount": "Actualités ({{count}})",
+      "emptyState": {
+        "title": "Aucune actualité pour l’instant",
+        "desc": "Vous trouverez ici toutes les actualités relatives à Ledger et Ledger Live."
+      }
+    },
+    "status": {
+      "title": "Statut",
+      "ok": {
+        "title": "L’app Ledger Live fonctionne correctement.",
+        "desc": "<0>Des difficultés ? Visitez notre </0><1>page d’aide</1>"
+      },
+      "error": {
+        "title": "L’app Ledger Live rencontre des problèmes."
+      }
+    }
+  },
+  "platform": {
+    "catalog": {
+      "title": "Catalogue d’apps Live",
+      "branch": {
+        "soon": "À découvrir prochainement",
+        "experimental": "Expérimental",
+        "debug": "Débugger"
+      },
+      "banner": {
+        "title": "Découvrez le Catalogue Live",
+        "description": "Embarquez vers un nouvel univers de cryptos. Bénéficiez d’un accès sécurisé à une multitude de services : la DeFi, les NFT et bien plus encore."
+      },
+      "twitterBanner": {
+        "description": "Indiquez-nous le service que vous rêvez de voir avec le hashtag",
+        "tweetText": "La prochaine app devrait être..."
+      },
+      "pollCTA": {
+        "title": "Sondage",
+        "description": "Quel service aimeriez-vous voir dans Ledger Live ?"
+      },
+      "developerCTA": {
+        "title": "Pour les développeurs",
+        "description": "Toutes les informations dont vous avez besoin pour intégrer vos apps dans Ledger Live."
+      }
+    },
+    "disclaimer": {
+      "title": "Application externe",
+      "description": "Vous allez être redirigé(e) vers une application non exploitée par Ledger.",
+      "legalAdvice": "Cette application n’est pas exploitée par Ledger. Ledger ne saurait être tenue responsable de toute perte de fonds ou qualité de service due à cette application.\n\nVérifiez toujours les informations affichées sur votre appareil.",
+      "legalAdviceShort": "Ledger ne saurait être tenue responsable de toute perte de fonds. Vérifiez toujours les informations affichées sur votre appareil.",
+      "checkbox": "Ne plus me le rappeler",
+      "CTA": "Continuer"
+    },
+    "webPlatformPlayer": {
+      "infoPanel": {
+        "website": "Site"
+      }
+    }
+  },
+  "market": {
+    "title": "Marché",
+    "filters": {
+      "sort": "Trier",
+      "filter": "Filtrer",
+      "view": {
+        "label": "Voir",
+        "all": "Tous les coins",
+        "liveCompatible": "Compatible avec Live",
+        "all_label": "Toutes les cryptomonnaies",
+        "liveCompatible_label": "Compatible avec Live"
+      },
+      "order": {
+        "topGainers": "Top perf.",
+        "market_cap": "Rang",
+        "market_cap_asc": "Rang (capitalisation) asc.",
+        "market_cap_desc": "Rang (capitalisation) desc."
+      },
+      "currency": "Monnaie",
+      "time": "Période",
+      "apply": "Appliquer"
+    },
+    "marketList": {
+      "crypto": "Crypto",
+      "price": "Cours",
+      "change": "Modifier",
+      "marketCap": "Capitalisation",
+      "last7d": "7 derniers jours"
+    },
+    "detailsPage": {
+      "holding": "Mes comptes",
+      "priceStatistics": "Statistiques du cours",
+      "price": "Cours",
+      "tradingVolume": "Volume de trading",
+      "24hLowHight": "Bas / Haut (24h)",
+      "7dLowHigh": "Bas / Haut (7j)",
+      "allTimeHigh": "Haut (historique)",
+      "allTimeLow": "Bas (historique)",
+      "marketCapRank": "Rang",
+      "marketCapDominance": "Position dominante",
+      "supply": "Offre",
+      "circulatingSupply": "Offre en circulation",
+      "totalSupply": "Offre totale",
+      "maxSupply": "Plafond",
+      "assetNotSupportedOnLedgerLive": "Cet actif n’est pas pris en charge sur Ledger Live."
+    },
+    "range": {
+      "1h": "1H",
+      "24h": "24H",
+      "7d": "7J",
+      "30d": "30J",
+      "1y": "1A"
+    },
+    "warnings": {
+      "connectionError": "Erreur de connexion",
+      "ledgerUnableToRetrieveData": "Échec de la recherche des données par Ledger Live.",
+      "checkInternetAndReload": "Veuillez vérifier votre connexion Internet et actualiser la page.",
+      "reload": "Actualiser",
+      "noCryptosFound": "Crypto non trouvée",
+      "noCurrencyFound": "Monnaie non trouvée",
+      "noSearchResultsFor": "Nous n’avons pas trouvé de cryptos correspondant à <0>{{search}}</0>. Veuillez réessayer avec un autre mot-clé.",
+      "noCurrencySearchResultsFor": "Nous n’avons pas trouvé de monnaies correspondant à <0>{{search}}</0>. Veuillez réessayer avec un autre mot-clé.",
+      "noSearchResults": "Nous n’avons trouvé aucun résultat.",
+      "retrySearchKeyword": "Veuillez réessayer avec un autre mot-clé.",
+      "retrySearchParams": "Veuillez réessayer avec des paramètres différents.",
+      "trackFavAssets": "Surveillez vos favoris",
+      "clickOnStarIcon": "Cliquez sur l’étoile à côté d’un actif pour l’ajouter à vos favoris.",
+      "browseAssets": "Parcourir les actifs"
+    }
+  },
+  "nft": {
+    "account": {
+      "seeAllNfts": "Voir tous les NFT",
+      "seeFewerNfts": "Voir moins de NFT"
+    },
+    "gallery": {
+      "allNft": "Tous les NFT"
+    },
+    "viewer": {
+      "properties": "Attributs",
+      "description": "Description",
+      "tokenContract": "Adresse du token",
+      "tokenContractCopied": "Adresse du token copiée",
+      "tokenId": "Identifiant du token",
+      "tokenIdCopied": "Identifiant du token copié",
+      "quantity": "Nombre",
+      "attributes": {
+        "floorPrice": "Prix plancher"
+      }
+    },
+    "viewerModal": {
+      "viewOn": "Voir sur",
+      "viewInExplorer": "Dans l’explorateur",
+      "txDetails": "Détails de la transaction"
+    }
+  },
+  "ApplicationVersion": "v. {{version}}",
+  "analytics": {
+    "title": "Statistiques",
+    "allocation": {
+      "title": "Répartition"
+    },
+    "operations": {
+      "title": "Historique des transactions"
+    }
+  },
+  "hedera": {
+    "name": "Hedera",
+    "createHederaAccountHelp": {
+      "text": "Consultez cet article d’assistance pour",
+      "link": "découvrir comment créer un compte Hedera"
+    },
+    "currentAddress": {
+      "messageIfVirtual": "Votre adresse {{name}} n’a pas été confirmée sur votre appareil Ledger. Il est risqué de l’utiliser."
     }
   }
 }