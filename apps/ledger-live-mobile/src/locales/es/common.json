--- conflicted
+++ resolved
@@ -80,12 +80,8 @@
     },
     "seeMore" : "Ver más",
     "moreInfo" : "Más información",
-<<<<<<< HEAD
-    "buyEth" : "Comprar Ethereum"
-=======
     "buyEth" : "Comprar Ethereum",
     "popular" : "popular"
->>>>>>> 39c4b709
   },
   "errors" : {
     "countervaluesUnavailable" : {
@@ -646,12 +642,9 @@
     },
     "SolanaTxConfirmationTimeout" : {
       "title" : "Tu transacción puede haber fallado. Espera un momento y comprueba el historial de transacciones antes de intentarlo de nuevo."
-<<<<<<< HEAD
-=======
     },
     "CardanoMinAmountError" : {
       "title" : "{{amount}} mínimos de ADA necesarios"
->>>>>>> 39c4b709
     }
   },
   "bluetooth" : {
@@ -659,15 +652,12 @@
     "locationRequiredTitle" : "La ubicación es necesaria para Bluetooth LE",
     "locationRequiredMessage" : "Es necesario otorgar permisos de ubicación de Android para mostrar los dispositivos de Bluetooth LE.",
     "checkEnabled" : "Habilita Bluetooth en los ajustes del teléfono."
-<<<<<<< HEAD
-=======
   },
   "webview" : {
     "noConnectionError" : {
       "title" : "No hay conexión",
       "description" : "Parece que no tienes acceso a Internet. Comprueba tu conexión e inténtalo de nuevo."
     }
->>>>>>> 39c4b709
   },
   "location" : {
     "required" : "Son necesarios los servicios de ubicación",
@@ -694,187 +684,6 @@
     "confirm" : "¿Deseas cerrar la sesión?",
     "disclaimer" : "Se eliminarán todos los datos de cuentas de tu teléfono.",
     "action" : "Cerrar sesión"
-<<<<<<< HEAD
-  },
-  "auth" : {
-    "failed" : {
-      "biometrics" : {
-        "title" : "El bloqueo por {{biometricsType}} ha fallado",
-        "description" : "Ingresa tu contraseña para continuar",
-        "authenticate" : "Autentica con la aplicación Ledger Live"
-      },
-      "denied" : "No se ha habilitado Auth Security porque falló la autenticación de tu teléfono.",
-      "title" : "La autenticación ha fallado",
-      "buttons" : {
-        "tryAgain" : "Inténtalo de nuevo",
-        "reset" : "Restablecer"
-      }
-    },
-    "unlock" : {
-      "biometricsTitle" : "Autentica con la aplicación Ledger Live",
-      "title" : "Bienvenidos",
-      "desc" : "Ingresa tu contraseña para continuar",
-      "inputPlaceholder" : "Escribe tu contraseña",
-      "login" : "Inicia sesión",
-      "forgotPassword" : "He perdido mi contraseña"
-    },
-    "addPassword" : {
-      "placeholder" : "Elige la contraseña",
-      "title" : "Bloqueo por contraseña"
-    },
-    "confirmPassword" : {
-      "title" : "Confirmar contraseña",
-      "placeholder" : "Confirma tu contraseña"
-    },
-    "enableBiometrics" : {
-      "title" : "{{biometricsType}}",
-      "desc" : "Desbloquear con {{biometricsType}}"
-    }
-  },
-  "reset" : {
-    "title" : "Desinstala y vuelve a instalar Ledger Live",
-    "description" : "Desinstala y luego vuelve la instalar la aplicación en tu teléfono para eliminar los datos de Ledger Live, incluidas las cuentas y los ajustes.",
-    "button" : "Restablecer",
-    "warning" : "Restablecer Ledger Live borrará tu historial de transacciones de permuta de todas tus cuentas."
-  },
-  "graph" : {
-    "week" : "1S",
-    "month" : "1M",
-    "year" : "1A",
-    "all" : "TODO"
-  },
-  "carousel" : {
-    "title" : "¿Cerrar el banner?",
-    "description" : "Te informaremos de cualquier nuevo anuncio.",
-    "confirm" : "Confirmar",
-    "undo" : "Deshacer",
-    "banners" : {
-      "valentine" : {
-        "title" : "Día de San Valentín",
-        "description" : "Tarifas reducidas en la compra y la venta"
-      },
-      "tour" : {
-        "title" : "Haz un recorrido",
-        "description" : "Explora la aplicación Ledger Live y descubre cómo comprar, hacer crecer y proteger tus activos",
-        "cta" : "Examinar"
-      },
-      "academy" : {
-        "title" : "Ledger Academy",
-        "description" : "Todo lo que debes saber acerca de la cadena de bloques",
-        "cta" : "Examinar"
-      },
-      "stakeCosmos" : {
-        "title" : "Participación con COSMOS",
-        "description" : "Delega tus recompensas ganadas con ATOM hoy."
-      },
-      "familyPack" : {
-        "title" : "Paquete familiar",
-        "description" : "Paquetes de 3 Nano S con descuento, perfecto para regalos o como respaldo",
-        "cta" : "Comprar ahora"
-      },
-      "familyPackX" : {
-        "title" : "Paquete familiar Nano X Ledger",
-        "description" : "Paquete de 3 Nano X con descuento, perfecto para regalos o como respaldo",
-        "cta" : "Ahorra ahora"
-      },
-      "buyCrypto" : {
-        "title" : "Comprar cripto",
-        "description" : "Compra más de 50 criptomonedas a través de nuestros socios",
-        "cta" : "Comprar ahora"
-      },
-      "swap" : {
-        "title" : "Permutar cripto",
-        "description" : "Permuta más de 100 criptomonedas con custodia completa con nuestros socios",
-        "cta" : "Permutar ahora"
-      },
-      "algorand" : {
-        "title" : "Algorand",
-        "description" : "Recibe recompensas ALGO con cada transacción."
-      },
-      "sell" : {
-        "title" : "Vender cripto",
-        "description" : "Vende Bitcoin directamente desde Ledger Live."
-      },
-      "vote" : {
-        "title" : "Vota con tu Ledger",
-        "description" : "Vota directamente desde tu billetera Ledger."
-      },
-      "lending" : {
-        "title" : "Prestar cripto",
-        "description" : "Presta activos sobre el protocolo Compound"
-      },
-      "blackfriday" : {
-        "title" : "BLACK FRIDAY",
-        "description" : "Disfruta de un 40 % de descuento con el código de promoción BLACKFRIDAY20"
-      },
-      "lido" : {
-        "title" : "Participar con ETH mediante Lido",
-        "description" : "Gana recompensas al poner en participación ETH de forma segura con Lido",
-        "cta" : "Poner en participación ahora"
-      },
-      "market" : {
-        "title" : "Mercados cripto",
-        "description" : "Verifica los precios de las cripto y las tendencias del mercado directamente desde la aplicación",
-        "cta" : "Examinar"
-      }
-    }
-  },
-  "ratings" : {
-    "init" : {
-      "title" : "¿Te gusta Ledger Live?",
-      "description" : "Ya sea para decirnos que te gusta o que hay algo que podríamos mejorar, valoramos mucho tus comentarios.",
-      "cta" : {
-        "enjoy" : "Es genial",
-        "disappointed" : "Me ha decepcionado",
-        "notNow" : "Ahora no"
-      }
-    },
-    "enjoy" : {
-      "title" : "Tú también eres genial",
-      "description" : "Te agradeceríamos mucho si pudieras dedicar un momento a dejarnos una reseña. Tu aportación nos ayuda a llegar a más personas y nos motiva a desarrollar nuevas funciones a la aplicación.",
-      "cta" : {
-        "rate" : "Danos 5 estrellas",
-        "notNow" : "Ahora no"
-      }
-    },
-    "disappointed" : {
-      "title" : "Ayúdanos a construir un producto mejor para ti",
-      "description" : "Siempre queremos mejorar, y las reseñas honestas nos ayudan mucho a saber cómo.",
-      "cta" : {
-        "sendFeedback" : "Enviar comentarios",
-        "notNow" : "Ahora no"
-      }
-    },
-    "disappointedDone" : {
-      "title" : "Gracias por tus comentarios",
-      "description" : "Si quieres enviarnos más comentarios o necesitas ayuda, envíanos un correo electrónico a ",
-      "cta" : {
-        "done" : "Listo"
-      }
-    }
-  },
-  "buyDevice" : {
-    "0" : {
-      "title" : "Es tu dinero. Toma el control.",
-      "desc" : "Toma el mando y desbloquea la libertad de administrar tus cripto por tu cuenta."
-    },
-    "1" : {
-      "title" : "Accede a DeFi y NFTs",
-      "desc" : "Interactúa de forma segura con nuestras aplicaciones DeFi confiables directamente desde la aplicación."
-    },
-    "2" : {
-      "title" : "Tu acceso a la Web3",
-      "desc" : "Puedes comprar, vender y permutar las principales criptomonedas de nuestros socios de forma segura con tu Ledger."
-    },
-    "3" : {
-      "title" : "Seguridad certificada",
-      "desc" : "Nuestros productos son las únicas billeteras de hardware con seguridad certificada por agencias nacionales de seguridad cibernética."
-    },
-    "title" : "Compra tu Ledger",
-    "desc" : "Protege tus criptomonedas y NFTs con seguridad líder en la industria",
-    "cta" : "Compra tu Ledger ahora",
-    "footer" : "Ya tengo un dispositivo, deseo configurarlo ahora"
-=======
   },
   "auth" : {
     "failed" : {
@@ -1103,7 +912,6 @@
     "headerTitle" : "Compra exitosa",
     "title" : "¡Enhorabuena!",
     "desc" : "Tu pedido está en proceso.\nRecibirás tu Ledger pronto. Busca la confirmación de tu pedido en tu correo electrónico."
->>>>>>> 39c4b709
   },
   "discover" : {
     "title" : "Discover",
@@ -1128,13 +936,8 @@
   },
   "onboarding" : {
     "stepWelcome" : {
-<<<<<<< HEAD
-      "title" : "La billetera más segura para criptodivisas y NFTs",
-      "subtitle" : "Gestiona, compra y haz crecer de forma segura tus criptomonedas y NFTs en Ledger Live.",
-=======
       "title" : "Bienvenidos a Ledger",
       "subtitle" : "Hacemos que poseer activos digitales sea seguro y simple.",
->>>>>>> 39c4b709
       "start" : "Comenzar",
       "noDevice" : "¿No tienes un dispositivo?",
       "buy" : "Compra un {{fullDeviceName}}",
@@ -1143,11 +946,6 @@
       "privacyLink" : "Política de Privacidad",
       "and" : "Y"
     },
-<<<<<<< HEAD
-    "postWelcomeStep" : {
-      "title" : "Comencemos",
-      "subtitle" : "Configura tu Ledger o compra uno ahora.",
-=======
     "stepDoYouHaveALedgerDevice" : {
       "title" : "¿Tienes un Ledger?",
       "subtitle" : "Lo primero es lo primero",
@@ -1158,7 +956,6 @@
       "title" : "Tú eliges",
       "subtitle_yes" : "Puedes elegir configurar tu Ledger o darle un vistazo a la aplicación primero.",
       "subtitle_no" : "Puedes elegir darle un vistazo a la aplicación primero o comprar un Nano X",
->>>>>>> 39c4b709
       "noLedgerLink" : "No tengo un Ledger y me gustaría comprar uno",
       "setupLedger" : {
         "title" : "Configurar mi Ledger",
@@ -1166,28 +963,6 @@
       },
       "buyNano" : {
         "title" : "Compra un Ledger Nano X",
-<<<<<<< HEAD
-        "subtitle" : "Tu acceso a la Web3 — Desbloquea la libertad de controlar tus activos"
-      },
-      "discoverLedger" : {
-        "title" : "Descubre Ledger Live",
-        "subtitle" : "Explora la aplicación"
-      }
-    },
-    "discoverLive" : {
-      "0" : {
-        "title" : "Un mismo lugar para todas tus necesidades cripto",
-        "desc" : "Controla, compra, vende, permuta, haz crecer y gestiona tus activos de forma segura y recibe la mejor información"
-      },
-      "1" : {
-        "title" : "Sin claves, no hay criptomonedas",
-        "desc" : "La mejor manera, y en realidad la única, de poseer y proteger tus activos cripto es mediante una billetera de hardware"
-      },
-      "2" : {
-        "title" : "Recupera el control de tu dinero",
-        "desc" : "El Ledger Nano X protege tus monedas y las mantiene sin conexión. Combínalo con la aplicación Ledger Live para una máxima seguridad y control de tus cripto.",
-        "cta" : "Comienza tu viaje"
-=======
         "subtitle" : "Una billetera de hardware es la única forma de garantizar que tus activos estén protegidos "
       },
       "discoverLedger" : {
@@ -1209,7 +984,6 @@
       },
       "3" : {
         "title" : "Mantén tus cripto y NFTs a buen recaudo."
->>>>>>> 39c4b709
       }
     },
     "stepLanguage" : {
@@ -1757,11 +1531,6 @@
   },
   "learn" : {
     "pageTitle" : "Información",
-<<<<<<< HEAD
-    "noConnection" : "No hay conexión",
-    "noConnectionDesc" : "Parece que no tienes acceso a Internet. Comprueba tu conexión e inténtalo de nuevo.",
-=======
->>>>>>> 39c4b709
     "sectionShows" : "Muestra",
     "sectionVideo" : "Vídeo",
     "sectionPodcast" : "Podcast",
@@ -2090,15 +1859,6 @@
     "claimReward" : {
       "sectionLabel" : "Recompensas",
       "cta" : "Reclamar"
-<<<<<<< HEAD
-    },
-    "undelegation" : {
-      "sectionLabel" : "Desdelegaciones"
-    },
-    "nft" : {
-      "receiveNft" : "Recibir NFT",
-      "howTo" : "Para agregar NFTs, debes <0>recibirlos</0> utilizando tu <1>dirección de {{currency}}</1>."
-=======
     },
     "undelegation" : {
       "sectionLabel" : "Desdelegaciones"
@@ -2112,7 +1872,6 @@
         "title" : "No tienes ninguna transacción",
         "subtitle" : "Necesitas un dispositivo para poder comprar o recibir {{assetName}}"
       }
->>>>>>> 39c4b709
     }
   },
   "accounts" : {
@@ -2141,9 +1900,6 @@
       }
     },
     "noResultsFound" : "No se encontraron activos",
-<<<<<<< HEAD
-    "noResultsDesc" : "Verifica la ortografía e inténtalo de nuevo"
-=======
     "noResultsDesc" : "Verifica la ortografía e inténtalo de nuevo",
     "readOnly" : {
       "moreCrypto" : {
@@ -2151,7 +1907,6 @@
         "subtitle" : "Ledger es compatible con más de 6000 monedas y tokens"
       }
     }
->>>>>>> 39c4b709
   },
   "distribution" : {
     "header" : "Asignación de activos",
@@ -2380,20 +2135,12 @@
       "input" : "Ingresar dirección"
     },
     "send" : {
-<<<<<<< HEAD
-      "title" : "Enviar"
-=======
       "title" : "Enviar",
       "description" : "Envía cripto a otra billetera."
->>>>>>> 39c4b709
     },
     "fees" : {
       "title" : "Editar tarifas"
     },
-<<<<<<< HEAD
-    "receive" : {
-      "title" : "Recibir",
-=======
     "manageCard" : {
       "title" : "Gestionar Tarjeta CL",
       "description" : "Pedir y gestionar la Tarjeta CL"
@@ -2401,7 +2148,6 @@
     "receive" : {
       "title" : "Recibir",
       "description" : "Recibe criptomonedas de otra billetera.",
->>>>>>> 39c4b709
       "titleReadOnly" : "Dirección no verificada",
       "headerTitle" : "Activo cripto",
       "titleDevice" : "Conectar dispositivo",
@@ -2428,8 +2174,6 @@
       "noResultsFound" : "No se encontraron activos cripto",
       "noResultsDesc" : "Verifica la ortografía e inténtalo de nuevo"
     },
-<<<<<<< HEAD
-=======
     "buy" : {
       "title" : "Comprar",
       "description" : "Compra criptomonedas de forma segura con dinero en efectivo."
@@ -2438,16 +2182,12 @@
       "title" : "Vender",
       "description" : "Vende criptomonedas de forma segura a cambio de dinero en efectivo."
     },
->>>>>>> 39c4b709
     "exchange" : {
       "title" : "Comprar / Vender"
     },
     "swap" : {
       "title" : "Permutar",
-<<<<<<< HEAD
-=======
       "description" : "Cambia una criptomoneda por otra.",
->>>>>>> 39c4b709
       "selectDevice" : "Selecciona tu dispositivo",
       "broadcasting" : "Transmitiendo la permuta",
       "loadingFees" : "Cargando tarifas de red...",
@@ -2664,12 +2404,8 @@
     },
     "lending" : {
       "title" : "Prestar cripto",
-<<<<<<< HEAD
-      "titleTransferTab" : "Prestar",
-=======
       "titleTransferTab" : "Gana",
       "descriptionTransferTab" : "Obtén ingresos pasivos.",
->>>>>>> 39c4b709
       "actionTitle" : "Prestar",
       "accountActions" : {
         "approve" : "Aprobar",
@@ -3193,24 +2929,17 @@
     },
     "confirmSwap" : {
       "title" : "Confirma la operación de permuta en tu dispositivo",
-<<<<<<< HEAD
-      "alert" : "Verifica los detalles de la permuta en tu dispositivo antes de enviarla. Las direcciones se intercambian de forma segura por lo que no es necesario verificarlas."
-=======
       "alert" : "Verifica los detalles de la permuta en tu dispositivo antes de enviarla. Las direcciones se intercambian de forma segura por lo que no es necesario verificarlas.",
       "acceptTerms" : "Al validar esta transacción, acepto los <0>términos de uso de\n<0> {{provider}}</0>"
->>>>>>> 39c4b709
     },
     "confirmSell" : {
       "title" : "Confirma la operación de venta en el dispositivo",
       "alert" : "Verifica los detalles de venta en tu dispositivo antes de enviarlos. Las direcciones se intercambian de forma segura, por lo que no es necesario verificarlas."
     },
-<<<<<<< HEAD
-=======
     "confirmFund" : {
       "title" : "Confirmar transacción de ingreso de fondos",
       "alert" : "Verifica la información del ingreso de fondos en tu dispositivo antes de enviarlo. Las direcciones se intercambian de forma segura, por lo cual no es necesario verificarlas."
     },
->>>>>>> 39c4b709
     "button" : {
       "openManager" : "Abrir Manager",
       "openOnboarding" : "Configurar dispositivo"
@@ -4282,7 +4011,6 @@
       "broadcastSuccessTitle" : "Operación enviada",
       "broadcastSuccessDescription" : "El estado de la delegación se actualizará cuando se confirme la transacción.",
       "delegatedTo" : "Delegado a"
-<<<<<<< HEAD
     }
   },
   "delegation" : {
@@ -4343,68 +4071,6 @@
       "undelegate" : "Desdelegar"
     }
   },
-=======
-    }
-  },
-  "delegation" : {
-    "overdelegated" : "Sobredelegado",
-    "delegationSendWarnDesc" : "El importe a enviar se deducirá de tu cuenta delegada.",
-    "delegationReceiveWarnDesc" : "El importe recibido en una cuenta delegada se agregará al importe total de participación. Elige otra cuenta si lo quieres evitar.",
-    "iDelegateMy" : "Delego mis",
-    "undelegateMy" : "Desdelego mis",
-    "warnUndelegation" : "Tu cuenta se va a desdelegar.",
-    "warnDelegation" : "Si delegas tus derechos de voto, las recompensas de tu validador no estarán garantizadas.",
-    "to" : "a",
-    "from" : "desde",
-    "forAnEstYield" : "con un rendimiento est. de",
-    "yieldPerYear" : "{{yield}}/Año",
-    "yieldInfos" : "Las tasas de rendimiento las proporciona",
-    "termsAndPrivacy" : "He leído y acepto los <1>Términos de uso</1> y <2>Política de privacidad de Ledger Live</2>.",
-    "delegation" : "Delegación",
-    "viewDetails" : "Ver detalles",
-    "validator" : "Validador",
-    "validatorAddress" : "Dirección del validador",
-    "delegatedAccount" : "Cuenta delegada",
-    "duration" : "Duración",
-    "transactionID" : "ID de la transacción",
-    "receive" : "Recibir más",
-    "changeValidator" : "Cambiar validador",
-    "endDelegation" : "Finalizar delegación",
-    "durationForDays0" : "Ahora",
-    "durationForDays" : "Durante un día",
-    "durationForDays_plural" : "Durante {{count}} días",
-    "durationDays0" : "Ahora",
-    "durationDays" : "1 día",
-    "durationDays_plural" : "{{count}} días",
-    "selectValidatorTitle" : "Seleccionar validador",
-    "started" : {
-      "title" : "Recibir recompensas",
-      "description" : "Delega la cuenta de Tezos a un tercero validador para recibir recompensas de forma segura, a la vez que mantienes el control de tus activos.",
-      "steps" : {
-        "0" : "Las cuentas delegadas siguen siendo tuyas.",
-        "1" : "Puedes administrar los activos en todo momento.",
-        "2" : "Delega y vota de forma segura con tu dispositivo Ledger."
-      },
-      "cta" : "Delegar para recibir recompensas"
-    },
-    "broadcastSuccessTitle" : {
-      "delegate" : "Delegación enviada",
-      "undelegate" : "Operación enviada"
-    },
-    "broadcastSuccessDescription" : {
-      "delegate" : "Transacción de delegación enviada correctamente. Deberías recibir tus primeras recompensas en unos 40 días, lo que depende del validador.",
-      "undelegate" : "La delegación de tu cuenta finalizará cuando se confirme la operación. Puedes volver a delegar tu cuenta en cualquier momento."
-    },
-    "summaryTitle" : "Resumen",
-    "goToAccount" : "Ir a Cuentas",
-    "howDelegationWorks" : "Cómo funciona la delegación",
-    "actions" : {
-      "redelegate" : "Redelegar",
-      "collectRewards" : "Recibir recompensas",
-      "undelegate" : "Desdelegar"
-    }
-  },
->>>>>>> 39c4b709
   "ValidateOnDevice" : {
     "title" : {
       "send" : "Confirma la operación en tu {{productName}} para enviarla",
@@ -4477,17 +4143,11 @@
   },
   "exchange" : {
     "buy" : {
-<<<<<<< HEAD
-      "tabTitle" : "Comprar",
-      "selectCurrency" : "Selecciona una divisa",
-      "selectAccount" : "Selecciona una cuenta",
-=======
       "screenTitle" : "COMPRAR CRIPTO",
       "tabTitle" : "Comprar",
       "selectCurrency" : "Selecciona una divisa",
       "selectAccount" : "Selecciona una cuenta",
       "wantToBuy" : "Quiero comprar",
->>>>>>> 39c4b709
       "connectDevice" : "Conecta tu dispositivo",
       "title" : "Compra cripto a través de nuestro socio",
       "coinifyTitle" : "Compra cripto a través de nuestro socio",
@@ -4511,17 +4171,11 @@
       }
     },
     "sell" : {
-<<<<<<< HEAD
-      "tabTitle" : "Vender",
-      "selectCurrency" : "Selecciona una divisa",
-      "selectAccount" : "Selecciona una cuenta",
-=======
       "screenTitle" : "VENDER CRIPTO",
       "tabTitle" : "Vender",
       "selectCurrency" : "Selecciona una divisa",
       "selectAccount" : "Selecciona una cuenta",
       "wantToSell" : "Quiero vender",
->>>>>>> 39c4b709
       "connectDevice" : "Conecta tu dispositivo",
       "title" : "Vende criptos a través de nuestro socio",
       "description" : "Vende activos cripto directamente desde la cuenta de Ledger mediante Coinify y recibe dinero fiduciario en tu cuenta bancaria.",
@@ -4534,12 +4188,9 @@
     },
     "history" : {
       "tabTitle" : "Historial"
-<<<<<<< HEAD
-=======
     },
     "providerList" : {
       "title" : "Elegir un proveedor"
->>>>>>> 39c4b709
     }
   },
   "banner" : {
