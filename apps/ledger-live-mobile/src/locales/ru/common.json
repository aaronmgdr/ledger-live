--- conflicted
+++ resolved
@@ -84,250 +84,245 @@
     "popular" : "популярное",
     "comingSoon" : "Скоро"
   },
-  "errors": {
-    "countervaluesUnavailable": {
-      "title": "В данный момент мы не можем предоставить эквивалент для этого актива"
-    },
-    "AccountAwaitingSendPendingOperations": {
-      "title": "На этом счёте имеется операция в ожидании",
-      "description": "Дождитесь завершения операции."
-    },
-    "AccountNameRequired": {
-      "title": "Необходимо указать название счёта",
-      "description": "Укажите название счёта."
-    },
-    "AccountNeedResync": {
-      "title": "Повторите попытку",
-      "description": "Счёт устарел, его необходимо синхронизировать"
-    },
-    "AlgorandASANotOptInInRecipient": {
-      "title": "В указанном ASA не выбран счёт получателя."
-    },
-    "BluetoothRequired": {
-      "title": "Кажется, Bluetooth отключён",
-      "description": "Пожалуйста, включите Bluetooth в настройках телефона. (статус {{state}})"
-    },
-    "FwUpdateBluetoothNotSupported": {
-      "title": "Обновление прошивки поддерживается только для проводных соединений"
-    },
-    "BtcUnmatchedApp": {
-      "title": "Это не то приложение",
-      "description": "Пожалуйста, откройте приложение {{managerAppName}} на устройстве."
-    },
-    "CantOpenDevice": {
-      "title": "Сбой подключения",
-      "description": "Устройство Ledger должно быть разблокировано, и находиться в радиусе действия Bluetooth."
-    },
-    "CantScanQRCode": {
-      "title": "Не удалось отсканировать QR-код: адрес не поддерживает автоматическую проверку."
-    },
-    "ConnectAppTimeout": {
-      "title": "К сожалению, устройство не найдено",
-      "description": {
-        "ios": {
-          "nanoX": "Убедитесь, что {{productName}} разблокирован и Bluetooth включён."
-        },
-        "android": {
-          "nanoS": "Обязательно разблокируйте {{productName}} и подключите при помощи кабеля.",
-          "nanoSP": "Обязательно разблокируйте {{productName}} и подключите при помощи кабеля.",
-          "nanoX": "Убедитесь, что {{productName}} разблокирован и подключён по кабелю, либо на нём включён Bluetooth."
+  "errors" : {
+    "countervaluesUnavailable" : {
+      "title" : "В данный момент мы не можем предоставить эквивалент для этого актива"
+    },
+    "AccountAwaitingSendPendingOperations" : {
+      "title" : "На этом счёте имеется операция в ожидании",
+      "description" : "Дождитесь завершения операции."
+    },
+    "AccountNameRequired" : {
+      "title" : "Необходимо указать название счёта",
+      "description" : "Укажите название счёта."
+    },
+    "AccountNeedResync" : {
+      "title" : "Повторите попытку",
+      "description" : "Счёт устарел, его необходимо синхронизировать"
+    },
+    "AlgorandASANotOptInInRecipient" : {
+      "title" : "В указанном ASA не выбран счёт получателя."
+    },
+    "BluetoothRequired" : {
+      "title" : "Кажется, Bluetooth отключён",
+      "description" : "Пожалуйста, включите Bluetooth в настройках телефона. (статус {{state}})"
+    },
+    "FwUpdateBluetoothNotSupported" : {
+      "title" : "Обновление прошивки поддерживается только для проводных соединений"
+    },
+    "BtcUnmatchedApp" : {
+      "title" : "Это не то приложение",
+      "description" : "Пожалуйста, откройте приложение {{managerAppName}} на устройстве."
+    },
+    "CantOpenDevice" : {
+      "title" : "Сбой подключения",
+      "description" : "Устройство Ledger должно быть разблокировано, и находиться в радиусе действия Bluetooth."
+    },
+    "CantScanQRCode" : {
+      "title" : "Не удалось отсканировать QR-код: адрес не поддерживает автоматическую проверку."
+    },
+    "ConnectAppTimeout" : {
+      "title" : "К сожалению, устройство не найдено",
+      "description" : {
+        "ios" : {
+          "nanoX" : "Убедитесь, что {{productName}} разблокирован и Bluetooth включён."
+        },
+        "android" : {
+          "nanoS" : "Обязательно разблокируйте {{productName}} и подключите при помощи кабеля.",
+          "nanoSP" : "Обязательно разблокируйте {{productName}} и подключите при помощи кабеля.",
+          "nanoX" : "Убедитесь, что {{productName}} разблокирован и подключён по кабелю, либо на нём включён Bluetooth."
         }
       }
     },
-    "ConnectManagerTimeout": {
-      "title": "Извините, не удалось подключиться к Диспетчеру",
-      "description": {
-        "ios": {
-          "nanoX": "Убедитесь, что {{productName}} разблокирован и Bluetooth включён."
-        },
-        "android": {
-          "nanoS": "Обязательно разблокируйте {{productName}} и подключите при помощи кабеля.",
-          "nanoSP": "Обязательно разблокируйте {{productName}} и подключите при помощи кабеля.",
-          "nanoX": "Убедитесь, что {{productName}} разблокирован и подключён по кабелю, либо на нём включён Bluetooth."
+    "ConnectManagerTimeout" : {
+      "title" : "Извините, не удалось подключиться к Диспетчеру",
+      "description" : {
+        "ios" : {
+          "nanoX" : "Убедитесь, что {{productName}} разблокирован и Bluetooth включён."
+        },
+        "android" : {
+          "nanoS" : "Обязательно разблокируйте {{productName}} и подключите при помощи кабеля.",
+          "nanoSP" : "Обязательно разблокируйте {{productName}} и подключите при помощи кабеля.",
+          "nanoX" : "Убедитесь, что {{productName}} разблокирован и подключён по кабелю, либо на нём включён Bluetooth."
         }
       }
     },
-    "ClaimRewardsFeesWarning": {
-      "title": "Размер комиссии превышает вознаграждение.",
-      "description": ""
-    },
-    "CompoundLowerAllowanceOfActiveAccountError": {
-      "title": "Вы не можете уменьшить подтверждённую сумму, пока у вас имеется активная транзакция пополнения."
-    },
-    "CosmosBroadcastCodeInternal": {
-      "title": "Что-то пошло не так (ошибка №1)",
-      "description": "Пожалуйста, сохраните логи и отправьте их в Поддержку Ledger."
-    },
-    "CosmosBroadcastCodeTxDecode": {
-      "title": "Что-то пошло не так (ошибка №2)",
-      "description": "Пожалуйста, сохраните логи и отправьте их в Поддержку Ledger."
-    },
-    "CosmosBroadcastCodeInvalidSequence": {
-      "title": "Некорректная последовательность",
-      "description": "Пожалуйста, попробуйте ещё раз."
-    },
-    "CosmosBroadcastCodeUnauthorized": {
-      "title": "Неавторизованная подпись",
-      "description": "Этот счёт не может подписать данную транзакцию."
-    },
-    "CosmosBroadcastCodeInsufficientFunds": {
-      "title": "Недостаточно средств",
-      "description": "Пожалуйста, убедитесь, что на счёте достаточно средств."
-    },
-    "CosmosBroadcastCodeUnknownRequest": {
-      "title": "Что-то пошло не так (ошибка №6)",
-      "description": "Пожалуйста, сохраните логи и отправьте их в Поддержку Ledger."
-    },
-    "CosmosBroadcastCodeInvalidAddress": {
-      "title": "Неправильный адрес",
-      "description": "Пожалуйста, проверьте адрес и попробуйте снова."
-    },
-    "CosmosBroadcastCodeInvalidPubKey": {
-      "title": "Что-то пошло не так (ошибка №8)",
-      "description": "Пожалуйста, сохраните логи и отправьте их в Поддержку Ledger."
-    },
-    "CosmosBroadcastCodeUnknownAddress": {
-      "title": "Неизвестный адрес",
-      "description": "Пожалуйста, проверьте адрес и попробуйте снова."
-    },
-    "CosmosBroadcastCodeInsufficientCoins": {
-      "title": "Недостаточно средств",
-      "description": "Пожалуйста, пополните счёт."
-    },
-    "CosmosBroadcastCodeInvalidCoins": {
-      "title": "Что-то пошло не так (ошибка №11)",
-      "description": "Пожалуйста, сохраните логи и отправьте их в Поддержку Ledger."
-    },
-    "CosmosBroadcastCodeOutOfGas": {
-      "title": "Что-то пошло не так (ошибка №12)",
-      "description": "Пожалуйста, сохраните логи и отправьте их в Поддержку Ledger."
-    },
-    "CosmosBroadcastCodeMemoTooLarge": {
-      "title": "Слишком длинное значение Memo",
-      "description": "Сократите Memo и повторите попытку."
-    },
-    "CosmosBroadcastCodeInsufficientFee": {
-      "title": "Что-то пошло не так (ошибка №14)",
-      "description": "Пожалуйста, сохраните логи и отправьте их в Поддержку Ledger."
-    },
-    "CosmosBroadcastCodeTooManySignatures": {
-      "title": "Что-то пошло не так (ошибка №15)",
-      "description": "Пожалуйста, сохраните логи и отправьте их в Поддержку Ledger."
-    },
-    "CosmosBroadcastCodeGasOverflow": {
-      "title": "Что-то пошло не так (ошибка №16)",
-      "description": "Пожалуйста, сохраните логи и отправьте их в Поддержку Ledger."
-    },
-    "CosmosBroadcastCodeNoSignatures": {
-      "title": "Что-то пошло не так (ошибка №17)",
-      "description": "Пожалуйста, сохраните логи и отправьте их в Поддержку Ledger."
-    },
-    "DeviceAppVerifyNotSupported": {
-      "title": "Чтобы обновить приложение, откройте Диспетчер",
-      "description": "Проверка приложения не поддерживается."
-    },
-    "DeviceGenuineSocketEarlyClose": {
-      "title": "Пожалуйста, попробуйте ещё раз (genuine-close)",
-      "description": null
-    },
-    "DeviceHalted": {
-      "title": "Пожалуйста, перезагрузите устройство Ledger и повторите попытку",
-      "description": "Произошла непредвиденная ошибка. Повторите попытку позже."
-    },
-    "DeviceNotGenuine": {
-      "title": "Возможно, устройство не подлинное",
-      "description": "Пожалуйста, сохраните логи и отправьте их в Поддержку Ledger."
-    },
-    "DeviceNameInvalid": {
-      "title": "Пожалуйста, используйте название без употребления '{{invalidCharacters}}'."
-    },
-    "DeviceOnDashboardExpected": {
-      "title": "Устройство не переведено на Консоль",
-      "description": "Пожалуйста, переключите экран устройства на Консоль."
-    },
-    "DeviceNotOnboarded": {
-      "title": "Устройство не готово",
-      "description": "Настройте устройство перед тем, как использовать его в Ledger Live."
-    },
-    "DeviceSocketFail": {
-      "title": "Сбой подключения",
-      "description": "Пожалуйста, попробуйте ещё раз."
-    },
-    "DeviceSocketNoBulkStatus": {
-      "title": "Сбой подключения",
-      "description": "Пожалуйста, попробуйте ещё раз."
-    },
-    "DeviceSocketNoHandler": {
-      "title": "Сбой подключения",
-      "description": "Пожалуйста, попробуйте ещё раз."
-    },
-    "DisconnectedDevice": {
-      "title": "Устройство отключено",
-      "description": "Ledger Live не удалось подключиться к устройству. Пожалуйста, попробуйте ещё раз."
-    },
-    "DisconnectedDeviceDuringOperation": {
-      "title": "Устройство отключено",
-      "description": "Ledger Live не удалось подключиться к устройству. Пожалуйста, попробуйте ещё раз."
-    },
-    "ETHAddressNonEIP": {
-      "title": "Автопроверка недоступна: внимательно проверьте адрес.",
-      "description": null
-    },
-    "EthAppNftNotSupported": {
-      "title": "Операция недоступна на этом устройстве",
-      "description": "Функция отправки NFT доступна только в Nano X. Пожалуйста, обратитесь в Поддержку, чтобы узнать, как отправлять NFT с Nano S."
-    },
-    "Touch ID Error": {
-      "title": "Ошибка биометрической аутентификации",
-      "description": "Пожалуйста, воспользуйтесь паролем или перезагрузите приложение."
-    },
-    "Error": {
-      "title": "{{message}}",
-      "description": "Что-то пошло не так. Пожалуйста, попробуйте ещё раз. Если проблема не уходит, сохраните логи и отправьте их в Поддержку Ledger."
-    },
-    "FeeEstimationFailed": {
-      "title": "К сожалению, при расчёте комиссии произошла ошибка",
-      "description": "Попробуйте указать комиссию вручную (статус: {{status}})."
-    },
-    "FeeNotLoaded": {
-      "title": "Не удалось рассчитать комиссию"
-    },
-    "FeeRequired": {
-      "title": "Необходимо указать комиссию"
-    },
-    "FirmwareOrAppUpdateRequired": {
-      "title": "Требуется обновление прошивки или приложения",
-      "description": "Пожалуйста, удалите все приложения через Диспетчер и перед последующей установкой проверьте наличие обновления прошивки."
-    },
-    "LatestFirmwareVersionRequired": {
-      "title": "Необходимо обновить устройство с настольного приложения",
-      "description": "Пожалуйста, обновите прошивку Nano X через настольное приложение Ledger Live"
-    },
-    "GenuineCheckFailed": {
-      "title": "Ошибка аутентификации устройства",
-      "description": "Что-то пошло не так. Пожалуйста, попробуйте ещё раз. Если проблема не уходит, сохраните логи и отправьте их в Поддержку Ledger."
-    },
-    "HardResetFail": {
-      "title": "Не удалось сбросить",
-      "description": "Пожалуйста, попробуйте ещё раз. Если проблема не уходит, сохраните логи и отправьте их в Поддержку Ledger."
-    },
-    "InvalidAddress": {
-      "title": "Некорректный адрес {{currencyName}}"
-    },
-    "InvalidAddressBecauseAlreadyDelegated": {
-      "title": "Ваш счёт уже делегирован этому валидатору"
-    },
-    "InvalidAddressBecauseDestinationIsAlsoSource": {
-      "title": "Счета получателя и отправителя не должны совпадать."
-    },
-    "InvalidRecipient": {
-      "title": "Получатель недействителен"
-    },
-<<<<<<< HEAD
-    "LatestMCUInstalledError": {
-      "title": "Кажется, обновлений нет",
-      "description": "Свяжитесь с Поддержкой, если у вас не получается использовать устройство."
-=======
+    "ClaimRewardsFeesWarning" : {
+      "title" : "Размер комиссии превышает вознаграждение.",
+      "description" : ""
+    },
+    "CompoundLowerAllowanceOfActiveAccountError" : {
+      "title" : "Вы не можете уменьшить подтверждённую сумму, пока у вас имеется активная транзакция пополнения."
+    },
+    "CosmosBroadcastCodeInternal" : {
+      "title" : "Что-то пошло не так (ошибка №1)",
+      "description" : "Пожалуйста, сохраните логи и отправьте их в Поддержку Ledger."
+    },
+    "CosmosBroadcastCodeTxDecode" : {
+      "title" : "Что-то пошло не так (ошибка №2)",
+      "description" : "Пожалуйста, сохраните логи и отправьте их в Поддержку Ledger."
+    },
+    "CosmosBroadcastCodeInvalidSequence" : {
+      "title" : "Некорректная последовательность",
+      "description" : "Пожалуйста, попробуйте ещё раз."
+    },
+    "CosmosBroadcastCodeUnauthorized" : {
+      "title" : "Неавторизованная подпись",
+      "description" : "Этот счёт не может подписать данную транзакцию."
+    },
+    "CosmosBroadcastCodeInsufficientFunds" : {
+      "title" : "Недостаточно средств",
+      "description" : "Пожалуйста, убедитесь, что на счёте достаточно средств."
+    },
+    "CosmosBroadcastCodeUnknownRequest" : {
+      "title" : "Что-то пошло не так (ошибка №6)",
+      "description" : "Пожалуйста, сохраните логи и отправьте их в Поддержку Ledger."
+    },
+    "CosmosBroadcastCodeInvalidAddress" : {
+      "title" : "Неправильный адрес",
+      "description" : "Пожалуйста, проверьте адрес и попробуйте снова."
+    },
+    "CosmosBroadcastCodeInvalidPubKey" : {
+      "title" : "Что-то пошло не так (ошибка №8)",
+      "description" : "Пожалуйста, сохраните логи и отправьте их в Поддержку Ledger."
+    },
+    "CosmosBroadcastCodeUnknownAddress" : {
+      "title" : "Неизвестный адрес",
+      "description" : "Пожалуйста, проверьте адрес и попробуйте снова."
+    },
+    "CosmosBroadcastCodeInsufficientCoins" : {
+      "title" : "Недостаточно средств",
+      "description" : "Пожалуйста, пополните счёт."
+    },
+    "CosmosBroadcastCodeInvalidCoins" : {
+      "title" : "Что-то пошло не так (ошибка №11)",
+      "description" : "Пожалуйста, сохраните логи и отправьте их в Поддержку Ledger."
+    },
+    "CosmosBroadcastCodeOutOfGas" : {
+      "title" : "Что-то пошло не так (ошибка №12)",
+      "description" : "Пожалуйста, сохраните логи и отправьте их в Поддержку Ledger."
+    },
+    "CosmosBroadcastCodeMemoTooLarge" : {
+      "title" : "Слишком длинное значение Memo",
+      "description" : "Сократите Memo и повторите попытку."
+    },
+    "CosmosBroadcastCodeInsufficientFee" : {
+      "title" : "Что-то пошло не так (ошибка №14)",
+      "description" : "Пожалуйста, сохраните логи и отправьте их в Поддержку Ledger."
+    },
+    "CosmosBroadcastCodeTooManySignatures" : {
+      "title" : "Что-то пошло не так (ошибка №15)",
+      "description" : "Пожалуйста, сохраните логи и отправьте их в Поддержку Ledger."
+    },
+    "CosmosBroadcastCodeGasOverflow" : {
+      "title" : "Что-то пошло не так (ошибка №16)",
+      "description" : "Пожалуйста, сохраните логи и отправьте их в Поддержку Ledger."
+    },
+    "CosmosBroadcastCodeNoSignatures" : {
+      "title" : "Что-то пошло не так (ошибка №17)",
+      "description" : "Пожалуйста, сохраните логи и отправьте их в Поддержку Ledger."
+    },
+    "DeviceAppVerifyNotSupported" : {
+      "title" : "Чтобы обновить приложение, откройте Диспетчер",
+      "description" : "Проверка приложения не поддерживается."
+    },
+    "DeviceGenuineSocketEarlyClose" : {
+      "title" : "Пожалуйста, попробуйте ещё раз (genuine-close)",
+      "description" : null
+    },
+    "DeviceHalted" : {
+      "title" : "Пожалуйста, перезагрузите устройство Ledger и повторите попытку",
+      "description" : "Произошла непредвиденная ошибка. Повторите попытку позже."
+    },
+    "DeviceNotGenuine" : {
+      "title" : "Возможно, устройство не подлинное",
+      "description" : "Пожалуйста, сохраните логи и отправьте их в Поддержку Ledger."
+    },
+    "DeviceNameInvalid" : {
+      "title" : "Пожалуйста, используйте название без употребления '{{invalidCharacters}}'."
+    },
+    "DeviceOnDashboardExpected" : {
+      "title" : "Устройство не переведено на Консоль",
+      "description" : "Пожалуйста, переключите экран устройства на Консоль."
+    },
+    "DeviceNotOnboarded" : {
+      "title" : "Устройство не готово",
+      "description" : "Настройте устройство перед тем, как использовать его в Ledger Live."
+    },
+    "DeviceSocketFail" : {
+      "title" : "Сбой подключения",
+      "description" : "Пожалуйста, попробуйте ещё раз."
+    },
+    "DeviceSocketNoBulkStatus" : {
+      "title" : "Сбой подключения",
+      "description" : "Пожалуйста, попробуйте ещё раз."
+    },
+    "DeviceSocketNoHandler" : {
+      "title" : "Сбой подключения",
+      "description" : "Пожалуйста, попробуйте ещё раз."
+    },
+    "DisconnectedDevice" : {
+      "title" : "Устройство отключено",
+      "description" : "Ledger Live не удалось подключиться к устройству. Пожалуйста, попробуйте ещё раз."
+    },
+    "DisconnectedDeviceDuringOperation" : {
+      "title" : "Устройство отключено",
+      "description" : "Ledger Live не удалось подключиться к устройству. Пожалуйста, попробуйте ещё раз."
+    },
+    "ETHAddressNonEIP" : {
+      "title" : "Автопроверка недоступна: внимательно проверьте адрес.",
+      "description" : null
+    },
+    "EthAppNftNotSupported" : {
+      "title" : "Операция недоступна на этом устройстве",
+      "description" : "Функция отправки NFT доступна только в Nano X. Пожалуйста, обратитесь в Поддержку, чтобы узнать, как отправлять NFT с Nano S."
+    },
+    "Touch ID Error" : {
+      "title" : "Ошибка биометрической аутентификации",
+      "description" : "Пожалуйста, воспользуйтесь паролем или перезагрузите приложение."
+    },
+    "Error" : {
+      "title" : "{{message}}",
+      "description" : "Что-то пошло не так. Пожалуйста, попробуйте ещё раз. Если проблема не уходит, сохраните логи и отправьте их в Поддержку Ledger."
+    },
+    "FeeEstimationFailed" : {
+      "title" : "К сожалению, при расчёте комиссии произошла ошибка",
+      "description" : "Попробуйте указать комиссию вручную (статус: {{status}})."
+    },
+    "FeeNotLoaded" : {
+      "title" : "Не удалось рассчитать комиссию"
+    },
+    "FeeRequired" : {
+      "title" : "Необходимо указать комиссию"
+    },
+    "FirmwareOrAppUpdateRequired" : {
+      "title" : "Требуется обновление прошивки или приложения",
+      "description" : "Пожалуйста, удалите все приложения через Диспетчер и перед последующей установкой проверьте наличие обновления прошивки."
+    },
+    "LatestFirmwareVersionRequired" : {
+      "title" : "Необходимо обновить устройство с настольного приложения",
+      "description" : "Пожалуйста, обновите прошивку Nano X через настольное приложение Ledger Live"
+    },
+    "GenuineCheckFailed" : {
+      "title" : "Ошибка аутентификации устройства",
+      "description" : "Что-то пошло не так. Пожалуйста, попробуйте ещё раз. Если проблема не уходит, сохраните логи и отправьте их в Поддержку Ledger."
+    },
+    "HardResetFail" : {
+      "title" : "Не удалось сбросить",
+      "description" : "Пожалуйста, попробуйте ещё раз. Если проблема не уходит, сохраните логи и отправьте их в Поддержку Ledger."
+    },
+    "InvalidAddress" : {
+      "title" : "Некорректный адрес {{currencyName}}"
+    },
+    "InvalidAddressBecauseAlreadyDelegated" : {
+      "title" : "Ваш счёт уже делегирован этому валидатору"
+    },
+    "InvalidAddressBecauseDestinationIsAlsoSource" : {
+      "title" : "Счета получателя и отправителя не должны совпадать."
+    },
+    "InvalidRecipient" : {
+      "title" : "Получатель недействителен"
+    },
     "LanguageInstallRefusedOnDevice" : {
       "title" : "Установка языка на устройстве невозможна",
       "description" : "Пожалуйста, попробуйте ещё раз. Если проблема не уходит, сохраните логи и отправьте их в Поддержку Ledger."
@@ -339,241 +334,240 @@
     "LatestMCUInstalledError" : {
       "title" : "Кажется, обновлений нет",
       "description" : "Свяжитесь с Поддержкой, если у вас не получается использовать устройство."
->>>>>>> 2971ba20
-    },
-    "LedgerAPIError": {
-      "title": "Извините, попробуйте ещё раз (API HTTP {{status}})",
-      "description": "Нет ответа от Ledger API. Пожалуйста, попробуйте ещё раз."
-    },
-    "LedgerAPIErrorWithMessage": {
-      "title": "{{message}}",
-      "description": "Пожалуйста, попробуйте ещё раз. Если проблема не уходит, сохраните логи и отправьте их в Поддержку Ledger."
-    },
-    "LedgerAPINotAvailable": {
-      "title": "К сожалению, услуги для {{currencyName}} недоступны",
-      "description": "Пожалуйста, попробуйте ещё раз. Если проблема не уходит, сохраните логи и отправьте их в Поддержку Ledger."
-    },
-    "ManagerAPIsFail": {
-      "title": "Службы Диспетчера недоступны",
-      "description": "Проверьте состояние сети."
-    },
-    "ManagerAppAlreadyInstalled": {
-      "title": "Это приложение уже установлено",
-      "description": "Пожалуйста, проверьте, какие приложения уже установлены на вашем устройстве."
-    },
-    "ManagerAppRelyOnBTC": {
-      "title": "Необходимы приложения для Биткойна и Эфириума",
-      "description": "Сначала установите последнюю версию приложений Bitcoin и Ethereum."
-    },
-    "ManagerDeviceLocked": {
-      "title": "Устройство заблокировано",
-      "description": "Пожалуйста, разблокируйте его."
-    },
-    "ManagerNotEnoughSpace": {
-      "title": "Недостаточно свободного места",
-      "info": "Удалите некоторые приложения, чтобы освободить место для приложения {{app}}. Ваши криптовалюты будут в безопасности даже после удаления приложений.",
-      "description": "Удаление приложений не влияет на ваши активы.",
-      "continue": "Понятно!"
-    },
-    "ManagerQuitPage": {
-      "install": {
-        "title": "Выйти и прервать установку?",
-        "description": "При выходе установка приложения будет прервана.",
-        "stay": "Продолжить установку"
-      },
-      "uninstall": {
-        "title": "Выйти и прервать удаление?",
-        "description": "При выходе удаление приложения будет прервано.",
-        "stay": "Продолжить удаление"
-      },
-      "update": {
-        "title": "Выйти и прервать обновления?",
-        "description": "При выходе текущие обновления будут прерваны.",
-        "stay": "Продолжить обновление"
-      },
-      "quit": "Выйти из Диспетчера"
-    },
-    "ManagerUninstallBTCDep": {
-      "title": "Это приложение является обязательным",
-      "description": "Удаляйте приложения Биткойна и Эфириума в последнюю очередь."
-    },
-    "NetworkDown": {
-      "title": "Похоже, не работает Интернет",
-      "description": "Пожалуйста, проверьте подключение к Интернету."
-    },
-    "NoAddressesFound": {
-      "title": "К сожалению, счетов не обнаружено",
-      "description": "Что-то пошло не так при вычислении адреса. Пожалуйста, попробуйте ещё раз. Если проблема не уходит, сохраните логи и отправьте их в Поддержку Ledger."
-    },
-    "NotEnoughBalance": {
-      "title": "Кажется, у вас недостаточно средств",
-      "description": "Пожалуйста, убедитесь, что на счёте достаточно средств."
-    },
-    "NotEnoughGas": {
-      "title": "Недостаточно ETH для оплаты комиссии сети",
-      "description": "Пожалуйста, пополните свой счёт ETH для оплаты транзакций в токенах ERC-20."
-    },
-    "NotEnoughBalanceToDelegate": {
-      "title": "Недостаточный баланс для делегирования"
-    },
-    "NotEnoughBalanceInParentAccount": {
-      "title": "Недостаточный баланс на основном счёте"
-    },
-    "QuantityNeedsToBePositive": {
-      "title": "Количество должно быть не менее 1"
-    },
-    "NotEnoughSpendableBalance": {
-      "title": "Баланс не может быть ниже {{minimumAmount}}"
-    },
-    "NotEnoughBalanceBecauseDestinationNotCreated": {
-      "title": "Для активации адреса получателя необходимо отправить минимум {{minimalAmount}}"
-    },
-    "PairingFailed": {
-      "title": "Не удалось подключить устройство",
-      "description": "Повторите попытку или воспользуйтесь нашей инструкцией по устранению неполадок с Bluetooth."
-    },
-    "PasswordIncorrect": {
-      "title": "Неправильный пароль",
-      "description": "Пожалуйста, попробуйте ещё раз."
-    },
-    "PasswordsDontMatch": {
-      "title": "Пароли не совпадают",
-      "description": "Пожалуйста, попробуйте ещё раз."
-    },
-    "SelectExchangesLoadError": {
-      "title": "Ошибка при загрузке",
-      "description": "Ошибка при загрузке обменных курсов."
-    },
-    "SyncError": {
-      "title": "Ошибка синхронизации",
-      "description": "Некоторые счета не синхронизированы."
-    },
-    "TimeoutError": {
-      "title": "Извините, истекло время ожидания ответа сервера",
-      "description": "Пожалуйста, попробуйте ещё раз."
-    },
-    "TimeoutTagged": {
-      "title": "Извините, время ожидания ответа сервера истекло ({{tag}})",
-      "description": "Время ожидания истекло."
-    },
-    "TransactionRefusedOnDevice": {
-      "title": "Транзакция отклонена на устройстве",
-      "description": "Пожалуйста, попробуйте ещё раз. Если проблема не уходит, сохраните логи и отправьте их в Поддержку Ledger."
-    },
-    "TransportError": {
-      "title": "Что-то пошло не так. Подключите устройство заново.",
-      "description": "{{message}}\nПожалуйста, попробуйте ещё раз. Если проблема не уходит, пожалуйста, сохраните логи и отправьте их в Поддержку Ledger."
-    },
-    "TransportStatusError": {
-      "title": "Что-то пошло не так. Подключите устройство заново.",
-      "description": "{{message}}\nПожалуйста, попробуйте ещё раз. Если проблема не уходит, пожалуйста, сохраните логи и отправьте их в Поддержку Ledger."
-    },
-    "TronNoFrozenForBandwidth": {
-      "title": "Нет активов для разморозки",
-      "description": "У вас недостаточно очков Пропускной способности (Bandwidth) для разморозки."
-    },
-    "TronNoFrozenForEnergy": {
-      "title": "Нет активов для разморозки",
-      "description": "У вас недостаточно очков Энергии (Energy) для разморозки."
-    },
-    "TronUnfreezeNotExpired": {
-      "title": "Функция разморозки пока недоступна",
-      "description": "После заморозки активов должно пройти 3 дня."
-    },
-    "TronVoteRequired": {
-      "title": "Требуется как минимум 1 голос"
-    },
-    "TronInvalidVoteCount": {
-      "title": "Неверный формат голоса",
-      "description": "Вы можете голосовать только целыми числами."
-    },
-    "TronRewardNotAvailable": {
-      "title": "Пока нет доступных вознаграждений",
-      "description": "Между запросами должно пройти 24 часа."
-    },
-    "TronNoReward": {
-      "title": "Пока нет доступных вознаграждений"
-    },
-    "TronInvalidFreezeAmount": {
-      "title": "Сумма для заморозки должна быть не меньше 1"
+    },
+    "LedgerAPIError" : {
+      "title" : "Извините, попробуйте ещё раз (API HTTP {{status}})",
+      "description" : "Нет ответа от Ledger API. Пожалуйста, попробуйте ещё раз."
+    },
+    "LedgerAPIErrorWithMessage" : {
+      "title" : "{{message}}",
+      "description" : "Пожалуйста, попробуйте ещё раз. Если проблема не уходит, сохраните логи и отправьте их в Поддержку Ledger."
+    },
+    "LedgerAPINotAvailable" : {
+      "title" : "К сожалению, услуги для {{currencyName}} недоступны",
+      "description" : "Пожалуйста, попробуйте ещё раз. Если проблема не уходит, сохраните логи и отправьте их в Поддержку Ledger."
+    },
+    "ManagerAPIsFail" : {
+      "title" : "Службы Диспетчера недоступны",
+      "description" : "Проверьте состояние сети."
+    },
+    "ManagerAppAlreadyInstalled" : {
+      "title" : "Это приложение уже установлено",
+      "description" : "Пожалуйста, проверьте, какие приложения уже установлены на вашем устройстве."
+    },
+    "ManagerAppRelyOnBTC" : {
+      "title" : "Необходимы приложения для Биткойна и Эфириума",
+      "description" : "Сначала установите последнюю версию приложений Bitcoin и Ethereum."
+    },
+    "ManagerDeviceLocked" : {
+      "title" : "Устройство заблокировано",
+      "description" : "Пожалуйста, разблокируйте его."
+    },
+    "ManagerNotEnoughSpace" : {
+      "title" : "Недостаточно свободного места",
+      "info" : "Удалите некоторые приложения, чтобы освободить место для приложения {{app}}. Ваши криптовалюты будут в безопасности даже после удаления приложений.",
+      "description" : "Удаление приложений не влияет на ваши активы.",
+      "continue" : "Понятно!"
+    },
+    "ManagerQuitPage" : {
+      "install" : {
+        "title" : "Выйти и прервать установку?",
+        "description" : "При выходе установка приложения будет прервана.",
+        "stay" : "Продолжить установку"
+      },
+      "uninstall" : {
+        "title" : "Выйти и прервать удаление?",
+        "description" : "При выходе удаление приложения будет прервано.",
+        "stay" : "Продолжить удаление"
+      },
+      "update" : {
+        "title" : "Выйти и прервать обновления?",
+        "description" : "При выходе текущие обновления будут прерваны.",
+        "stay" : "Продолжить обновление"
+      },
+      "quit" : "Выйти из Диспетчера"
+    },
+    "ManagerUninstallBTCDep" : {
+      "title" : "Это приложение является обязательным",
+      "description" : "Удаляйте приложения Биткойна и Эфириума в последнюю очередь."
+    },
+    "NetworkDown" : {
+      "title" : "Похоже, не работает Интернет",
+      "description" : "Пожалуйста, проверьте подключение к Интернету."
+    },
+    "NoAddressesFound" : {
+      "title" : "К сожалению, счетов не обнаружено",
+      "description" : "Что-то пошло не так при вычислении адреса. Пожалуйста, попробуйте ещё раз. Если проблема не уходит, сохраните логи и отправьте их в Поддержку Ledger."
+    },
+    "NotEnoughBalance" : {
+      "title" : "Кажется, у вас недостаточно средств",
+      "description" : "Пожалуйста, убедитесь, что на счёте достаточно средств."
+    },
+    "NotEnoughGas" : {
+      "title" : "Недостаточно ETH для оплаты комиссии сети",
+      "description" : "Пожалуйста, пополните свой счёт ETH для оплаты транзакций в токенах ERC-20."
+    },
+    "NotEnoughBalanceToDelegate" : {
+      "title" : "Недостаточный баланс для делегирования"
+    },
+    "NotEnoughBalanceInParentAccount" : {
+      "title" : "Недостаточный баланс на основном счёте"
+    },
+    "QuantityNeedsToBePositive" : {
+      "title" : "Количество должно быть не менее 1"
+    },
+    "NotEnoughSpendableBalance" : {
+      "title" : "Баланс не может быть ниже {{minimumAmount}}"
+    },
+    "NotEnoughBalanceBecauseDestinationNotCreated" : {
+      "title" : "Для активации адреса получателя необходимо отправить минимум {{minimalAmount}}"
+    },
+    "PairingFailed" : {
+      "title" : "Не удалось подключить устройство",
+      "description" : "Повторите попытку или воспользуйтесь нашей инструкцией по устранению неполадок с Bluetooth."
+    },
+    "PasswordIncorrect" : {
+      "title" : "Неправильный пароль",
+      "description" : "Пожалуйста, попробуйте ещё раз."
+    },
+    "PasswordsDontMatch" : {
+      "title" : "Пароли не совпадают",
+      "description" : "Пожалуйста, попробуйте ещё раз."
+    },
+    "SelectExchangesLoadError" : {
+      "title" : "Ошибка при загрузке",
+      "description" : "Ошибка при загрузке обменных курсов."
+    },
+    "SyncError" : {
+      "title" : "Ошибка синхронизации",
+      "description" : "Некоторые счета не синхронизированы."
+    },
+    "TimeoutError" : {
+      "title" : "Извините, истекло время ожидания ответа сервера",
+      "description" : "Пожалуйста, попробуйте ещё раз."
+    },
+    "TimeoutTagged" : {
+      "title" : "Извините, время ожидания ответа сервера истекло ({{tag}})",
+      "description" : "Время ожидания истекло."
+    },
+    "TransactionRefusedOnDevice" : {
+      "title" : "Транзакция отклонена на устройстве",
+      "description" : "Пожалуйста, попробуйте ещё раз. Если проблема не уходит, сохраните логи и отправьте их в Поддержку Ledger."
+    },
+    "TransportError" : {
+      "title" : "Что-то пошло не так. Подключите устройство заново.",
+      "description" : "{{message}}\nПожалуйста, попробуйте ещё раз. Если проблема не уходит, пожалуйста, сохраните логи и отправьте их в Поддержку Ledger."
+    },
+    "TransportStatusError" : {
+      "title" : "Что-то пошло не так. Подключите устройство заново.",
+      "description" : "{{message}}\nПожалуйста, попробуйте ещё раз. Если проблема не уходит, пожалуйста, сохраните логи и отправьте их в Поддержку Ledger."
+    },
+    "TronNoFrozenForBandwidth" : {
+      "title" : "Нет активов для разморозки",
+      "description" : "У вас недостаточно очков Пропускной способности (Bandwidth) для разморозки."
+    },
+    "TronNoFrozenForEnergy" : {
+      "title" : "Нет активов для разморозки",
+      "description" : "У вас недостаточно очков Энергии (Energy) для разморозки."
+    },
+    "TronUnfreezeNotExpired" : {
+      "title" : "Функция разморозки пока недоступна",
+      "description" : "После заморозки активов должно пройти 3 дня."
+    },
+    "TronVoteRequired" : {
+      "title" : "Требуется как минимум 1 голос"
+    },
+    "TronInvalidVoteCount" : {
+      "title" : "Неверный формат голоса",
+      "description" : "Вы можете голосовать только целыми числами."
+    },
+    "TronRewardNotAvailable" : {
+      "title" : "Пока нет доступных вознаграждений",
+      "description" : "Между запросами должно пройти 24 часа."
+    },
+    "TronNoReward" : {
+      "title" : "Пока нет доступных вознаграждений"
+    },
+    "TronInvalidFreezeAmount" : {
+      "title" : "Сумма для заморозки должна быть не меньше 1"
     },
     "TronSendTrc20ToNewAccountForbidden" : {
       "title" : "Отправка TRC-20 на новый счёт не активирует его",
       "description" : "Для активации сначала отправьте TRX или TRC-10 на счёт, после чего вы сможете получать TRC-20."
     },
-    "TronUnexpectedFees": {
-      "title": "Могут взиматься дополнительные комиссии"
-    },
-    "TronNotEnoughTronPower": {
-      "title": "Недостаточно голосов"
-    },
-    "TronTransactionExpired": {
-      "title": "Время ожидания транзакции истекло",
-      "description": "Транзакции необходимо подписать в течение 30 секунд. Пожалуйста, попробуйте ещё раз."
-    },
-    "TronNotEnoughEnergy": {
-      "title": "Недостаточно очков Энергии (Energy) для отправки токена"
-    },
-    "UpdateYourApp": {
-      "title": "Необходимо обновить приложения",
-      "description": "Удалите и повторно установите приложение {{managerAppName}} через Диспетчер."
-    },
-    "UserRefusedAllowManager": {
-      "title": "Диспетчер был отклонён на устройстве",
-      "description": "Пожалуйста, разрешите использование Диспетчера на устройстве, а затем повторите попытку."
-    },
-    "UserRefusedAddress": {
-      "title": "Адрес получателя отклонён",
-      "description": "Вы отклонили адрес. В случае сомнений, пожалуйста, сохраните логи и отправьте их в Поддержку Ledger."
-    },
-    "UserRefusedDeviceNameChange": {
-      "title": "Переименование отменено на устройстве",
-      "description": "Вы отменили переименование. Пожалуйста, попробуйте ещё раз."
-    },
-    "UserRefusedFirmwareUpdate": {
-      "title": "Обновление прошивки отменено на устройстве",
-      "description": "Вы отменили обновление прошивки. Пожалуйста, попробуйте ещё раз. Если проблема не уходит, пожалуйста, сохраните логи и отправьте их в Поддержку Ledger."
-    },
-    "UserRefusedOnDevice": {
-      "title": "Операция отменена на устройстве",
-      "description": "Вы отклонили операцию на устройстве."
-    },
-    "WebsocketConnectionError": {
-      "title": "Сбой подключения",
-      "description": "Попробуйте ещё раз, когда соединение будет восстановлено (ошибка websocket)."
-    },
-    "WebsocketConnectionFailed": {
-      "title": "Сбой подключения",
-      "description": "Попробуйте ещё раз, когда соединение будет восстановлено (ошибка websocket)."
-    },
-    "WrongDeviceForAccount": {
-      "title": "Что-то пошло не так",
-      "description": "Пожалуйста, убедитесь, что ваш аппаратный кошелёк настроен с помощью фразы восстановления, связанной с выбранным счётом."
-    },
-    "UnexpectedBootloader": {
-      "title": "Устройство не должно быть в режиме Bootloader",
-      "description": "Перезагрузите устройство, и не трогайте кнопки при появлении логотипа. Пожалуйста, попробуйте ещё раз. Если проблема не решена, то сохраните логи и отправьте их в Поддержку Ledger."
-    },
-    "UnavailableTezosOriginatedAccountReceive": {
-      "title": "Нельзя получать платежи на субсчёт. Пожалуйста, используйте основной счёт.",
-      "description": "Если вы хотите получить средства, используйте основной счёт"
-    },
-    "UnavailableTezosOriginatedAccountSend": {
-      "title": "Нельзя делать переводы с субсчетов",
-      "description": "Эта функция будет добавлена на более позднем этапе ввиду изменений в обновлении Babylon."
-    },
-    "AccessDeniedError": {
-      "title": "Необходимо обновить Ledger Live",
-      "description": "Обновите Ledger Live до последней версии и повторно подтвердите личность, чтобы обменивать при помощи Wyre."
-    },
-    "RecommendUndelegation": {
-      "title": "Пожалуйста, отзовите делегированные средства со счёта перед тем, как опустошить его"
-    },
-    "RecommendSubAccountsToEmpty": {
-      "title": "Пожалуйста, сначала опустошите все субсчета"
-    },
-    "NotSupportedLegacyAddress": {
-      "title": "Старый формат адреса больше не поддерживается"
+    "TronUnexpectedFees" : {
+      "title" : "Могут взиматься дополнительные комиссии"
+    },
+    "TronNotEnoughTronPower" : {
+      "title" : "Недостаточно голосов"
+    },
+    "TronTransactionExpired" : {
+      "title" : "Время ожидания транзакции истекло",
+      "description" : "Транзакции необходимо подписать в течение 30 секунд. Пожалуйста, попробуйте ещё раз."
+    },
+    "TronNotEnoughEnergy" : {
+      "title" : "Недостаточно очков Энергии (Energy) для отправки токена"
+    },
+    "UpdateYourApp" : {
+      "title" : "Необходимо обновить приложения",
+      "description" : "Удалите и повторно установите приложение {{managerAppName}} через Диспетчер."
+    },
+    "UserRefusedAllowManager" : {
+      "title" : "Диспетчер был отклонён на устройстве",
+      "description" : "Пожалуйста, разрешите использование Диспетчера на устройстве, а затем повторите попытку."
+    },
+    "UserRefusedAddress" : {
+      "title" : "Адрес получателя отклонён",
+      "description" : "Вы отклонили адрес. В случае сомнений, пожалуйста, сохраните логи и отправьте их в Поддержку Ledger."
+    },
+    "UserRefusedDeviceNameChange" : {
+      "title" : "Переименование отменено на устройстве",
+      "description" : "Вы отменили переименование. Пожалуйста, попробуйте ещё раз."
+    },
+    "UserRefusedFirmwareUpdate" : {
+      "title" : "Обновление прошивки отменено на устройстве",
+      "description" : "Вы отменили обновление прошивки. Пожалуйста, попробуйте ещё раз. Если проблема не уходит, пожалуйста, сохраните логи и отправьте их в Поддержку Ledger."
+    },
+    "UserRefusedOnDevice" : {
+      "title" : "Операция отменена на устройстве",
+      "description" : "Вы отклонили операцию на устройстве."
+    },
+    "WebsocketConnectionError" : {
+      "title" : "Сбой подключения",
+      "description" : "Попробуйте ещё раз, когда соединение будет восстановлено (ошибка websocket)."
+    },
+    "WebsocketConnectionFailed" : {
+      "title" : "Сбой подключения",
+      "description" : "Попробуйте ещё раз, когда соединение будет восстановлено (ошибка websocket)."
+    },
+    "WrongDeviceForAccount" : {
+      "title" : "Что-то пошло не так",
+      "description" : "Пожалуйста, убедитесь, что ваш аппаратный кошелёк настроен с помощью фразы восстановления, связанной с выбранным счётом."
+    },
+    "UnexpectedBootloader" : {
+      "title" : "Устройство не должно быть в режиме Bootloader",
+      "description" : "Перезагрузите устройство, и не трогайте кнопки при появлении логотипа. Пожалуйста, попробуйте ещё раз. Если проблема не решена, то сохраните логи и отправьте их в Поддержку Ledger."
+    },
+    "UnavailableTezosOriginatedAccountReceive" : {
+      "title" : "Нельзя получать платежи на субсчёт. Пожалуйста, используйте основной счёт.",
+      "description" : "Если вы хотите получить средства, используйте основной счёт"
+    },
+    "UnavailableTezosOriginatedAccountSend" : {
+      "title" : "Нельзя делать переводы с субсчетов",
+      "description" : "Эта функция будет добавлена на более позднем этапе ввиду изменений в обновлении Babylon."
+    },
+    "AccessDeniedError" : {
+      "title" : "Необходимо обновить Ledger Live",
+      "description" : "Обновите Ledger Live до последней версии и повторно подтвердите личность, чтобы обменивать при помощи Wyre."
+    },
+    "RecommendUndelegation" : {
+      "title" : "Пожалуйста, отзовите делегированные средства со счёта перед тем, как опустошить его"
+    },
+    "RecommendSubAccountsToEmpty" : {
+      "title" : "Пожалуйста, сначала опустошите все субсчета"
+    },
+    "NotSupportedLegacyAddress" : {
+      "title" : "Старый формат адреса больше не поддерживается"
     },
     "SourceHasMultiSign" : {
       "title" : "Пожалуйста, отключите мультиподписи, чтобы отправить {{currencyName}}"
@@ -581,76 +575,76 @@
     "StratisDown2021Warning" : {
       "description" : "Блокчейн Stratis претерпел изменения и может работать некорректно. Исходный блокчейн Stratis поддерживался поддерживаться до 16 октября 2021 г."
     },
-    "SwapExchangeRateAmountTooLow": {
-      "title": "Сумма должна быть > {{minAmountFromFormatted}}"
-    },
-    "SwapExchangeRateAmountTooHigh": {
-      "title": "Сумма должна быть < {{maxAmountFromFormatted}}"
-    },
-    "SwapGenericAPIError": {
-      "title": "Этот курс больше не актуален",
-      "description": "Вы должны подтвердить обмен до конца отсчёта. Обменный курс действует лишь ограниченный период времени."
-    },
-    "PolkadotElectionClosed": {
-      "title": "Выбор валидаторов должен быть закрыт"
-    },
-    "PolkadotNotValidator": {
-      "title": "Некоторые из выбранных адресов не являются валидаторами"
-    },
-    "PolkadotLowBondedBalance": {
-      "title": "Все заблокированные активы будут разблокированы при балансе <1 DOT"
-    },
-    "PolkadotNoUnlockedBalance": {
-      "title": "У вас нет разблокированных активов"
-    },
-    "PolkadotNoNominations": {
-      "title": "У вас нет голосов"
-    },
-    "PolkadotAllFundsWarning": {
-      "title": "Убедитесь, что вашего баланса достаточно для покрытия потенциальной комиссии"
-    },
-    "PolkadotDoMaxSendInstead": {
-      "title": "Баланс не может быть ниже {{minimumBalance}}. Отправьте всю сумму, чтобы аннулировать счёт."
-    },
-    "PolkadotBondMinimumAmount": {
-      "title": "Вы должны заблокировать не менее {{minimumBondAmount}}."
-    },
-    "PolkadotBondMinimumAmountWarning": {
-      "title": "Заблокированных средств должно быть не менее {{minimumBondBalance}}."
-    },
-    "PolkadotMaxUnbonding": {
-      "title": "Вы превысили лимит по разблокировке"
-    },
-    "PolkadotValidatorsRequired": {
-      "title": "Необходимо выбрать хотя бы одного валидатора"
-    },
-    "TaprootNotActivated": {
-      "title": "Мейннет Taproot ещё не активирован"
-    },
-    "NotEnoughNftOwned": {
-      "title": "Это больше доступного баланса"
-    },
-    "generic": {
-      "title": "{{message}}",
-      "description": "Что-то пошло не так. Пожалуйста, попробуйте ещё раз. Если проблема не уходит, сохраните логи и отправьте их в Поддержку Ledger."
-    },
-    "SolanaAccountNotFunded": {
-      "title": "Счёт не пополнен"
-    },
-    "SolanaAddressOfEd25519": {
-      "title": "Адрес за пределами кривой ed25519"
-    },
-    "SolanaMemoIsTooLong": {
-      "title": "Слишком длинное Memo. Макс. длина {{maxLength}}"
-    },
-    "SolanaUseAllAmountStakeWarning": {
-      "title": "Убедитесь, что у вас достаточно средств, чтобы покрыть потенциальные комиссии"
-    },
-    "SolanaTxSimulationFailedWhilePendingOp": {
-      "title": "Предыдущая транзакция ещё не обработана. Прежде чем повторить попытку, подождите немного, а затем проверьте историю транзакций."
-    },
-    "SolanaTxConfirmationTimeout": {
-      "title": "Вероятно, транзакция не удалась. Прежде чем повторить попытку, пожалуйста, подождите минуту, а затем проверьте историю транзакций."
+    "SwapExchangeRateAmountTooLow" : {
+      "title" : "Сумма должна быть > {{minAmountFromFormatted}}"
+    },
+    "SwapExchangeRateAmountTooHigh" : {
+      "title" : "Сумма должна быть < {{maxAmountFromFormatted}}"
+    },
+    "SwapGenericAPIError" : {
+      "title" : "Этот курс больше не актуален",
+      "description" : "Вы должны подтвердить обмен до конца отсчёта. Обменный курс действует лишь ограниченный период времени."
+    },
+    "PolkadotElectionClosed" : {
+      "title" : "Выбор валидаторов должен быть закрыт"
+    },
+    "PolkadotNotValidator" : {
+      "title" : "Некоторые из выбранных адресов не являются валидаторами"
+    },
+    "PolkadotLowBondedBalance" : {
+      "title" : "Все заблокированные активы будут разблокированы при балансе <1 DOT"
+    },
+    "PolkadotNoUnlockedBalance" : {
+      "title" : "У вас нет разблокированных активов"
+    },
+    "PolkadotNoNominations" : {
+      "title" : "У вас нет голосов"
+    },
+    "PolkadotAllFundsWarning" : {
+      "title" : "Убедитесь, что вашего баланса достаточно для покрытия потенциальной комиссии"
+    },
+    "PolkadotDoMaxSendInstead" : {
+      "title" : "Баланс не может быть ниже {{minimumBalance}}. Отправьте всю сумму, чтобы аннулировать счёт."
+    },
+    "PolkadotBondMinimumAmount" : {
+      "title" : "Вы должны заблокировать не менее {{minimumBondAmount}}."
+    },
+    "PolkadotBondMinimumAmountWarning" : {
+      "title" : "Заблокированных средств должно быть не менее {{minimumBondBalance}}."
+    },
+    "PolkadotMaxUnbonding" : {
+      "title" : "Вы превысили лимит по разблокировке"
+    },
+    "PolkadotValidatorsRequired" : {
+      "title" : "Необходимо выбрать хотя бы одного валидатора"
+    },
+    "TaprootNotActivated" : {
+      "title" : "Мейннет Taproot ещё не активирован"
+    },
+    "NotEnoughNftOwned" : {
+      "title" : "Это больше доступного баланса"
+    },
+    "generic" : {
+      "title" : "{{message}}",
+      "description" : "Что-то пошло не так. Пожалуйста, попробуйте ещё раз. Если проблема не уходит, сохраните логи и отправьте их в Поддержку Ledger."
+    },
+    "SolanaAccountNotFunded" : {
+      "title" : "Счёт не пополнен"
+    },
+    "SolanaAddressOfEd25519" : {
+      "title" : "Адрес за пределами кривой ed25519"
+    },
+    "SolanaMemoIsTooLong" : {
+      "title" : "Слишком длинное Memo. Макс. длина {{maxLength}}"
+    },
+    "SolanaUseAllAmountStakeWarning" : {
+      "title" : "Убедитесь, что у вас достаточно средств, чтобы покрыть потенциальные комиссии"
+    },
+    "SolanaTxSimulationFailedWhilePendingOp" : {
+      "title" : "Предыдущая транзакция ещё не обработана. Прежде чем повторить попытку, подождите немного, а затем проверьте историю транзакций."
+    },
+    "SolanaTxConfirmationTimeout" : {
+      "title" : "Вероятно, транзакция не удалась. Прежде чем повторить попытку, пожалуйста, подождите минуту, а затем проверьте историю транзакций."
     },
     "CardanoMinAmountError" : {
       "title" : "Минимальная сумма для отправки — {{amount}} ADA"
@@ -694,90 +688,90 @@
       "title" : "Отключите функцию мультиподписи, чтобы проводить транзакции в Stellar"
     }
   },
-  "bluetooth": {
-    "required": "Похоже, Bluetooth отключён",
-    "locationRequiredTitle": "Для Bluetooth LE необходимо включить функцию геолокации",
-    "locationRequiredMessage": "Для вывода списка устройств Bluetooth LE на Android-устройствах потребуется разрешить функцию геолокации.",
-    "checkEnabled": "Пожалуйста, включите Bluetooth в настройках телефона."
-  },
-  "webview": {
-    "noConnectionError": {
-      "title": "Нет соединения",
-      "description": "Похоже, что у вас нет доступа к интернету. Пожалуйста, проверьте соединение и попробуйте снова."
-    }
-  },
-  "location": {
-    "required": "Требуется функция геолокации",
-    "open": "Открыть настройки геолокации",
-    "disabled": "Для подключения устройства через Bluetooth Ledger Live требуется функция геолокации.",
-    "noInfos": "Ledger не имеет доступа к информации о вашем местоположении."
-  },
-  "permissions": {
-    "open": "Открыть разрешения приложения"
-  },
-  "fees": {
-    "speed": {
-      "high": "Высокая",
-      "standard": "Обычная",
-      "low": "Низкая",
-      "slow": "Медленно",
-      "medium": "Средне",
-      "fast": "Быстро",
-      "custom": "Пользовательская",
-      "blockCount": "Количество блоков: {{blockCount}}"
-    }
-  },
-  "signout": {
-    "confirm": "Вы уверены, что хотите выйти?",
-    "disclaimer": "Все данные счёта будут удалены с вашего телефона.",
-    "action": "Выйти"
-  },
-  "auth": {
-    "failed": {
-      "biometrics": {
-        "title": "Не удалось разблокировать {{biometricsType}}",
-        "description": "Чтобы продолжить, введите пароль",
-        "authenticate": "Пожалуйста, авторизуйтесь с помощью Ledger Live"
-      },
-      "denied": "Аутентификация не включена, так как ваш телефон не смог авторизоваться.",
-      "title": "Ошибка аутентификации",
-      "buttons": {
-        "tryAgain": "Попробуйте ещё раз",
-        "reset": "Сбросить"
-      }
-    },
-    "unlock": {
-      "biometricsTitle": "Пожалуйста, авторизуйтесь с помощью Ledger Live",
-      "title": "С возвращением",
-      "desc": "Чтобы продолжить, введите пароль",
-      "inputPlaceholder": "Впишите пароль",
-      "login": "Войти",
-      "forgotPassword": "Я забыл(-а) пароль"
-    },
-    "addPassword": {
-      "placeholder": "Придумайте пароль",
-      "title": "Защита паролем"
-    },
-    "confirmPassword": {
-      "title": "Подтвердите пароль",
-      "placeholder": "Подтвердите ваш пароль"
-    },
-    "enableBiometrics": {
-      "title": "{{biometricsType}}",
-      "desc": "Разблокировать с помощью {{biometricsType}}"
-    }
-  },
-  "reset": {
-    "title": "Переустановите Ledger Live",
-    "description": "Пожалуйста, удалите и переустановите приложение на ваш телефон, чтобы удалить данные Ledger Live, включая данные счетов и настройки.",
-    "button": "Сбросить",
-    "warning": "Сброс Ledger Live удалит всю историю обменов на всех ваших счетах."
-  },
-  "graph": {
-    "week": "1Н",
-    "month": "1М",
-    "year": "1Г",
-    "all": "ВСЕ"
+  "bluetooth" : {
+    "required" : "Похоже, Bluetooth отключён",
+    "locationRequiredTitle" : "Для Bluetooth LE необходимо включить функцию геолокации",
+    "locationRequiredMessage" : "Для вывода списка устройств Bluetooth LE на Android-устройствах потребуется разрешить функцию геолокации.",
+    "checkEnabled" : "Пожалуйста, включите Bluetooth в настройках телефона."
+  },
+  "webview" : {
+    "noConnectionError" : {
+      "title" : "Нет соединения",
+      "description" : "Похоже, что у вас нет доступа к интернету. Пожалуйста, проверьте соединение и попробуйте снова."
+    }
+  },
+  "location" : {
+    "required" : "Требуется функция геолокации",
+    "open" : "Открыть настройки геолокации",
+    "disabled" : "Для подключения устройства через Bluetooth Ledger Live требуется функция геолокации.",
+    "noInfos" : "Ledger не имеет доступа к информации о вашем местоположении."
+  },
+  "permissions" : {
+    "open" : "Открыть разрешения приложения"
+  },
+  "fees" : {
+    "speed" : {
+      "high" : "Высокая",
+      "standard" : "Обычная",
+      "low" : "Низкая",
+      "slow" : "Медленно",
+      "medium" : "Средне",
+      "fast" : "Быстро",
+      "custom" : "Пользовательская",
+      "blockCount" : "Количество блоков: {{blockCount}}"
+    }
+  },
+  "signout" : {
+    "confirm" : "Вы уверены, что хотите выйти?",
+    "disclaimer" : "Все данные счёта будут удалены с вашего телефона.",
+    "action" : "Выйти"
+  },
+  "auth" : {
+    "failed" : {
+      "biometrics" : {
+        "title" : "Не удалось разблокировать {{biometricsType}}",
+        "description" : "Чтобы продолжить, введите пароль",
+        "authenticate" : "Пожалуйста, авторизуйтесь с помощью Ledger Live"
+      },
+      "denied" : "Аутентификация не включена, так как ваш телефон не смог авторизоваться.",
+      "title" : "Ошибка аутентификации",
+      "buttons" : {
+        "tryAgain" : "Попробуйте ещё раз",
+        "reset" : "Сбросить"
+      }
+    },
+    "unlock" : {
+      "biometricsTitle" : "Пожалуйста, авторизуйтесь с помощью Ledger Live",
+      "title" : "С возвращением",
+      "desc" : "Чтобы продолжить, введите пароль",
+      "inputPlaceholder" : "Впишите пароль",
+      "login" : "Войти",
+      "forgotPassword" : "Я забыл(-а) пароль"
+    },
+    "addPassword" : {
+      "placeholder" : "Придумайте пароль",
+      "title" : "Защита паролем"
+    },
+    "confirmPassword" : {
+      "title" : "Подтвердите пароль",
+      "placeholder" : "Подтвердите ваш пароль"
+    },
+    "enableBiometrics" : {
+      "title" : "{{biometricsType}}",
+      "desc" : "Разблокировать с помощью {{biometricsType}}"
+    }
+  },
+  "reset" : {
+    "title" : "Переустановите Ledger Live",
+    "description" : "Пожалуйста, удалите и переустановите приложение на ваш телефон, чтобы удалить данные Ledger Live, включая данные счетов и настройки.",
+    "button" : "Сбросить",
+    "warning" : "Сброс Ledger Live удалит всю историю обменов на всех ваших счетах."
+  },
+  "graph" : {
+    "week" : "1Н",
+    "month" : "1М",
+    "year" : "1Г",
+    "all" : "ВСЕ"
   },
   "carousel" : {
     "title" : "Скрыть баннер?",
@@ -875,12 +869,12 @@
         "notNow" : "Отвечу позже"
       }
     },
-    "enjoy": {
-      "title": "И вы замечательные!",
-      "description": "Мы были бы очень признательны за ваш отзыв. Ваша поддержка помогает нам охватить больше людей и мотивирует на создание новых функций в приложении.",
-      "cta": {
-        "rate": "Поставьте нам оценку 5 звёзд",
-        "notNow": "Отвечу позже"
+    "enjoy" : {
+      "title" : "И вы замечательные!",
+      "description" : "Мы были бы очень признательны за ваш отзыв. Ваша поддержка помогает нам охватить больше людей и мотивирует на создание новых функций в приложении.",
+      "cta" : {
+        "rate" : "Поставьте нам оценку 5 звёзд",
+        "notNow" : "Отвечу позже"
       }
     },
     "disappointed" : {
@@ -892,235 +886,161 @@
         "notNow" : "Отвечу позже"
       }
     },
-    "disappointedDone": {
-      "title": "Спасибо за ваш отзыв!",
-      "description": "Если вы хотите поделиться чем-то ещё, или вам нужна помощь, напишите нам по ",
-      "cta": {
-        "done": "Готово"
-      }
-    }
-  },
-  "buyDevice": {
-    "0": {
-      "title": "Это ваши деньги. Распоряжайтесь ими.",
-      "desc": "Возьмите всё в свои руки, и получите полную свободу в управлении криптовалютой."
-    },
-    "1": {
-      "title": "Пользуйтесь DeFi и NFT",
-      "desc": "Безопасно взаимодействуйте с проверенными DeFi-сервисами прямо в приложении."
-    },
-    "2": {
-      "title": "Ваш ключ к Web3",
-      "desc": "Вы можете покупать, продавать и обменивать криптовалюты через наших партнёров прямо в кошельке Ledger."
-    },
-    "3": {
-      "title": "Сертифицированная безопасность",
-      "desc": "Наши продукты – единственные аппаратные кошельки, отмеченные сертификатами национальных служб кибербезопасности."
-    },
-    "title": "Вам нужен Ledger",
-    "desc": "В целях безопасности Ledger Live работает только при использовании устройства. Для продолжения вам необходимо устройство.",
-    "cta": "Купить Ledger",
-    "footer": "У меня уже есть устройство, его необходимо настроить",
-    "bannerTitle": "Храните криптовалюту и NFT в безопасности",
-    "bannerTitle2": "Для торговли с устройством Ledger",
-    "bannerSubtitle": "вам потребуется Nano",
-    "bannerButtonTitle": "Подробнее о Nano",
-    "bannerButtonTitle2": "Купить устройство",
-    "setupCta": "У меня уже есть устройство, настроить его"
-  },
-  "postBuyDeviceSetupNanoWall": {
-    "title": "Уже получили устройство?",
-    "desc": "Как только получите устройство, можете начать его настройку через Ledger Live.",
-    "cta": "Настройка устройства",
-    "bannerTitle": "Получили устройство?",
-    "bannerCta": "Начните настройку",
-    "continue": "Продолжить"
-  },
-  "purchaseDevice": {
-    "pageTitle": "Приобрести устройство",
-    "debugDrawers": {
-      "url": {
-        "title": "Обновить URL фрейма",
-        "subtitle": "Настройки отладки",
-        "cta": "Сохранить"
-      },
-      "message": {
-        "successTitle": "Транзакция завершена",
-        "errorTitle": "Ошибка транзакции",
-        "subtitle": "Сообщение получено",
-        "type": "Тип: {{type}}",
-        "deviceId": "ID устройства: {{deviceId}}",
-        "price": "Цена: {{price}}",
-        "currency": "Валюта: {{currency}}",
-        "value": "Ценность: {{value}}"
-      }
-    }
-  },
-  "postBuyDevice": {
-    "headerTitle": "Успешная покупка",
-    "title": "Поздравляем!",
-    "desc": "Ваш заказ обрабатывается.\nОчень скоро вы получите свой Ledger. Мы выслали подтверждение заказа на Email."
-  },
-  "discover": {
-    "title": "Исследуйте",
-    "desc": "Исследуйте мир Web3 прямо в Ledger Live",
-    "link": "Расскажите подробнее",
-    "sections": {
-      "learn": {
-        "title": "Учитесь",
-        "desc": "Узнайте о криптовалюте, NFT, цифровой безопасности и многом другом"
-      },
-      "ledgerApps": {
-        "title": "Приложения",
-        "desc": "Познакомьтесь с интегрированными приложениями прямо внутри Ledger"
-      },
-      "earn": {
-        "title": "Растите",
-        "desc": "Получайте пассивный доход и приумножайте криптоактивы"
+    "disappointedDone" : {
+      "title" : "Спасибо за ваш отзыв!",
+      "description" : "Если вы хотите поделиться чем-то ещё, или вам нужна помощь, напишите нам по ",
+      "cta" : {
+        "done" : "Готово"
+      }
+    }
+  },
+  "buyDevice" : {
+    "0" : {
+      "title" : "Это ваши деньги. Распоряжайтесь ими.",
+      "desc" : "Возьмите всё в свои руки, и получите полную свободу в управлении криптовалютой."
+    },
+    "1" : {
+      "title" : "Пользуйтесь DeFi и NFT",
+      "desc" : "Безопасно взаимодействуйте с проверенными DeFi-сервисами прямо в приложении."
+    },
+    "2" : {
+      "title" : "Ваш ключ к Web3",
+      "desc" : "Вы можете покупать, продавать и обменивать криптовалюты через наших партнёров прямо в кошельке Ledger."
+    },
+    "3" : {
+      "title" : "Сертифицированная безопасность",
+      "desc" : "Наши продукты – единственные аппаратные кошельки, отмеченные сертификатами национальных служб кибербезопасности."
+    },
+    "title" : "Вам нужен Ledger",
+    "desc" : "В целях безопасности Ledger Live работает только при использовании устройства. Для продолжения вам необходимо устройство.",
+    "cta" : "Купить Ledger",
+    "footer" : "У меня уже есть устройство, его необходимо настроить",
+    "bannerTitle" : "Храните криптовалюту и NFT в безопасности",
+    "bannerTitle2" : "Для торговли с устройством Ledger",
+    "bannerSubtitle" : "вам потребуется Nano",
+    "bannerButtonTitle" : "Подробнее о Nano",
+    "bannerButtonTitle2" : "Купить устройство",
+    "setupCta" : "У меня уже есть устройство, настроить его"
+  },
+  "postBuyDeviceSetupNanoWall" : {
+    "title" : "Уже получили устройство?",
+    "desc" : "Как только получите устройство, можете начать его настройку через Ledger Live.",
+    "cta" : "Настройка устройства",
+    "bannerTitle" : "Получили устройство?",
+    "bannerCta" : "Начните настройку",
+    "continue" : "Продолжить"
+  },
+  "purchaseDevice" : {
+    "pageTitle" : "Приобрести устройство",
+    "debugDrawers" : {
+      "url" : {
+        "title" : "Обновить URL фрейма",
+        "subtitle" : "Настройки отладки",
+        "cta" : "Сохранить"
+      },
+      "message" : {
+        "successTitle" : "Транзакция завершена",
+        "errorTitle" : "Ошибка транзакции",
+        "subtitle" : "Сообщение получено",
+        "type" : "Тип: {{type}}",
+        "deviceId" : "ID устройства: {{deviceId}}",
+        "price" : "Цена: {{price}}",
+        "currency" : "Валюта: {{currency}}",
+        "value" : "Ценность: {{value}}"
+      }
+    }
+  },
+  "postBuyDevice" : {
+    "headerTitle" : "Успешная покупка",
+    "title" : "Поздравляем!",
+    "desc" : "Ваш заказ обрабатывается.\nОчень скоро вы получите свой Ledger. Мы выслали подтверждение заказа на Email."
+  },
+  "discover" : {
+    "title" : "Исследуйте",
+    "desc" : "Исследуйте мир Web3 прямо в Ledger Live",
+    "link" : "Расскажите подробнее",
+    "sections" : {
+      "learn" : {
+        "title" : "Учитесь",
+        "desc" : "Узнайте о криптовалюте, NFT, цифровой безопасности и многом другом"
+      },
+      "ledgerApps" : {
+        "title" : "Приложения",
+        "desc" : "Познакомьтесь с интегрированными приложениями прямо внутри Ledger"
+      },
+      "earn" : {
+        "title" : "Растите",
+        "desc" : "Получайте пассивный доход и приумножайте криптоактивы"
       },
       "mint" : {
         "title" : "Собирайте",
         "desc" : "Минтите NFT от эксклюзивных коллабораций прямо в [ L ] Market"
       }
     },
-    "comingSoon": "Уже скоро",
-    "mostPopular": "Самые популярные"
-  },
-  "onboarding": {
-    "stepWelcome": {
-      "title": "Добро пожаловать в Ledger!",
-      "subtitle": "С нами хранить цифровые валюты безопасно и просто.",
-      "start": "Приступить",
-      "noDevice": "Нет устройства Ledger?",
-      "buy": "Приобретайте {{fullDeviceName}}",
-      "terms": "Нажимая «Приступить», вы соглашаетесь с нашими",
-      "termsLink": "Условиями использования",
-      "privacyLink": "Политика конфиденциальности",
-      "and": "и"
-    },
-    "stepDoYouHaveALedgerDevice": {
-      "title": "У вас есть Ledger?",
-      "subtitle": "С чего начать",
-      "yes": "Да, есть",
-      "no": "Ещё нет"
-    },
-    "postWelcomeStep": {
-      "title": "Выбор за вами",
-      "subtitle_yes": "Вы можете настроить Ledger или просто опробовать приложение",
-      "subtitle_no": "Вы можете решить: просто опробовать приложение или же сразу купить Nano X",
-      "noLedgerLink": "У меня нет кошелька Ledger и я хотел бы его приобрести",
-      "setupLedger": {
-        "title": "Настроить мой Ledger",
-        "subtitle": "Мы расскажем вам о защите криптовалют и NFT шаг за шагом"
-      },
-      "buyNano": {
-        "title": "Купите Ledger Nano X",
-        "subtitle": "Аппаратный кошелёк – единственный способ обеспечить безопасность ваших активов "
-      },
-      "discoverLedger": {
-        "title": "Ознакомиться с Ledger Live",
-        "subtitle": "Откройте для себя это приложение и узнайте о его преимуществах "
-      }
-    },
-    "discoverLive": {
-      "exploreWithoutADevice": "Попробовать без устройства",
-      "buyALedgerNow": "Купить Ledger сейчас",
-      "0": {
-        "title": "Защитите все свои криптоактивы."
-      },
-      "1": {
-        "title": "Следите за рынками."
-      },
-      "2": {
-        "title": "Знакомьтесь с новыми приложениями и узнавайте о Web3."
-      },
-      "3": {
-        "title": "Обеспечьте безопасность своих криптовалют и NFT."
-      }
-    },
-    "stepLanguage": {
-      "title": "Выберите язык",
-      "cta": "Продолжить",
-      "warning": {
-        "title": "Настроить на английском",
-        "cta": "Понятно!",
-        "desc": "Чтобы вам было удобнее, мы перевели процедуру настройки Ledger на разные языки. Имейте в виду: в самом приложении пока может не быть вашего языка."
-      }
-    },
-<<<<<<< HEAD
-    "stepSelectDevice": {
-      "title": "Выберите устройство",
-      "nanoS": "Nano S",
-      "nanoSP": "Nano S Plus",
-      "nanoX": "Nano X",
-      "blue": "Blue",
-      "chooseDevice": "Выберите устройство"
-    },
-    "stepUseCase": {
-      "title": "Приветствуем!",
-      "or": "или",
-      "firstUse": {
-        "title": "Впервые подключаете Nano?",
-        "subTitle": "Настройка нового Nano",
-        "desc": "Первичная настройка устройства",
-        "label": "30 мин."
-      },
-      "devicePairing": {
-        "title": "Есть фраза восстановления?",
-        "label": "Добавление устройства",
-        "subTitle": "Подключить кошелёк Nano",
-        "desc": "Уже активировали устройство? Добавьте его в приложение."
-      },
-      "desktopSync": {
-        "title": "Есть фраза восстановления?",
-        "label": "Синхронизация с ПК",
-        "subTitle": "Синхронизация валют из настольного приложения",
-        "desc": "Используете настольное приложение? Синхронизируйте его, чтобы управлять криптовалютой со смартфона."
-      },
-      "restoreDevice": {
-        "label": "Восстановление устройства",
-        "subTitle": "Ввести фразу восстановления на новом устройстве",
-        "desc": "Воспользуйтесь мнемонической фразой, чтобы восстановить приватные ключи на новом Nano!"
-      },
-      "recovery": "Есть фраза восстановления?"
-    },
-    "stepNewDevice": {
-      "0": {
-        "label": "Знаете ли вы?",
-        "title": "Доступ к криптовалюте",
-        "desc": "Ваши криптоактивы хранятся в блокчейне. Чтобы ими воспользоваться, вам нужен приватный ключ.",
-        "action": "У вас нет Nano? Тогда просто исследуйте приложение"
-      },
-      "1": {
-        "label": "Знаете ли вы?",
-        "title": "Ваш приватный ключ – только для вас",
-        "desc": "Ваш приватный ключ хранится в устройстве Nano. В целях безопасности никому не передавайте его."
-      },
-      "2": {
-        "label": "Знаете ли вы?",
-        "title": "Оставайтесь офлайн",
-        "desc": "Приложение Ledger Live позволяет полностью безопасно покупать, продавать, контролировать, обменивать и приумножать криптовалюты. Каждую транзакцию нужно вручную подтверждать на устройстве Nano."
-      },
-      "3": {
-        "label": "Знаете ли вы?",
-        "title": "Подтверждение операций",
-        "desc": "Nano выполняет функции «холодного» аппаратного кошелька. Это значит, что ваш приватный ключ никогда не попадёт в Интернет, даже когда вы используете приложение."
-      },
-      "4": {
-        "label": "Знаете ли вы?",
-        "title": "Начнём с настройки вашего Nano.",
-        "desc": "Сначала выставим настройки безопасности Nano."
-      },
-      "cta": "Начать",
-      "title": "Знаете ли вы?"
-    },
-    "stepSetupDevice": {
-      "start": {
-        "title": "Подготовка к настройке:",
-        "bullets": {
-          "0": {
-            "label": "Это займёт около 30 минут."
-=======
+    "comingSoon" : "Уже скоро",
+    "mostPopular" : "Самые популярные"
+  },
+  "onboarding" : {
+    "stepWelcome" : {
+      "title" : "Добро пожаловать в Ledger!",
+      "subtitle" : "С нами хранить цифровые валюты безопасно и просто.",
+      "start" : "Приступить",
+      "noDevice" : "Нет устройства Ledger?",
+      "buy" : "Приобретайте {{fullDeviceName}}",
+      "terms" : "Нажимая «Приступить», вы соглашаетесь с нашими",
+      "termsLink" : "Условиями использования",
+      "privacyLink" : "Политика конфиденциальности",
+      "and" : "и"
+    },
+    "stepDoYouHaveALedgerDevice" : {
+      "title" : "У вас есть Ledger?",
+      "subtitle" : "С чего начать",
+      "yes" : "Да, есть",
+      "no" : "Ещё нет"
+    },
+    "postWelcomeStep" : {
+      "title" : "Выбор за вами",
+      "subtitle_yes" : "Вы можете настроить Ledger или просто опробовать приложение",
+      "subtitle_no" : "Вы можете решить: просто опробовать приложение или же сразу купить Nano X",
+      "noLedgerLink" : "У меня нет кошелька Ledger и я хотел бы его приобрести",
+      "setupLedger" : {
+        "title" : "Настроить мой Ledger",
+        "subtitle" : "Мы расскажем вам о защите криптовалют и NFT шаг за шагом"
+      },
+      "buyNano" : {
+        "title" : "Купите Ledger Nano X",
+        "subtitle" : "Аппаратный кошелёк – единственный способ обеспечить безопасность ваших активов "
+      },
+      "discoverLedger" : {
+        "title" : "Ознакомиться с Ledger Live",
+        "subtitle" : "Откройте для себя это приложение и узнайте о его преимуществах "
+      }
+    },
+    "discoverLive" : {
+      "exploreWithoutADevice" : "Попробовать без устройства",
+      "buyALedgerNow" : "Купить Ledger сейчас",
+      "0" : {
+        "title" : "Защитите все свои криптоактивы."
+      },
+      "1" : {
+        "title" : "Следите за рынками."
+      },
+      "2" : {
+        "title" : "Знакомьтесь с новыми приложениями и узнавайте о Web3."
+      },
+      "3" : {
+        "title" : "Обеспечьте безопасность своих криптовалют и NFT."
+      }
+    },
+    "stepLanguage" : {
+      "title" : "Выберите язык",
+      "cta" : "Продолжить",
+      "warning" : {
+        "title" : "Настроить на английском",
+        "cta" : "Понятно!",
+        "desc" : "Чтобы вам было удобнее, мы перевели процедуру настройки Ledger на разные языки. Имейте в виду: в самом приложении пока может не быть вашего языка."
+      }
+    },
     "stepSelectDevice" : {
       "title" : "Выберите устройство",
       "nanoS" : "Nano S",
@@ -1193,343 +1113,342 @@
         "bullets" : {
           "0" : {
             "label" : "Это займёт около 30 минут."
->>>>>>> 2971ba20
           },
-          "1": {
-            "label": "Возьмите ручку для записи."
+          "1" : {
+            "label" : "Возьмите ручку для записи."
           },
-          "2": {
-            "label": "Убедитесь, что рядом никого нет и вы в безопасной и спокойной обстановке."
+          "2" : {
+            "label" : "Убедитесь, что рядом никого нет и вы в безопасной и спокойной обстановке."
           }
         },
-        "cta": "Продолжить",
-        "warning": {
-          "title": "Будьте осторожны",
-          "desc": "Внимательно соблюдайте все инструкции в приложении на каждом этапе процесса.",
-          "ctaText": "Понятно!"
+        "cta" : "Продолжить",
+        "warning" : {
+          "title" : "Будьте осторожны",
+          "desc" : "Внимательно соблюдайте все инструкции в приложении на каждом этапе процесса.",
+          "ctaText" : "Понятно!"
         }
       },
-      "setup": {
-        "bullets": {
-          "0": {
-            "title": "Включите Nano",
-            "nanoX": {
-              "label": "Чтобы включить устройство, удерживайте чёрную кнопку в течение 1 секунды."
+      "setup" : {
+        "bullets" : {
+          "0" : {
+            "title" : "Включите Nano",
+            "nanoX" : {
+              "label" : "Чтобы включить устройство, удерживайте чёрную кнопку в течение 1 секунды."
             },
-            "nanoS": {
-              "label": "Включите устройство, подсоединив его к телефону посредством USB-порта."
+            "nanoS" : {
+              "label" : "Включите устройство, подсоединив его к телефону посредством USB-порта."
             },
-            "nanoSP": {
-              "label": "Включите устройство, подсоединив его к телефону посредством USB-порта."
+            "nanoSP" : {
+              "label" : "Включите устройство, подсоединив его к телефону посредством USB-порта."
             },
-            "blue": {
-              "label": "Включите устройство: подсоедините его к USB-порту телефона и нажмите кнопку включения."
+            "blue" : {
+              "label" : "Включите устройство: подсоедините его к USB-порту телефона и нажмите кнопку включения."
             }
           },
-          "1": {
-            "title": "Осмотритесь",
-            "label": "Узнайте, как взаимодействовать с устройством, по инструкциям на экране."
+          "1" : {
+            "title" : "Осмотритесь",
+            "label" : "Узнайте, как взаимодействовать с устройством, по инструкциям на экране."
           },
           "2" : {
             "title" : "Настроить как новое устройство",
             "label" : "Выберите пункт «Set up as a new device» (Настроить как новое устройство). Для подтверждения выбора нажмите обе кнопки одновременно."
           },
-          "3": {
-            "title": "Следуйте инструкциям",
-            "label": "Возвращайтесь в это окно и следуйте инструкциям по созданию ПИН-кода."
+          "3" : {
+            "title" : "Следуйте инструкциям",
+            "label" : "Возвращайтесь в это окно и следуйте инструкциям по созданию ПИН-кода."
           }
         },
-        "cta": "Продолжить"
-      },
-      "pinCode": {
-        "title": "ПИН-код",
-        "desc": "ПИН-код — это первый этап защиты. Он физически защищает доступ к устройству Nano и ваши приватные ключи. ПИН-код должен содержать от 4 до 8 символов.",
-        "checkboxDesc": "Я понимаю, что ПИН-код необходимо придумать самостоятельно, и хранить его в секрете.",
-        "cta": "Установить ПИН-код"
-      },
-      "pinCodeSetup": {
-        "bullets": {
-          "0": {
-            "title": "Создание ПИН-кода",
-            "label": "Нажимайте левую или правую кнопку для выбора цифры. Для подтверждения нажмите обе кнопки. Выберите <0></0> для подтверждения ПИН-кода. Или <1></1>, чтобы удалить цифру.",
-            "desc": "Нажимайте левую или правую кнопку для выбора цифры. Для подтверждения нажмите обе кнопки. Выберите <validIcon></validIcon> для подтверждения. Либо <cancelIcon></cancelIcon>, чтобы удалить цифру."
+        "cta" : "Продолжить"
+      },
+      "pinCode" : {
+        "title" : "ПИН-код",
+        "desc" : "ПИН-код — это первый этап защиты. Он физически защищает доступ к устройству Nano и ваши приватные ключи. ПИН-код должен содержать от 4 до 8 символов.",
+        "checkboxDesc" : "Я понимаю, что ПИН-код необходимо придумать самостоятельно, и хранить его в секрете.",
+        "cta" : "Установить ПИН-код"
+      },
+      "pinCodeSetup" : {
+        "bullets" : {
+          "0" : {
+            "title" : "Создание ПИН-кода",
+            "label" : "Нажимайте левую или правую кнопку для выбора цифры. Для подтверждения нажмите обе кнопки. Выберите <0></0> для подтверждения ПИН-кода. Или <1></1>, чтобы удалить цифру.",
+            "desc" : "Нажимайте левую или правую кнопку для выбора цифры. Для подтверждения нажмите обе кнопки. Выберите <validIcon></validIcon> для подтверждения. Либо <cancelIcon></cancelIcon>, чтобы удалить цифру."
           },
-          "1": {
-            "title": "Подтвердите ПИН-код",
-            "label": "Повторно введите ПИН-код для подтверждения.",
-            "desc": "Повторно введите ПИН-код для подтверждения."
+          "1" : {
+            "title" : "Подтвердите ПИН-код",
+            "label" : "Повторно введите ПИН-код для подтверждения.",
+            "desc" : "Повторно введите ПИН-код для подтверждения."
           }
         },
-        "infoModal": {
-          "title": "Как обезопасить ПИН-код",
-          "bullets": {
-            "0": {
-              "label": "Всегда придумывайте ПИН-код самостоятельно."
+        "infoModal" : {
+          "title" : "Как обезопасить ПИН-код",
+          "bullets" : {
+            "0" : {
+              "label" : "Всегда придумывайте ПИН-код самостоятельно."
             },
-            "1": {
-              "label": "Всегда вводите ПИН-код вдали от посторонних глаз."
+            "1" : {
+              "label" : "Всегда вводите ПИН-код вдали от посторонних глаз."
             },
-            "2": {
-              "label": "При необходимости вы можете сменить ПИН-код."
+            "2" : {
+              "label" : "При необходимости вы можете сменить ПИН-код."
             },
-            "3": {
-              "label": "После 3 неудачных попыток ввести ПИН-код устройство перезагрузится."
+            "3" : {
+              "label" : "После 3 неудачных попыток ввести ПИН-код устройство перезагрузится."
             },
-            "4": {
-              "label": "Не используйте простые ПИН-коды наподобие 0000, 123456, 55555555."
+            "4" : {
+              "label" : "Не используйте простые ПИН-коды наподобие 0000, 123456, 55555555."
             },
-            "5": {
-              "label": "Никому не рассказывайте ПИН-код, даже сотрудникам Ledger."
+            "5" : {
+              "label" : "Никому не рассказывайте ПИН-код, даже сотрудникам Ledger."
             },
-            "6": {
-              "label": "Не используйте ПИН-код, который кто-то создал за вас."
+            "6" : {
+              "label" : "Не используйте ПИН-код, который кто-то создал за вас."
             },
-            "7": {
-              "label": "Не храните ПИН-код на ПК или смартфоне."
+            "7" : {
+              "label" : "Не храните ПИН-код на ПК или смартфоне."
             }
           }
         },
-        "cta": "Продолжить"
-      },
-      "recoveryPhrase": {
-        "title": "Фраза восстановления",
-        "desc": "Фраза восстановления – это секретный набор из 24 слов для восстановления ваших приватных ключей.",
-        "desc_1": "Nano генерирует уникальную фразу восстановления. Ledger не хранит копию этой фразы.",
-        "cta": "Продолжить",
-        "checkboxDesc": "Я осознаю, что при потере фразы восстановления я утрачу доступ к своей криптовалюте в случае потери доступа к устройству Nano."
-      },
-      "recoveryPhraseSetup": {
-        "infoModal": {
-          "title": "Как работает фраза восстановления?",
-          "desc": "Фраза восстановления работает как уникальный универсальный ключ. На его основе ваше устройство Ledger генерирует приватные ключи для каждого вашего криптоактива.",
-          "desc_1": "Чтобы восстановить доступ к криптовалюте любой кошелёк может сгенерировать приватный ключ при помощи вашей фразы восстановления.",
-          "link": "Подробнее о фразе восстановления",
-          "title_1": "Что если я потеряю доступ к своему Nano?",
-          "bullets": {
-            "0": {
-              "label": "Купите новый аппаратный криптокошелёк."
+        "cta" : "Продолжить"
+      },
+      "recoveryPhrase" : {
+        "title" : "Фраза восстановления",
+        "desc" : "Фраза восстановления – это секретный набор из 24 слов для восстановления ваших приватных ключей.",
+        "desc_1" : "Nano генерирует уникальную фразу восстановления. Ledger не хранит копию этой фразы.",
+        "cta" : "Продолжить",
+        "checkboxDesc" : "Я осознаю, что при потере фразы восстановления я утрачу доступ к своей криптовалюте в случае потери доступа к устройству Nano."
+      },
+      "recoveryPhraseSetup" : {
+        "infoModal" : {
+          "title" : "Как работает фраза восстановления?",
+          "desc" : "Фраза восстановления работает как уникальный универсальный ключ. На его основе ваше устройство Ledger генерирует приватные ключи для каждого вашего криптоактива.",
+          "desc_1" : "Чтобы восстановить доступ к криптовалюте любой кошелёк может сгенерировать приватный ключ при помощи вашей фразы восстановления.",
+          "link" : "Подробнее о фразе восстановления",
+          "title_1" : "Что если я потеряю доступ к своему Nano?",
+          "bullets" : {
+            "0" : {
+              "label" : "Купите новый аппаратный криптокошелёк."
             },
-            "1": {
-              "label": "Выберите «Использовать фразу восстановления на новом устройстве» (Restore recovery phrase on a new device) в приложении Ledger."
+            "1" : {
+              "label" : "Выберите «Использовать фразу восстановления на новом устройстве» (Restore recovery phrase on a new device) в приложении Ledger."
             },
-            "2": {
-              "label": "Введите фразу восстановления на новом устройстве, чтобы снова получить доступ к криптовалюте."
+            "2" : {
+              "label" : "Введите фразу восстановления на новом устройстве, чтобы снова получить доступ к криптовалюте."
             }
           }
         },
-        "bullets": {
-          "0": {
-            "title": "Возьмите лист восстановления",
-            "label": "Возьмите чистый лист восстановления, который прилагается к устройству Nano. Свяжитесь с Поддержкой Ledger, если его не было в комплекте."
+        "bullets" : {
+          "0" : {
+            "title" : "Возьмите лист восстановления",
+            "label" : "Возьмите чистый лист восстановления, который прилагается к устройству Nano. Свяжитесь с Поддержкой Ledger, если его не было в комплекте."
           },
-          "1": {
-            "title": "Повторите процесс со всеми словами!",
-            "label": "Запишите слово №1, показанное на устройстве Nano, в 1 строку на листе восстановления. Затем нажмите правую кнопку Nano, чтобы увидеть слово №2, и запишите его во 2 строку.",
-            "label_1": "Повторите процесс для всех слов, проверяя правильное написание и порядковый номер. Нажимайте левую кнопку Nano, чтобы исключить ошибки."
+          "1" : {
+            "title" : "Повторите процесс со всеми словами!",
+            "label" : "Запишите слово №1, показанное на устройстве Nano, в 1 строку на листе восстановления. Затем нажмите правую кнопку Nano, чтобы увидеть слово №2, и запишите его во 2 строку.",
+            "label_1" : "Повторите процесс для всех слов, проверяя правильное написание и порядковый номер. Нажимайте левую кнопку Nano, чтобы исключить ошибки."
           },
-          "2": {
-            "title": "Подтвердите фразу восстановления",
-            "label": "При помощи правой кнопки пролистайте список слов и найдите слово №1. Подтвердите его нажатием на обе кнопки."
+          "2" : {
+            "title" : "Подтвердите фразу восстановления",
+            "label" : "При помощи правой кнопки пролистайте список слов и найдите слово №1. Подтвердите его нажатием на обе кнопки."
           },
-          "3": {
-            "title": "Повторите процесс со всеми словами!"
+          "3" : {
+            "title" : "Повторите процесс со всеми словами!"
           }
         },
-        "cta": "Подтвердить фразу восстановления",
-        "nextStep": "Продолжить"
-      },
-      "hideRecoveryPhrase": {
-        "title": "Спрячьте свою фразу восстановления",
-        "desc": "Фраза восстановления – это ваш последний шанс получить доступ к своим криптоактивам, если вы потеряете доступ к Nano. Храните её в надёжном месте.",
-        "bullets": {
-          "0": {
-            "label": "Вводите эти слова только на аппаратном кошельке, и никогда не храните на ПК или смартфоне."
+        "cta" : "Подтвердить фразу восстановления",
+        "nextStep" : "Продолжить"
+      },
+      "hideRecoveryPhrase" : {
+        "title" : "Спрячьте свою фразу восстановления",
+        "desc" : "Фраза восстановления – это ваш последний шанс получить доступ к своим криптоактивам, если вы потеряете доступ к Nano. Храните её в надёжном месте.",
+        "bullets" : {
+          "0" : {
+            "label" : "Вводите эти слова только на аппаратном кошельке, и никогда не храните на ПК или смартфоне."
           },
-          "1": {
-            "label": "Никогда и никому не рассказывайте эти 24 слова, даже сотрудникам Ledger."
+          "1" : {
+            "label" : "Никогда и никому не рассказывайте эти 24 слова, даже сотрудникам Ledger."
           }
         },
-        "cta": "Закрыть",
-        "finalCta": "Всё понятно!",
-        "infoModal": {
-          "label": "Как спрятать фразу восстановления",
-          "title": "Где хранить фразу восстановления?",
-          "bullets": {
-            "0": {
-              "label": "<bold>НИКОГДА</bold> не храните её на ПК, смартфоне или другом устройстве. Не фотографируйте её."
+        "cta" : "Закрыть",
+        "finalCta" : "Всё понятно!",
+        "infoModal" : {
+          "label" : "Как спрятать фразу восстановления",
+          "title" : "Где хранить фразу восстановления?",
+          "bullets" : {
+            "0" : {
+              "label" : "<bold>НИКОГДА</bold> не храните её на ПК, смартфоне или другом устройстве. Не фотографируйте её."
             },
-            "1": {
-              "label": "<bold>НИКОГДА</bold> никому не показывайте свои 24 слова."
+            "1" : {
+              "label" : "<bold>НИКОГДА</bold> никому не показывайте свои 24 слова."
             },
-            "2": {
-              "label": "<bold>ВСЕГДА</bold> храните фразу в надёжном месте вдали от посторонних глаз."
+            "2" : {
+              "label" : "<bold>ВСЕГДА</bold> храните фразу в надёжном месте вдали от посторонних глаз."
             },
-            "3": {
-              "label": "Компания Ledger никогда не запрашивает вашу фразу восстановления."
+            "3" : {
+              "label" : "Компания Ledger никогда не запрашивает вашу фразу восстановления."
             },
-            "4": {
-              "label": "Если кто-либо спросит у вас вашу фразу, то это мошенники!"
+            "4" : {
+              "label" : "Если кто-либо спросит у вас вашу фразу, то это мошенники!"
             }
           }
         },
-        "warning": {
-          "title": "Сыграем в игру!",
-          "desc": "Ответьте на 3 простых вопроса, чтобы не стать жертвой распространённых заблуждений об аппаратных кошельках.",
-          "cta": "Начать викторину"
+        "warning" : {
+          "title" : "Сыграем в игру!",
+          "desc" : "Ответьте на 3 простых вопроса, чтобы не стать жертвой распространённых заблуждений об аппаратных кошельках.",
+          "cta" : "Начать викторину"
         }
       }
     },
-    "stepRecoveryPhrase": {
-      "importRecoveryPhrase": {
-        "title": "Используем фразу восстановления",
-        "desc": "Восстановите Nano с помощью фразы восстановления, замените или выполните резервное копирование аппаратного кошелька Ledger.",
-        "desc_1": "Устройство Nano восстановит ваши приватные ключи, и у вас вновь будет доступ к криптовалюте.",
-        "cta": "Можно приступать!",
-        "warning": {
-          "title": "Рекомендуем фразы восстановления только от Ledger",
-          "desc": "Ledger не гарантирует защиту, если использовать фразы восстановления из сторонних источников. Рекомендуем настроить Nano как новое устройство, если ваша фраза восстановления была сгенерирована не в Ledger.",
-          "cta": "Понятно!"
-        },
-        "nextStep": "Продолжить",
-        "bullets": {
-          "0": {
-            "title": "Включите Nano",
-            "nanoX": {
-              "label": "Чтобы включить устройство, удерживайте чёрную кнопку в течение 1 секунды."
+    "stepRecoveryPhrase" : {
+      "importRecoveryPhrase" : {
+        "title" : "Используем фразу восстановления",
+        "desc" : "Восстановите Nano с помощью фразы восстановления, замените или выполните резервное копирование аппаратного кошелька Ledger.",
+        "desc_1" : "Устройство Nano восстановит ваши приватные ключи, и у вас вновь будет доступ к криптовалюте.",
+        "cta" : "Можно приступать!",
+        "warning" : {
+          "title" : "Рекомендуем фразы восстановления только от Ledger",
+          "desc" : "Ledger не гарантирует защиту, если использовать фразы восстановления из сторонних источников. Рекомендуем настроить Nano как новое устройство, если ваша фраза восстановления была сгенерирована не в Ledger.",
+          "cta" : "Понятно!"
+        },
+        "nextStep" : "Продолжить",
+        "bullets" : {
+          "0" : {
+            "title" : "Включите Nano",
+            "nanoX" : {
+              "label" : "Чтобы включить устройство, удерживайте чёрную кнопку в течение 1 секунды."
             },
-            "nanoS": {
-              "label": "Включите устройство, подсоединив его к телефону посредством USB-порта."
+            "nanoS" : {
+              "label" : "Включите устройство, подсоединив его к телефону посредством USB-порта."
             },
-            "nanoSP": {
-              "label": "Включите устройство, подсоединив его к телефону посредством USB-порта."
+            "nanoSP" : {
+              "label" : "Включите устройство, подсоединив его к телефону посредством USB-порта."
             },
-            "blue": {
-              "label": "Включите устройство: подсоедините его к USB-порту телефона и нажмите кнопку включения."
+            "blue" : {
+              "label" : "Включите устройство: подсоедините его к USB-порту телефона и нажмите кнопку включения."
             }
           },
-          "1": {
-            "title": "Осмотритесь",
-            "label": "Узнайте, как взаимодействовать с устройством, по инструкциям на экране."
+          "1" : {
+            "title" : "Осмотритесь",
+            "label" : "Узнайте, как взаимодействовать с устройством, по инструкциям на экране."
           },
-          "2": {
-            "title": "Выберите «Использовать фразу восстановления» (Restore from recovery phrase)",
-            "label": "Выберите пункт «Set up as a new device» (Настроить как новое устройство). Для подтверждения выбора нажмите обе кнопки одновременно."
+          "2" : {
+            "title" : "Выберите «Использовать фразу восстановления» (Restore from recovery phrase)",
+            "label" : "Выберите пункт «Set up as a new device» (Настроить как новое устройство). Для подтверждения выбора нажмите обе кнопки одновременно."
           },
-          "3": {
-            "title": "Следуйте инструкциям",
-            "label": "Возвращайтесь в это окно и следуйте инструкциям по созданию ПИН-кода."
+          "3" : {
+            "title" : "Следуйте инструкциям",
+            "label" : "Возвращайтесь в это окно и следуйте инструкциям по созданию ПИН-кода."
           }
         }
       },
-      "existingRecoveryPhrase": {
-        "title": "Введите фразу восстановления",
-        "paragraph1": "Фраза восстановления – это секретный набор слов, который вы записали при первом подключении кошелька.",
-        "paragraph2": "Ledger не хранит копию вашей фразы восстановления.",
-        "checkboxDesc": "Я осознаю, что при потере фразы восстановления утрачу доступ к своей криптовалюте, если у меня больше не будет доступа к устройству Nano.",
-        "bullets": {
-          "0": {
-            "title": "Подготовьте свою фразу восстановления"
+      "existingRecoveryPhrase" : {
+        "title" : "Введите фразу восстановления",
+        "paragraph1" : "Фраза восстановления – это секретный набор слов, который вы записали при первом подключении кошелька.",
+        "paragraph2" : "Ledger не хранит копию вашей фразы восстановления.",
+        "checkboxDesc" : "Я осознаю, что при потере фразы восстановления утрачу доступ к своей криптовалюте, если у меня больше не будет доступа к устройству Nano.",
+        "bullets" : {
+          "0" : {
+            "title" : "Подготовьте свою фразу восстановления"
           },
-          "1": {
-            "title": "Укажите длину фразы восстановления",
-            "label": "Фраза восстановления может содержать 12, 18 или 24 слова. Для доступа к криптовалюте вы должны ввести все слова."
+          "1" : {
+            "title" : "Укажите длину фразы восстановления",
+            "label" : "Фраза восстановления может содержать 12, 18 или 24 слова. Для доступа к криптовалюте вы должны ввести все слова."
           },
-          "2": {
-            "title": "Введите слово №1...",
-            "label": "Введите первые буквы слова №1, выбрав их правой или левой кнопкой. Нажмите обе кнопки для подтверждения каждой буквы."
+          "2" : {
+            "title" : "Введите слово №1...",
+            "label" : "Введите первые буквы слова №1, выбрав их правой или левой кнопкой. Нажмите обе кнопки для подтверждения каждой буквы."
           },
-          "3": {
-            "title": "Подтвердите слово №1...",
-            "label": "Выберите слово №1 из предложенных слов. Нажмите обе кнопки для подтверждения."
+          "3" : {
+            "title" : "Подтвердите слово №1...",
+            "label" : "Выберите слово №1 из предложенных слов. Нажмите обе кнопки для подтверждения."
           },
-          "4": {
-            "title": "Повторите процесс со всеми словами!"
+          "4" : {
+            "title" : "Повторите процесс со всеми словами!"
           }
         },
-        "nextStep": "Продолжить"
-      }
-    },
-    "stepPairNew": {
-      "nanoX": {
-        "title": "Подсоедините устройство Nano",
-        "desc": "Вы синхронизируете Nano с этим смартфоном в первый раз. Необходимо подключить ваше устройство.",
-        "cta": "Давайте подключим Nano"
-      },
-      "nanoS": {
-        "title": "Подключение Nano",
-        "desc": "Вы синхронизируете Nano с этим смартфоном впервые. Необходимо подключить ваше устройство.",
-        "cta": "Давайте подключим Nano"
-      },
-      "nanoSP": {
-        "title": "Подключение Nano",
-        "desc": "Вы синхронизируете Nano с этим смартфоном впервые. Необходимо подключить ваше устройство.",
-        "cta": "Давайте подключим Nano"
-      },
-      "blue": {
-        "title": "Подключить кошелёк Blue",
-        "desc": "Вы синхронизируете кошелёк Blue с этим смартфоном впервые. Необходимо подключить ваше устройство.",
-        "cta": "Давайте подключим Blue"
-      },
-      "infoModal": {
-        "title": "Где посмотреть название устройства?",
-        "desc": "На устройстве перейдите в Settings > General > Device name.",
-        "title_1": "Как создать Bluetooth-соединение?",
-        "title_2": "Как пользоваться Nano X без Bluetooth?",
-        "desc_1": "Используйте кабель <1>OTG</1>, чтобы подключить Ledger Nano X к вашему смартфону на Android (iOS не поддерживается). Пользуйтесь криптовалютами через мобильное приложение Ledger Live, другое совместимое приложение или веб-сервисы.",
-        "bullets": {
-          "0": {
-            "label": "Убедитесь, что Bluetooth включён на смартфоне и на Ledger Nano X. На экране Ledger Nano X должна отображаться Консоль."
+        "nextStep" : "Продолжить"
+      }
+    },
+    "stepPairNew" : {
+      "nanoX" : {
+        "title" : "Подсоедините устройство Nano",
+        "desc" : "Вы синхронизируете Nano с этим смартфоном в первый раз. Необходимо подключить ваше устройство.",
+        "cta" : "Давайте подключим Nano"
+      },
+      "nanoS" : {
+        "title" : "Подключение Nano",
+        "desc" : "Вы синхронизируете Nano с этим смартфоном впервые. Необходимо подключить ваше устройство.",
+        "cta" : "Давайте подключим Nano"
+      },
+      "nanoSP" : {
+        "title" : "Подключение Nano",
+        "desc" : "Вы синхронизируете Nano с этим смартфоном впервые. Необходимо подключить ваше устройство.",
+        "cta" : "Давайте подключим Nano"
+      },
+      "blue" : {
+        "title" : "Подключить кошелёк Blue",
+        "desc" : "Вы синхронизируете кошелёк Blue с этим смартфоном впервые. Необходимо подключить ваше устройство.",
+        "cta" : "Давайте подключим Blue"
+      },
+      "infoModal" : {
+        "title" : "Где посмотреть название устройства?",
+        "desc" : "На устройстве перейдите в Settings > General > Device name.",
+        "title_1" : "Как создать Bluetooth-соединение?",
+        "title_2" : "Как пользоваться Nano X без Bluetooth?",
+        "desc_1" : "Используйте кабель <1>OTG</1>, чтобы подключить Ledger Nano X к вашему смартфону на Android (iOS не поддерживается). Пользуйтесь криптовалютами через мобильное приложение Ledger Live, другое совместимое приложение или веб-сервисы.",
+        "bullets" : {
+          "0" : {
+            "label" : "Убедитесь, что Bluetooth включён на смартфоне и на Ledger Nano X. На экране Ledger Nano X должна отображаться Консоль."
           },
-          "1": {
-            "label": "<1>{{Os}}</1>: убедитесь, что в настройках смартфона включена геолокация. Ledger Live никогда не использует информацию о вашем местонахождении, но данная функция необходима для работы Bluetooth на {{Os}}."
+          "1" : {
+            "label" : "<1>{{Os}}</1>: убедитесь, что в настройках смартфона включена геолокация. Ledger Live никогда не использует информацию о вашем местонахождении, но данная функция необходима для работы Bluetooth на {{Os}}."
           },
-          "2": {
-            "label": "Если при подключении по Bluetooth возникли проблемы, ознакомьтесь с соответствующей статьёй на эту тему.",
-            "link": "Исправить проблему с подключением."
+          "2" : {
+            "label" : "Если при подключении по Bluetooth возникли проблемы, ознакомьтесь с соответствующей статьёй на эту тему.",
+            "link" : "Исправить проблему с подключением."
           }
         }
       },
-      "errorInfoModal": {
-        "title": "Что-то пошло не так?",
-        "title_1": "У меня Android",
-        "title_2": "Обновите версию Android",
-        "desc": "Если у вас возникли проблемы с Bluetooth на Nano X, отключите соединение и нажмите «Забыть устройство» Nano X на телефоне. Затем попытайтесь подключиться снова.",
-        "desc_1": "Для подключения по Bluetooth может потребоваться некоторое время. Убедитесь, что вы получили и подтвердили код для подключения на Nano X и на смартфоне.",
-        "desc_2": "В настройках Bluetooth на смартфоне необходимо проверить, обнаружен ли Ledger Nano X. Если устройство не обнаружено, проверьте, включён ли Bluetooth на Ledger Nano X.",
-        "desc_3": "Геолокация",
-        "desc_4": "Если при попытке подключения Ledger Nano X в мобильном приложении не обнаружен, попробуйте сделать следующее:",
-        "desc_5": "Мобильное приложение Ledger выдаст запрос на активацию геолокации, если она ещё не включена. Однако на некоторых смартфонах эта функция работает некорректно. Помните, что мобильное приложение Ledger никогда не использует информацию о вашем местонахождении: это разрешение требуется только для работы Bluetooth на Android.",
-        "desc_6": "Некоторые пользователи устранили проблемы с подключением, обновив версию ОС Android. Уточните, имеется ли новая версия для вашего смартфона.",
-        "link": "Подробнее",
-        "bullets": {
-          "0": {
-            "label": "Откройте настройки системы для приложения Ledger Live в вашем Android-смартфоне."
+      "errorInfoModal" : {
+        "title" : "Что-то пошло не так?",
+        "title_1" : "У меня Android",
+        "title_2" : "Обновите версию Android",
+        "desc" : "Если у вас возникли проблемы с Bluetooth на Nano X, отключите соединение и нажмите «Забыть устройство» Nano X на телефоне. Затем попытайтесь подключиться снова.",
+        "desc_1" : "Для подключения по Bluetooth может потребоваться некоторое время. Убедитесь, что вы получили и подтвердили код для подключения на Nano X и на смартфоне.",
+        "desc_2" : "В настройках Bluetooth на смартфоне необходимо проверить, обнаружен ли Ledger Nano X. Если устройство не обнаружено, проверьте, включён ли Bluetooth на Ledger Nano X.",
+        "desc_3" : "Геолокация",
+        "desc_4" : "Если при попытке подключения Ledger Nano X в мобильном приложении не обнаружен, попробуйте сделать следующее:",
+        "desc_5" : "Мобильное приложение Ledger выдаст запрос на активацию геолокации, если она ещё не включена. Однако на некоторых смартфонах эта функция работает некорректно. Помните, что мобильное приложение Ledger никогда не использует информацию о вашем местонахождении: это разрешение требуется только для работы Bluetooth на Android.",
+        "desc_6" : "Некоторые пользователи устранили проблемы с подключением, обновив версию ОС Android. Уточните, имеется ли новая версия для вашего смартфона.",
+        "link" : "Подробнее",
+        "bullets" : {
+          "0" : {
+            "label" : "Откройте настройки системы для приложения Ledger Live в вашем Android-смартфоне."
           },
-          "1": {
-            "label": "Разрешите использование функции геолокации."
+          "1" : {
+            "label" : "Разрешите использование функции геолокации."
           },
-          "2": {
-            "label": "Вернитесь в мобильное приложение."
+          "2" : {
+            "label" : "Вернитесь в мобильное приложение."
           },
-          "3": {
-            "label": "Проверьте, обнаружено ли устройство Nano X."
+          "3" : {
+            "label" : "Проверьте, обнаружено ли устройство Nano X."
           }
         }
       }
     },
-    "stepImportAccounts": {
-      "title": "Синхронизируйте криптовалюту с ПК",
-      "desc": "Если вы уже настроили кошельки в настольном приложении Ledger, то можете синхронизировать их и управлять криптовалютой со смартфона.",
-      "cta": "Я готов(-а) сканировать",
-      "bullets": {
-        "0": {
-          "label": "В настольном приложении выберите <1>Настройки > Счета > Экспорт счетов</1>."
-        },
-        "1": {
-          "label": "Просканируйте код LiveQR камерой смартфона."
-        },
-        "2": {
-          "label": "Выберите криптовалютные счета для импорта."
+    "stepImportAccounts" : {
+      "title" : "Синхронизируйте криптовалюту с ПК",
+      "desc" : "Если вы уже настроили кошельки в настольном приложении Ledger, то можете синхронизировать их и управлять криптовалютой со смартфона.",
+      "cta" : "Я готов(-а) сканировать",
+      "bullets" : {
+        "0" : {
+          "label" : "В настольном приложении выберите <1>Настройки > Счета > Экспорт счетов</1>."
+        },
+        "1" : {
+          "label" : "Просканируйте код LiveQR камерой смартфона."
+        },
+        "2" : {
+          "label" : "Выберите криптовалютные счета для импорта."
         }
       },
       "warning" : {
@@ -1538,316 +1457,250 @@
         "cta" : "Понятно!"
       }
     },
-    "stepSetupPin": {
-      "step1": "Включите {{fullDeviceName}} и следуйте инструкциям.",
-      "step1-nanoS": "Подключите {{fullDeviceName}} к смартфону с помощью кабеля OTG.",
-      "step2": "Нажмите обе кнопки одновременно, чтобы выбрать пункт <1><1>«Настроить как новое устройство»</1></1> (Setup as a new device).",
-      "step2-restore": "Нажмите обе кнопки одновременно, чтобы выбрать пункт <1><1>«Использовать фразу восстановления»</1></1> (Restore from recovery phrase).",
-      "step3": "Для выбора цифры нажимайте левую или правую кнопку. Для подтверждения нажмите обе кнопки.",
-      "step4prefix": "Выберите ",
-      "step4suffix1": " для подтверждения ПИН-кода.",
-      "step4suffix2": " для удаления последней цифры.",
-      "modal": {
-        "step1": "Всегда устанавливайте ПИН-код <1><1>самостоятельно</1></1>",
-        "step2": "Для лучшей безопасности используйте 8 цифр",
-        "step3": "Никогда не используйте устройство с уже установленными фразой восстановления или ПИН-кодом"
-      }
-    },
-    "stepWriteRecovery": {
-      "step1": "Запишите <1><1>Слово №1</1></1> в позицию 1 на пустом листе восстановления",
-      "step2": "Для продолжения нажмите правую кнопку, и таким же образом запишите все 24 слова.",
-      "step3": "Подтвердите каждое слово вашей фразы восстановления: выберите его, затем подтвердите его, нажав обе кнопки одновременно.",
-      "modal": {
-        "step1": "Храните фразу восстановления из 24 слов в надёжном месте, где её никто не увидит.",
-        "step2": "Убедитесь, что никто кроме вас не знает фразу восстановления.",
-        "step3": "Компания Ledger не хранит копию вашей фразы восстановления.",
-        "step4": "Никогда не используйте устройство с уже установленными фразой восстановления или ПИН-кодом."
-      }
-    },
-    "stepPassword": {
-      "desc": "Установите пароль для защиты данных Ledger Live на вашем смартфоне.",
-      "descConfigured": "Блокировка паролем включена",
-      "setPassword": "Установить пароль",
-      "modal": {
-        "step1": "Храните пароль в безопасности. Не рассказывайте его никому.",
-        "step2": "Храните пароль в безопасности. В случае его потери можно будет сбросить Ledger Live и заново создать счета.",
-        "step3": "Сброс Ledger Live не повлияет на ваши криптоактивы."
-      }
-    },
-    "stepFinish": {
-      "title": "Устройство готово к работе!",
-      "readOnlyTitle": "Всё настроено!",
-      "desc": "Установите приложения и распоряжайтесь вашим Портфелем",
-      "cta": "Перейти в Ledger Live"
-    },
-    "quizz": {
-      "label": "Викторина",
-      "modal": {
-        "success": "Поздравляем!",
-        "fail": "Неправильно!"
-      },
-      "coins": {
-        "title": "Я пользователь Ledger, и моя криптовалюта хранится:",
-        "answers": {
-          "correct": "В блокчейне",
-          "wrong": "В моём Nano"
-        },
-        "modal": {
-          "text": "Ваша криптовалюта всегда хранится в блокчейне. Кошелёк Nano хранит только приватный ключ для доступа к ней.",
-          "cta": "Следующий вопрос"
+    "stepSetupPin" : {
+      "step1" : "Включите {{fullDeviceName}} и следуйте инструкциям.",
+      "step1-nanoS" : "Подключите {{fullDeviceName}} к смартфону с помощью кабеля OTG.",
+      "step2" : "Нажмите обе кнопки одновременно, чтобы выбрать пункт <1><1>«Настроить как новое устройство»</1></1> (Setup as a new device).",
+      "step2-restore" : "Нажмите обе кнопки одновременно, чтобы выбрать пункт <1><1>«Использовать фразу восстановления»</1></1> (Restore from recovery phrase).",
+      "step3" : "Для выбора цифры нажимайте левую или правую кнопку. Для подтверждения нажмите обе кнопки.",
+      "step4prefix" : "Выберите ",
+      "step4suffix1" : " для подтверждения ПИН-кода.",
+      "step4suffix2" : " для удаления последней цифры.",
+      "modal" : {
+        "step1" : "Всегда устанавливайте ПИН-код <1><1>самостоятельно</1></1>",
+        "step2" : "Для лучшей безопасности используйте 8 цифр",
+        "step3" : "Никогда не используйте устройство с уже установленными фразой восстановления или ПИН-кодом"
+      }
+    },
+    "stepWriteRecovery" : {
+      "step1" : "Запишите <1><1>Слово №1</1></1> в позицию 1 на пустом листе восстановления",
+      "step2" : "Для продолжения нажмите правую кнопку, и таким же образом запишите все 24 слова.",
+      "step3" : "Подтвердите каждое слово вашей фразы восстановления: выберите его, затем подтвердите его, нажав обе кнопки одновременно.",
+      "modal" : {
+        "step1" : "Храните фразу восстановления из 24 слов в надёжном месте, где её никто не увидит.",
+        "step2" : "Убедитесь, что никто кроме вас не знает фразу восстановления.",
+        "step3" : "Компания Ledger не хранит копию вашей фразы восстановления.",
+        "step4" : "Никогда не используйте устройство с уже установленными фразой восстановления или ПИН-кодом."
+      }
+    },
+    "stepPassword" : {
+      "desc" : "Установите пароль для защиты данных Ledger Live на вашем смартфоне.",
+      "descConfigured" : "Блокировка паролем включена",
+      "setPassword" : "Установить пароль",
+      "modal" : {
+        "step1" : "Храните пароль в безопасности. Не рассказывайте его никому.",
+        "step2" : "Храните пароль в безопасности. В случае его потери можно будет сбросить Ledger Live и заново создать счета.",
+        "step3" : "Сброс Ledger Live не повлияет на ваши криптоактивы."
+      }
+    },
+    "stepFinish" : {
+      "title" : "Устройство готово к работе!",
+      "readOnlyTitle" : "Всё настроено!",
+      "desc" : "Установите приложения и распоряжайтесь вашим Портфелем",
+      "cta" : "Перейти в Ledger Live"
+    },
+    "quizz" : {
+      "label" : "Викторина",
+      "modal" : {
+        "success" : "Поздравляем!",
+        "fail" : "Неправильно!"
+      },
+      "coins" : {
+        "title" : "Я пользователь Ledger, и моя криптовалюта хранится:",
+        "answers" : {
+          "correct" : "В блокчейне",
+          "wrong" : "В моём Nano"
+        },
+        "modal" : {
+          "text" : "Ваша криптовалюта всегда хранится в блокчейне. Кошелёк Nano хранит только приватный ключ для доступа к ней.",
+          "cta" : "Следующий вопрос"
         }
       },
-      "recoveryPhrase": {
-        "title": "Если кто-то другой получил доступ к моей фразе восстановления...",
-        "answers": {
-          "correct": "Доступ к криптовалюте станет незащищённым, и надо перевести средства в безопасное место",
-          "wrong": "Не проблема, – Ledger пришлёт мне копию"
-        },
-        "modal": {
-          "text": "Любой, кто знает вашу фразу восстановления, может украсть ваши криптоактивы.\nЕсли вы потеряете её, то должны немедленно перевести всю криптовалюту в безопасное место.",
-          "cta": "Следующий вопрос"
+      "recoveryPhrase" : {
+        "title" : "Если кто-то другой получил доступ к моей фразе восстановления...",
+        "answers" : {
+          "correct" : "Доступ к криптовалюте станет незащищённым, и надо перевести средства в безопасное место",
+          "wrong" : "Не проблема, – Ledger пришлёт мне копию"
+        },
+        "modal" : {
+          "text" : "Любой, кто знает вашу фразу восстановления, может украсть ваши криптоактивы.\nЕсли вы потеряете её, то должны немедленно перевести всю криптовалюту в безопасное место.",
+          "cta" : "Следующий вопрос"
         }
       },
-      "privateKey": {
-        "title": "Когда я подключаю Nano к Ledger Live, мой приватный ключ...",
-        "answers": {
-          "correct": "Остаётся в офлайне",
-          "wrong": "Ненадолго подключается к Интернету"
-        },
-        "modal": {
-          "text": "Приватный ключ всегда остаётся в офлайне на аппаратном кошельке. Даже когда приложение подключено к Nano, оно не имеет доступа к вашему приватному ключу. Каждую транзакцию вы должны подтверждать физически на устройстве.",
-          "cta": "Завершить викторину"
+      "privateKey" : {
+        "title" : "Когда я подключаю Nano к Ledger Live, мой приватный ключ...",
+        "answers" : {
+          "correct" : "Остаётся в офлайне",
+          "wrong" : "Ненадолго подключается к Интернету"
+        },
+        "modal" : {
+          "text" : "Приватный ключ всегда остаётся в офлайне на аппаратном кошельке. Даже когда приложение подключено к Nano, оно не имеет доступа к вашему приватному ключу. Каждую транзакцию вы должны подтверждать физически на устройстве.",
+          "cta" : "Завершить викторину"
         }
       },
-      "final": {
-        "successTitle": "Вы уже профи!",
-        "successText": "Теперь вы готовы управлять криптовалютой и хранить её безопасно. Остался всего один шаг.",
-        "failTitle": "Уже скоро вы станете профи...",
-        "failText": "Не волнуйтесь, Ledger поможет вам научиться пользоваться устройством. Вскоре вы будете уверенно и безопасно обращаться с криптовалютой. Остался всего один шаг.",
-        "cta": "Продолжить"
-      },
-      "nextQuestion": "Следующий вопрос",
-      "finish": "Завершить викторину"
-    },
-    "warning": {
-      "recoveryPhrase": {
-        "title": "Не используйте фразу восстановления, которую кто-то создал за вас.",
-        "desc": "Вы должны самостоятельно придумать ПИН-код и получить фразу восстановления на аппаратном кошельке Ledger. Если вы получили устройство с уже установленной фразой восстановления или ПИН-кодом, не пользуйтесь им и свяжитесь с Поддержкой.",
-        "supportLink": "Связаться с Поддержкой"
-      },
-      "seed": {
-        "title": "Проверьте содержимое упаковки",
-        "desc": "Если {{deviceName}} при включении запрашивает ПИН-код и/или на нём уже была создана фраза восстановления, то использовать такое устройство небезопасно. Свяжитесь с Поддержкой Ledger.",
-        "warning": "Используйте только ту фразу восстановления, которое устройство сгенерировало при первичной настройке.",
-        "continueCTA": "Продолжить",
-        "contactSupportCTA": "Связаться с Поддержкой"
-      }
-    }
-  },
-  "tabs": {
-    "portfolio": "Кошелёк",
-    "accounts": "Счета",
-    "transfer": "Перевод",
-    "manager": "Мой Ledger",
-    "settings": "Настройки",
-    "platform": "Приложения",
-    "discover": "Исследуйте",
-    "nanoX": "Nano X",
-    "market": "Рынок",
-    "learn": "Образование"
-  },
-  "learn": {
-    "pageTitle": "Образование",
-    "sectionShows": "Шоу",
-    "sectionVideo": "Видео",
-    "sectionPodcast": "Подкаст",
-    "sectionArticles": "Статьи"
-  },
-  "portfolio": {
-    "totalBalance": "Общий баланс",
-    "syncError": "Ошибка синхронизации",
-    "syncFailed": "Сбой синхронизации",
-    "syncPending": "Синхронизируем...",
-    "transactionsPendingConfirmation": {
-      "title": "Баланс не синхронизирован",
-      "desc": "Некоторые транзакции ещё не подтверждены. Они будут отражены на вашем балансе и доступны для использования после подтверждения."
-    },
-    "emptyState": {
-      "noAppsTitle": "Установить приложение на устройство",
-      "noAppsDesc": "Установите приложения на устройство перед тем, как добавить счета в Ledger Live. Для этого перейдите в Диспетчер.",
-      "noAccountsTitle": "Счетов пока нет…",
-      "noAccountsDesc": "Пожалуйста, добавьте счета в Портфель.",
-      "buttons": {
-        "import": "Добавить актив",
-        "buy": "Покупка",
-        "manager": "Уст. приложения",
-        "managerSecondary": "Уст. приложения на устройство"
-      },
-      "addAccounts": {
-        "addAccounts": "Добавить актив",
-        "title": "Приступить",
-        "description": "Вы можете купить криптовалюту у наших партнёров или настроить кошелёк"
-      }
-    },
-    "noOpState": {
-      "title": "Ещё не проводили операции?",
-      "desc": "Просто отправьте криптоактивы получателю и дождитесь синхронизации приложения."
-    },
-    "recommended": {
-      "title": "Рекомендуем"
-    },
-    "topGainers": {
-      "title": "Самые прибыльные (24Ч)",
-      "seeMarket": "Просмотреть все"
-    }
-  },
-  "addAccountsModal": {
-    "ctaAdd": "Добавить счета",
-    "ctaImport": "Импорт из настольного приложения",
-    "title": "Добавляйте криптовалюту",
-    "description": "Вы можете добавить криптовалюту прямо в Ledger, либо импортировать счёт из настольной версии Ledger Live.",
-    "add": {
-      "title": "При помощи Ledger",
-      "description": "Создайте или импортируйте активы при помощи кошелька Ledger"
-    },
-    "import": {
-      "title": "Импорт из настольного приложения",
-      "description": "Импортируйте активы из настольного приложения Ledger Live"
-    }
-  },
-  "byteSize": {
-    "bytes": "{{size}} байт",
-    "kbUnit": "{{size}} Кб",
-    "mbUnit": "{{size}} Мб"
-  },
-  "numberCompactNotation": {
-    "d": "",
-    "K": "тыс.",
-    "M": "M",
-    "B": "млрд",
-    "T": "трлн",
-    "Q": "квадрлн",
-    "Qn": "квнт"
-  },
-  "time": {
-    "day": "1Д",
-    "week": "1Н",
-    "month": "1М",
-    "year": "1Г",
-    "all": "Все",
-    "since": {
-      "day": "за день",
-      "week": "за неделю",
-      "month": "за месяц",
-      "year": "за год"
-    }
-  },
-  "orderOption": {
-    "choices": {
-      "name|asc": "Название А-Я",
-      "name|desc": "Название Я-А",
-      "balance|asc": "Наименьшее кол-во",
-      "balance|desc": "Наибольшее кол-во"
-    }
-  },
-  "operations": {
-    "types": {
-      "IN": "Получение",
-      "NFT_IN": "NFT получен",
-      "OUT": "Отправка",
-      "NFT_OUT": "NFT отправлен",
-      "CREATE": "Создано",
-      "REVEAL": "Раскрытие",
-      "DELEGATE": "Делегирование",
-      "UNDELEGATE": "Отзыв",
-      "REDELEGATE": "Переделегирование",
-      "VOTE": "Голосование",
-      "FREEZE": "Заморозка",
-      "UNFREEZE": "Разморозка",
-      "REWARD": "Вознаграждение",
-      "FEES": "Комиссия",
-      "OPT_IN": "Вход",
-      "OPT_OUT": "Выход",
-      "CLOSE_ACCOUNT": "Закрытие счета",
-      "SUPPLY": "Депонирование",
-      "REDEEM": "Вывод",
-      "APPROVE": "Подтверждение",
-      "BOND": "Блокировка",
-      "UNBOND": "Разблокировка",
-      "REWARD_PAYOUT": "Вознаграждение",
-      "SLASH": "Штраф",
-      "WITHDRAW_UNBONDED": "Вывод",
-      "NOMINATE": "Назначение",
-      "CHILL": "Отзыв голосов",
-      "SET_CONTROLLER": "Назначить контроллер"
-    }
-  },
-<<<<<<< HEAD
-  "operationDetails": {
-    "title": "Детали транзакции",
-    "account": "Счёт",
-    "date": "Дата",
-    "confirmed": "Подтверждена",
-    "notConfirmed": "Неподтверждённая",
-    "failed": "Неудачно",
-    "fees": "Комиссия сети",
-    "noFees": "Без комиссии",
-    "from": "Откуда",
-    "to": "Куда",
-    "identifier": "ID транзакции",
-    "viewOperation": "Посмотреть в Обозревателе",
-    "whatIsThis": "Что это за операция?",
-    "seeAll": "Просмотреть все",
-    "seeLess": "Свернуть",
-    "viewInExplorer": "Посмотреть в Обозревателе",
-    "sending": "Отправка...",
-    "receiving": "Получение...",
-    "tokenOperations": "Операции с токеном",
-    "subAccountOperations": "Операции с субсчетами",
-    "internalOperations": "Внутренние операции",
-    "tokenModal": {
-      "desc": "Эта операция связана со следующими операциями токена"
-    },
-    "details": "{{ currency }} – сведения",
-    "extra": {
-      "resource": "Ресурс",
-      "frozenAmount": "Замороженная сумма",
-      "unfreezeAmount": "Разморозить сумму",
-      "address": "Адрес",
-      "votes": "Голоса ({{number}})",
-      "votesAddress": "<0>{{votes}}</0> – <2>{{name}}</2>",
-      "validators": "Валидаторы",
-      "delegated": "Делегировано: {{amount}}",
-      "delegatedTo": "Делегировано кому:",
-      "delegatedAmount": "Делегированная сумма",
-      "redelegated": "Переделегировано: {{amount}}",
-      "redelegatedFrom": "Переделегировано из",
-      "redelegatedTo": "Переделегировано",
-      "redelegatedAmount": "Переделегированная сумма",
-      "undelegated": "Отозвано: {{amount}}",
-      "undelegatedFrom": "Отозваны с",
-      "undelegatedAmount": "Отозванная сумма",
-      "rewardFrom": "Вознаграждение от",
-      "rewardAmount": "Полученная сумма",
-      "memo": "Memo",
-      "assetId": "ID актива",
-      "rewards": "Начисленное вознаграждение",
-      "bondedAmount": "Заблокированная сумма",
-      "unbondedAmount": "Разблокированная сумма",
-      "withdrawUnbondedAmount": "Вывести разблокированную сумму",
-      "palletMethod": "Метод",
-      "transferAmount": "Сумма",
-      "validatorsCount": "Валидаторов: {{number}}",
-      "storageLimit": "Объём хранилища",
-      "gasLimit": "Лимит Газа",
-      "id": "ID"
-    },
-    "multipleAddresses": "Почему несколько адресов?",
-    "tokenName": "Название токена",
-    "collectionContract": "Контракт токена",
-    "tokenId": "ID токена (NFT)",
-    "quantity": "Количество"
-=======
+      "final" : {
+        "successTitle" : "Вы уже профи!",
+        "successText" : "Теперь вы готовы управлять криптовалютой и хранить её безопасно. Остался всего один шаг.",
+        "failTitle" : "Уже скоро вы станете профи...",
+        "failText" : "Не волнуйтесь, Ledger поможет вам научиться пользоваться устройством. Вскоре вы будете уверенно и безопасно обращаться с криптовалютой. Остался всего один шаг.",
+        "cta" : "Продолжить"
+      },
+      "nextQuestion" : "Следующий вопрос",
+      "finish" : "Завершить викторину"
+    },
+    "warning" : {
+      "recoveryPhrase" : {
+        "title" : "Не используйте фразу восстановления, которую кто-то создал за вас.",
+        "desc" : "Вы должны самостоятельно придумать ПИН-код и получить фразу восстановления на аппаратном кошельке Ledger. Если вы получили устройство с уже установленной фразой восстановления или ПИН-кодом, не пользуйтесь им и свяжитесь с Поддержкой.",
+        "supportLink" : "Связаться с Поддержкой"
+      },
+      "seed" : {
+        "title" : "Проверьте содержимое упаковки",
+        "desc" : "Если {{deviceName}} при включении запрашивает ПИН-код и/или на нём уже была создана фраза восстановления, то использовать такое устройство небезопасно. Свяжитесь с Поддержкой Ledger.",
+        "warning" : "Используйте только ту фразу восстановления, которое устройство сгенерировало при первичной настройке.",
+        "continueCTA" : "Продолжить",
+        "contactSupportCTA" : "Связаться с Поддержкой"
+      }
+    }
+  },
+  "tabs" : {
+    "portfolio" : "Кошелёк",
+    "accounts" : "Счета",
+    "transfer" : "Перевод",
+    "manager" : "Мой Ledger",
+    "settings" : "Настройки",
+    "platform" : "Приложения",
+    "discover" : "Исследуйте",
+    "nanoX" : "Nano X",
+    "market" : "Рынок",
+    "learn" : "Образование"
+  },
+  "learn" : {
+    "pageTitle" : "Образование",
+    "sectionShows" : "Шоу",
+    "sectionVideo" : "Видео",
+    "sectionPodcast" : "Подкаст",
+    "sectionArticles" : "Статьи"
+  },
+  "portfolio" : {
+    "totalBalance" : "Общий баланс",
+    "syncError" : "Ошибка синхронизации",
+    "syncFailed" : "Сбой синхронизации",
+    "syncPending" : "Синхронизируем...",
+    "transactionsPendingConfirmation" : {
+      "title" : "Баланс не синхронизирован",
+      "desc" : "Некоторые транзакции ещё не подтверждены. Они будут отражены на вашем балансе и доступны для использования после подтверждения."
+    },
+    "emptyState" : {
+      "noAppsTitle" : "Установить приложение на устройство",
+      "noAppsDesc" : "Установите приложения на устройство перед тем, как добавить счета в Ledger Live. Для этого перейдите в Диспетчер.",
+      "noAccountsTitle" : "Счетов пока нет…",
+      "noAccountsDesc" : "Пожалуйста, добавьте счета в Портфель.",
+      "buttons" : {
+        "import" : "Добавить актив",
+        "buy" : "Покупка",
+        "manager" : "Уст. приложения",
+        "managerSecondary" : "Уст. приложения на устройство"
+      },
+      "addAccounts" : {
+        "addAccounts" : "Добавить актив",
+        "title" : "Приступить",
+        "description" : "Вы можете купить криптовалюту у наших партнёров или настроить кошелёк"
+      }
+    },
+    "noOpState" : {
+      "title" : "Ещё не проводили операции?",
+      "desc" : "Просто отправьте криптоактивы получателю и дождитесь синхронизации приложения."
+    },
+    "recommended" : {
+      "title" : "Рекомендуем"
+    },
+    "topGainers" : {
+      "title" : "Самые прибыльные (24Ч)",
+      "seeMarket" : "Просмотреть все"
+    }
+  },
+  "addAccountsModal" : {
+    "ctaAdd" : "Добавить счета",
+    "ctaImport" : "Импорт из настольного приложения",
+    "title" : "Добавляйте криптовалюту",
+    "description" : "Вы можете добавить криптовалюту прямо в Ledger, либо импортировать счёт из настольной версии Ledger Live.",
+    "add" : {
+      "title" : "При помощи Ledger",
+      "description" : "Создайте или импортируйте активы при помощи кошелька Ledger"
+    },
+    "import" : {
+      "title" : "Импорт из настольного приложения",
+      "description" : "Импортируйте активы из настольного приложения Ledger Live"
+    }
+  },
+  "byteSize" : {
+    "bytes" : "{{size}} байт",
+    "kbUnit" : "{{size}} Кб",
+    "mbUnit" : "{{size}} Мб"
+  },
+  "numberCompactNotation" : {
+    "d" : "",
+    "K" : "тыс.",
+    "M" : "M",
+    "B" : "млрд",
+    "T" : "трлн",
+    "Q" : "квадрлн",
+    "Qn" : "квнт"
+  },
+  "time" : {
+    "day" : "1Д",
+    "week" : "1Н",
+    "month" : "1М",
+    "year" : "1Г",
+    "all" : "Все",
+    "since" : {
+      "day" : "за день",
+      "week" : "за неделю",
+      "month" : "за месяц",
+      "year" : "за год"
+    }
+  },
+  "orderOption" : {
+    "choices" : {
+      "name|asc" : "Название А-Я",
+      "name|desc" : "Название Я-А",
+      "balance|asc" : "Наименьшее кол-во",
+      "balance|desc" : "Наибольшее кол-во"
+    }
+  },
+  "operations" : {
+    "types" : {
+      "IN" : "Получение",
+      "NFT_IN" : "NFT получен",
+      "OUT" : "Отправка",
+      "NFT_OUT" : "NFT отправлен",
+      "CREATE" : "Создано",
+      "REVEAL" : "Раскрытие",
+      "DELEGATE" : "Делегирование",
+      "UNDELEGATE" : "Отзыв",
+      "REDELEGATE" : "Переделегирование",
+      "VOTE" : "Голосование",
+      "FREEZE" : "Заморозка",
+      "UNFREEZE" : "Разморозка",
+      "REWARD" : "Вознаграждение",
+      "FEES" : "Комиссия",
+      "OPT_IN" : "Вход",
+      "OPT_OUT" : "Выход",
+      "CLOSE_ACCOUNT" : "Закрытие счета",
+      "SUPPLY" : "Депонирование",
+      "REDEEM" : "Вывод",
+      "APPROVE" : "Подтверждение",
+      "BOND" : "Блокировка",
+      "UNBOND" : "Разблокировка",
+      "REWARD_PAYOUT" : "Вознаграждение",
+      "SLASH" : "Штраф",
+      "WITHDRAW_UNBONDED" : "Вывод",
+      "NOMINATE" : "Назначение",
+      "CHILL" : "Отзыв голосов",
+      "SET_CONTROLLER" : "Назначить контроллер"
+    }
+  },
   "operationDetails" : {
     "title" : "Детали транзакции",
     "account" : "Счёт",
@@ -1913,19 +1766,18 @@
     "collectionContract" : "Контракт токена",
     "tokenId" : "ID токена (NFT)",
     "quantity" : "Количество"
->>>>>>> 2971ba20
-  },
-  "operationList": {
-    "noOperations": "Нет операций",
-    "noMoreTransactions": "Других транзакций нет"
-  },
-  "selectableAccountsList": {
-    "deselectAll": "Отменить все",
-    "selectAll": "Выделить все",
-    "tokenCount": "+1 токен",
-    "tokenCount_plural": "+другие токены ({{count}})",
-    "subaccountCount": "+1 субсчёт",
-    "subaccountCount_plural": "+субсчета ({{count}})"
+  },
+  "operationList" : {
+    "noOperations" : "Нет операций",
+    "noMoreTransactions" : "Других транзакций нет"
+  },
+  "selectableAccountsList" : {
+    "deselectAll" : "Отменить все",
+    "selectAll" : "Выделить все",
+    "tokenCount" : "+1 токен",
+    "tokenCount_plural" : "+другие токены ({{count}})",
+    "subaccountCount" : "+1 субсчёт",
+    "subaccountCount_plural" : "+субсчета ({{count}})"
   },
   "account" : {
     "subHeader" : {
@@ -1964,126 +1816,126 @@
         "addAsset" : "Добавить актив"
       }
     },
-    "subaccounts": {
-      "seeMore": "Показать больше субсчетов",
-      "seeLess": "Показать меньше субсчетов"
-    },
-    "send": "Отправить",
-    "receive": "Получить",
-    "buy": "Купить",
-    "walletconnect": "WalletConnect",
-    "stake": "Стейкать",
-    "sell": "Продать",
-    "swap": "Обменять",
-    "manage": "Управление",
-    "lastTransactions": "Последние транзакции",
-    "emptyState": {
-      "title": "Ещё нет криптоактивов?",
-      "desc": "Убедитесь, что приложение <1><0>{{managerAppName}}</0></1> установлено на устройстве, чтобы вы могли получать",
-      "descWithBuy": "Убедитесь, что приложение <1><0>{{managerAppName}}</0></1> установлено на устройстве, чтобы вы могли получать <3><0>{{currencyTicker}}</0></3>",
-      "descToken": "Убедитесь, что приложение <1><0>{{managerAppName}}</0></1> установлено на устройстве, чтобы вы могли получать <3><0>{{currencyTicker}}</0></3>, а также <5><0>{{tokenType}}</0></5>",
-      "buttons": {
-        "receiveFunds": "Получить",
-        "buyCrypto": "Купить"
-      }
-    },
-    "settings": {
-      "header": "Настройки счёта",
-      "title": "Редактирование счёта",
-      "advancedLogs": "Расширенные логи",
-      "accountName": {
-        "title": "Название счёта",
-        "desc": "Опишите счёт",
-        "placeholder": "Введите название"
-      },
-      "accountUnits": {
-        "title": "Ред. единицы учёта"
-      },
-      "unit": {
-        "title": "Единица учёта",
-        "desc": "Выберите единицу учёта."
-      },
-      "currency": {
-        "title": "Валюта"
-      },
-      "endpointConfig": {
-        "title": "Нода (узел)",
-        "desc": "Используемый узел API"
-      },
-      "delete": {
-        "title": "Удалить из Портфеля",
-        "desc": "Сохранённые данные будут удалены.",
-        "confirmationTitle": "Вы уверены?",
-        "confirmationDesc": "Криптоактивы не буду затронуты. Текущие счета всегда можно добавить позже.",
-        "confirmationWarn": "Удаление этого счёта сотрёт связанную с ним историю обменов."
-      },
-      "archive": {
-        "title": "Архивировать счёт",
-        "desc": "Счёт будет заархивирован."
-      },
-      "advanced": {
-        "title": "Расширенные логи",
-        "desc": ""
-      }
-    },
-    "import": {
-      "scan": {
-        "title": "Импорт из настольного приложения",
-        "descTop": {
-          "line1": "В настольном приложении Ledger Live перейдите в:",
-          "line2": "Настройки > Счета > Экспорт счетов > Экспортировать"
-        },
-        "descBottom": "Откройте настольное приложение Ledger Live и сканируйте QR-код"
-      },
-      "result": {
-        "title": "Импорт счетов",
-        "newAccounts": "Новые счета",
-        "updatedAccounts": "Обновлённые счета",
-        "empty": "Добавить новый счёт",
-        "descEmpty": "<0><0>Счета</0></0> не найдены. Повторите попытку или вернитесь к настройкам.",
-        "alreadyImported": "Уже импортировано",
-        "noAccounts": "Нечего импортировать",
-        "unsupported": "Не поддерживается",
-        "settings": "Настройки приложения",
-        "includeGeneralSettings": "Импорт настроек настольного приложения"
-      },
-      "fallback": {
-        "header": "Импорт счетов",
-        "title": "Доступ к камере",
-        "desc": "Чтобы сканировать QR-коды, пожалуйста, включите камеру в Настройках",
-        "buttonTitle": "Перейти в Настройки"
-      }
-    },
-    "availableBalance": "Доступно",
-    "totalSupplied": "Сумма пополнения",
-    "tronFrozen": "Заморожено",
-    "bandwidth": "Bandwidth",
-    "energy": "Energy",
-    "delegatedAssets": "Делегировано",
-    "undelegating": "Отзыв средств",
-    "delegation": {
-      "sectionLabel": "Делегирование",
-      "addDelegation": "Дополнить делегирование",
-      "info": {
-        "title": "Получение вознаграждения",
-        "cta": "Стейкинг"
-      }
-    },
-    "claimReward": {
-      "sectionLabel": "Вознаграждение",
-      "cta": "Запросить"
-    },
-    "undelegation": {
-      "sectionLabel": "Отозванные средства"
-    },
-    "nft": {
-      "receiveNft": "Получить NFT",
-      "howTo": "Чтобы добавить счета для токенов, вам нужно <0>получить средства</0> на <1>адрес {{currency}}</1>."
-    },
-    "readOnly": {
-      "noTransaction": {
-        "title": "У вас нет никаких транзакций",
-        "subtitle": "Для покупки или получения {{assetName}} вам понадобится устройство"
+    "subaccounts" : {
+      "seeMore" : "Показать больше субсчетов",
+      "seeLess" : "Показать меньше субсчетов"
+    },
+    "send" : "Отправить",
+    "receive" : "Получить",
+    "buy" : "Купить",
+    "walletconnect" : "WalletConnect",
+    "stake" : "Стейкать",
+    "sell" : "Продать",
+    "swap" : "Обменять",
+    "manage" : "Управление",
+    "lastTransactions" : "Последние транзакции",
+    "emptyState" : {
+      "title" : "Ещё нет криптоактивов?",
+      "desc" : "Убедитесь, что приложение <1><0>{{managerAppName}}</0></1> установлено на устройстве, чтобы вы могли получать",
+      "descWithBuy" : "Убедитесь, что приложение <1><0>{{managerAppName}}</0></1> установлено на устройстве, чтобы вы могли получать <3><0>{{currencyTicker}}</0></3>",
+      "descToken" : "Убедитесь, что приложение <1><0>{{managerAppName}}</0></1> установлено на устройстве, чтобы вы могли получать <3><0>{{currencyTicker}}</0></3>, а также <5><0>{{tokenType}}</0></5>",
+      "buttons" : {
+        "receiveFunds" : "Получить",
+        "buyCrypto" : "Купить"
+      }
+    },
+    "settings" : {
+      "header" : "Настройки счёта",
+      "title" : "Редактирование счёта",
+      "advancedLogs" : "Расширенные логи",
+      "accountName" : {
+        "title" : "Название счёта",
+        "desc" : "Опишите счёт",
+        "placeholder" : "Введите название"
+      },
+      "accountUnits" : {
+        "title" : "Ред. единицы учёта"
+      },
+      "unit" : {
+        "title" : "Единица учёта",
+        "desc" : "Выберите единицу учёта."
+      },
+      "currency" : {
+        "title" : "Валюта"
+      },
+      "endpointConfig" : {
+        "title" : "Нода (узел)",
+        "desc" : "Используемый узел API"
+      },
+      "delete" : {
+        "title" : "Удалить из Портфеля",
+        "desc" : "Сохранённые данные будут удалены.",
+        "confirmationTitle" : "Вы уверены?",
+        "confirmationDesc" : "Криптоактивы не буду затронуты. Текущие счета всегда можно добавить позже.",
+        "confirmationWarn" : "Удаление этого счёта сотрёт связанную с ним историю обменов."
+      },
+      "archive" : {
+        "title" : "Архивировать счёт",
+        "desc" : "Счёт будет заархивирован."
+      },
+      "advanced" : {
+        "title" : "Расширенные логи",
+        "desc" : ""
+      }
+    },
+    "import" : {
+      "scan" : {
+        "title" : "Импорт из настольного приложения",
+        "descTop" : {
+          "line1" : "В настольном приложении Ledger Live перейдите в:",
+          "line2" : "Настройки > Счета > Экспорт счетов > Экспортировать"
+        },
+        "descBottom" : "Откройте настольное приложение Ledger Live и сканируйте QR-код"
+      },
+      "result" : {
+        "title" : "Импорт счетов",
+        "newAccounts" : "Новые счета",
+        "updatedAccounts" : "Обновлённые счета",
+        "empty" : "Добавить новый счёт",
+        "descEmpty" : "<0><0>Счета</0></0> не найдены. Повторите попытку или вернитесь к настройкам.",
+        "alreadyImported" : "Уже импортировано",
+        "noAccounts" : "Нечего импортировать",
+        "unsupported" : "Не поддерживается",
+        "settings" : "Настройки приложения",
+        "includeGeneralSettings" : "Импорт настроек настольного приложения"
+      },
+      "fallback" : {
+        "header" : "Импорт счетов",
+        "title" : "Доступ к камере",
+        "desc" : "Чтобы сканировать QR-коды, пожалуйста, включите камеру в Настройках",
+        "buttonTitle" : "Перейти в Настройки"
+      }
+    },
+    "availableBalance" : "Доступно",
+    "totalSupplied" : "Сумма пополнения",
+    "tronFrozen" : "Заморожено",
+    "bandwidth" : "Bandwidth",
+    "energy" : "Energy",
+    "delegatedAssets" : "Делегировано",
+    "undelegating" : "Отзыв средств",
+    "delegation" : {
+      "sectionLabel" : "Делегирование",
+      "addDelegation" : "Дополнить делегирование",
+      "info" : {
+        "title" : "Получение вознаграждения",
+        "cta" : "Стейкинг"
+      }
+    },
+    "claimReward" : {
+      "sectionLabel" : "Вознаграждение",
+      "cta" : "Запросить"
+    },
+    "undelegation" : {
+      "sectionLabel" : "Отозванные средства"
+    },
+    "nft" : {
+      "receiveNft" : "Получить NFT",
+      "howTo" : "Чтобы добавить счета для токенов, вам нужно <0>получить средства</0> на <1>адрес {{currency}}</1>."
+    },
+    "readOnly" : {
+      "noTransaction" : {
+        "title" : "У вас нет никаких транзакций",
+        "subtitle" : "Для покупки или получения {{assetName}} вам понадобится устройство"
       }
     }
   },
@@ -2118,162 +1970,162 @@
         "hideTokens_plural" : "Скрыть активы"
       }
     },
-    "noResultsFound": "Активы не найдены",
-    "noResultsDesc": "Проверьте написание и повторите попытку",
-    "readOnly": {
-      "moreCrypto": {
-        "title": "+ более 6000 других криптоактивов",
-        "subtitle": "Ledger поддерживает более 6000 монет и токенов"
-      }
-    }
-  },
-  "distribution": {
-    "header": "Распределение активов",
-    "list": "Распределение активов ({{count}})",
-    "assets": "актив",
-    "assets_plural": "активы",
-    "total": "Общий баланс:",
-    "listAccount": "Распределение активов ({{count}})",
-    "title": "Активы",
-    "moreAssets": "Добавить ещё"
-  },
-  "help": {
-    "gettingStarted": {
-      "title": "Начало работы",
-      "desc": "Познакомьтесь с криптовалютой и продуктами Ledger"
-    },
-    "helpCenter": {
-      "title": "Поддержка Ledger",
-      "desc": "Воспользуйтесь разделом помощи на сайте"
-    },
-    "ledgerAcademy": {
-      "title": "Ledger Academy",
-      "desc": "Изучите основы криптовалютной отрасли"
-    },
-    "facebook": {
-      "title": "Facebook",
-      "desc": "Поставьте лайк нашей странице"
-    },
-    "twitter": {
-      "title": "Twitter",
-      "desc": "Подпишитесь на нас"
-    },
-    "github": {
-      "title": "GitHub",
-      "desc": "Изучите наш код"
-    },
-    "status": {
-      "title": "Состояние Ledger",
-      "desc": "Проверьте состояние наших систем"
-    }
-  },
-  "settings": {
-    "header": "Настройки",
-    "resources": "Ресурсы Ledger",
-    "display": {
-      "title": "Общие",
-      "desc": "Настройка общих параметров Ledger Live.",
-      "carousel": "Карусель",
-      "carouselDesc": "Показывать карусель событий на странице Портфеля.",
-      "language": "Язык",
-      "languageDesc": "Выберите язык интерфейса Ledger Live.",
-      "region": "Регион",
-      "regionDesc": "Выберите регион, чтобы обновить форматы дат, времени и валют.",
-      "password": "Блокировка паролем",
-      "passwordDesc": "Установите пароль для защиты данных Ledger Live на вашем смартфоне.",
-      "counterValue": "Предпочтительная валюта",
-      "theme": "Тема оформления",
-      "themeDesc": "Выберите тему оформления приложения.",
-      "themes": {
-        "system": "Как в системе",
-        "dark": "Тёмная",
-        "light": "Светлая",
-        "dusk": "Тусклая"
-      },
-      "counterValueDesc": "Выберите валюту для отображения состояния счёта и операций.",
-      "exchange": "Источник обменных курсов",
-      "exchangeDesc": "Выбор поставщика обменного курса Биткойна к {{fiat}}.",
-      "stock": "Индикатор регионального рынка",
-      "stockDesc": "Выберите «Западный», чтобы рост рыночной стоимости отображался синим цветом, либо «Восточный», чтобы рост рыночной стоимости отображался красным цветом.",
-      "reportErrors": "Отчёты об ошибках",
-      "reportErrorsDesc": "Автоматически отправлять сообщения об ошибках компании Ledger для их последующего исправления.",
-      "developerMode": "Режим разработчика",
-      "developerModeDesc": "Отображать приложения разработчиков в Диспетчере и разрешить использовать их в тестнете.",
-      "analytics": "Аналитика",
-      "analyticsDesc": "Включите аналитику, чтобы помочь компании Ledger улучшить пользовательский интерфейс.",
-      "analyticsModal": {
-        "title": "Делиться аналитикой",
-        "desc": "Включите аналитику, чтобы помочь компании Ledger улучшить пользовательский интерфейс",
-        "bullet0": "Клики",
-        "bullet1": "Просмотры страницы в приложении",
-        "bullet2": "Перенаправление на веб-страницу",
-        "bullet3": "Действия: отправка, получение, блокировка и т. п.",
-        "bullet4": "Прокрутка в конец страницы",
-        "bullet5": "Установка/удаление приложения и его версий",
-        "bullet6": "Количество счетов, валют и операций",
-        "bullet7": "Общая продолжительность сеанса и время на странице",
-        "bullet8": "Тип устройства Ledger и версия прошивки"
-      },
-      "technicalData": "Технические данные",
-      "technicalDataDesc": "Компания Ledger автоматически собирает полностью анонимные технические данные для улучшения пользовательского интерфейса.",
-      "technicalDataModal": {
-        "title": "Технические данные",
-        "desc": "Компания Ledger автоматически собирает полностью анонимные технические данные для улучшения пользовательского интерфейса.",
-        "bullet1": "Уникальный ID приложения анонима",
-        "bullet2": "Версия Ledger Live, язык интерфейса и регион"
-      },
-      "hideEmptyTokenAccounts": "Скрывать пустые счета",
-      "hideEmptyTokenAccountsDesc": "Спрячьте все пустые счета на странице Счета."
-    },
-    "currencies": {
-      "header": "Валюты",
-      "rateProvider": "Источник курса ({{currencyTicker}} → BTC)",
-      "rateProviderDesc": "Выберите поставщика котировок {{currencyTicker}}/BTC.",
-      "confirmationNb": "Количество подтверждений",
-      "confirmationNbDesc": "Количество подтверждений в сети, после которого транзакция будет считаться подтверждённой.",
-      "currencySettingsTitle": "Настройки {{currencyName}}",
-      "placeholder": "Нет настроек для выбранного актива"
-    },
-    "accounts": {
-      "header": "Счета",
-      "title": "Счета",
-      "desc": "Здесь можно изменить параметры отображения активов в приложении.",
-      "hideTokenCTA": "Скрыть токен",
-      "showContractCTA": "Показать контракт",
-      "blacklistedTokens": "Скрытые токены",
-      "blacklistedTokensDesc": "Чтобы скрыть токен, перейдите к списку токенов, нажмите по названию и удерживайте, а затем выберите «Скрыть токен».",
-      "blacklistedTokensModal": {
-        "title": "Скрыть токен",
-        "desc": "Это действие скроет все токены <1><0>{tokenName}</0></1>. Вы можете снова отобразить их в меню <3>Настройки > Счета</3>.",
-        "confirm": "Скрыть токен"
-      },
-      "hideNFTCollectionCTA": "Скрыть коллекцию",
-      "hiddenNFTCollections": "Скрытые коллекции NFT",
-      "hiddenNFTCollectionsDesc": "Чтобы скрыть токены, перейдите в счёт, зажмите название коллекции, а затем выберите «Скрыть коллекцию».",
-      "hideNFTCollectionModal": {
-        "title": "Скрыть коллекцию?",
-        "desc": "Вы можете вновь отобразить эту коллекцию в Настройках."
-      },
-      "cryptoAssets": {
-        "header": "Криптоактивы",
-        "title": "Криптоактивы",
-        "desc": "Выберите криптоактив, чтобы изменить его настройки."
-      }
-    },
-    "about": {
-      "title": "О программе",
-      "desc": "Сведения о приложении, условия использования, политика конфиденциальности.",
-      "appDescription": "Ledger Live — универсальная платформа для безопасной покупки, продажи, обмена, приумножения и использования криптовалюты.",
-      "appVersion": "Версия приложения",
-      "termsConditions": "Условия использования",
-      "termsConditionsDesc": "Используя приложение Ledger Live, вы принимаете наши Условия использования.",
-      "privacyPolicy": "Политика конфиденциальности",
-      "privacyPolicyDesc": "Узнайте, какие персональные данные мы собираем, и ознакомьтесь со способами и целями обработки.",
-      "liveReview": {
-        "title": "Обратная связь",
-        "desc": "Поделитесь своим мнением о приложении",
-        "ios": "Просмотреть в App Store",
-        "android": "Просмотреть в Google Play"
+    "noResultsFound" : "Активы не найдены",
+    "noResultsDesc" : "Проверьте написание и повторите попытку",
+    "readOnly" : {
+      "moreCrypto" : {
+        "title" : "+ более 6000 других криптоактивов",
+        "subtitle" : "Ledger поддерживает более 6000 монет и токенов"
+      }
+    }
+  },
+  "distribution" : {
+    "header" : "Распределение активов",
+    "list" : "Распределение активов ({{count}})",
+    "assets" : "актив",
+    "assets_plural" : "активы",
+    "total" : "Общий баланс:",
+    "listAccount" : "Распределение активов ({{count}})",
+    "title" : "Активы",
+    "moreAssets" : "Добавить ещё"
+  },
+  "help" : {
+    "gettingStarted" : {
+      "title" : "Начало работы",
+      "desc" : "Познакомьтесь с криптовалютой и продуктами Ledger"
+    },
+    "helpCenter" : {
+      "title" : "Поддержка Ledger",
+      "desc" : "Воспользуйтесь разделом помощи на сайте"
+    },
+    "ledgerAcademy" : {
+      "title" : "Ledger Academy",
+      "desc" : "Изучите основы криптовалютной отрасли"
+    },
+    "facebook" : {
+      "title" : "Facebook",
+      "desc" : "Поставьте лайк нашей странице"
+    },
+    "twitter" : {
+      "title" : "Twitter",
+      "desc" : "Подпишитесь на нас"
+    },
+    "github" : {
+      "title" : "GitHub",
+      "desc" : "Изучите наш код"
+    },
+    "status" : {
+      "title" : "Состояние Ledger",
+      "desc" : "Проверьте состояние наших систем"
+    }
+  },
+  "settings" : {
+    "header" : "Настройки",
+    "resources" : "Ресурсы Ledger",
+    "display" : {
+      "title" : "Общие",
+      "desc" : "Настройка общих параметров Ledger Live.",
+      "carousel" : "Карусель",
+      "carouselDesc" : "Показывать карусель событий на странице Портфеля.",
+      "language" : "Язык",
+      "languageDesc" : "Выберите язык интерфейса Ledger Live.",
+      "region" : "Регион",
+      "regionDesc" : "Выберите регион, чтобы обновить форматы дат, времени и валют.",
+      "password" : "Блокировка паролем",
+      "passwordDesc" : "Установите пароль для защиты данных Ledger Live на вашем смартфоне.",
+      "counterValue" : "Предпочтительная валюта",
+      "theme" : "Тема оформления",
+      "themeDesc" : "Выберите тему оформления приложения.",
+      "themes" : {
+        "system" : "Как в системе",
+        "dark" : "Тёмная",
+        "light" : "Светлая",
+        "dusk" : "Тусклая"
+      },
+      "counterValueDesc" : "Выберите валюту для отображения состояния счёта и операций.",
+      "exchange" : "Источник обменных курсов",
+      "exchangeDesc" : "Выбор поставщика обменного курса Биткойна к {{fiat}}.",
+      "stock" : "Индикатор регионального рынка",
+      "stockDesc" : "Выберите «Западный», чтобы рост рыночной стоимости отображался синим цветом, либо «Восточный», чтобы рост рыночной стоимости отображался красным цветом.",
+      "reportErrors" : "Отчёты об ошибках",
+      "reportErrorsDesc" : "Автоматически отправлять сообщения об ошибках компании Ledger для их последующего исправления.",
+      "developerMode" : "Режим разработчика",
+      "developerModeDesc" : "Отображать приложения разработчиков в Диспетчере и разрешить использовать их в тестнете.",
+      "analytics" : "Аналитика",
+      "analyticsDesc" : "Включите аналитику, чтобы помочь компании Ledger улучшить пользовательский интерфейс.",
+      "analyticsModal" : {
+        "title" : "Делиться аналитикой",
+        "desc" : "Включите аналитику, чтобы помочь компании Ledger улучшить пользовательский интерфейс",
+        "bullet0" : "Клики",
+        "bullet1" : "Просмотры страницы в приложении",
+        "bullet2" : "Перенаправление на веб-страницу",
+        "bullet3" : "Действия: отправка, получение, блокировка и т. п.",
+        "bullet4" : "Прокрутка в конец страницы",
+        "bullet5" : "Установка/удаление приложения и его версий",
+        "bullet6" : "Количество счетов, валют и операций",
+        "bullet7" : "Общая продолжительность сеанса и время на странице",
+        "bullet8" : "Тип устройства Ledger и версия прошивки"
+      },
+      "technicalData" : "Технические данные",
+      "technicalDataDesc" : "Компания Ledger автоматически собирает полностью анонимные технические данные для улучшения пользовательского интерфейса.",
+      "technicalDataModal" : {
+        "title" : "Технические данные",
+        "desc" : "Компания Ledger автоматически собирает полностью анонимные технические данные для улучшения пользовательского интерфейса.",
+        "bullet1" : "Уникальный ID приложения анонима",
+        "bullet2" : "Версия Ledger Live, язык интерфейса и регион"
+      },
+      "hideEmptyTokenAccounts" : "Скрывать пустые счета",
+      "hideEmptyTokenAccountsDesc" : "Спрячьте все пустые счета на странице Счета."
+    },
+    "currencies" : {
+      "header" : "Валюты",
+      "rateProvider" : "Источник курса ({{currencyTicker}} → BTC)",
+      "rateProviderDesc" : "Выберите поставщика котировок {{currencyTicker}}/BTC.",
+      "confirmationNb" : "Количество подтверждений",
+      "confirmationNbDesc" : "Количество подтверждений в сети, после которого транзакция будет считаться подтверждённой.",
+      "currencySettingsTitle" : "Настройки {{currencyName}}",
+      "placeholder" : "Нет настроек для выбранного актива"
+    },
+    "accounts" : {
+      "header" : "Счета",
+      "title" : "Счета",
+      "desc" : "Здесь можно изменить параметры отображения активов в приложении.",
+      "hideTokenCTA" : "Скрыть токен",
+      "showContractCTA" : "Показать контракт",
+      "blacklistedTokens" : "Скрытые токены",
+      "blacklistedTokensDesc" : "Чтобы скрыть токен, перейдите к списку токенов, нажмите по названию и удерживайте, а затем выберите «Скрыть токен».",
+      "blacklistedTokensModal" : {
+        "title" : "Скрыть токен",
+        "desc" : "Это действие скроет все токены <1><0>{tokenName}</0></1>. Вы можете снова отобразить их в меню <3>Настройки > Счета</3>.",
+        "confirm" : "Скрыть токен"
+      },
+      "hideNFTCollectionCTA" : "Скрыть коллекцию",
+      "hiddenNFTCollections" : "Скрытые коллекции NFT",
+      "hiddenNFTCollectionsDesc" : "Чтобы скрыть токены, перейдите в счёт, зажмите название коллекции, а затем выберите «Скрыть коллекцию».",
+      "hideNFTCollectionModal" : {
+        "title" : "Скрыть коллекцию?",
+        "desc" : "Вы можете вновь отобразить эту коллекцию в Настройках."
+      },
+      "cryptoAssets" : {
+        "header" : "Криптоактивы",
+        "title" : "Криптоактивы",
+        "desc" : "Выберите криптоактив, чтобы изменить его настройки."
+      }
+    },
+    "about" : {
+      "title" : "О программе",
+      "desc" : "Сведения о приложении, условия использования, политика конфиденциальности.",
+      "appDescription" : "Ledger Live — универсальная платформа для безопасной покупки, продажи, обмена, приумножения и использования криптовалюты.",
+      "appVersion" : "Версия приложения",
+      "termsConditions" : "Условия использования",
+      "termsConditionsDesc" : "Используя приложение Ledger Live, вы принимаете наши Условия использования.",
+      "privacyPolicy" : "Политика конфиденциальности",
+      "privacyPolicyDesc" : "Узнайте, какие персональные данные мы собираем, и ознакомьтесь со способами и целями обработки.",
+      "liveReview" : {
+        "title" : "Обратная связь",
+        "desc" : "Поделитесь своим мнением о приложении",
+        "ios" : "Просмотреть в App Store",
+        "android" : "Просмотреть в Google Play"
       }
     },
     "notifications" : {
@@ -2392,8 +2244,8 @@
         "cta" : "Повторить"
       }
     },
-    "connectDevice": {
-      "headerTitle": "Добавление устройства"
+    "connectDevice" : {
+      "headerTitle" : "Добавление устройства"
     }
   },
   "transfer" : {
@@ -2536,246 +2388,246 @@
             "subtitle" : "Ваши документы KYC отправлены и ожидают проверки.",
             "link" : "Подробнее о KYC"
           },
-          "approved": {
-            "cta": "Продолжить",
-            "title": "KYC одобрены!",
-            "subtitle": "Ваши документы KYC отправлены и были одобрены.",
-            "link": "Подробнее о KYC"
+          "approved" : {
+            "cta" : "Продолжить",
+            "title" : "KYC одобрены!",
+            "subtitle" : "Ваши документы KYC отправлены и были одобрены.",
+            "link" : "Подробнее о KYC"
           },
-          "closed": {
-            "cta": "Сбросить KYC",
-            "title": "Документы KYC отклонены",
-            "subtitle": "Сервис Wyre отклонил документы, которые вы предоставили для KYC",
-            "link": "Подробнее о KYC"
+          "closed" : {
+            "cta" : "Сбросить KYC",
+            "title" : "Документы KYC отклонены",
+            "subtitle" : "Сервис Wyre отклонил документы, которые вы предоставили для KYC",
+            "link" : "Подробнее о KYC"
           },
-          "form": {
-            "firstName": "Имя",
-            "lastName": "Фамилия",
-            "street1": "Улица и номер дома, строка 1",
-            "street2": "Улица и номер дома, строка 2",
-            "city": "Город",
-            "state": "Штат",
-            "country": "Страна",
-            "postalCode": "Почтовый индекс",
-            "dateOfBirth": "Дата рождения",
-            "firstNamePlaceholder": "Введите имя",
-            "lastNamePlaceholder": "Введите фамилию",
-            "street1Placeholder": "Например: ул. Маяковского, 50",
-            "street2Placeholder": "Например: ул. Маяковского, 50",
-            "cityPlaceholder": "Например: Москва",
-            "postalCodePlaceholder": "Укажите индекс",
-            "statePlaceholder": "Выберите штат/область",
-            "dateOfBirthPlaceholder": "ГГГГ-ММ-ДД",
-            "firstNameError": "Укажите имя, чтобы продолжить",
-            "lastNameError": "Укажите фамилию, чтобы продолжить",
-            "street1Error": "Укажите адрес",
-            "cityError": "Укажите город в США, в котором живёте",
-            "stateError": "Укажите штат/область, чтобы продолжить",
-            "postalCodeError": "Введите действительный индекс для США",
-            "dateOfBirthError": "Укажите дату рождения"
+          "form" : {
+            "firstName" : "Имя",
+            "lastName" : "Фамилия",
+            "street1" : "Улица и номер дома, строка 1",
+            "street2" : "Улица и номер дома, строка 2",
+            "city" : "Город",
+            "state" : "Штат",
+            "country" : "Страна",
+            "postalCode" : "Почтовый индекс",
+            "dateOfBirth" : "Дата рождения",
+            "firstNamePlaceholder" : "Введите имя",
+            "lastNamePlaceholder" : "Введите фамилию",
+            "street1Placeholder" : "Например: ул. Маяковского, 50",
+            "street2Placeholder" : "Например: ул. Маяковского, 50",
+            "cityPlaceholder" : "Например: Москва",
+            "postalCodePlaceholder" : "Укажите индекс",
+            "statePlaceholder" : "Выберите штат/область",
+            "dateOfBirthPlaceholder" : "ГГГГ-ММ-ДД",
+            "firstNameError" : "Укажите имя, чтобы продолжить",
+            "lastNameError" : "Укажите фамилию, чтобы продолжить",
+            "street1Error" : "Укажите адрес",
+            "cityError" : "Укажите город в США, в котором живёте",
+            "stateError" : "Укажите штат/область, чтобы продолжить",
+            "postalCodeError" : "Введите действительный индекс для США",
+            "dateOfBirthError" : "Укажите дату рождения"
           }
         },
-        "states": "Выберите штат/область"
-      },
-      "notAvailable": {
-        "title": "Услуга временно недоступна или не предоставляется в вашей стране"
-      },
-      "payoutModal": {
-        "title": "Комиссия",
-        "description": "Комиссии за выплаты не отображаются на устройстве и вычитаются из фактической суммы.",
-        "cta": "Закрыть"
-      },
-      "pendingOperation": {
-        "description": "Транзакция отправлена в сеть для подтверждения. Может пройти около часа, прежде чем вы получите {{targetCurrency}}.",
-        "label": "ID обмена:",
-        "title": "Обмен успешно транслирован в сеть ",
-        "disclaimer": "Сохраните ID обмена на случай, если в дальнейшем потребуется обратиться к {{provider}}.",
-        "cta": "Подробности"
-      },
-      "tradeMethod": {
-        "float": "Плавающий",
-        "floatUnavailable": "Для этой пары плавающий курс не поддерживается",
-        "fixed": "Фиксированный",
-        "fixedUnavailable": "Для этой пары фиксированный курс не поддерживается",
-        "floatDesc": "Сумма может измениться в зависимости от состояния рынка.",
-        "fixedDesc": "Сумма останется неизменной, независимо от состояния рынка. Фиксированный курс обновляется каждые 30 сек.",
-        "by": "посредством",
-        "modalTitle": "Плавающий или фиксированный курс?"
-      },
-      "form": {
-        "validate": "Подтвердить обмен",
-        "tab": "Обмен",
-        "button": "Продолжить",
-        "from": "Откуда",
-        "to": "Куда",
-        "source": "Откуда",
-        "target": "Куда",
-        "noAccount": "У вас нет счёта {{currency}}",
-        "balance": "Баланс <0>123</0>",
-        "fromAccount": "Выберите счёт",
-        "toAccount": "Выберите счёт",
-        "paraswapCTA": "Ищете Paraswap? Мы перенесли его в раздел Исследуйте!",
-        "quote": "Курс",
-        "receive": "Получить",
-        "amount": {
-          "useMax": "Макс.",
-          "available": "Доступная сумма"
-        },
-        "noAsset": {
-          "title": "У вас нет активов для обмена",
-          "desc": "Купите что-нибудь и повторите попытку"
-        },
-        "noApp": {
-          "title": "Приложение {{appName}} не установлено",
-          "desc": "Чтобы установить {{appName}}, перейдите в Диспетчер.",
-          "cta": "Перейти в Диспетчер",
-          "close": "Закрыть"
-        },
-        "noAccounts": {
-          "title": "Нет {{ticker}} для обмена",
-          "desc": "На счетах {{currencyName}} нет активов для обмена.",
-          "addAccountCta": "Добавить счёт",
-          "cta": "Закрыть"
-        },
-        "outdatedApp": {
-          "title": "Доступно обновление приложения",
-          "desc": "Необходимо обновить приложение {{appName}}.",
-          "cta": "Перейти в Диспетчер",
-          "close": "Закрыть"
-        },
-        "summary": {
-          "from": "Откуда",
-          "to": "Куда",
-          "send": "Отправить",
-          "payoutNetworkFees": "Комиссия",
-          "payoutNetworkFeesTooltip": "Эта сумма не будет отображаться на устройстве",
-          "receive": "Сумма",
-          "receiveFloat": "Сумма к получению до вычета комиссии за обслуживание",
-          "provider": "Оператор",
-          "method": "Курс",
-          "fees": "Макс. комиссия",
-          "disclaimer": {
-            "title": "Условия использования",
-            "desc": "Нажимая кнопку «Принять», я признаю и соглашаюсь с тем, что эта услуга регулируется исключительно Положениями и условиями <0>{{provider}}</0>.",
-            "tos": "Условия использования",
-            "accept": "Принять",
-            "reject": "Закрыть"
+        "states" : "Выберите штат/область"
+      },
+      "notAvailable" : {
+        "title" : "Услуга временно недоступна или не предоставляется в вашей стране"
+      },
+      "payoutModal" : {
+        "title" : "Комиссия",
+        "description" : "Комиссии за выплаты не отображаются на устройстве и вычитаются из фактической суммы.",
+        "cta" : "Закрыть"
+      },
+      "pendingOperation" : {
+        "description" : "Транзакция отправлена в сеть для подтверждения. Может пройти около часа, прежде чем вы получите {{targetCurrency}}.",
+        "label" : "ID обмена:",
+        "title" : "Обмен успешно транслирован в сеть ",
+        "disclaimer" : "Сохраните ID обмена на случай, если в дальнейшем потребуется обратиться к {{provider}}.",
+        "cta" : "Подробности"
+      },
+      "tradeMethod" : {
+        "float" : "Плавающий",
+        "floatUnavailable" : "Для этой пары плавающий курс не поддерживается",
+        "fixed" : "Фиксированный",
+        "fixedUnavailable" : "Для этой пары фиксированный курс не поддерживается",
+        "floatDesc" : "Сумма может измениться в зависимости от состояния рынка.",
+        "fixedDesc" : "Сумма останется неизменной, независимо от состояния рынка. Фиксированный курс обновляется каждые 30 сек.",
+        "by" : "посредством",
+        "modalTitle" : "Плавающий или фиксированный курс?"
+      },
+      "form" : {
+        "validate" : "Подтвердить обмен",
+        "tab" : "Обмен",
+        "button" : "Продолжить",
+        "from" : "Откуда",
+        "to" : "Куда",
+        "source" : "Откуда",
+        "target" : "Куда",
+        "noAccount" : "У вас нет счёта {{currency}}",
+        "balance" : "Баланс <0>123</0>",
+        "fromAccount" : "Выберите счёт",
+        "toAccount" : "Выберите счёт",
+        "paraswapCTA" : "Ищете Paraswap? Мы перенесли его в раздел Исследуйте!",
+        "quote" : "Курс",
+        "receive" : "Получить",
+        "amount" : {
+          "useMax" : "Макс.",
+          "available" : "Доступная сумма"
+        },
+        "noAsset" : {
+          "title" : "У вас нет активов для обмена",
+          "desc" : "Купите что-нибудь и повторите попытку"
+        },
+        "noApp" : {
+          "title" : "Приложение {{appName}} не установлено",
+          "desc" : "Чтобы установить {{appName}}, перейдите в Диспетчер.",
+          "cta" : "Перейти в Диспетчер",
+          "close" : "Закрыть"
+        },
+        "noAccounts" : {
+          "title" : "Нет {{ticker}} для обмена",
+          "desc" : "На счетах {{currencyName}} нет активов для обмена.",
+          "addAccountCta" : "Добавить счёт",
+          "cta" : "Закрыть"
+        },
+        "outdatedApp" : {
+          "title" : "Доступно обновление приложения",
+          "desc" : "Необходимо обновить приложение {{appName}}.",
+          "cta" : "Перейти в Диспетчер",
+          "close" : "Закрыть"
+        },
+        "summary" : {
+          "from" : "Откуда",
+          "to" : "Куда",
+          "send" : "Отправить",
+          "payoutNetworkFees" : "Комиссия",
+          "payoutNetworkFeesTooltip" : "Эта сумма не будет отображаться на устройстве",
+          "receive" : "Сумма",
+          "receiveFloat" : "Сумма к получению до вычета комиссии за обслуживание",
+          "provider" : "Оператор",
+          "method" : "Курс",
+          "fees" : "Макс. комиссия",
+          "disclaimer" : {
+            "title" : "Условия использования",
+            "desc" : "Нажимая кнопку «Принять», я признаю и соглашаюсь с тем, что эта услуга регулируется исключительно Положениями и условиями <0>{{provider}}</0>.",
+            "tos" : "Условия использования",
+            "accept" : "Принять",
+            "reject" : "Закрыть"
           }
         }
       },
-      "operationDetails": {
-        "swapId": "ID обмена",
-        "provider": "Оператор",
-        "date": "Дата",
-        "from": "Откуда",
-        "fromAmount": "Отправленная сумма",
-        "to": "Куда",
-        "toAmount": "Сумма к получению",
-        "statusTooltips": {
-          "expired": "Чтобы решить эту проблему, обратитесь к оператору обмена и сообщите ID операции.",
-          "refunded": "Чтобы решить эту проблему, обратитесь к оператору обмена и сообщите ID операции.",
-          "pending": "Подождите, оператор обрабатывает транзакцию.",
-          "onhold": "Чтобы решить эту проблему, обратитесь к оператору обмена и сообщите ID операции.",
-          "finished": "Вы успешно обменяли средства."
+      "operationDetails" : {
+        "swapId" : "ID обмена",
+        "provider" : "Оператор",
+        "date" : "Дата",
+        "from" : "Откуда",
+        "fromAmount" : "Отправленная сумма",
+        "to" : "Куда",
+        "toAmount" : "Сумма к получению",
+        "statusTooltips" : {
+          "expired" : "Чтобы решить эту проблему, обратитесь к оператору обмена и сообщите ID операции.",
+          "refunded" : "Чтобы решить эту проблему, обратитесь к оператору обмена и сообщите ID операции.",
+          "pending" : "Подождите, оператор обрабатывает транзакцию.",
+          "onhold" : "Чтобы решить эту проблему, обратитесь к оператору обмена и сообщите ID операции.",
+          "finished" : "Вы успешно обменяли средства."
         }
       },
-      "missingApp": {
-        "title": "Установите приложение Exchange на устройство",
-        "description": "Чтобы установить приложение Exchange для обмена активов, перейдите в Диспетчер",
-        "button": "Перейти в Диспетчер"
-      },
-      "outdatedApp": {
-        "title": "Обновите приложение Exchange на устройстве",
-        "description": "Чтобы обновить приложение Exchange для обмена активов, перейдите в Диспетчер",
-        "button": "Перейти в Диспетчер"
-      },
-      "emptyState": {
-        "title": "Нет счёта {{currency}}",
-        "description": "Необходимо добавить счёт, прежде чем обменивать {{currency}}",
-        "CTAButton": "Добавить счёт"
-      },
-      "history": {
-        "tab": "История",
-        "disclaimer": "Ваши обмены на мобильном устройстве не синхронизированы с настольным приложением Ledger Live",
-        "exportButton": "Экспорт истории",
-        "exportFilename": "Экспорт истории обменов",
-        "empty": {
-          "title": "Здесь будет показана история обменных операций",
-          "desc": "Вы ещё ничего не меняли, либо приложение Ledger Live было сброшено."
+      "missingApp" : {
+        "title" : "Установите приложение Exchange на устройство",
+        "description" : "Чтобы установить приложение Exchange для обмена активов, перейдите в Диспетчер",
+        "button" : "Перейти в Диспетчер"
+      },
+      "outdatedApp" : {
+        "title" : "Обновите приложение Exchange на устройстве",
+        "description" : "Чтобы обновить приложение Exchange для обмена активов, перейдите в Диспетчер",
+        "button" : "Перейти в Диспетчер"
+      },
+      "emptyState" : {
+        "title" : "Нет счёта {{currency}}",
+        "description" : "Необходимо добавить счёт, прежде чем обменивать {{currency}}",
+        "CTAButton" : "Добавить счёт"
+      },
+      "history" : {
+        "tab" : "История",
+        "disclaimer" : "Ваши обмены на мобильном устройстве не синхронизированы с настольным приложением Ledger Live",
+        "exportButton" : "Экспорт истории",
+        "exportFilename" : "Экспорт истории обменов",
+        "empty" : {
+          "title" : "Здесь будет показана история обменных операций",
+          "desc" : "Вы ещё ничего не меняли, либо приложение Ledger Live было сброшено."
         }
       }
     },
-    "swapv2": {
-      "form": {
-        "summary": {
-          "from": "Откуда",
-          "to": "Куда",
-          "send": "Отправить",
-          "payoutNetworkFees": "Комиссия",
-          "payoutNetworkFeesTooltip": "Эта сумма не будет отображаться на устройстве",
-          "receive": "Сумма",
-          "receiveFloat": "Сумма к получению до вычета комиссии за обслуживание",
-          "provider": "Оператор",
-          "method": "Курс",
-          "fees": "Комиссия"
+    "swapv2" : {
+      "form" : {
+        "summary" : {
+          "from" : "Откуда",
+          "to" : "Куда",
+          "send" : "Отправить",
+          "payoutNetworkFees" : "Комиссия",
+          "payoutNetworkFeesTooltip" : "Эта сумма не будет отображаться на устройстве",
+          "receive" : "Сумма",
+          "receiveFloat" : "Сумма к получению до вычета комиссии за обслуживание",
+          "provider" : "Оператор",
+          "method" : "Курс",
+          "fees" : "Комиссия"
         }
       }
     },
-    "lending": {
-      "title": "Кредиты в криптовалюте",
-      "titleTransferTab": "Приумножить",
-      "descriptionTransferTab": "Получайте пассивный доход.",
-      "actionTitle": "Кредитование",
-      "accountActions": {
-        "approve": "Утвердить",
-        "supply": "Предоставить",
-        "withdraw": "Вывести"
-      },
-      "highFees": {
-        "title": "Высокие комиссии в сети Эфириума",
-        "description": "Из-за перегрузки сети Эфириума за обработку транзакций могут взиматься большие комиссии."
-      },
-      "account": {
-        "amountSupplied": "Депонированная сумма",
-        "amountSuppliedTooltip": "Сумма, кредитованная в сеть",
-        "currencyAPY": "Доходность",
-        "currencyAPYTooltip": "Годовая процентная доходность заёма с регулярной капитализацией",
-        "accruedInterests": "Начисленные %",
-        "accruedInterestsTooltip": "Проценты с предоставленного займа",
-        "interestEarned": "Начисленная прибыль",
-        "interestEarnedTooltip": "Доход после вывода средств",
-        "openLoans": "Активные займы",
-        "closedLoans": "Закрытые займы"
-      },
-      "banners": {
-        "needApproval": "Чтобы предоставлять этот актив в кредит, необходимо утвердить счёт.",
-        "fullyApproved": "Этот счёт утверждён. Сумму можно уменьшить с дополнительной комиссией.",
-        "approvedCanReduce": "Вы утвердили <0>{{value}}</0> для данного счёта. Эту сумму можно уменьшить только с дополнительной комиссией.",
-        "approvedButNotEnough": "Вы утвердили <0>{{value}}</0> для данного счёта.",
-        "approving": "Активы можно депонировать после того, как счёт будет утверждён.",
-        "notEnough": "Для кредитования необходимо увеличить утверждённый лимит для счёта."
-      },
-      "howDoesLendingWork": "Как работает кредитование",
-      "dashboard": {
-        "tabTitle": "Сводка",
-        "assetsTitle": "Активы для кредитования",
-        "accountsTitle": "Утверждённые счета",
-        "emptySateDescription": "Вы можете сдавать активы в кредит непосредственно с Эфириум-счетов и получать проценты.",
-        "apy": "Доходность: {{value}}",
-        "activeAccount": {
-          "account": "Счёт",
-          "amountSupplied": "Депонированная сумма",
-          "interestEarned": "Начисленная прибыль",
-          "status": "Состояние",
-          "EARNING": "Зарабатывает",
-          "ENABLING": "На утверждении",
-          "INACTIVE": "Неактивный",
-          "SUPPLYING": "Предоставляется",
-          "approve": "Утвердить",
-          "supply": "Предоставить",
-          "withdraw": "Вывести",
-          "amountRedeemed": "Выведенная сумма",
-          "endDate": "Дата окончания"
+    "lending" : {
+      "title" : "Кредиты в криптовалюте",
+      "titleTransferTab" : "Приумножить",
+      "descriptionTransferTab" : "Получайте пассивный доход.",
+      "actionTitle" : "Кредитование",
+      "accountActions" : {
+        "approve" : "Утвердить",
+        "supply" : "Предоставить",
+        "withdraw" : "Вывести"
+      },
+      "highFees" : {
+        "title" : "Высокие комиссии в сети Эфириума",
+        "description" : "Из-за перегрузки сети Эфириума за обработку транзакций могут взиматься большие комиссии."
+      },
+      "account" : {
+        "amountSupplied" : "Депонированная сумма",
+        "amountSuppliedTooltip" : "Сумма, кредитованная в сеть",
+        "currencyAPY" : "Доходность",
+        "currencyAPYTooltip" : "Годовая процентная доходность заёма с регулярной капитализацией",
+        "accruedInterests" : "Начисленные %",
+        "accruedInterestsTooltip" : "Проценты с предоставленного займа",
+        "interestEarned" : "Начисленная прибыль",
+        "interestEarnedTooltip" : "Доход после вывода средств",
+        "openLoans" : "Активные займы",
+        "closedLoans" : "Закрытые займы"
+      },
+      "banners" : {
+        "needApproval" : "Чтобы предоставлять этот актив в кредит, необходимо утвердить счёт.",
+        "fullyApproved" : "Этот счёт утверждён. Сумму можно уменьшить с дополнительной комиссией.",
+        "approvedCanReduce" : "Вы утвердили <0>{{value}}</0> для данного счёта. Эту сумму можно уменьшить только с дополнительной комиссией.",
+        "approvedButNotEnough" : "Вы утвердили <0>{{value}}</0> для данного счёта.",
+        "approving" : "Активы можно депонировать после того, как счёт будет утверждён.",
+        "notEnough" : "Для кредитования необходимо увеличить утверждённый лимит для счёта."
+      },
+      "howDoesLendingWork" : "Как работает кредитование",
+      "dashboard" : {
+        "tabTitle" : "Сводка",
+        "assetsTitle" : "Активы для кредитования",
+        "accountsTitle" : "Утверждённые счета",
+        "emptySateDescription" : "Вы можете сдавать активы в кредит непосредственно с Эфириум-счетов и получать проценты.",
+        "apy" : "Доходность: {{value}}",
+        "activeAccount" : {
+          "account" : "Счёт",
+          "amountSupplied" : "Депонированная сумма",
+          "interestEarned" : "Начисленная прибыль",
+          "status" : "Состояние",
+          "EARNING" : "Зарабатывает",
+          "ENABLING" : "На утверждении",
+          "INACTIVE" : "Неактивный",
+          "SUPPLYING" : "Предоставляется",
+          "approve" : "Утвердить",
+          "supply" : "Предоставить",
+          "withdraw" : "Вывести",
+          "amountRedeemed" : "Выведенная сумма",
+          "endDate" : "Дата окончания"
         }
       },
       "closedLoans" : {
@@ -2813,191 +2665,130 @@
         },
         "title" : "Кредиты в криптовалюте"
       },
-      "noTokenAccount": {
-        "info": {
-          "title": "У вас нет счёта {{ name }}.",
-          "description": "Чтобы внести деньги и предоставить заём в криптовалюте, потребуется счёт {{ name }}. Сначала получите средства на свой Эфириум-адрес."
-        },
-        "buttons": {
-          "receive": "Получить {{ name }}",
-          "buy": "Купить {{ name }}"
+      "noTokenAccount" : {
+        "info" : {
+          "title" : "У вас нет счёта {{ name }}.",
+          "description" : "Чтобы внести деньги и предоставить заём в криптовалюте, потребуется счёт {{ name }}. Сначала получите средства на свой Эфириум-адрес."
+        },
+        "buttons" : {
+          "receive" : "Получить {{ name }}",
+          "buy" : "Купить {{ name }}"
         }
       },
-      "enable": {
-        "info": {
-          "title": "Этот счёт не утверждён",
-          "description": "Чтобы предоставить этот актив взаймы, необходимо утвердить счёт.",
-          "cta": "Утвердить счёт"
-        },
-        "stepperHeader": {
-          "selectAccount": "Выберите счёт",
-          "enable": "Утвердить",
-          "advanced": "Дополнительно",
-          "amount": "Ввод суммы",
-          "summary": "Сводка",
-          "selectDevice": "Выбор устройства",
-          "connectDevice": "Подключение устройства",
-          "stepRange": "Шаг {{currentStep}} из {{totalSteps}}"
-        },
-        "selectAccount": {
-          "enabledAccountsAmount": "У вас {{number}} счёт с утверждённой суммой {{amount}}",
-          "enabledAccountsAmount_plural": "Количество счетов с утверждённой суммой {{amount}}: {{number}}",
-          "enabledAccountsNoLimit": "У вас {{number}} счёт с утверждённой неограниченной суммой в {{ currency }}",
-          "enabledAccountsNoLimit_plural": "Количество счетов с утверждённой неограниченной суммой в {{ currency }}: {{number}}",
-          "noEnabledAccounts": "Чтобы предоставить заём, необходимо утвердить счёт."
-        },
-        "enable": {
-          "summary": "<0>Я предоставляю смарт-контракту </0><1> {{contractName}}</1><0> доступ к сумме </0><1>{{amount}}</1><0> на моем счёте </0><1>{{accountName}}</1><0></0>",
-          "limit": "Лимит: {{amount}}",
-          "noLimit": "{{assetName}} без лимита",
-          "contractName": "{{currencyName}} в Compound",
-          "advanced": "Дополнительно"
-        },
-        "advanced": {
-          "amountLabel": "Сумма для утверждения",
-          "amountLabelTooltip": "Эта опция ограничивает сумму, доступную в рамках смарт-контракта.",
-          "limit": "Лимит",
-          "limited": "С лимитом",
-          "noLimit": "Без лимита"
-        },
-        "amount": {
-          "totalAvailable": "Доступная сумма"
-        },
-        "validation": {
-          "success": "Транзакция отправлена",
-          "info": "Транзакция отправлена в сеть для подтверждения. После этого вы сможете выдавать займы.",
-          "extraInfo": "Потребуется некоторое время, прежде чем транзакция отобразится в Обозревателе и будет подтверждена.",
-          "button": {
-            "done": "Закрыть"
+      "enable" : {
+        "info" : {
+          "title" : "Этот счёт не утверждён",
+          "description" : "Чтобы предоставить этот актив взаймы, необходимо утвердить счёт.",
+          "cta" : "Утвердить счёт"
+        },
+        "stepperHeader" : {
+          "selectAccount" : "Выберите счёт",
+          "enable" : "Утвердить",
+          "advanced" : "Дополнительно",
+          "amount" : "Ввод суммы",
+          "summary" : "Сводка",
+          "selectDevice" : "Выбор устройства",
+          "connectDevice" : "Подключение устройства",
+          "stepRange" : "Шаг {{currentStep}} из {{totalSteps}}"
+        },
+        "selectAccount" : {
+          "enabledAccountsAmount" : "У вас {{number}} счёт с утверждённой суммой {{amount}}",
+          "enabledAccountsAmount_plural" : "Количество счетов с утверждённой суммой {{amount}}: {{number}}",
+          "enabledAccountsNoLimit" : "У вас {{number}} счёт с утверждённой неограниченной суммой в {{ currency }}",
+          "enabledAccountsNoLimit_plural" : "Количество счетов с утверждённой неограниченной суммой в {{ currency }}: {{number}}",
+          "noEnabledAccounts" : "Чтобы предоставить заём, необходимо утвердить счёт."
+        },
+        "enable" : {
+          "summary" : "<0>Я предоставляю смарт-контракту </0><1> {{contractName}}</1><0> доступ к сумме </0><1>{{amount}}</1><0> на моем счёте </0><1>{{accountName}}</1><0></0>",
+          "limit" : "Лимит: {{amount}}",
+          "noLimit" : "{{assetName}} без лимита",
+          "contractName" : "{{currencyName}} в Compound",
+          "advanced" : "Дополнительно"
+        },
+        "advanced" : {
+          "amountLabel" : "Сумма для утверждения",
+          "amountLabelTooltip" : "Эта опция ограничивает сумму, доступную в рамках смарт-контракта.",
+          "limit" : "Лимит",
+          "limited" : "С лимитом",
+          "noLimit" : "Без лимита"
+        },
+        "amount" : {
+          "totalAvailable" : "Доступная сумма"
+        },
+        "validation" : {
+          "success" : "Транзакция отправлена",
+          "info" : "Транзакция отправлена в сеть для подтверждения. После этого вы сможете выдавать займы.",
+          "extraInfo" : "Потребуется некоторое время, прежде чем транзакция отобразится в Обозревателе и будет подтверждена.",
+          "button" : {
+            "done" : "Закрыть"
           }
         }
       },
-      "supply": {
-        "stepperHeader": {
-          "amount": "Предоставить",
-          "summary": "Сводка",
-          "selectDevice": "Выбор устройства",
-          "connectDevice": "Подключение устройства",
-          "stepRange": "Шаг {{currentStep}} из {{totalSteps}}"
-        },
-        "amount": {
-          "totalAvailable": "Доступные средства",
-          "placeholderMax": "Вывести всё"
-        },
-        "validation": {
-          "success": "Депозит успешно внесён",
-          "info": "Вы начнёте получать проценты, как только сеть подтвердит депонирование средств.",
-          "extraInfo": "Потребуется некоторое время, прежде чем транзакция отобразится в Обозревателе и будет подтверждена.",
-          "button": {
-            "done": "Готово",
-            "cta": "Подробнее"
+      "supply" : {
+        "stepperHeader" : {
+          "amount" : "Предоставить",
+          "summary" : "Сводка",
+          "selectDevice" : "Выбор устройства",
+          "connectDevice" : "Подключение устройства",
+          "stepRange" : "Шаг {{currentStep}} из {{totalSteps}}"
+        },
+        "amount" : {
+          "totalAvailable" : "Доступные средства",
+          "placeholderMax" : "Вывести всё"
+        },
+        "validation" : {
+          "success" : "Депозит успешно внесён",
+          "info" : "Вы начнёте получать проценты, как только сеть подтвердит депонирование средств.",
+          "extraInfo" : "Потребуется некоторое время, прежде чем транзакция отобразится в Обозревателе и будет подтверждена.",
+          "button" : {
+            "done" : "Готово",
+            "cta" : "Подробнее"
           }
         }
       },
-      "withdraw": {
-        "stepperHeader": {
-          "amount": "Вывести",
-          "summary": "Сводка",
-          "selectDevice": "Выбор устройства",
-          "connectDevice": "Подключение устройства",
-          "stepRange": "Шаг {{currentStep}} из {{totalSteps}}"
-        },
-        "validation": {
-          "success": "Вы успешно вывели средства",
-          "info": "Ваши средства будут доступны после того, как вывод будет подтверждён в сети.",
-          "button": {
-            "done": "Готово",
-            "cta": "Подробнее"
+      "withdraw" : {
+        "stepperHeader" : {
+          "amount" : "Вывести",
+          "summary" : "Сводка",
+          "selectDevice" : "Выбор устройства",
+          "connectDevice" : "Подключение устройства",
+          "stepRange" : "Шаг {{currentStep}} из {{totalSteps}}"
+        },
+        "validation" : {
+          "success" : "Вы успешно вывели средства",
+          "info" : "Ваши средства будут доступны после того, как вывод будет подтверждён в сети.",
+          "button" : {
+            "done" : "Готово",
+            "cta" : "Подробнее"
           }
         }
       }
     }
   },
-  "sync": {
-    "error": "Ошибка синхронизации",
-    "loading": "Синхронизируем..."
-  },
-  "scanning": {
-    "loading": "Поиск устройств..."
-  },
-  "send": {
-    "tooMuchUTXOBottomModal": {
-      "cta": "Продолжить",
-      "description": "Подтверждение и подписание транзакции может занять много времени ввиду большого количества монет на счету.",
-      "title": "UTXO-сообщение"
-    },
-    "highFeeModal": "Предупреждение: комиссия превышает <1>10%</1> от суммы. Хотите продолжить?",
-    "scan": {
-      "title": "Сканирование QR-кода",
-      "descBottom": "Поместите QR-код в центр квадратной рамки.",
-      "fallback": {
-        "header": "Сканируйте QR-код",
-        "title": "Доступ к камере",
-        "desc": "Чтобы сканировать QR-коды, пожалуйста, включите камеру в Настройках",
-        "buttonTitle": "Перейти в Настройки"
-      }
-    },
-<<<<<<< HEAD
-    "stepperHeader": {
-      "selectAccount": "Счёт для пополнения",
-      "recipientAddress": "Адрес получателя",
-      "selectAmount": "Сумма",
-      "summary": "Сводка",
-      "selectDevice": "Выбор устройства",
-      "connectDevice": "Добавление устройства",
-      "stepRange": "Шаг {{currentStep}} из {{totalSteps}}",
-      "quantity": "Количество",
-      "selectCollection": "Коллекция",
-      "selectNft": "NFT"
-    },
-    "recipient": {
-      "scan": "Сканировать QR-код",
-      "enterAddress": "Ввести адрес",
-      "input": "Ввести адрес",
-      "verifyAddress": "Убедитесь, что адрес совпадает с адресом, предоставленным получателем."
-    },
-    "amount": {
-      "available": "Доступно",
-      "useMax": "Макс.",
-      "loadingNetwork": "Загружаем комиссию сети...",
-      "noRateProvider": "Недоступно",
-      "quantityAvailable": "Доступное количество"
-    },
-    "summary": {
-      "subaccountsWarning": "Чтобы отправлять токены с этого счёта, вам нужно перевести на него {{ currency }}",
-      "tag": "Тег (опционально)",
-      "validateTag": "Подтвердить тег",
-      "total": "Итого",
-      "amount": "Сумма",
-      "from": "Откуда",
-      "to": "Куда",
-      "infoTotalTitle": "Всего внесено",
-      "infoTotalDesc": "Включает сумму транзакции и комиссию выбранной сети",
-      "gasLimit": "Лимит Газа",
-      "gasPrice": "Цена Газа",
-      "maxFees": "Макс. комиссия",
-      "validateGasLimit": "Подтвердить лимит Газа",
-      "fees": "Комиссия",
-      "validateFees": "Подтвердить комиссию",
-      "customizeFees": "Указать комиссию",
-      "memo": {
-        "title": "Memo",
-        "type": "Тип Memo",
-        "value": "Содержание Memo"
-      },
-      "validateMemo": "Подтвердить Memo",
-      "quantity": "Количество"
-    },
-    "validation": {
-      "message": "Чтобы безопасно подписать транзакцию, подтвердите её на устройстве.",
-      "sent": "Транзакция отправлена",
-      "amount": "Сумма",
-      "fees": "Комиссия",
-      "confirm": "Баланс будет обновлён после подтверждения транзакции в сети.",
-      "button": {
-        "details": "Подробнее",
-        "retry": "Повторить"
-=======
+  "sync" : {
+    "error" : "Ошибка синхронизации",
+    "loading" : "Синхронизируем..."
+  },
+  "scanning" : {
+    "loading" : "Поиск устройств..."
+  },
+  "send" : {
+    "tooMuchUTXOBottomModal" : {
+      "cta" : "Продолжить",
+      "description" : "Подтверждение и подписание транзакции может занять много времени ввиду большого количества монет на счету.",
+      "title" : "UTXO-сообщение"
+    },
+    "highFeeModal" : "Предупреждение: комиссия превышает <1>10%</1> от суммы. Хотите продолжить?",
+    "scan" : {
+      "title" : "Сканирование QR-кода",
+      "descBottom" : "Поместите QR-код в центр квадратной рамки.",
+      "fallback" : {
+        "header" : "Сканируйте QR-код",
+        "title" : "Доступ к камере",
+        "desc" : "Чтобы сканировать QR-коды, пожалуйста, включите камеру в Настройках",
+        "buttonTitle" : "Перейти в Настройки"
+      }
+    },
     "stepperHeader" : {
       "selectAccount" : "Счёт для списания",
       "recipientAddress" : "Адрес получателя",
@@ -3057,148 +2848,117 @@
       "button" : {
         "details" : "Подробнее",
         "retry" : "Повторить"
->>>>>>> 2971ba20
-      }
-    },
-    "fees": {
-      "title": "Комиссия сети",
-      "validate": "Подтвердить",
-      "required": "Необходимо указать комиссию",
-      "chooseGas": "Укажите цену Газа",
-      "higherFaster": "Повышение цены Газа ускорит подтверждение.",
-      "edit": {
-        "title": "Выберите единицу измерения"
-      },
-      "networkInfo": "Укажите комиссию за включение транзакции в сеть. Размер комиссии влияет на скорость обработки транзакции"
-    },
-    "verification": {
-      "streaming": {
-        "accurate": "Загружаем... {{percentage}}",
-        "inaccurate": "Загружаем..."
-      }
-    },
-    "info": {
-      "maxSpendable": {
-        "title": "Макс. можно потратить",
-        "description": "Макс. расходуемая сумма — это баланс средств на счету, которые можно отправить."
-      }
-    }
-  },
-  "requestAccount": {
-    "stepperHeader": {
-      "selectCrypto": "Выберите криптовалюту",
-      "selectAccount": "Выберите счёт",
-      "stepRange": "Шаг {{currentStep}} из {{totalSteps}}"
-    },
-    "selectAccount": {
-      "addAccount": "Добавить счёт {{currency}}"
-    }
-  },
-  "freeze": {
-    "stepperHeader": {
-      "info": "Получение вознаграждения",
-      "selectAmount": "Заморозить",
-      "summary": "Сводка",
-      "selectDevice": "Выбор устройства",
-      "connectDevice": "Добавление устройства",
-      "stepRange": "Шаг {{currentStep}} из {{totalSteps}}"
-    },
-    "info": {
-      "description": "Замораживайте TRX, чтобы безопасно получать вознаграждения, не теряя контроль над активами.",
-      "steps": {
-        "0": "Делегированные активы остаются в вашей собственности.",
-        "1": "Вы можете разморозить активы через 3 дня.",
-        "2": "Замораживайте средства и безопасно голосуйте прямо на устройстве Ledger."
-      },
-      "howVotingWorks": "Как работает голосование",
-      "cta": "Продолжить"
-    },
-    "amount": {
-      "available": "Доступно",
-      "noRateProvider": "Недоступно",
-      "infoLabel": "Пропускная способность или Энергия"
-    },
-    "validation": {
-      "message": "Обязательно проверяйте соответствие адреса на экране устройстве и адреса, который вам предоставили.",
-      "success": "Активы заморожены",
-      "amount": "Сумма",
-      "info": "Начисление {{resource}} начнётся после подтверждения заморозки сетью. Скоро вы сможете голосовать за Суперпредставителей и получать вознаграждения.",
-      "button": {
-        "pending": "Транзакция подтверждается...",
-        "pendingDesc": "Подождите немного, прежде чем голосовать.",
-        "vote": "Голосовать",
-        "voteTimer": "0:{{time}}",
-        "later": "Я проголосую позже",
-        "retry": "Повторить"
-      }
-    }
-  },
-  "unfreeze": {
-    "stepperHeader": {
-      "selectAmount": "Разморозить",
-      "summary": "Сводка",
-      "selectDevice": "Выбор устройства",
-      "connectDevice": "Добавление устройства",
-      "stepRange": "Шаг {{currentStep}} из {{totalSteps}}"
-    },
-    "amount": {
-      "title": "Выберите тип актива, который хотите разморозить",
-      "info": "Разморозка приведёт к уменьшению {{resource}} и аннулированию голосов.",
-      "cta": "Продолжить"
-    },
-    "validation": {
-      "success": "Активы успешно разморожены",
-      "info": "Очки {{resource}} сократятся, а голоса будут аннулированы.",
-      "button": {
-        "done": "Готово",
-        "cta": "Подробности"
-      }
-    }
-  },
-  "claimReward": {
-    "stepperHeader": {
-      "selectDevice": "Выбор устройства",
-      "connectDevice": "Добавление устройства",
-      "stepRange": "Шаг {{currentStep}} из {{totalSteps}}"
-    },
-    "validation": {
-      "success": "Вознаграждения зачислены на ваш баланс.",
-      "button": {
-        "done": "Готово",
-        "cta": "Подробности"
-      }
-    }
-  },
-<<<<<<< HEAD
-  "vote": {
-    "stepperHeader": {
-      "selectValidator": "Передать голоса",
-      "castVote": "Мои голоса",
-      "selectDevice": "Выбор устройства",
-      "connectDevice": "Добавление устройства",
-      "stepRange": "Шаг {{currentStep}} из {{totalSteps}}"
-    },
-    "selectValidator": {},
-    "castVotes": {
-      "ranking": "Делегировано: <0>{{rank}}</0>",
-      "nbOfVotes": "Голосов: {{amount}}",
-      "percentage": "Процент",
-      "estYield": "Ориент. доход",
-      "addMoreVotes": "Добавить голоса",
-      "votesRemaining": "Осталось голосов: <0>{{total}}</0>",
-      "maxVotesAvailable": "Макс. количество голосов: <0>{{total}}</0>",
-      "voteFor": "Голосовать за",
-      "validateVotes": "Подтвердить голоса",
-      "votesRequired": "Требуются голоса ",
-      "allVotesUsed": "Использованы все голоса",
-      "removeVotes": "Отозвать голоса"
-    },
-    "validation": {
-      "message": "Обязательно проверяйте соответствие адреса на экране устройства адресу, который вам предоставили.",
-      "success": "Ваши голоса переданы",
-      "info": "",
-      "button": {}
-=======
+      }
+    },
+    "fees" : {
+      "title" : "Комиссия сети",
+      "validate" : "Подтвердить",
+      "required" : "Необходимо указать комиссию",
+      "chooseGas" : "Укажите цену Газа",
+      "higherFaster" : "Повышение цены Газа ускорит подтверждение.",
+      "edit" : {
+        "title" : "Выберите единицу измерения"
+      },
+      "networkInfo" : "Укажите комиссию за включение транзакции в сеть. Размер комиссии влияет на скорость обработки транзакции"
+    },
+    "verification" : {
+      "streaming" : {
+        "accurate" : "Загружаем... {{percentage}}",
+        "inaccurate" : "Загружаем..."
+      }
+    },
+    "info" : {
+      "maxSpendable" : {
+        "title" : "Макс. можно потратить",
+        "description" : "Макс. расходуемая сумма — это баланс средств на счету, которые можно отправить."
+      }
+    }
+  },
+  "requestAccount" : {
+    "stepperHeader" : {
+      "selectCrypto" : "Выберите криптовалюту",
+      "selectAccount" : "Выберите счёт",
+      "stepRange" : "Шаг {{currentStep}} из {{totalSteps}}"
+    },
+    "selectAccount" : {
+      "addAccount" : "Добавить счёт {{currency}}"
+    }
+  },
+  "freeze" : {
+    "stepperHeader" : {
+      "info" : "Получение вознаграждения",
+      "selectAmount" : "Заморозить",
+      "summary" : "Сводка",
+      "selectDevice" : "Выбор устройства",
+      "connectDevice" : "Добавление устройства",
+      "stepRange" : "Шаг {{currentStep}} из {{totalSteps}}"
+    },
+    "info" : {
+      "description" : "Замораживайте TRX, чтобы безопасно получать вознаграждения, не теряя контроль над активами.",
+      "steps" : {
+        "0" : "Делегированные активы остаются в вашей собственности.",
+        "1" : "Вы можете разморозить активы через 3 дня.",
+        "2" : "Замораживайте средства и безопасно голосуйте прямо на устройстве Ledger."
+      },
+      "howVotingWorks" : "Как работает голосование",
+      "cta" : "Продолжить"
+    },
+    "amount" : {
+      "available" : "Доступно",
+      "noRateProvider" : "Недоступно",
+      "infoLabel" : "Пропускная способность или Энергия"
+    },
+    "validation" : {
+      "message" : "Обязательно проверяйте соответствие адреса на экране устройстве и адреса, который вам предоставили.",
+      "success" : "Активы заморожены",
+      "amount" : "Сумма",
+      "info" : "Начисление {{resource}} начнётся после подтверждения заморозки сетью. Скоро вы сможете голосовать за Суперпредставителей и получать вознаграждения.",
+      "button" : {
+        "pending" : "Транзакция подтверждается...",
+        "pendingDesc" : "Подождите немного, прежде чем голосовать.",
+        "vote" : "Голосовать",
+        "voteTimer" : "0:{{time}}",
+        "later" : "Я проголосую позже",
+        "retry" : "Повторить"
+      }
+    }
+  },
+  "unfreeze" : {
+    "stepperHeader" : {
+      "selectAmount" : "Разморозить",
+      "summary" : "Сводка",
+      "selectDevice" : "Выбор устройства",
+      "connectDevice" : "Добавление устройства",
+      "stepRange" : "Шаг {{currentStep}} из {{totalSteps}}"
+    },
+    "amount" : {
+      "title" : "Выберите тип актива, который хотите разморозить",
+      "info" : "Разморозка приведёт к уменьшению {{resource}} и аннулированию голосов.",
+      "cta" : "Продолжить"
+    },
+    "validation" : {
+      "success" : "Активы успешно разморожены",
+      "info" : "Очки {{resource}} сократятся, а голоса будут аннулированы.",
+      "button" : {
+        "done" : "Готово",
+        "cta" : "Подробности"
+      }
+    }
+  },
+  "claimReward" : {
+    "stepperHeader" : {
+      "selectDevice" : "Выбор устройства",
+      "connectDevice" : "Добавление устройства",
+      "stepRange" : "Шаг {{currentStep}} из {{totalSteps}}"
+    },
+    "validation" : {
+      "success" : "Вознаграждения зачислены на ваш баланс.",
+      "button" : {
+        "done" : "Готово",
+        "cta" : "Подробности"
+      }
+    }
+  },
   "vote" : {
     "stepperHeader" : {
       "selectValidator" : "Передать голоса",
@@ -3229,241 +2989,240 @@
       "info" : "",
       "button" : {
       }
->>>>>>> 2971ba20
-    }
-  },
-  "addAccounts": {
-    "supportLinks": {
-      "segwit_or_native_segwit": "SegWit или Native SegWit?"
-    },
-    "quitConfirmation": {
-      "title": "Отменить добавление счёта",
-      "desc": "Уверены, что не хотите добавлять счета?"
-    },
-    "imported": "Актив успешно добавлен",
-    "sections": {
-      "importable": {
-        "title": "Добавить существующий счёт"
-      },
-      "creatable": {
-        "title": "Добавить новый счёт"
-      },
-      "imported": {
-        "title": "Счета в Портфеле ({{length}})"
-      },
-      "migrate": {
-        "title": "Счета, которые будут обновлены"
-      }
-    },
-    "success": {
-      "desc": "Просмотрите счета или добавьте новые",
-      "secondaryCTA": "Добавить актив",
-      "cta": "Посмотреть актив"
-    },
-    "stopScanning": "Остановить сканирование",
-    "retryScanning": "Повторить сканирование",
-    "retry": "Повторить",
-    "done": "Готово",
-    "finalCta": "Продолжить",
-    "finalCtaForSwap": "Вернуться к Обмену",
-    "synchronizing": "Синхронизируем...",
-    "synchronizingDesc": "Синхронизируем счета. Это может занять некоторое время...",
-    "noAccountToCreate": "Не удалось создать счёт <1><0>{{currencyName}}</></>. Перезапустите процедуру и синхронизируйте счета.",
-    "cantCreateAccount": "Невозможно добавить новый счёт, пока вы не получите активы на счёт <1><0>{{accountName}}</></>.",
-    "tokens": {
-      "title": "Добавить токен",
-      "createParentCurrencyAccount": "Добавить счёт {{parrentCurrencyName}}",
-      "erc20": {
-        "title": "Добавить токен",
-        "disclaimer": "{{tokenName}} – это ERC20-токен.\nПолучать токены можно непосредственно на счёт в сети Эфириума.",
-        "learnMore": "Подробнее об ERC-20"
-      },
-      "trc10": {
-        "title": "Добавить токен",
-        "disclaimer": "{{tokenName}} – это токен TRC-10.\nПолучать токены можно непосредственно на счёт в сети Tron.",
-        "learnMore": "Подробнее о TRC-20"
-      },
-      "trc20": {
-        "title": "Добавить токен",
-        "disclaimer": "{{tokenName}} – это токен TRC-20.\nПолучать токены можно непосредственно на счёт в сети Tron.",
-        "learnMore": "Подробнее о TRC-20"
-      },
-      "bep20": {
-        "title": "Добавить токен",
-        "disclaimer": "{{tokenName}} – это токен BEP-20.\nПолучать токены можно непосредственно на счёт BNB.",
-        "learnMore": "Подробнее о BEP-20"
-      }
-    },
-    "showMoreChainType": "Другие типы адресов",
-    "addressTypeInfo": {
-      "title": "Какой тип адреса выбрать?",
-      "subtitle": "Добавить новый счёт",
-      "native_segwit": {
-        "title": "Native SegWit",
-        "desc": "Лучший вариант. Низкие комиссии, обнаружение ошибок и поддержка Lightning Network. Для некоторых кошельков/бирж может потребоваться установка дополнительной поддержки."
-      },
-      "segwit": {
-        "title": "SegWit",
-        "desc": "Комиссии выше, чем в Native SegWit. Поддержка Lightning. Поддерживается большинством кошельков."
-      },
-      "legacy": {
-        "title": "Legacy",
-        "desc": "Оригинальный формат адреса {{currency}}. Самые большие комиссии. Некоторые кошельки/ биржи поддерживают только этот формат."
-      },
-      "taproot": {
-        "title": "Taproot",
-        "desc": "Свежее обновление сети {{currency}}. После широкого распространения пользователи получат больший уровень конфиденциальности и более дешёвую комиссию. Пока что в кошельках и на биржах представлена лишь ограниченная поддержка."
-      }
-    }
-  },
-  "DeviceAction": {
-    "stayInTheAppPlz": "Оставайтесь в приложении и держите при себе Nano X",
-    "allowAppPermission": "Откройте приложение {{wording}} на устройстве",
-    "allowAppPermissionSubtitleToken": "для управления {{token}}",
-    "allowManagerPermission": "Разрешите использование {{wording}} на устройстве",
-    "loading": "Загружаем...",
-    "turnOnAndUnlockDevice": "Включите и разблокируйте устройство.",
-    "connectAndUnlockDevice": "Подключите и разблокируйте устройство",
-    "unlockDevice": "Разблокируйте устройство",
-    "outdated": "Версия приложения устарела",
-    "outdatedDesc": "Для приложения {{appName}} появилось важное обновление. Чтобы установить его, перейдите в Диспетчер.",
-    "quitApp": "Выйдите из приложения на устройстве",
-    "appNotInstalled": "Установите приложение {{appName}}",
-    "appNotInstalled_plural": "Пожалуйста, установите приложения {{appName}}",
-    "useAnotherDevice": "Использовать другое устройство",
-    "deviceInBootloader": {
-      "title": "Устройство в режиме Bootloader.",
-      "description": "Для обновления нажмите «Продолжить»."
-    },
-    "verifyAddress": {
-      "title": "Подтвердите адрес на устройстве",
-      "description": "Убедитесь, что адрес {{currencyName}} в Ledger Live в точности совпадает с адресом на экране устройства Ledger."
-    },
-    "confirmSwap": {
-      "title": "Подтвердите обмен на устройстве",
-      "alert": "Перед отправкой проверьте сведения об обмене на устройстве. Обмен адресами осуществляется безопасно и не требует проверки.",
-      "acceptTerms": "Подтверждая эту транзакцию, я принимаю\n<0>условия использования <0>{{provider}}</0></0>"
-    },
-    "confirmSell": {
-      "title": "Подтвердите продажу на устройстве",
-      "alert": "Перед отправкой проверьте детали продажи на устройстве. Обмен адресами осуществляется безопасно и не требует проверки."
-    },
-    "confirmFund": {
-      "title": "Подтвердить транзакцию",
-      "alert": "Перед отправкой проверьте данные вывода средств на устройстве. Обмен адресами осуществляется в безопасном режиме и не требует подтверждения."
-    },
-    "button": {
-      "openManager": "Открыть Диспетчер",
-      "openOnboarding": "Настроить устройство"
-    },
-    "installApp": "Установка {{appName}}: {{percentage}}",
-    "installAppDescription": "Дождитесь завершения установки",
-    "listApps": "Проверяем зависимости приложения...",
-    "listAppsDescription": "Проверяем наличие всех необходимых приложений. Пожалуйста, подождите..."
-  },
-  "SelectDevice": {
-    "title": "Привязка нового устройства",
-    "bluetooth": {
-      "title": "Подключение по Bluetooth...",
-      "label": "Автоматически определять Nano"
-    },
-    "deviceNotFoundPairNewDevice": "Подключите посредством Bluetooth",
-    "headerDescription": "Обязательно разблокируйте {{productName}} и включите Bluetooth",
-    "usb": "...или USB-кабеля",
-    "usbLabel": "Подключите кабель и введите ПИН-код на устройстве",
-    "withoutDeviceHeader": "У меня нет с собой устройства",
-    "withoutDevice": "Продолжить без устройства",
-    "steps": {
-      "connecting": {
-        "title": "Подключение {{deviceName}}",
-        "description": {
-          "ble": "Обязательно разблокируйте {{productName}} и убедитесь в том, что устройство находится в радиусе действия",
-          "usb": "Обязательно разблокируйте {{productName}}"
+    }
+  },
+  "addAccounts" : {
+    "supportLinks" : {
+      "segwit_or_native_segwit" : "SegWit или Native SegWit?"
+    },
+    "quitConfirmation" : {
+      "title" : "Отменить добавление счёта",
+      "desc" : "Уверены, что не хотите добавлять счета?"
+    },
+    "imported" : "Актив успешно добавлен",
+    "sections" : {
+      "importable" : {
+        "title" : "Добавить существующий счёт"
+      },
+      "creatable" : {
+        "title" : "Добавить новый счёт"
+      },
+      "imported" : {
+        "title" : "Счета в Портфеле ({{length}})"
+      },
+      "migrate" : {
+        "title" : "Счета, которые будут обновлены"
+      }
+    },
+    "success" : {
+      "desc" : "Просмотрите счета или добавьте новые",
+      "secondaryCTA" : "Добавить актив",
+      "cta" : "Посмотреть актив"
+    },
+    "stopScanning" : "Остановить сканирование",
+    "retryScanning" : "Повторить сканирование",
+    "retry" : "Повторить",
+    "done" : "Готово",
+    "finalCta" : "Продолжить",
+    "finalCtaForSwap" : "Вернуться к Обмену",
+    "synchronizing" : "Синхронизируем...",
+    "synchronizingDesc" : "Синхронизируем счета. Это может занять некоторое время...",
+    "noAccountToCreate" : "Не удалось создать счёт <1><0>{{currencyName}}</></>. Перезапустите процедуру и синхронизируйте счета.",
+    "cantCreateAccount" : "Невозможно добавить новый счёт, пока вы не получите активы на счёт <1><0>{{accountName}}</></>.",
+    "tokens" : {
+      "title" : "Добавить токен",
+      "createParentCurrencyAccount" : "Добавить счёт {{parrentCurrencyName}}",
+      "erc20" : {
+        "title" : "Добавить токен",
+        "disclaimer" : "{{tokenName}} – это ERC20-токен.\nПолучать токены можно непосредственно на счёт в сети Эфириума.",
+        "learnMore" : "Подробнее об ERC-20"
+      },
+      "trc10" : {
+        "title" : "Добавить токен",
+        "disclaimer" : "{{tokenName}} – это токен TRC-10.\nПолучать токены можно непосредственно на счёт в сети Tron.",
+        "learnMore" : "Подробнее о TRC-20"
+      },
+      "trc20" : {
+        "title" : "Добавить токен",
+        "disclaimer" : "{{tokenName}} – это токен TRC-20.\nПолучать токены можно непосредственно на счёт в сети Tron.",
+        "learnMore" : "Подробнее о TRC-20"
+      },
+      "bep20" : {
+        "title" : "Добавить токен",
+        "disclaimer" : "{{tokenName}} – это токен BEP-20.\nПолучать токены можно непосредственно на счёт BNB.",
+        "learnMore" : "Подробнее о BEP-20"
+      }
+    },
+    "showMoreChainType" : "Другие типы адресов",
+    "addressTypeInfo" : {
+      "title" : "Какой тип адреса выбрать?",
+      "subtitle" : "Добавить новый счёт",
+      "native_segwit" : {
+        "title" : "Native SegWit",
+        "desc" : "Лучший вариант. Низкие комиссии, обнаружение ошибок и поддержка Lightning Network. Для некоторых кошельков/бирж может потребоваться установка дополнительной поддержки."
+      },
+      "segwit" : {
+        "title" : "SegWit",
+        "desc" : "Комиссии выше, чем в Native SegWit. Поддержка Lightning. Поддерживается большинством кошельков."
+      },
+      "legacy" : {
+        "title" : "Legacy",
+        "desc" : "Оригинальный формат адреса {{currency}}. Самые большие комиссии. Некоторые кошельки/ биржи поддерживают только этот формат."
+      },
+      "taproot" : {
+        "title" : "Taproot",
+        "desc" : "Свежее обновление сети {{currency}}. После широкого распространения пользователи получат больший уровень конфиденциальности и более дешёвую комиссию. Пока что в кошельках и на биржах представлена лишь ограниченная поддержка."
+      }
+    }
+  },
+  "DeviceAction" : {
+    "stayInTheAppPlz" : "Оставайтесь в приложении и держите при себе Nano X",
+    "allowAppPermission" : "Откройте приложение {{wording}} на устройстве",
+    "allowAppPermissionSubtitleToken" : "для управления {{token}}",
+    "allowManagerPermission" : "Разрешите использование {{wording}} на устройстве",
+    "loading" : "Загружаем...",
+    "turnOnAndUnlockDevice" : "Включите и разблокируйте устройство.",
+    "connectAndUnlockDevice" : "Подключите и разблокируйте устройство",
+    "unlockDevice" : "Разблокируйте устройство",
+    "outdated" : "Версия приложения устарела",
+    "outdatedDesc" : "Для приложения {{appName}} появилось важное обновление. Чтобы установить его, перейдите в Диспетчер.",
+    "quitApp" : "Выйдите из приложения на устройстве",
+    "appNotInstalled" : "Установите приложение {{appName}}",
+    "appNotInstalled_plural" : "Пожалуйста, установите приложения {{appName}}",
+    "useAnotherDevice" : "Использовать другое устройство",
+    "deviceInBootloader" : {
+      "title" : "Устройство в режиме Bootloader.",
+      "description" : "Для обновления нажмите «Продолжить»."
+    },
+    "verifyAddress" : {
+      "title" : "Подтвердите адрес на устройстве",
+      "description" : "Убедитесь, что адрес {{currencyName}} в Ledger Live в точности совпадает с адресом на экране устройства Ledger."
+    },
+    "confirmSwap" : {
+      "title" : "Подтвердите обмен на устройстве",
+      "alert" : "Перед отправкой проверьте сведения об обмене на устройстве. Обмен адресами осуществляется безопасно и не требует проверки.",
+      "acceptTerms" : "Подтверждая эту транзакцию, я принимаю\n<0>условия использования <0>{{provider}}</0></0>"
+    },
+    "confirmSell" : {
+      "title" : "Подтвердите продажу на устройстве",
+      "alert" : "Перед отправкой проверьте детали продажи на устройстве. Обмен адресами осуществляется безопасно и не требует проверки."
+    },
+    "confirmFund" : {
+      "title" : "Подтвердить транзакцию",
+      "alert" : "Перед отправкой проверьте данные вывода средств на устройстве. Обмен адресами осуществляется в безопасном режиме и не требует подтверждения."
+    },
+    "button" : {
+      "openManager" : "Открыть Диспетчер",
+      "openOnboarding" : "Настроить устройство"
+    },
+    "installApp" : "Установка {{appName}}: {{percentage}}",
+    "installAppDescription" : "Дождитесь завершения установки",
+    "listApps" : "Проверяем зависимости приложения...",
+    "listAppsDescription" : "Проверяем наличие всех необходимых приложений. Пожалуйста, подождите..."
+  },
+  "SelectDevice" : {
+    "title" : "Привязка нового устройства",
+    "bluetooth" : {
+      "title" : "Подключение по Bluetooth...",
+      "label" : "Автоматически определять Nano"
+    },
+    "deviceNotFoundPairNewDevice" : "Подключите посредством Bluetooth",
+    "headerDescription" : "Обязательно разблокируйте {{productName}} и включите Bluetooth",
+    "usb" : "...или USB-кабеля",
+    "usbLabel" : "Подключите кабель и введите ПИН-код на устройстве",
+    "withoutDeviceHeader" : "У меня нет с собой устройства",
+    "withoutDevice" : "Продолжить без устройства",
+    "steps" : {
+      "connecting" : {
+        "title" : "Подключение {{deviceName}}",
+        "description" : {
+          "ble" : "Обязательно разблокируйте {{productName}} и убедитесь в том, что устройство находится в радиусе действия",
+          "usb" : "Обязательно разблокируйте {{productName}}"
         }
       },
-      "genuineCheck": {
-        "title": "Включите Диспетчер на {{productName}}",
-        "accept": "Не выключайте Nano X и одобрите работу <1>Диспетчера</1> на устройстве."
-      },
-      "genuineCheckPending": {
-        "title": "Проверяем подлинность устройства..."
-      },
-      "dashboard": {
-        "title": "Вернитесь в Консоль на {{productName}}"
-      },
-      "currencyApp": {
-        "title": "Откройте приложение {{managerAppName}} на {{productName}}",
-        "description": "",
-        "footer": {
-          "appInstalled": "Приложение не установлено",
-          "goManager": "Перейти в Диспетчер"
+      "genuineCheck" : {
+        "title" : "Включите Диспетчер на {{productName}}",
+        "accept" : "Не выключайте Nano X и одобрите работу <1>Диспетчера</1> на устройстве."
+      },
+      "genuineCheckPending" : {
+        "title" : "Проверяем подлинность устройства..."
+      },
+      "dashboard" : {
+        "title" : "Вернитесь в Консоль на {{productName}}"
+      },
+      "currencyApp" : {
+        "title" : "Откройте приложение {{managerAppName}} на {{productName}}",
+        "description" : "",
+        "footer" : {
+          "appInstalled" : "Приложение не установлено",
+          "goManager" : "Перейти в Диспетчер"
         }
       },
-      "accountApp": {
-        "title": "Откройте приложение {{managerAppName}} на {{productName}}",
-        "description": ""
-      },
-      "receiveVerify": {
-        "title": "Подтвердите адрес на устройстве",
-        "description": "Убедитесь, что адрес {{currencyName}} в Ledger Live в точности совпадает с адресом на экране устройства Ledger.",
-        "action": "Продолжить"
-      },
-      "getDeviceName": {
-        "title": "Чтобы активировать считывание названия устройства, нажмите обе кнопки одновременно."
-      },
-      "editDeviceName": {
-        "title": "Чтобы задать устройству название, нажмите обе кнопки одновременно."
-      },
-      "listApps": {
-        "title": "Загружаем..."
-      }
-    }
-  },
-  "EditDeviceName": {
-    "title": "Переименовать устройство",
-    "charactersRemaining": "Осталось символов: {{remainingCount}}",
-    "action": "Подтвердить"
-  },
-  "PairDevices": {
-    "Paired": {
-      "title": "Сопряжение выполнено",
-      "desc": "{{productName}} готов к работе с Ledger Live",
-      "action": "Продолжить"
-    },
-    "Pairing": {
-      "step1": "Подтвердите, что код на экране смартфона в точности совпадает с кодом на экране {{productName}}.",
-      "step2": "Подтвердите это на {{productName}}, нажав обе кнопки одновременно.",
-      "title1": "Проверка кода создания пары",
-      "title2": "Подтверждение"
-    },
-    "GenuineCheck": {
-      "title": "Проверка подлинности устройства",
-      "accept": "Не выключайте Nano X и одобрите работу <1>Диспетчера</1> на устройстве.",
-      "info": "Это необходимо для подтверждения подлинности кошелька Nano."
-    },
-    "ScanningHeader": {
-      "title": "Поиск устройств",
-      "desc": "Обязательно разблокируйте {{productName}} и включите Bluetooth."
-    },
-    "ScanningTimeout": {
-      "title": "Устройства не найдены",
-      "desc": "Обязательно разблокируйте {{productName}} и включите Bluetooth."
-    },
-    "bypassGenuine": "Все равно использовать",
-    "alreadyPaired": "Уже сопряжено"
-  },
-  "DeviceItemSummary": {
-    "genuine": "Устройство подлинное",
-    "genuineFailed": "<1><0>Ошибка</0></1> аутентификации устройства"
-  },
-  "DeviceNameRow": {
-    "title": "Название",
-    "action": "Получить название устройства"
-  },
-  "RemoveDevice": {
-    "button": {
-      "title": "Удалить {{nbDevices}}",
-      "title_plural": "Удалить {{nbDevices}}"
+      "accountApp" : {
+        "title" : "Откройте приложение {{managerAppName}} на {{productName}}",
+        "description" : ""
+      },
+      "receiveVerify" : {
+        "title" : "Подтвердите адрес на устройстве",
+        "description" : "Убедитесь, что адрес {{currencyName}} в Ledger Live в точности совпадает с адресом на экране устройства Ledger.",
+        "action" : "Продолжить"
+      },
+      "getDeviceName" : {
+        "title" : "Чтобы активировать считывание названия устройства, нажмите обе кнопки одновременно."
+      },
+      "editDeviceName" : {
+        "title" : "Чтобы задать устройству название, нажмите обе кнопки одновременно."
+      },
+      "listApps" : {
+        "title" : "Загружаем..."
+      }
+    }
+  },
+  "EditDeviceName" : {
+    "title" : "Переименовать устройство",
+    "charactersRemaining" : "Осталось символов: {{remainingCount}}",
+    "action" : "Подтвердить"
+  },
+  "PairDevices" : {
+    "Paired" : {
+      "title" : "Сопряжение выполнено",
+      "desc" : "{{productName}} готов к работе с Ledger Live",
+      "action" : "Продолжить"
+    },
+    "Pairing" : {
+      "step1" : "Подтвердите, что код на экране смартфона в точности совпадает с кодом на экране {{productName}}.",
+      "step2" : "Подтвердите это на {{productName}}, нажав обе кнопки одновременно.",
+      "title1" : "Проверка кода создания пары",
+      "title2" : "Подтверждение"
+    },
+    "GenuineCheck" : {
+      "title" : "Проверка подлинности устройства",
+      "accept" : "Не выключайте Nano X и одобрите работу <1>Диспетчера</1> на устройстве.",
+      "info" : "Это необходимо для подтверждения подлинности кошелька Nano."
+    },
+    "ScanningHeader" : {
+      "title" : "Поиск устройств",
+      "desc" : "Обязательно разблокируйте {{productName}} и включите Bluetooth."
+    },
+    "ScanningTimeout" : {
+      "title" : "Устройства не найдены",
+      "desc" : "Обязательно разблокируйте {{productName}} и включите Bluetooth."
+    },
+    "bypassGenuine" : "Все равно использовать",
+    "alreadyPaired" : "Уже сопряжено"
+  },
+  "DeviceItemSummary" : {
+    "genuine" : "Устройство подлинное",
+    "genuineFailed" : "<1><0>Ошибка</0></1> аутентификации устройства"
+  },
+  "DeviceNameRow" : {
+    "title" : "Название",
+    "action" : "Получить название устройства"
+  },
+  "RemoveDevice" : {
+    "button" : {
+      "title" : "Удалить {{nbDevices}}",
+      "title_plural" : "Удалить {{nbDevices}}"
     }
   },
   "manager" : {
@@ -3547,91 +3306,91 @@
       "updateAll" : "Обновить"
     }
   },
-  "AppAction": {
-    "install": {
-      "loading": {
-        "title": "Установка {{appName}}",
-        "desc": "Устанавливаем {{appName}}. Пожалуйста, подождите...",
-        "button": "Устанавливаем...",
-        "queued": "В очереди",
-        "button_plural": "Устанавливаем... {{progressPercentage}}%"
-      },
-      "done": {
-        "title": "Приложение установлено",
-        "accounts": "Перейти к Счетам",
-        "description": "Теперь вы можете создать счёт {{app}}"
-      },
-      "dependency": {
-        "title": "Требуется приложение {{dependency}}",
-        "description_one": "Также будет установлено приложение {{dependency}}, потому что оно необходимо для работы {{app}}.",
-        "description_two": "Чтобы установить приложение {{app}} и {{dependency}}, нажмите Продолжить."
-      },
-      "continueInstall": "Установить приложения"
-    },
-    "update": {
-      "title": "Обновление приложений: {{number}}",
-      "title_plural": "Обновления приложений: {{number}}",
-      "step": "Этап обновления {{step}}:",
-      "updateWarn": "Не выходите из Диспетчера в процессе обновления.",
-      "progress": "Обновляем всё...",
-      "button": "Обновить все",
-      "version": "Новая версия {{version}}",
-      "buttonAction": "Доступно обновление",
-      "buttonModal": "Обновить все приложения",
-      "loading": "Обновляем...",
-      "titleModal": "Доступны обновления"
-    },
-    "uninstall": {
-      "loading": {
-        "title": "Удаляем {{appName}}",
-        "button": "Удаляем..."
-      },
-      "done": {
-        "title": "Приложение {{appName}} удалено с {{productName}}"
-      },
-      "dependency": {
-        "title": "Другим приложениям необходимо приложение {{app}}",
-        "showAll": "Показать приложения для удаления",
-        "description": "Приложения, которые установлены на устройстве и зависят от {{app}}, также будут удалены.",
-        "description_one": "Некоторые приложения зависят от {{app}}.",
-        "description_two": "Некоторые приложения зависят от {{app}}.\nС устройства также будут удалены приложения, зависимые от {{app}}."
-      },
-      "continueUninstall": "Удалить {{app}} и связанные приложения"
-    },
-    "filter": {
-      "title": "Фильтр",
-      "all": "Все",
-      "installed": "Приложения",
-      "not_installed": "Не установлено",
-      "supported": "Поддерживается в Live",
-      "updatable": "Обновляемые",
-      "apply": "Применить"
-    },
-    "sort": {
-      "title": "Сортировать",
-      "default": "По умолчанию",
-      "name_asc": "Название А-Я",
-      "name_desc": "Название Я-А",
-      "marketcap_desc": "Рын. капитализация",
-      "marketcap": "Рын. капитализация",
-      "name": "Название"
-    }
-  },
-  "AuthenticityRow": {
-    "title": "Проверка подлинности",
-    "subtitle": "Подлинное"
-  },
-  "RemoveRow": {
-    "title": "Удаление устройства"
-  },
-  "FirmwareVersionRow": {
-    "title": "Версия прошивки",
-    "subtitle": "v{{version}}"
-  },
-  "FirmwareUpdateRow": {
-    "title": "Доступна новая прошивка {{version}}",
-    "subtitle": "Для обновления используйте настольное приложение Ledger Live",
-    "action": "Обновить"
+  "AppAction" : {
+    "install" : {
+      "loading" : {
+        "title" : "Установка {{appName}}",
+        "desc" : "Устанавливаем {{appName}}. Пожалуйста, подождите...",
+        "button" : "Устанавливаем...",
+        "queued" : "В очереди",
+        "button_plural" : "Устанавливаем... {{progressPercentage}}%"
+      },
+      "done" : {
+        "title" : "Приложение установлено",
+        "accounts" : "Перейти к Счетам",
+        "description" : "Теперь вы можете создать счёт {{app}}"
+      },
+      "dependency" : {
+        "title" : "Требуется приложение {{dependency}}",
+        "description_one" : "Также будет установлено приложение {{dependency}}, потому что оно необходимо для работы {{app}}.",
+        "description_two" : "Чтобы установить приложение {{app}} и {{dependency}}, нажмите Продолжить."
+      },
+      "continueInstall" : "Установить приложения"
+    },
+    "update" : {
+      "title" : "Обновление приложений: {{number}}",
+      "title_plural" : "Обновления приложений: {{number}}",
+      "step" : "Этап обновления {{step}}:",
+      "updateWarn" : "Не выходите из Диспетчера в процессе обновления.",
+      "progress" : "Обновляем всё...",
+      "button" : "Обновить все",
+      "version" : "Новая версия {{version}}",
+      "buttonAction" : "Доступно обновление",
+      "buttonModal" : "Обновить все приложения",
+      "loading" : "Обновляем...",
+      "titleModal" : "Доступны обновления"
+    },
+    "uninstall" : {
+      "loading" : {
+        "title" : "Удаляем {{appName}}",
+        "button" : "Удаляем..."
+      },
+      "done" : {
+        "title" : "Приложение {{appName}} удалено с {{productName}}"
+      },
+      "dependency" : {
+        "title" : "Другим приложениям необходимо приложение {{app}}",
+        "showAll" : "Показать приложения для удаления",
+        "description" : "Приложения, которые установлены на устройстве и зависят от {{app}}, также будут удалены.",
+        "description_one" : "Некоторые приложения зависят от {{app}}.",
+        "description_two" : "Некоторые приложения зависят от {{app}}.\nС устройства также будут удалены приложения, зависимые от {{app}}."
+      },
+      "continueUninstall" : "Удалить {{app}} и связанные приложения"
+    },
+    "filter" : {
+      "title" : "Фильтр",
+      "all" : "Все",
+      "installed" : "Приложения",
+      "not_installed" : "Не установлено",
+      "supported" : "Поддерживается в Live",
+      "updatable" : "Обновляемые",
+      "apply" : "Применить"
+    },
+    "sort" : {
+      "title" : "Сортировать",
+      "default" : "По умолчанию",
+      "name_asc" : "Название А-Я",
+      "name_desc" : "Название Я-А",
+      "marketcap_desc" : "Рын. капитализация",
+      "marketcap" : "Рын. капитализация",
+      "name" : "Название"
+    }
+  },
+  "AuthenticityRow" : {
+    "title" : "Проверка подлинности",
+    "subtitle" : "Подлинное"
+  },
+  "RemoveRow" : {
+    "title" : "Удаление устройства"
+  },
+  "FirmwareVersionRow" : {
+    "title" : "Версия прошивки",
+    "subtitle" : "v{{version}}"
+  },
+  "FirmwareUpdateRow" : {
+    "title" : "Доступна новая прошивка {{version}}",
+    "subtitle" : "Для обновления используйте настольное приложение Ledger Live",
+    "action" : "Обновить"
   },
   "FirmwareUpdate" : {
     "title" : "Обновление прошивки",
@@ -3676,36 +3435,31 @@
       "pleaseConnectUsbDescription" : "Чтобы начать обновление прошивки, подключите {{deviceName}} к мобильному телефону с помощью USB-кабеля."
     }
   },
-  "FirmwareUpdateReleaseNotes": {
-    "introTitle": "Обновить {{deviceName}} до версии {{version}}",
-    "recoveryPhraseBackupInstructions": "Запишите фразу восстановления из 24 слов на лист восстановления и убедитесь, что в крайнем случае к ней будет доступ.",
-    "confirmRecoveryPhrase": "У меня есть фраза восстановления",
-    "introDescription1": "Примечание: все приложения на устройстве будут удалены. Переустановить приложения можно после обновления прошивки.",
-    "introDescription2": "Это не затронет ваши криптоактивы.",
-    "action": "Продолжить обновление"
-  },
-  "systemLanguageAvailable": {
-    "title": "Поменять язык в приложении?",
-    "description": {
-      "newSupport": "Отличные новости! Наша команда усердно трудилась, и теперь Ledger Live поддерживает {{language}}.",
-      "advice": "Вы в любой момент можете изменить язык в Настройках."
-    },
-    "switchButton": "Переключиться на {{language}}",
-    "no": "Мне не хочется",
-    "languages": {
-      "en": "English",
-      "fr": "Français",
-      "ru": "Русский",
-      "es": "Español",
-      "zh": "简体中文",
-      "de": "Deutsch"
-    }
-  },
-<<<<<<< HEAD
-  "FirmwareUpdateCheckId": {
-    "title": "Идентификатор",
-    "description": "Одновременно нажмите обе кнопки на {{fullDeviceName}}, если показан тот же идентификатор:"
-=======
+  "FirmwareUpdateReleaseNotes" : {
+    "introTitle" : "Обновить {{deviceName}} до версии {{version}}",
+    "recoveryPhraseBackupInstructions" : "Запишите фразу восстановления из 24 слов на лист восстановления и убедитесь, что в крайнем случае к ней будет доступ.",
+    "confirmRecoveryPhrase" : "У меня есть фраза восстановления",
+    "introDescription1" : "Примечание: все приложения на устройстве будут удалены. Переустановить приложения можно после обновления прошивки.",
+    "introDescription2" : "Это не затронет ваши криптоактивы.",
+    "action" : "Продолжить обновление"
+  },
+  "systemLanguageAvailable" : {
+    "title" : "Поменять язык в приложении?",
+    "description" : {
+      "newSupport" : "Отличные новости! Наша команда усердно трудилась, и теперь Ledger Live поддерживает {{language}}.",
+      "advice" : "Вы в любой момент можете изменить язык в Настройках."
+    },
+    "switchButton" : "Переключиться на {{language}}",
+    "no" : "Мне не хочется",
+    "languages" : {
+      "en" : "English",
+      "fr" : "Français",
+      "ru" : "Русский",
+      "es" : "Español",
+      "zh" : "简体中文",
+      "de" : "Deutsch"
+    }
+  },
   "deviceLocalization" : {
     "language" : "Язык интерфейса",
     "deviceLanguage" : "Язык устройства",
@@ -3722,93 +3476,92 @@
   "FirmwareUpdateCheckId" : {
     "title" : "Идентификатор",
     "description" : "Одновременно нажмите обе кнопки на {{fullDeviceName}}, если показан тот же идентификатор:"
->>>>>>> 2971ba20
-  },
-  "FirmwareUpdateMCU": {
-    "title": "Перезагрузка устройства",
-    "desc1": "Отключите устройство от ПК.",
-    "desc2": "Нажмите и удерживайте левую кнопку, подключите USB-кабель и отпустите кнопку после появления окна Bootloader."
-  },
-  "FirmwareUpdateConfirmation": {
-    "title": "Прошивка обновлена",
-    "description": "Чтобы переустановить приложения на устройстве, перейдите в Диспетчер."
-  },
-  "RepairDevice": {
-    "title": "Ремонт устройства",
-    "action": "Устройство готово к работе"
-  },
-  "StepLegacyModal": {
-    "description": "Импортированные счета синхронизируются только с сетью. Настольная и мобильная версии Ledger Live не синхронизируются между собой."
-  },
-  "algorand": {
-    "token": "Активы ASA",
-    "claimRewards": {
-      "title": "Вознаграждения",
-      "button": "Запросить вознаграждение",
-      "stepperHeader": {
-        "info": "Получение вознаграждений",
-        "starter": "Вознаграждения",
-        "connectDevice": "Добавление устройства",
-        "verification": "Проверка",
-        "stepRange": "Шаг {{currentStep}} из {{totalSteps}}"
-      },
-      "flow": {
-        "steps": {
-          "info": {
-            "description": "Делегируйте Algo и безопасно получайте вознаграждения, не теряя контроль над активами.",
-            "steps": {
-              "0": "Чтобы получать вознаграждение, требуется не менее 1 токена Algo.",
-              "1": "Наращивайте баланс, чтобы увеличить размер вознаграждений.",
-              "2": "Чтобы получить вознаграждения, проведите входящую или исходящую транзакцию."
+  },
+  "FirmwareUpdateMCU" : {
+    "title" : "Перезагрузка устройства",
+    "desc1" : "Отключите устройство от ПК.",
+    "desc2" : "Нажмите и удерживайте левую кнопку, подключите USB-кабель и отпустите кнопку после появления окна Bootloader."
+  },
+  "FirmwareUpdateConfirmation" : {
+    "title" : "Прошивка обновлена",
+    "description" : "Чтобы переустановить приложения на устройстве, перейдите в Диспетчер."
+  },
+  "RepairDevice" : {
+    "title" : "Ремонт устройства",
+    "action" : "Устройство готово к работе"
+  },
+  "StepLegacyModal" : {
+    "description" : "Импортированные счета синхронизируются только с сетью. Настольная и мобильная версии Ledger Live не синхронизируются между собой."
+  },
+  "algorand" : {
+    "token" : "Активы ASA",
+    "claimRewards" : {
+      "title" : "Вознаграждения",
+      "button" : "Запросить вознаграждение",
+      "stepperHeader" : {
+        "info" : "Получение вознаграждений",
+        "starter" : "Вознаграждения",
+        "connectDevice" : "Добавление устройства",
+        "verification" : "Проверка",
+        "stepRange" : "Шаг {{currentStep}} из {{totalSteps}}"
+      },
+      "flow" : {
+        "steps" : {
+          "info" : {
+            "description" : "Делегируйте Algo и безопасно получайте вознаграждения, не теряя контроль над активами.",
+            "steps" : {
+              "0" : "Чтобы получать вознаграждение, требуется не менее 1 токена Algo.",
+              "1" : "Наращивайте баланс, чтобы увеличить размер вознаграждений.",
+              "2" : "Чтобы получить вознаграждения, проведите входящую или исходящую транзакцию."
             },
-            "howItWorks": "Как работают вознаграждения",
-            "cta": "Получить Algo"
+            "howItWorks" : "Как работают вознаграждения",
+            "cta" : "Получить Algo"
           },
-          "starter": {
-            "title": "Поздравляем! Вы заработали {{amount}}. Продолжайте получать вознаграждения.",
-            "howItWorks": "Как работают вознаграждения",
-            "warning": "Вам будет предложено отправить пустую транзакцию на ваш счёт. Так вознаграждения будут начисляться на ваш баланс с минимальной комиссией за транзакции.",
-            "cta": "Продолжить"
+          "starter" : {
+            "title" : "Поздравляем! Вы заработали {{amount}}. Продолжайте получать вознаграждения.",
+            "howItWorks" : "Как работают вознаграждения",
+            "warning" : "Вам будет предложено отправить пустую транзакцию на ваш счёт. Так вознаграждения будут начисляться на ваш баланс с минимальной комиссией за транзакции.",
+            "cta" : "Продолжить"
           },
-          "verification": {
-            "success": {
-              "title": "Вознаграждение получено!",
-              "text": "Вознаграждения начислены на ваш баланс.",
-              "cta": "Перейти к счёту"
+          "verification" : {
+            "success" : {
+              "title" : "Вознаграждение получено!",
+              "text" : "Вознаграждения начислены на ваш баланс.",
+              "cta" : "Перейти к счёту"
             },
-            "pending": {
-              "title": "Транслируем транзакцию..."
+            "pending" : {
+              "title" : "Транслируем транзакцию..."
             },
-            "broadcastError": "Вероятно, при обработке транзакции произошла ошибка. Чтобы убедиться в этом, проверьте её статус спустя несколько минут, прежде чем попробовать снова."
+            "broadcastError" : "Вероятно, при обработке транзакции произошла ошибка. Чтобы убедиться в этом, проверьте её статус спустя несколько минут, прежде чем попробовать снова."
           }
         }
       }
     },
-    "optIn": {
-      "stepperHeader": {
-        "selectToken": "Добавление активов ASA",
-        "connectDevice": "Добавление устройства",
-        "verification": "Проверка",
-        "stepRange": "Шаг {{currentStep}} из {{totalSteps}}"
-      },
-      "flow": {
-        "steps": {
-          "selectToken": {
-            "warning": {
-              "title": "Актив уже добавлен",
-              "description": "На счету Algorand уже есть {{token}}."
+    "optIn" : {
+      "stepperHeader" : {
+        "selectToken" : "Добавление активов ASA",
+        "connectDevice" : "Добавление устройства",
+        "verification" : "Проверка",
+        "stepRange" : "Шаг {{currentStep}} из {{totalSteps}}"
+      },
+      "flow" : {
+        "steps" : {
+          "selectToken" : {
+            "warning" : {
+              "title" : "Актив уже добавлен",
+              "description" : "На счету Algorand уже есть {{token}}."
             }
           },
-          "verification": {
-            "success": {
-              "title": "Актив {{token}} добавлен!",
-              "text": "Теперь вы можете получать и отправлять активы {{token}} на счёт Algorand.",
-              "cta": "Подробнее"
+          "verification" : {
+            "success" : {
+              "title" : "Актив {{token}} добавлен!",
+              "text" : "Теперь вы можете получать и отправлять активы {{token}} на счёт Algorand.",
+              "cta" : "Подробнее"
             },
-            "pending": {
-              "title": "Транслируем транзакцию..."
+            "pending" : {
+              "title" : "Транслируем транзакцию..."
             },
-            "broadcastError": "Вероятно, при обработке транзакции произошла ошибка. Чтобы убедиться в этом, проверьте её статус спустя несколько минут, прежде чем попробовать снова."
+            "broadcastError" : "Вероятно, при обработке транзакции произошла ошибка. Чтобы убедиться в этом, проверьте её статус спустя несколько минут, прежде чем попробовать снова."
           }
         }
       }
@@ -3829,25 +3582,6 @@
       }
     }
   },
-<<<<<<< HEAD
-  "cosmos": {
-    "info": {
-      "available": {
-        "title": "Доступные токены ATOM",
-        "description": "Сумма токенов в вашем распоряжении."
-      },
-      "delegated": {
-        "title": "Делегированные активы",
-        "description": "Делегированные активы используются при голосовании в сети Cosmos. Это общее количество ваших голосов."
-      },
-      "undelegating": {
-        "title": "Отзыв средств",
-        "description": "Отозванные средства блокируются на 21 день, прежде чем вы сможете их получить."
-      },
-      "delegationUnavailable": {
-        "title": "Делегирование недоступно",
-        "description": "Доступных средств на счету недостаточно для нового делегирования."
-=======
   "osmosis" : {
     "info" : {
       "available" : {
@@ -3890,76 +3624,75 @@
       "delegationUnavailable" : {
         "title" : "Делегирование недоступно",
         "description" : "Доступных средств на счету недостаточно для нового делегирования."
->>>>>>> 2971ba20
-      }
-    },
-    "delegation": {
-      "delegationEarn": "Вы можете получать вознаграждения в токенах ATOM, делегируя активы.",
-      "info": "Как работает делегирование",
-      "claimRewards": "Получайте вознаграждения",
-      "claimAvailableRewards": "Получить {{amount}}",
-      "header": "Делегирование",
-      "Amount": "Сумма",
-      "noRewards": "Нет доступных вознаграждений",
-      "delegate": "Делегируйте активы",
-      "undelegate": "Отозвать",
-      "redelegate": "Переделегировать",
-      "reward": "Получить вознаграждение",
-      "estYield": "Ориент. доход",
-      "totalStake": "Общий пул",
-      "commission": "Комиссия",
-      "iDelegate": "Я делегирую",
-      "stepperHeader": {
-        "starter": "Получение вознаграждений",
-        "validator": "Делегирование активов",
-        "amountSubTitle": "Сумма для делегирования",
-        "summary": "Сводка",
-        "verification": "Проверка",
-        "selectDevice": "Выбор устройства",
-        "connectDevice": "Добавление устройства",
-        "stepRange": "Шаг {{currentStep}} из {{totalSteps}}"
-      },
-      "flow": {
-        "steps": {
-          "starter": {
-            "description": "Делегируйте ATOM, чтобы безопасно получать вознаграждения, не теряя контроль над активами.",
-            "steps": {
-              "0": "Делегированные активы остаются в вашей собственности",
-              "1": "Отмена делегирования занимает 21 день",
-              "2": "Безопасно делегируйте средства на устройстве Ledger"
+      }
+    },
+    "delegation" : {
+      "delegationEarn" : "Вы можете получать вознаграждения в токенах ATOM, делегируя активы.",
+      "info" : "Как работает делегирование",
+      "claimRewards" : "Получайте вознаграждения",
+      "claimAvailableRewards" : "Получить {{amount}}",
+      "header" : "Делегирование",
+      "Amount" : "Сумма",
+      "noRewards" : "Нет доступных вознаграждений",
+      "delegate" : "Делегируйте активы",
+      "undelegate" : "Отозвать",
+      "redelegate" : "Переделегировать",
+      "reward" : "Получить вознаграждение",
+      "estYield" : "Ориент. доход",
+      "totalStake" : "Общий пул",
+      "commission" : "Комиссия",
+      "iDelegate" : "Я делегирую",
+      "stepperHeader" : {
+        "starter" : "Получение вознаграждений",
+        "validator" : "Делегирование активов",
+        "amountSubTitle" : "Сумма для делегирования",
+        "summary" : "Сводка",
+        "verification" : "Проверка",
+        "selectDevice" : "Выбор устройства",
+        "connectDevice" : "Добавление устройства",
+        "stepRange" : "Шаг {{currentStep}} из {{totalSteps}}"
+      },
+      "flow" : {
+        "steps" : {
+          "starter" : {
+            "description" : "Делегируйте ATOM, чтобы безопасно получать вознаграждения, не теряя контроль над активами.",
+            "steps" : {
+              "0" : "Делегированные активы остаются в вашей собственности",
+              "1" : "Отмена делегирования занимает 21 день",
+              "2" : "Безопасно делегируйте средства на устройстве Ledger"
             },
-            "warning": {
-              "description": "Выбирайте валидатора с умом. Часть делегированных активов может быть безвозвратно утеряна, если валидатор поведёт себя недобросовестно."
+            "warning" : {
+              "description" : "Выбирайте валидатора с умом. Часть делегированных активов может быть безвозвратно утеряна, если валидатор поведёт себя недобросовестно."
             },
-            "cta": "Продолжить"
+            "cta" : "Продолжить"
           },
-          "validator": {
-            "validators": "Валидаторы",
-            "myDelegations": "Мои делегирования",
-            "cta": "Продолжить",
-            "estYield": "Ориент. доход: {{amount}}",
-            "totalAvailable": "Всего голосов: <0>{{amount}}</0>",
-            "allAssetsUsed": "Использованы все активы",
-            "noResultsFound": "Валидатор по запросу «<0>{{search}}</0>» не найден",
-            "currentAmount": "(+ <0>{{amount}}</0>)"
+          "validator" : {
+            "validators" : "Валидаторы",
+            "myDelegations" : "Мои делегирования",
+            "cta" : "Продолжить",
+            "estYield" : "Ориент. доход: {{amount}}",
+            "totalAvailable" : "Всего голосов: <0>{{amount}}</0>",
+            "allAssetsUsed" : "Использованы все активы",
+            "noResultsFound" : "Валидатор по запросу «<0>{{search}}</0>» не найден",
+            "currentAmount" : "(+ <0>{{amount}}</0>)"
           },
-          "amount": {
-            "assetsRemaining": "Осталось активов: <0>{{amount}}</0>",
-            "allAssetsUsed": "Использованы все активы",
-            "minAmount": "Мин. сумма: <0>{{min}}</0>",
-            "incorrectAmount": "Макс. сумма: <0>{{max}}</0>",
-            "cta": "Продолжить"
+          "amount" : {
+            "assetsRemaining" : "Осталось активов: <0>{{amount}}</0>",
+            "allAssetsUsed" : "Использованы все активы",
+            "minAmount" : "Мин. сумма: <0>{{min}}</0>",
+            "incorrectAmount" : "Макс. сумма: <0>{{max}}</0>",
+            "cta" : "Продолжить"
           },
-          "verification": {
-            "success": {
-              "title": "Вы успешно делегировали активы",
-              "text": "Баланс обновится после подтверждения транзакции в сети.",
-              "cta": "Подробнее..."
+          "verification" : {
+            "success" : {
+              "title" : "Вы успешно делегировали активы",
+              "text" : "Баланс обновится после подтверждения транзакции в сети.",
+              "cta" : "Подробнее..."
             },
-            "pending": {
-              "title": "Трансляция транзакции..."
+            "pending" : {
+              "title" : "Трансляция транзакции..."
             },
-            "broadcastError": "Возможно, ваша транзакция не прошла. Пожалуйста, подождите немного, а затем проверьте историю транзакций, прежде чем повторить попытку."
+            "broadcastError" : "Возможно, ваша транзакция не прошла. Пожалуйста, подождите немного, а затем проверьте историю транзакций, прежде чем повторить попытку."
           }
         }
       },
@@ -3972,122 +3705,115 @@
         "redelegatedFrom" : "Повторно делегировано из"
       }
     },
-    "redelegation": {
-      "estYield": "ориент. доход",
-      "stepperHeader": {
-        "validator": "Выбор нового валидатора",
-        "amountSubTitle": "Сумма повторного делегирования",
-        "amountTitle": "{{from}} → {{to}}",
-        "summary": "Сводка",
-        "selectDevice": "Выбор устройства",
-        "connectDevice": "Добавление устройства",
-        "stepRange": "Шаг {{currentStep}} из {{totalSteps}}"
-      },
-      "flow": {
-        "steps": {
-          "validator": {
-            "validators": "Валидаторы",
-            "myDelegations": "Мои делегирования",
-            "cta": "Продолжить",
-            "estYield": "Ориент. доход: {{amount}}",
-            "totalAvailable": "Всего голосов: <0>{{amount}}</0>",
-            "allAssetsUsed": "Использованы все активы",
-            "noResultsFound": "Валидатор по запросу «<0>{{search}}</0>» не найден"
+    "redelegation" : {
+      "estYield" : "ориент. доход",
+      "stepperHeader" : {
+        "validator" : "Выбор нового валидатора",
+        "amountSubTitle" : "Сумма повторного делегирования",
+        "amountTitle" : "{{from}} → {{to}}",
+        "summary" : "Сводка",
+        "selectDevice" : "Выбор устройства",
+        "connectDevice" : "Добавление устройства",
+        "stepRange" : "Шаг {{currentStep}} из {{totalSteps}}"
+      },
+      "flow" : {
+        "steps" : {
+          "validator" : {
+            "validators" : "Валидаторы",
+            "myDelegations" : "Мои делегирования",
+            "cta" : "Продолжить",
+            "estYield" : "Ориент. доход: {{amount}}",
+            "totalAvailable" : "Всего голосов: <0>{{amount}}</0>",
+            "allAssetsUsed" : "Использованы все активы",
+            "noResultsFound" : "Валидатор по запросу «<0>{{search}}</0>» не найден"
           },
-          "amount": {
-            "newRedelegatedBalance": "Обновлённая сумма <0>{{name}}</0> после операции: <0>{{amount}}</0>"
+          "amount" : {
+            "newRedelegatedBalance" : "Обновлённая сумма <0>{{name}}</0> после операции: <0>{{amount}}</0>"
           },
-          "verification": {
-            "success": {
-              "title": "Вы успешно переделегировали активы",
-              "text": "Баланс обновится после подтверждения транзакции в сети.",
-              "cta": "Подробнее..."
+          "verification" : {
+            "success" : {
+              "title" : "Вы успешно переделегировали активы",
+              "text" : "Баланс обновится после подтверждения транзакции в сети.",
+              "cta" : "Подробнее..."
             },
-            "pending": {
-              "title": "Транслируем транзакцию..."
+            "pending" : {
+              "title" : "Транслируем транзакцию..."
             },
-            "broadcastError": "Возможно, ваша транзакция не прошла. Пожалуйста, подождите немного, а затем проверьте историю транзакций, прежде чем повторить попытку."
+            "broadcastError" : "Возможно, ваша транзакция не прошла. Пожалуйста, подождите немного, а затем проверьте историю транзакций, прежде чем повторить попытку."
           }
         }
       }
     },
-    "undelegation": {
-      "stepperHeader": {
-        "amountSubTitle": "Сумма отзыва делегирования",
-        "summary": "Сводка",
-        "selectDevice": "Выбор устройства",
-        "connectDevice": "Добавление устройства",
-        "stepRange": "Шаг {{currentStep}} из {{totalSteps}}"
-      },
-      "flow": {
-        "steps": {
-          "amount": {
-            "allAssetsUsed": "Все активы отозваны"
+    "undelegation" : {
+      "stepperHeader" : {
+        "amountSubTitle" : "Сумма отзыва делегирования",
+        "summary" : "Сводка",
+        "selectDevice" : "Выбор устройства",
+        "connectDevice" : "Добавление устройства",
+        "stepRange" : "Шаг {{currentStep}} из {{totalSteps}}"
+      },
+      "flow" : {
+        "steps" : {
+          "amount" : {
+            "allAssetsUsed" : "Все активы отозваны"
           },
-          "verification": {
-            "success": {
-              "title": "Вы успешно отозвали делегированные активы",
-              "text": "Баланс обновится после подтверждения транзакции в сети.",
-              "cta": "Подробнее..."
+          "verification" : {
+            "success" : {
+              "title" : "Вы успешно отозвали делегированные активы",
+              "text" : "Баланс обновится после подтверждения транзакции в сети.",
+              "cta" : "Подробнее..."
             },
-            "pending": {
-              "title": "Транслируем транзакцию..."
+            "pending" : {
+              "title" : "Транслируем транзакцию..."
             },
-            "broadcastError": "Возможно, ваша транзакция не прошла. Пожалуйста, подождите немного, а затем проверьте историю транзакций, прежде чем повторить попытку."
+            "broadcastError" : "Возможно, ваша транзакция не прошла. Пожалуйста, подождите немного, а затем проверьте историю транзакций, прежде чем повторить попытку."
           }
         }
       }
     },
-    "claimRewards": {
-      "stepperHeader": {
-        "validator": "Выберите вознаграждение для получения",
-        "method": "Получение вознаграждения",
-        "summary": "Сводка",
-        "selectDevice": "Выбор устройства",
-        "connectDevice": "Добавление устройства",
-        "stepRange": "Шаг {{currentStep}} из {{totalSteps}}"
-      },
-      "flow": {
-        "steps": {
-          "method": {
-            "youEarned": "Вы получили",
-            "byDelegationAssetsTo": "за делегирование активов",
-            "claimReward": "Снять",
-            "claimRewardCompound": "Капитализировать",
-            "claimRewardInfo": "Они будут получены прямо сейчас и зачислены на баланс.",
-            "claimRewardCompoundInfo": "Они будут запрошены и автоматически делегированы тому же валидатору.",
-            "compoundOrCashIn": "Капитализировать или снять вознаграждение?",
-            "claimRewardTooltip": "Вознаграждения будут зачислены на баланс",
-            "claimRewardCompoundTooltip": "Вознаграждения будут добавлены к делегированной сумме",
-            "cta": "Продолжить"
+    "claimRewards" : {
+      "stepperHeader" : {
+        "validator" : "Выберите вознаграждение для получения",
+        "method" : "Получение вознаграждения",
+        "summary" : "Сводка",
+        "selectDevice" : "Выбор устройства",
+        "connectDevice" : "Добавление устройства",
+        "stepRange" : "Шаг {{currentStep}} из {{totalSteps}}"
+      },
+      "flow" : {
+        "steps" : {
+          "method" : {
+            "youEarned" : "Вы получили",
+            "byDelegationAssetsTo" : "за делегирование активов",
+            "claimReward" : "Снять",
+            "claimRewardCompound" : "Капитализировать",
+            "claimRewardInfo" : "Они будут получены прямо сейчас и зачислены на баланс.",
+            "claimRewardCompoundInfo" : "Они будут запрошены и автоматически делегированы тому же валидатору.",
+            "compoundOrCashIn" : "Капитализировать или снять вознаграждение?",
+            "claimRewardTooltip" : "Вознаграждения будут зачислены на баланс",
+            "claimRewardCompoundTooltip" : "Вознаграждения будут добавлены к делегированной сумме",
+            "cta" : "Продолжить"
           },
-          "verification": {
-            "success": {
-              "title": "Вознаграждения получены и добавлены к доступным средствам.",
-              "titleCompound": "Вознаграждения делегированы тому же валидатору.",
-              "text": "Баланс обновится после подтверждения транзакции в сети.",
-              "cta": "Подробнее..."
+          "verification" : {
+            "success" : {
+              "title" : "Вознаграждения получены и добавлены к доступным средствам.",
+              "titleCompound" : "Вознаграждения делегированы тому же валидатору.",
+              "text" : "Баланс обновится после подтверждения транзакции в сети.",
+              "cta" : "Подробнее..."
             },
-            "pending": {
-              "title": "Транслируем транзакцию..."
+            "pending" : {
+              "title" : "Транслируем транзакцию..."
             },
-            "broadcastError": "Возможно, ваша транзакция не прошла. Пожалуйста, подождите немного, а затем проверьте историю транзакций, прежде чем повторить попытку."
+            "broadcastError" : "Возможно, ваша транзакция не прошла. Пожалуйста, подождите немного, а затем проверьте историю транзакций, прежде чем повторить попытку."
           }
         }
       }
     }
   },
-<<<<<<< HEAD
-  "tezos": {
-    "AccountHeader": {
-      "title": "Можно получать вознаграждения за делегирование счёта",
-      "btn": "Стейкинг"
-=======
   "tezos" : {
     "AccountHeader" : {
       "title" : "Можно получать вознаграждения за делегирование счёта",
       "btn" : "Стейкинг"
->>>>>>> 2971ba20
     }
   },
   "tron" : {
@@ -4123,78 +3849,78 @@
             "continue" : "Отдать голоса"
           }
         },
-        "selectValidator": {
-          "sections": {
-            "title": {
-              "selected": "Выбрано",
-              "superRepresentatives": "Суперпредставители",
-              "candidates": "Кандидаты"
+        "selectValidator" : {
+          "sections" : {
+            "title" : {
+              "selected" : "Выбрано",
+              "superRepresentatives" : "Суперпредставители",
+              "candidates" : "Кандидаты"
             }
           }
         }
       }
     },
-    "freeze": {
-      "flow": {
-        "steps": {
-          "starter": {
-            "title": "Получение вознаграждений",
-            "description": "Чтобы получать вознаграждения, делегируйте TRX сторонним Кандидатам. Чтобы заморозить активы и проголосовать, нажмите Продолжить.",
-            "bullet": {
-              "delegate": "Делегированные активы остаются в вашей собственности",
-              "access": "Активы будут доступны в течение 3 дней после заморозки",
-              "ledger": "Безопасно делегируйте средства на устройстве Ledger"
+    "freeze" : {
+      "flow" : {
+        "steps" : {
+          "starter" : {
+            "title" : "Получение вознаграждений",
+            "description" : "Чтобы получать вознаграждения, делегируйте TRX сторонним Кандидатам. Чтобы заморозить активы и проголосовать, нажмите Продолжить.",
+            "bullet" : {
+              "delegate" : "Делегированные активы остаются в вашей собственности",
+              "access" : "Активы будут доступны в течение 3 дней после заморозки",
+              "ledger" : "Безопасно делегируйте средства на устройстве Ledger"
             },
-            "button": {
-              "cta": "Продолжить"
+            "button" : {
+              "cta" : "Продолжить"
             }
           }
         }
       }
     },
-    "manage": {
-      "title": "Управление ресурсами Tron",
-      "freeze": {
-        "title": "Заморозка",
-        "description": "Заморозьте токены TRX и получайте Пропускную способность (Bandwidth) или Энергию (Energy). Вы также можете голосовать за Суперпредставителей."
-      },
-      "unfreeze": {
-        "title": "Разморозка",
-        "description": "Чтобы снова перевести токены TRX на баланс, разморозьте их. Однако так вы больше не сможете получать вознаграждения."
-      },
-      "vote": {
-        "title": "Голосование",
-        "description": "Отдавайте голоса Суперпредставителям, чтобы получать вознаграждения."
-      }
-    },
-    "info": {
-      "available": {
-        "title": "Доступные TRX",
-        "description": "Это сумма токенов в вашем распоряжении."
-      },
-      "frozen": {
-        "title": "Заморожены",
-        "description": "Замороженные активы используются в процедуре голосования Tron. Это общее количество ваших голосов."
-      },
-      "bandwidth": {
-        "title": "Bandwidth",
-        "description": "Для совершения транзакций в сети TRX вместо комиссии используются очки Пропускной способности (Bandwidth). Чтобы увеличить количество ежедневных бесплатных транзакций, выберите Пропускную способность."
-      },
-      "energy": {
-        "title": "Energy",
-        "description": "Для исполнения смарт-контрактов необходимы очки Энергии (Energy). Если вы не используете смарт-контракты, то нет нужды получать вознаграждения в очках Энергии."
-      },
-      "claimRewards": {
-        "title": "Вознаграждения за голоса",
-        "description": "TRX, сгенерированные в качестве вознаграждений в процессе создания блоков, можно запрашивать каждые 24 часа."
-      },
-      "superRepresentative": {
-        "title": "Суперпредставители",
-        "description": "Суперпредставители играют ключевую роль в управлении сообществом TRON, обеспечивая выполнение основных функций. Например, генерацию блоков и ведение бухгалтерского учёта."
-      },
-      "candidates": {
-        "title": "Кандидаты",
-        "description": "127 человек, избранных путём голосования всего сообщества держателей токенов. Выборка голосов производится каждые 6 часов."
+    "manage" : {
+      "title" : "Управление ресурсами Tron",
+      "freeze" : {
+        "title" : "Заморозка",
+        "description" : "Заморозьте токены TRX и получайте Пропускную способность (Bandwidth) или Энергию (Energy). Вы также можете голосовать за Суперпредставителей."
+      },
+      "unfreeze" : {
+        "title" : "Разморозка",
+        "description" : "Чтобы снова перевести токены TRX на баланс, разморозьте их. Однако так вы больше не сможете получать вознаграждения."
+      },
+      "vote" : {
+        "title" : "Голосование",
+        "description" : "Отдавайте голоса Суперпредставителям, чтобы получать вознаграждения."
+      }
+    },
+    "info" : {
+      "available" : {
+        "title" : "Доступные TRX",
+        "description" : "Это сумма токенов в вашем распоряжении."
+      },
+      "frozen" : {
+        "title" : "Заморожены",
+        "description" : "Замороженные активы используются в процедуре голосования Tron. Это общее количество ваших голосов."
+      },
+      "bandwidth" : {
+        "title" : "Bandwidth",
+        "description" : "Для совершения транзакций в сети TRX вместо комиссии используются очки Пропускной способности (Bandwidth). Чтобы увеличить количество ежедневных бесплатных транзакций, выберите Пропускную способность."
+      },
+      "energy" : {
+        "title" : "Energy",
+        "description" : "Для исполнения смарт-контрактов необходимы очки Энергии (Energy). Если вы не используете смарт-контракты, то нет нужды получать вознаграждения в очках Энергии."
+      },
+      "claimRewards" : {
+        "title" : "Вознаграждения за голоса",
+        "description" : "TRX, сгенерированные в качестве вознаграждений в процессе создания блоков, можно запрашивать каждые 24 часа."
+      },
+      "superRepresentative" : {
+        "title" : "Суперпредставители",
+        "description" : "Суперпредставители играют ключевую роль в управлении сообществом TRON, обеспечивая выполнение основных функций. Например, генерацию блоков и ведение бухгалтерского учёта."
+      },
+      "candidates" : {
+        "title" : "Кандидаты",
+        "description" : "127 человек, избранных путём голосования всего сообщества держателей токенов. Выборка голосов производится каждые 6 часов."
       }
     }
   },
@@ -4254,36 +3980,36 @@
       }
     }
   },
-  "polkadot": {
-    "lockedBalance": "Заблокированная сумма",
-    "unlockingBalance": "Разблокируем средства",
-    "unlockedBalance": "Разблокированная сумма",
-    "networkFees": "Поскольку комиссия устанавливается протоколом Polkadot автоматически, её невозможно будет просмотреть на устройстве",
-    "bondedBalanceBelowMinimum": "У вас не хватает заблокированных средств (мин. {{minimumBondBalance}}). Ваши назначения могут быть отозваны.",
-    "info": {
-      "available": {
-        "title": "Доступные DOT",
-        "description": "Эту сумму можно отправить в любое время."
-      },
-      "locked": {
-        "title": "Заблокированные средства",
-        "description": "Чтобы получать вознаграждения, вы должны заблокировать активы до назначения валидаторов."
-      },
-      "unlocking": {
-        "title": "Разблокировка активов",
-        "description": "При разблокировке активов вы не сможете пользоваться ими ещё 28 дней. Только после этого их можно будет вывести."
-      },
-      "unlocked": {
-        "title": "Разблокированные активы",
-        "description": "Теперь разблокированные средства можно вывести."
-      },
-      "electionOpen": {
-        "title": "Идёт подбор валидаторов",
-        "description": "Идёт подбор новых валидаторов. Следовательно, операции стейкинга будут недоступны примерно 15 минут."
-      },
-      "minBondWarning": {
-        "title": "Недостаточно заблокированных средств",
-        "description": "У вас не хватает заблокированных средств, чтобы назначать валидаторов. Ваши назначения могут быть отозваны."
+  "polkadot" : {
+    "lockedBalance" : "Заблокированная сумма",
+    "unlockingBalance" : "Разблокируем средства",
+    "unlockedBalance" : "Разблокированная сумма",
+    "networkFees" : "Поскольку комиссия устанавливается протоколом Polkadot автоматически, её невозможно будет просмотреть на устройстве",
+    "bondedBalanceBelowMinimum" : "У вас не хватает заблокированных средств (мин. {{minimumBondBalance}}). Ваши назначения могут быть отозваны.",
+    "info" : {
+      "available" : {
+        "title" : "Доступные DOT",
+        "description" : "Эту сумму можно отправить в любое время."
+      },
+      "locked" : {
+        "title" : "Заблокированные средства",
+        "description" : "Чтобы получать вознаграждения, вы должны заблокировать активы до назначения валидаторов."
+      },
+      "unlocking" : {
+        "title" : "Разблокировка активов",
+        "description" : "При разблокировке активов вы не сможете пользоваться ими ещё 28 дней. Только после этого их можно будет вывести."
+      },
+      "unlocked" : {
+        "title" : "Разблокированные активы",
+        "description" : "Теперь разблокированные средства можно вывести."
+      },
+      "electionOpen" : {
+        "title" : "Идёт подбор валидаторов",
+        "description" : "Идёт подбор новых валидаторов. Следовательно, операции стейкинга будут недоступны примерно 15 минут."
+      },
+      "minBondWarning" : {
+        "title" : "Недостаточно заблокированных средств",
+        "description" : "У вас не хватает заблокированных средств, чтобы назначать валидаторов. Ваши назначения могут быть отозваны."
       }
     },
     "nomination" : {
@@ -4353,156 +4079,152 @@
         "description" : "Удалить все назначения. Вы перестанете получать вознаграждения. Ваша заблокированная сумма останется заблокированной."
       }
     },
-    "nominate": {
-      "stepperHeader": {
-        "validators": "Выбор валидаторов",
-        "selectDevice": "Выбор устройства",
-        "connectDevice": "Добавление устройства",
-        "stepRange": "Шаг {{currentStep}} из {{totalSteps}}"
-      },
-      "steps": {
-        "validators": {
-          "myNominations": "Мои назначения",
-          "electedValidators": "Выбранные валидаторы",
-          "waitingValidators": "Невыбранные валидаторы",
-          "noResultsFound": "Валидаторы по запросу «<0>{{search}}</0>» не найдены",
-          "selected": "Выбрано {{selected}} из {{total}}",
-          "notValidatorsRemoved": "Вы указали {{count}} адресов, которые больше не являются валидаторами. Они будут автоматически удалены из назначающей транзакции.",
-          "maybeChill": "Также можно отозвать назначения"
-        },
-        "validation": {
-          "success": {
-            "title": "Вы назначили валидаторов",
-            "description": "Вы начнёте получать вознаграждения, когда ваши активы будут связаны с назначенными валидаторами."
+    "nominate" : {
+      "stepperHeader" : {
+        "validators" : "Выбор валидаторов",
+        "selectDevice" : "Выбор устройства",
+        "connectDevice" : "Добавление устройства",
+        "stepRange" : "Шаг {{currentStep}} из {{totalSteps}}"
+      },
+      "steps" : {
+        "validators" : {
+          "myNominations" : "Мои назначения",
+          "electedValidators" : "Выбранные валидаторы",
+          "waitingValidators" : "Невыбранные валидаторы",
+          "noResultsFound" : "Валидаторы по запросу «<0>{{search}}</0>» не найдены",
+          "selected" : "Выбрано {{selected}} из {{total}}",
+          "notValidatorsRemoved" : "Вы указали {{count}} адресов, которые больше не являются валидаторами. Они будут автоматически удалены из назначающей транзакции.",
+          "maybeChill" : "Также можно отозвать назначения"
+        },
+        "validation" : {
+          "success" : {
+            "title" : "Вы назначили валидаторов",
+            "description" : "Вы начнёте получать вознаграждения, когда ваши активы будут связаны с назначенными валидаторами."
           }
         }
       }
     },
-    "bond": {
-      "rewardDestination": {
-        "label": "Пункт назначения вознаграждений",
-        "stash": "На баланс",
-        "stashDescription": "Вознаграждения будут зачислены на ваш баланс.",
-        "staked": "Заблокировано",
-        "stakedDescription": "Начисления будут добавлены к заблокированному балансу для получения ещё большего вознаграждения.",
-        "optionTitle": "Имейте в виду",
-        "optionDescription": "После настройки выбор фиксируется на весь срок действия блокировки. Если вы передумаете, то нажмите ",
-        "clickableLink": "этот материал."
-      },
-      "stepperHeader": {
-        "starter": "Получение вознаграждений",
-        "amount": "Сумма блокировки",
-        "selectDevice": "Выбор устройства",
-        "connectDevice": "Добавление устройства",
-        "stepRange": "Шаг {{currentStep}} из {{totalSteps}}"
-      },
-      "steps": {
-        "starter": {
-          "description": "Вы можете получать вознаграждения, блокируя активы и назначая валидаторов.",
-          "bullet": [
-            "Заблокированные активы остаются в вашей собственности",
-            "Назначайте валидаторов на устройстве Ledger",
-            "Доступ к активам будет возобновлён по истечении 28 дней после разблокировки"
-          ],
-          "help": "Как работают назначения",
-          "warning": "Выбирайте валидатора с умом. Часть заблокированных активов может быть безвозвратно утеряна, если валидатор поведёт себя недобросовестно."
-        },
-        "amount": {
-          "availableLabel": "Доступно",
-          "maxLabel": "Макс."
-        },
-        "confirm": {
-          "info": "Блокированные активы можно разблокировать в любой момент, но этот процесс занимает 28 дней."
-        },
-        "validation": {
-          "success": {
-            "title": "Активы успешно заблокированы",
-            "description": "Вы можете назначить валидаторов после того, как транзакция будет подтверждена сетью.",
-            "descriptionNominate": "Вы сможете назначить валидаторов после того, как транзакция будет подтверждена сетью.",
-            "nominate": "Назначить валидаторов",
-            "later": "Назначить позже"
+    "bond" : {
+      "rewardDestination" : {
+        "label" : "Пункт назначения вознаграждений",
+        "stash" : "На баланс",
+        "stashDescription" : "Вознаграждения будут зачислены на ваш баланс.",
+        "staked" : "Заблокировано",
+        "stakedDescription" : "Начисления будут добавлены к заблокированному балансу для получения ещё большего вознаграждения.",
+        "optionTitle" : "Имейте в виду",
+        "optionDescription" : "После настройки выбор фиксируется на весь срок действия блокировки. Если вы передумаете, то нажмите ",
+        "clickableLink" : "этот материал."
+      },
+      "stepperHeader" : {
+        "starter" : "Получение вознаграждений",
+        "amount" : "Сумма блокировки",
+        "selectDevice" : "Выбор устройства",
+        "connectDevice" : "Добавление устройства",
+        "stepRange" : "Шаг {{currentStep}} из {{totalSteps}}"
+      },
+      "steps" : {
+        "starter" : {
+          "description" : "Вы можете получать вознаграждения, блокируя активы и назначая валидаторов.",
+          "bullet" : ["Заблокированные активы остаются в вашей собственности", "Назначайте валидаторов на устройстве Ledger", "Доступ к активам будет возобновлён по истечении 28 дней после разблокировки"],
+          "help" : "Как работают назначения",
+          "warning" : "Выбирайте валидатора с умом. Часть заблокированных активов может быть безвозвратно утеряна, если валидатор поведёт себя недобросовестно."
+        },
+        "amount" : {
+          "availableLabel" : "Доступно",
+          "maxLabel" : "Макс."
+        },
+        "confirm" : {
+          "info" : "Блокированные активы можно разблокировать в любой момент, но этот процесс занимает 28 дней."
+        },
+        "validation" : {
+          "success" : {
+            "title" : "Активы успешно заблокированы",
+            "description" : "Вы можете назначить валидаторов после того, как транзакция будет подтверждена сетью.",
+            "descriptionNominate" : "Вы сможете назначить валидаторов после того, как транзакция будет подтверждена сетью.",
+            "nominate" : "Назначить валидаторов",
+            "later" : "Назначить позже"
           },
-          "pending": {
-            "title": "Транзакция ожидает подтверждения",
-            "description": "Назначение может занять некоторое время"
+          "pending" : {
+            "title" : "Транзакция ожидает подтверждения",
+            "description" : "Назначение может занять некоторое время"
           }
         }
       }
     },
-    "rebond": {
-      "stepperHeader": {
-        "amount": "Сумма повторной блокировки",
-        "selectDevice": "Выбор устройства",
-        "connectDevice": "Добавление устройства",
-        "stepRange": "Шаг {{currentStep}} из {{totalSteps}}"
-      },
-      "steps": {
-        "amount": {
-          "availableLabel": "Разблокировка активов",
-          "maxLabel": "Макс."
-        },
-        "confirm": {
-          "info": "Повторно заблокированные активы мгновенно добавляются к блокированной сумме."
-        },
-        "validation": {
-          "success": {
-            "title": "Активы успешно повторно блокированы",
-            "description": "Баланс обновится после подтверждения транзакции в сети."
+    "rebond" : {
+      "stepperHeader" : {
+        "amount" : "Сумма повторной блокировки",
+        "selectDevice" : "Выбор устройства",
+        "connectDevice" : "Добавление устройства",
+        "stepRange" : "Шаг {{currentStep}} из {{totalSteps}}"
+      },
+      "steps" : {
+        "amount" : {
+          "availableLabel" : "Разблокировка активов",
+          "maxLabel" : "Макс."
+        },
+        "confirm" : {
+          "info" : "Повторно заблокированные активы мгновенно добавляются к блокированной сумме."
+        },
+        "validation" : {
+          "success" : {
+            "title" : "Активы успешно повторно блокированы",
+            "description" : "Баланс обновится после подтверждения транзакции в сети."
           }
         }
       }
     },
-    "unbond": {
-      "stepperHeader": {
-        "amount": "Сумма разблокировки",
-        "selectDevice": "Выбор устройства",
-        "connectDevice": "Добавление устройства",
-        "stepRange": "Шаг {{currentStep}} из {{totalSteps}}"
-      },
-      "steps": {
-        "amount": {
-          "availableLabel": "Заблокировано",
-          "maxLabel": "Макс."
-        },
-        "confirm": {
-          "info": "Разблокированные активы можно вывести спустя 28 дней после разблокировки."
-        },
-        "validation": {
-          "success": {
-            "title": "Транзакция для разблокировки отправлена",
-            "description": "Разблокированные активы можно будет вывести по истечении 28 дней."
+    "unbond" : {
+      "stepperHeader" : {
+        "amount" : "Сумма разблокировки",
+        "selectDevice" : "Выбор устройства",
+        "connectDevice" : "Добавление устройства",
+        "stepRange" : "Шаг {{currentStep}} из {{totalSteps}}"
+      },
+      "steps" : {
+        "amount" : {
+          "availableLabel" : "Заблокировано",
+          "maxLabel" : "Макс."
+        },
+        "confirm" : {
+          "info" : "Разблокированные активы можно вывести спустя 28 дней после разблокировки."
+        },
+        "validation" : {
+          "success" : {
+            "title" : "Транзакция для разблокировки отправлена",
+            "description" : "Разблокированные активы можно будет вывести по истечении 28 дней."
           }
         }
       }
     },
-    "simpleOperation": {
-      "modes": {
-        "withdrawUnbonded": {
-          "title": "Вывод разблокированного",
-          "description": "Выводите не заблокированные средства на свой баланс."
-        },
-        "chill": {
-          "title": "Отзыв голосов",
-          "description": "Это действие отменяет все назначения и приостанавливает начисление вознаграждений.",
-          "info": "Блокированные активы останутся заблокированными. Если их разблокировать, доступ к ним будет восстановлен только спустя 28 дней."
-        },
-        "setController": {
-          "title": "Сменить контроллер",
-          "description": "Назначить этот счёт в Ledger в качестве самостоятельного контроллера",
-          "info": "Ledger Live не поддерживает операции на отдельных stash-счетах и счетах контроллеров."
+    "simpleOperation" : {
+      "modes" : {
+        "withdrawUnbonded" : {
+          "title" : "Вывод разблокированного",
+          "description" : "Выводите не заблокированные средства на свой баланс."
+        },
+        "chill" : {
+          "title" : "Отзыв голосов",
+          "description" : "Это действие отменяет все назначения и приостанавливает начисление вознаграждений.",
+          "info" : "Блокированные активы останутся заблокированными. Если их разблокировать, доступ к ним будет восстановлен только спустя 28 дней."
+        },
+        "setController" : {
+          "title" : "Сменить контроллер",
+          "description" : "Назначить этот счёт в Ledger в качестве самостоятельного контроллера",
+          "info" : "Ledger Live не поддерживает операции на отдельных stash-счетах и счетах контроллеров."
         }
       },
-      "stepperHeader": {
-        "info": "Подробнее",
-        "selectDevice": "Выбор устройства",
-        "connectDevice": "Добавление устройства",
-        "stepRange": "Шаг {{currentStep}} из {{totalSteps}}"
-      },
-      "steps": {
-        "validation": {
-          "success": {
-            "title": "Транзакция отправлена",
-            "description": "Она будет отражена в истории после подтверждения транзакции в сети."
+      "stepperHeader" : {
+        "info" : "Подробнее",
+        "selectDevice" : "Выбор устройства",
+        "connectDevice" : "Добавление устройства",
+        "stepRange" : "Шаг {{currentStep}} из {{totalSteps}}"
+      },
+      "steps" : {
+        "validation" : {
+          "success" : {
+            "title" : "Транзакция отправлена",
+            "description" : "Она будет отражена в истории после подтверждения транзакции в сети."
           }
         }
       }
@@ -4583,58 +4305,6 @@
       "undelegate" : "Отозвать"
     }
   },
-<<<<<<< HEAD
-  "ValidateOnDevice": {
-    "title": {
-      "send": "Чтобы завершить операцию, подтвердите её на {{productName}}",
-      "freeze": "Чтобы завершить операцию, подтвердите её на устройстве",
-      "unfreeze": "Чтобы завершить операцию, подтвердите её на устройстве",
-      "claimReward": "Чтобы завершить операцию, подтвердите её на устройстве",
-      "vote": "Чтобы завершить операцию, подтвердите её на устройстве",
-      "delegate": "Чтобы завершить операцию, подтвердите её на устройстве",
-      "redelegate": "Чтобы завершить операцию, подтвердите её на устройстве",
-      "undelegate": "Чтобы завершить операцию, подтвердите её на устройстве"
-    },
-    "warning": "Обязательно проверяйте соответствие адреса на экране устройства с адресом, который вам предоставил {{recipientWording}}",
-    "recipientWording": {
-      "send": "Обязательно проверяйте соответствие адреса на экране устройства с адресом, который вам предоставил получатель",
-      "delegate": "Обязательно проверяйте соответствие адреса на экране устройства с адресом, который вам предоставил валидатор",
-      "undelegate": "Обязательно проверяйте соответствие адреса на экране устройства с адресом, который вам предоставил валидатор",
-      "freeze": "Обязательно проверяйте соответствие адреса на экране устройства с адресом, который вам предоставили",
-      "unfreeze": "Обязательно проверяйте соответствие адреса на экране устройства с адресом, который вам предоставили",
-      "claimReward": "Обязательно проверяйте соответствие адреса на экране устройства с адресом, который вам предоставили",
-      "vote": "Обязательно проверяйте соответствие адреса на экране устройства с адресом, который вам предоставили",
-      "erc20": {
-        "approve": "Проверяйте детали операции на устройстве перед отправкой."
-      },
-      "compound.supply": "Проверяйте детали депозита на устройстве перед отправкой.",
-      "compound.withdraw": "Проверяйте детали вывода средств на устройстве перед отправкой."
-    },
-    "name": "Название",
-    "votes": "Голоса",
-    "validator": "Валидатор",
-    "infoWording": {
-      "freeze": "Замороженные токены заблокированы на 3 дня.",
-      "unfreeze": "Очки {{resource}} сократятся, а голоса будут аннулированы.",
-      "claimReward": "Вознаграждения можно получать каждые 24 часа.",
-      "cosmos": {
-        "claimReward": "Вознаграждения будут получены автоматически при их наличии у валидатора.",
-        "redelegate": "Возврат отозванных активов на баланс счёта осуществляется в течение 21 дня.",
-        "undelegate": "Возврат отозванных активов на баланс счёта осуществляется в течение 21 дня."
-      },
-      "lending": "Проверяйте детали операции на устройстве перед отправкой."
-    },
-    "amount": "Сумма",
-    "account": "Счёт",
-    "from": "Откуда",
-    "to": "Куда",
-    "redelegationAmount": "Переделегированная сумма",
-    "gas": "Газ",
-    "validatorAddress": "Адрес валидатора",
-    "rewardAmount": "Сумма вознаграждения",
-    "undelegatedAmount": "Отозванная сумма",
-    "memo": "Memo"
-=======
   "ValidateOnDevice" : {
     "title" : {
       "send" : "Чтобы завершить операцию, подтвердите её на {{productName}}",
@@ -4691,263 +4361,188 @@
     "rewardAmount" : "Сумма вознаграждения",
     "undelegatedAmount" : "Отозванная сумма",
     "memo" : "Memo"
->>>>>>> 2971ba20
-  },
-  "Terms": {
-    "title": "Условия использования",
-    "read": "Прочитать Условия использования",
-    "switchLabel": "Я прочитал(-а) и принимаю <1>Условия использования</1>",
-    "switchLabelFull": "Я прочитал(-а) и принимаю Политику конфиденциальности.",
-    "cta": "Перейти в Ledger Live",
-    "service": "Условия использования",
-    "subTitle": "Пожалуйста, изучите наши Условия использования и Политику конфиденциальности"
-  },
-  "updatedTerms": {
-    "title": "Обновление Условий использования",
-    "body": {
-      "intro": "Здравствуйте! Мы обновили Условия использования Ledger Live, чтобы сделать их более понятными и включить в них новые услуги и функции Ledger Live. Основные обновления:",
-      "bulletPoints": [
-        "Объяснили, какие услуги доступны и как они работают",
-        "Добавили информацию о комиссиях за услуги",
-        "Улучшили уведомления, чтобы вы не пропускали важные обновления Условий использования"
-      ],
-      "agreement": "Нажав на «Продолжить», вы подтверждаете, что прочитали Условия использования и принимаете их."
-    },
-    "link": "Условия использования",
-    "cta": "Продолжить"
-  },
-  "exchange": {
-    "buy": {
-      "screenTitle": "КУПИТЬ КРИПТОВАЛЮТУ",
-      "tabTitle": "Покупка",
-      "selectCurrency": "Выберите валюту",
-      "selectAccount": "Выберите счёт",
-      "wantToBuy": "Я покупаю",
-      "connectDevice": "Подключите устройство",
-      "title": "Покупайте криптовалюту через партнёра",
-      "coinifyTitle": "Покупайте криптовалюту через партнёра",
-      "description": "Приобретайте криптовалюты через Coinify и получайте их прямо на счёт в Ledger.",
-      "CTAButton": "Купить",
-      "emptyState": {
-        "title": "Нет счёта {{currency}}?",
-        "description": "Перед покупкой добавьте счёт {{currency}}.",
-        "CTAButton": "Добавить счёт"
-      },
-      "skipDeviceVerification": {
-        "confirm": "Подтвердить",
-        "cancel": "Отменить",
-        "address": "Адрес счёта {{currency}}",
-        "warning": "Адрес не утверждён на устройстве Ledger. В целях безопасности вам нужно утвердить его"
-      },
-      "bullets": {
-        "whereToBuy": "Все источники",
-        "cryptoSupported": "Поддерживаемые криптовалюты",
-        "payWith": "Оплата картой или SEPA"
-      }
-    },
-    "sell": {
-      "screenTitle": "Продать криптовалюту",
-      "tabTitle": "Продажа",
-      "selectCurrency": "Выберите валюту",
-      "selectAccount": "Выберите счёт",
-      "wantToSell": "Я продаю",
-      "connectDevice": "Подключите устройство",
-      "title": "Продавайте криптовалюту через партнёра",
-      "description": "Продавайте криптовалюту прямо со счёта в Ledger посредством Coinify и получайте фиатные деньги на банковский счёт.",
-      "CTAButton": "Продать",
-      "emptyState": {
-        "title": "Нет счёта {{currency}}?",
-        "description": "Перед продажей создайте счёт {{currency}}.",
-        "CTAButton": "Добавить счёт"
-      }
-    },
-    "history": {
-      "tabTitle": "История"
+  },
+  "Terms" : {
+    "title" : "Условия использования",
+    "read" : "Прочитать Условия использования",
+    "switchLabel" : "Я прочитал(-а) и принимаю <1>Условия использования</1>",
+    "switchLabelFull" : "Я прочитал(-а) и принимаю Политику конфиденциальности.",
+    "cta" : "Перейти в Ledger Live",
+    "service" : "Условия использования",
+    "subTitle" : "Пожалуйста, изучите наши Условия использования и Политику конфиденциальности"
+  },
+  "updatedTerms" : {
+    "title" : "Обновление Условий использования",
+    "body" : {
+      "intro" : "Здравствуйте! Мы обновили Условия использования Ledger Live, чтобы сделать их более понятными и включить в них новые услуги и функции Ledger Live. Основные обновления:",
+      "bulletPoints" : ["Объяснили, какие услуги доступны и как они работают", "Добавили информацию о комиссиях за услуги", "Улучшили уведомления, чтобы вы не пропускали важные обновления Условий использования"],
+      "agreement" : "Нажав на «Продолжить», вы подтверждаете, что прочитали Условия использования и принимаете их."
+    },
+    "link" : "Условия использования",
+    "cta" : "Продолжить"
+  },
+  "exchange" : {
+    "buy" : {
+      "screenTitle" : "КУПИТЬ КРИПТОВАЛЮТУ",
+      "tabTitle" : "Покупка",
+      "selectCurrency" : "Выберите валюту",
+      "selectAccount" : "Выберите счёт",
+      "wantToBuy" : "Я покупаю",
+      "connectDevice" : "Подключите устройство",
+      "title" : "Покупайте криптовалюту через партнёра",
+      "coinifyTitle" : "Покупайте криптовалюту через партнёра",
+      "description" : "Приобретайте криптовалюты через Coinify и получайте их прямо на счёт в Ledger.",
+      "CTAButton" : "Купить",
+      "emptyState" : {
+        "title" : "Нет счёта {{currency}}?",
+        "description" : "Перед покупкой добавьте счёт {{currency}}.",
+        "CTAButton" : "Добавить счёт"
+      },
+      "skipDeviceVerification" : {
+        "confirm" : "Подтвердить",
+        "cancel" : "Отменить",
+        "address" : "Адрес счёта {{currency}}",
+        "warning" : "Адрес не утверждён на устройстве Ledger. В целях безопасности вам нужно утвердить его"
+      },
+      "bullets" : {
+        "whereToBuy" : "Все источники",
+        "cryptoSupported" : "Поддерживаемые криптовалюты",
+        "payWith" : "Оплата картой или SEPA"
+      }
+    },
+    "sell" : {
+      "screenTitle" : "Продать криптовалюту",
+      "tabTitle" : "Продажа",
+      "selectCurrency" : "Выберите валюту",
+      "selectAccount" : "Выберите счёт",
+      "wantToSell" : "Я продаю",
+      "connectDevice" : "Подключите устройство",
+      "title" : "Продавайте криптовалюту через партнёра",
+      "description" : "Продавайте криптовалюту прямо со счёта в Ledger посредством Coinify и получайте фиатные деньги на банковский счёт.",
+      "CTAButton" : "Продать",
+      "emptyState" : {
+        "title" : "Нет счёта {{currency}}?",
+        "description" : "Перед продажей создайте счёт {{currency}}.",
+        "CTAButton" : "Добавить счёт"
+      }
+    },
+    "history" : {
+      "tabTitle" : "История"
     },
     "providerList" : {
       "title" : "Выберите оператора"
     }
   },
-  "banner": {
-    "exchangeBuyCrypto": {
-      "title": "ПОКУПКА КРИПТОВАЛЮТЫ",
-      "description": "Приобретайте криптовалюты посредством Coinify и получайте их прямо на счёт в Ledger."
-    },
-    "swap": {
-      "title": "ОБМЕН КРИПТОВАЛЮТ",
-      "description": "Обменивайте криптоактивы непосредственно на счетах в Ledger благодаря нашему партнёру."
-    }
-  },
-  "walletconnect": {
-    "scan": "Сканировать QR-код WalletConnect",
-    "disclaimer": "Хочет подключиться к указанному Эфириум-счёту через ваш кошелёк:",
-    "reject": "Отклонить",
-    "connect": "Подключить",
-    "connected": "Подключено",
-    "disconnected": "Отключено",
-    "warningdisconnected": "Проблема с подключением между dApp, WalletConnect и Ledger Live. Подождите пару секунд или попробуйте подключиться снова",
-    "info": "Теперь приложение {{name}} доступно в веб-браузере.",
-    "warning": "Совместное использование адресов, полученных в dApp, несёт риск для безопасности. Обязательно используйте Ledger Live при отправке адреса для получения средств.",
-    "isconnecting": "подключается. Пожалуйста, подождите...",
-    "disconnect": "Отключить",
-    "retry": "Повторить",
-    "close": "Закрыть",
-    "message": "Сообщение",
-    "messageHash": "Хэш сообщения",
-    "domainHash": "Хэш домена",
-    "stringHash": "Хеш",
-    "from": "Откуда",
-    "successTitle": "Сообщение подписано",
-    "successDescription": "Вы подписали сообщение от стороннего приложения",
-    "stepperHeader": {
-      "summary": "Сводка",
-      "selectDevice": "Выбор устройства",
-      "connectDevice": "Подключение устройства",
-      "stepRange": "Шаг {{currentStep}} из {{totalSteps}}"
-    },
-    "stepVerification": {
-      "action": "Подтвердите операцию на устройстве",
-      "accountName": "Название счёта"
-    },
-    "deeplinkingTitle": "Выберите Ethereum-счёт",
-    "addAccount": "Добавить новый счёт"
-  },
-  "notificationCenter": {
-    "title": "Центр уведомлений",
-    "announcement": "Новости",
-    "liveStatus": "Состояние Ledger Live",
-    "groupedToast": {
-      "text": "Новых уведомлений: {{count}}",
-      "cta": "Подробности"
-    },
-    "news": {
-      "title": "Новости",
-      "titleCount": "Новостей: {{count}}",
-      "emptyState": {
-        "title": "Сейчас новостей нет",
-        "desc": "Здесь вы найдёте все новости о Ledger и Ledger Live"
-      }
-    },
-    "status": {
-      "title": "Состояние",
-      "ok": {
-        "title": "Приложение Ledger Live запущено и работает",
-        "desc": "<0>Что-то не работает? Проверьте </0><1>состояние наших серверов</1>"
-      },
-      "error": {
-        "title": "В Ledger Live возникли проблемы"
-      }
-    }
-  },
-  "platform": {
-    "catalog": {
-      "title": "Каталог приложений",
-      "branch": {
-        "soon": "уже скоро",
-        "experimental": "экспериментальная функция",
-        "debug": "отладка"
-      },
-      "banner": {
-        "title": "Исследуйте наш Каталог приложений",
-        "description": "Откройте для себя новый мир криптовалют. Единый безопасный доступ ко всем нашим сервисам: DeFi-приложениям, NFT и многому другому."
-      },
-      "twitterBanner": {
-        "description": "Воспользуйтесь хэштегом и расскажите нам, какие услуги вы хотели бы видеть у нас",
-        "tweetText": "Следующим дополнением к приложению Ledger должно стать..."
-      },
-      "pollCTA": {
-        "title": "Опрос",
-        "description": "Какой услуги вам не хватает в Ledger Live?"
-      },
-      "developerCTA": {
-        "title": "Для разработчиков",
-        "description": "Информация о том, как интегрировать собственные приложения в Ledger Live."
-      }
-    },
-    "disclaimer": {
-      "title": "Стороннее приложение",
-      "description": "Вы будете перенаправлены на приложение, которое не принадлежит компании Ledger.",
-      "legalAdvice": "Данное приложение не принадлежит компании Ledger. Компания не несёт ответственности за потерю средств или качество обслуживания данного приложения.\n\nВсегда тщательно проверяйте информацию на экране устройства.",
-      "legalAdviceShort": "Ledger не несёт ответственности за любые потери средств. Всегда тщательно проверяйте информацию на экране устройства.",
-      "checkbox": "Больше не напоминать",
-      "CTA": "Продолжить"
-    },
-    "webPlatformPlayer": {
-      "infoPanel": {
-        "website": "Сайт"
-      }
-    }
-  },
-<<<<<<< HEAD
-  "market": {
-    "title": "Рынок",
-    "filters": {
-      "sort": "Сортировка",
-      "filter": "Фильтр",
-      "view": {
-        "label": "Посмотреть",
-        "all": "Все монеты",
-        "liveCompatible": "Совместимы с Live",
-        "all_label": "Все криптовалюты",
-        "liveCompatible_label": "Только с поддержкой Live"
-      },
-      "order": {
-        "topGainers": "Самые прибыльные",
-        "market_cap": "Рейтинг",
-        "market_cap_asc": "Капитализация возр.",
-        "market_cap_desc": "Капитализация убыв."
-      },
-      "currency": "Валюта",
-      "time": "Время",
-      "apply": "Применить"
-    },
-    "marketList": {
-      "crypto": "Криптовалюты",
-      "price": "Цена",
-      "change": "Изменить",
-      "marketCap": "Капитализация",
-      "last7d": "За 7 дней"
-    },
-    "detailsPage": {
-      "holding": "Мои счета",
-      "priceStatistics": "Статистика цены",
-      "price": "Цена",
-      "tradingVolume": "Торговый объём",
-      "24hLowHight": "Мин/Макс (24 часа)",
-      "7dLowHigh": "Мин/Макс (Неделя)",
-      "allTimeHigh": "Исторический макс.",
-      "allTimeLow": "Исторический мин.",
-      "marketCapRank": "Рейтинг по капитализации",
-      "marketCapDominance": "Доминирование на рынке",
-      "supply": "Предложение",
-      "circulatingSupply": "В обороте",
-      "totalSupply": "Общее предложение",
-      "maxSupply": "Макс. эмиссия",
-      "assetNotSupportedOnLedgerLive": "Не поддерживается Ledger Live."
-    },
-    "range": {
-      "1h": "1Ч",
-      "24h": "24Ч",
-      "7d": "7Д",
-      "30d": "30Д",
-      "1y": "1Г"
-    },
-    "warnings": {
-      "connectionError": "Ошибка соединения",
-      "ledgerUnableToRetrieveData": "Ledger Live не удаётся получить данные.",
-      "checkInternetAndReload": "Проверьте подключение к Интернету и обновите страницу.",
-      "reload": "Обновить",
-      "noCryptosFound": "Монеты не найдены",
-      "noCurrencyFound": "Валюта не найдена",
-      "noSearchResultsFor": "К сожалению, монеты по запросу <0>{{search}}</0> не найдены. Повторите поиск по другому запросу.",
-      "noCurrencySearchResultsFor": "К сожалению, монеты по запросу <0>{{search}}</0> не найдены. Повторите поиск с другими параметрами. Повторите поиск по другому запросу.",
-      "noSearchResults": "К сожалению, не удалось ничего найти.",
-      "retrySearchKeyword": "Повторите поиск по другому запросу.",
-      "retrySearchParams": "Повторите поиск с другими параметрами.",
-      "trackFavAssets": "Следите за избранными активами",
-      "clickOnStarIcon": "Нажмите на звёздочку рядом с активом, чтобы добавить его в избранные.",
-      "browseAssets": "Просмотр активов"
-=======
+  "banner" : {
+    "exchangeBuyCrypto" : {
+      "title" : "ПОКУПКА КРИПТОВАЛЮТЫ",
+      "description" : "Приобретайте криптовалюты посредством Coinify и получайте их прямо на счёт в Ledger."
+    },
+    "swap" : {
+      "title" : "ОБМЕН КРИПТОВАЛЮТ",
+      "description" : "Обменивайте криптоактивы непосредственно на счетах в Ledger благодаря нашему партнёру."
+    }
+  },
+  "walletconnect" : {
+    "scan" : "Сканировать QR-код WalletConnect",
+    "disclaimer" : "Хочет подключиться к указанному Эфириум-счёту через ваш кошелёк:",
+    "reject" : "Отклонить",
+    "connect" : "Подключить",
+    "connected" : "Подключено",
+    "disconnected" : "Отключено",
+    "warningdisconnected" : "Проблема с подключением между dApp, WalletConnect и Ledger Live. Подождите пару секунд или попробуйте подключиться снова",
+    "info" : "Теперь приложение {{name}} доступно в веб-браузере.",
+    "warning" : "Совместное использование адресов, полученных в dApp, несёт риск для безопасности. Обязательно используйте Ledger Live при отправке адреса для получения средств.",
+    "isconnecting" : "подключается. Пожалуйста, подождите...",
+    "disconnect" : "Отключить",
+    "retry" : "Повторить",
+    "close" : "Закрыть",
+    "message" : "Сообщение",
+    "messageHash" : "Хэш сообщения",
+    "domainHash" : "Хэш домена",
+    "stringHash" : "Хеш",
+    "from" : "Откуда",
+    "successTitle" : "Сообщение подписано",
+    "successDescription" : "Вы подписали сообщение от стороннего приложения",
+    "stepperHeader" : {
+      "summary" : "Сводка",
+      "selectDevice" : "Выбор устройства",
+      "connectDevice" : "Подключение устройства",
+      "stepRange" : "Шаг {{currentStep}} из {{totalSteps}}"
+    },
+    "stepVerification" : {
+      "action" : "Подтвердите операцию на устройстве",
+      "accountName" : "Название счёта"
+    },
+    "deeplinkingTitle" : "Выберите Ethereum-счёт",
+    "addAccount" : "Добавить новый счёт"
+  },
+  "notificationCenter" : {
+    "title" : "Центр уведомлений",
+    "announcement" : "Новости",
+    "liveStatus" : "Состояние Ledger Live",
+    "groupedToast" : {
+      "text" : "Новых уведомлений: {{count}}",
+      "cta" : "Подробности"
+    },
+    "news" : {
+      "title" : "Новости",
+      "titleCount" : "Новостей: {{count}}",
+      "emptyState" : {
+        "title" : "Сейчас новостей нет",
+        "desc" : "Здесь вы найдёте все новости о Ledger и Ledger Live"
+      }
+    },
+    "status" : {
+      "title" : "Состояние",
+      "ok" : {
+        "title" : "Приложение Ledger Live запущено и работает",
+        "desc" : "<0>Что-то не работает? Проверьте </0><1>состояние наших серверов</1>"
+      },
+      "error" : {
+        "title" : "В Ledger Live возникли проблемы"
+      }
+    }
+  },
+  "platform" : {
+    "catalog" : {
+      "title" : "Каталог приложений",
+      "branch" : {
+        "soon" : "уже скоро",
+        "experimental" : "экспериментальная функция",
+        "debug" : "отладка"
+      },
+      "banner" : {
+        "title" : "Исследуйте наш Каталог приложений",
+        "description" : "Откройте для себя новый мир криптовалют. Единый безопасный доступ ко всем нашим сервисам: DeFi-приложениям, NFT и многому другому."
+      },
+      "twitterBanner" : {
+        "description" : "Воспользуйтесь хэштегом и расскажите нам, какие услуги вы хотели бы видеть у нас",
+        "tweetText" : "Следующим дополнением к приложению Ledger должно стать..."
+      },
+      "pollCTA" : {
+        "title" : "Опрос",
+        "description" : "Какой услуги вам не хватает в Ledger Live?"
+      },
+      "developerCTA" : {
+        "title" : "Для разработчиков",
+        "description" : "Информация о том, как интегрировать собственные приложения в Ledger Live."
+      }
+    },
+    "disclaimer" : {
+      "title" : "Стороннее приложение",
+      "description" : "Вы будете перенаправлены на приложение, которое не принадлежит компании Ledger.",
+      "legalAdvice" : "Данное приложение не принадлежит компании Ledger. Компания не несёт ответственности за потерю средств или качество обслуживания данного приложения.\n\nВсегда тщательно проверяйте информацию на экране устройства.",
+      "legalAdviceShort" : "Ledger не несёт ответственности за любые потери средств. Всегда тщательно проверяйте информацию на экране устройства.",
+      "checkbox" : "Больше не напоминать",
+      "CTA" : "Продолжить"
+    },
+    "webPlatformPlayer" : {
+      "infoPanel" : {
+        "website" : "Сайт"
+      }
+    }
+  },
   "market" : {
     "title" : "Рынок",
     "filters" : {
@@ -5016,43 +4611,42 @@
       "trackFavAssets" : "Следите за избранными активами",
       "clickOnStarIcon" : "Нажмите на звёздочку рядом с активом, чтобы добавить его в избранные.",
       "browseAssets" : "Просмотр активов"
->>>>>>> 2971ba20
-    }
-  },
-  "nft": {
-    "account": {
-      "seeAllNfts": "Посмотреть все NFT",
-      "seeFewerNfts": "Скрыть"
-    },
-    "gallery": {
-      "allNft": "Все NFT"
-    },
-    "viewer": {
-      "properties": "Свойства",
-      "description": "Описание",
-      "tokenContract": "Адрес токена",
-      "tokenContractCopied": "Адрес токена скопирован!",
-      "tokenId": "ID токена",
-      "tokenIdCopied": "ID токена скопирован!",
-      "quantity": "Количество",
-      "attributes": {
-        "floorPrice": "Мин. цена"
-      }
-    },
-    "viewerModal": {
-      "viewOn": "Посмотреть в",
-      "viewInExplorer": "Посмотреть в Обозревателе",
-      "txDetails": "Детали транзакции"
-    }
-  },
-  "ApplicationVersion": "v {{version}}",
-  "analytics": {
-    "title": "Аналитика",
-    "allocation": {
-      "title": "Распределение"
-    },
-    "operations": {
-      "title": "История транзакций"
+    }
+  },
+  "nft" : {
+    "account" : {
+      "seeAllNfts" : "Посмотреть все NFT",
+      "seeFewerNfts" : "Скрыть"
+    },
+    "gallery" : {
+      "allNft" : "Все NFT"
+    },
+    "viewer" : {
+      "properties" : "Свойства",
+      "description" : "Описание",
+      "tokenContract" : "Адрес токена",
+      "tokenContractCopied" : "Адрес токена скопирован!",
+      "tokenId" : "ID токена",
+      "tokenIdCopied" : "ID токена скопирован!",
+      "quantity" : "Количество",
+      "attributes" : {
+        "floorPrice" : "Мин. цена"
+      }
+    },
+    "viewerModal" : {
+      "viewOn" : "Посмотреть в",
+      "viewInExplorer" : "Посмотреть в Обозревателе",
+      "txDetails" : "Детали транзакции"
+    }
+  },
+  "ApplicationVersion" : "v {{version}}",
+  "analytics" : {
+    "title" : "Аналитика",
+    "allocation" : {
+      "title" : "Распределение"
+    },
+    "operations" : {
+      "title" : "История транзакций"
     }
   },
   "hedera" : {
