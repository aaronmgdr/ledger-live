import type { Action } from "redux-actions";
import type {
  AccountComparator,
  AddAccountsProps,
  ImportAccountsReduceInput,
} from "@ledgerhq/live-common/account/index";
import { Device } from "@ledgerhq/live-common/hw/actions/types";
import type {
  Account,
  DeviceInfo,
  DeviceModelInfo,
  Feature,
  FeatureId,
} from "@ledgerhq/types-live";
import type { Payload as PostOnboardingPayload } from "@ledgerhq/live-common/postOnboarding/reducer";
import { Transaction } from "@ledgerhq/live-common/generated/types";
import { ExchangeRate } from "@ledgerhq/live-common/exchange/swap/types";
import type {
  AppState,
  FwUpdateBackgroundEvent,
  BleState,
  CurrencySettings,
  DeviceLike,
  NotificationsState,
  Pair,
  Privacy,
  RatingsState,
  SettingsState,
  State,
  WalletConnectState,
  SwapStateType,
  DynamicContentState,
  ProtectState,
  NftState,
} from "../reducers/types";
import type { Unpacked } from "../types/helpers";
import { DeviceModelId } from "@ledgerhq/types-devices";

//  === ACCOUNTS ACTIONS ===

export enum AccountsActionTypes {
  ACCOUNTS_IMPORT = "ACCOUNTS_IMPORT",
  ACCOUNTS_USER_IMPORT = "ACCOUNTS_USER_IMPORT",
  REORDER_ACCOUNTS = "REORDER_ACCOUNTS",
  ACCOUNTS_ADD = "ACCOUNTS_ADD",
  SET_ACCOUNTS = "SET_ACCOUNTS",
  UPDATE_ACCOUNT = "UPDATE_ACCOUNT",
  DELETE_ACCOUNT = "DELETE_ACCOUNT",
  CLEAN_CACHE = "CLEAN_CACHE",
  DANGEROUSLY_OVERRIDE_STATE = "DANGEROUSLY_OVERRIDE_STATE",
}

export type AccountsImportStorePayload = Account[];
export type AccountsReorderPayload = AccountComparator;
export type AccountsImportAccountsPayload = ImportAccountsReduceInput;
export type AccountsReplaceAccountsPayload = Pick<
  AddAccountsProps,
  "scannedAccounts" | "selectedIds" | "renamings"
> &
  Partial<AddAccountsProps>;
export type AccountsSetAccountsPayload = Account[];
export type AccountsUpdateAccountWithUpdaterPayload = {
  accountId: string;
  updater: (arg0: Account) => Account;
};
export type AccountsDeleteAccountPayload = Account;
export type AccountsPayload =
  | AccountsImportStorePayload
  | AccountsReorderPayload
  | AccountsImportAccountsPayload
  | AccountsReplaceAccountsPayload
  | AccountsSetAccountsPayload
  | AccountsUpdateAccountWithUpdaterPayload
  | AccountsDeleteAccountPayload;

// === APPSTATE ACTIONS ===

export enum AppStateActionTypes {
  DEBUG_MENU_VISIBLE = "DEBUG_MENU_VISIBLE",
  SYNC_IS_CONNECTED = "SYNC_IS_CONNECTED",
  HAS_CONNECTED_DEVICE = "HAS_CONNECTED_DEVICE",
  SET_MODAL_LOCK = "SET_MODAL_LOCK",
  QUEUE_BACKGROUND_EVENT = "QUEUE_BACKGROUND_EVENT",
  DEQUEUE_BACKGROUND_EVENT = "DEQUEUE_BACKGROUND_EVENT",
  CLEAR_BACKGROUND_EVENTS = "CLEAR_BACKGROUND_EVENTS",
  DANGEROUSLY_OVERRIDE_STATE = "DANGEROUSLY_OVERRIDE_STATE",
  UPDATE_MAIN_NAVIGATOR_VISIBILITY = "UPDATE_MAIN_NAVIGATOR_VISIBILITY",
}

export type AppStateIsConnectedPayload = AppState["isConnected"];
export type AppStateSetHasConnectedDevicePayload = AppState["hasConnectedDevice"];
export type AppStateSetModalLockPayload = AppState["modalLock"];
export type AppStateAddBackgroundEventPayload = {
  event: FwUpdateBackgroundEvent;
};

export type AppStateUpdateMainNavigatorVisibilityPayload = AppState["isMainNavigatorVisible"];
export type AppStatePayload =
  | AppStateIsConnectedPayload
  | AppStateSetHasConnectedDevicePayload
  | AppStateSetModalLockPayload
  | AppStateAddBackgroundEventPayload
  | AppStateUpdateMainNavigatorVisibilityPayload;

// === BLE ACTIONS ===

export enum BleActionTypes {
  BLE_REMOVE_DEVICE = "BLE_REMOVE_DEVICE",
  BLE_REMOVE_DEVICES = "BLE_REMOVE_DEVICES",
  BLE_ADD_DEVICE = "BLE_ADD_DEVICE",
  BLE_IMPORT = "BLE_IMPORT",
  BLE_SAVE_DEVICE_NAME = "BLE_SAVE_DEVICE_NAME",
  DANGEROUSLY_OVERRIDE_STATE = "DANGEROUSLY_OVERRIDE_STATE",
}

export type BleRemoveKnownDevicePayload = string;
export type BleRemoveKnownDevicesPayload = string[];
export type BleAddKnownDevicePayload = DeviceLike;
export type BleImportBlePayload = BleState;
export type BleSaveDeviceNamePayload = { deviceId: string; name: string };
export type BlePayload =
  | BleRemoveKnownDevicePayload
  | BleRemoveKnownDevicesPayload
  | BleAddKnownDevicePayload
  | BleImportBlePayload
  | BleSaveDeviceNamePayload;

// === NOTIFICATIONS ACTIONS ===

export enum NotificationsActionTypes {
  NOTIFICATIONS_SET_MODAL_OPEN = "NOTIFICATIONS_SET_MODAL_OPEN",
  NOTIFICATIONS_SET_MODAL_LOCKED = "NOTIFICATIONS_SET_MODAL_LOCKED",
  NOTIFICATIONS_SET_MODAL_TYPE = "NOTIFICATIONS_SET_MODAL_TYPE",
  NOTIFICATIONS_SET_CURRENT_ROUTE_NAME = "NOTIFICATIONS_SET_CURRENT_ROUTE_NAME",
  NOTIFICATIONS_SET_EVENT_TRIGGERED = "NOTIFICATIONS_SET_EVENT_TRIGGERED",
  NOTIFICATIONS_SET_DATA_OF_USER = "NOTIFICATIONS_SET_DATA_OF_USER",
  DANGEROUSLY_OVERRIDE_STATE = "DANGEROUSLY_OVERRIDE_STATE",
}

export type NotificationsSetModalOpenPayload = NotificationsState["isPushNotificationsModalOpen"];

export type NotificationsSetModalLockedPayload =
  NotificationsState["isPushNotificationsModalLocked"];

export type NotificationsSetModalTypePayload = NotificationsState["notificationsModalType"];

export type NotificationsSetCurrentRouteNamePayload = NotificationsState["currentRouteName"];

export type NotificationsSetEventTriggeredPayload = NotificationsState["eventTriggered"];

export type NotificationsSetDataOfUserPayload = NotificationsState["dataOfUser"];

export type NotificationsPayload =
  | NotificationsSetModalOpenPayload
  | NotificationsSetModalLockedPayload
  | NotificationsSetModalTypePayload
  | NotificationsSetCurrentRouteNamePayload
  | NotificationsSetEventTriggeredPayload
  | NotificationsSetDataOfUserPayload;

// === DYNAMIC CONTENT ACTIONS ===

export enum DynamicContentActionTypes {
  DYNAMIC_CONTENT_SET_WALLET_CARDS = "DYNAMIC_CONTENT_SET_WALLET_CARDS",
  DYNAMIC_CONTENT_SET_ASSET_CARDS = "DYNAMIC_CONTENT_SET_ASSET_CARDS",
  DYNAMIC_CONTENT_SET_LEARN_CARDS = "DYNAMIC_CONTENT_SET_LEARN_CARDS",
  DYNAMIC_CONTENT_SET_NOTIFICATION_CARDS = "DYNAMIC_CONTENT_SET_NOTIFICATION_CARDS",
}

export type DynamicContentSetWalletCardsPayload = DynamicContentState["walletCards"];

export type DynamicContentSetAssetCardsPayload = DynamicContentState["assetsCards"];

export type DynamicContentSetLearnCardsPayload = DynamicContentState["learnCards"];

export type DynamicContentSetNotificationCardsPayload = DynamicContentState["notificationCards"];

export type DynamicContentPayload =
  | DynamicContentSetWalletCardsPayload
  | DynamicContentSetAssetCardsPayload
  | DynamicContentSetLearnCardsPayload
  | DynamicContentSetNotificationCardsPayload;

// === RATINGS ACTIONS ===

export enum RatingsActionTypes {
  RATINGS_SET_MODAL_OPEN = "RATINGS_SET_MODAL_OPEN",
  RATINGS_SET_MODAL_LOCKED = "RATINGS_SET_MODAL_LOCKED",
  RATINGS_SET_CURRENT_ROUTE_NAME = "RATINGS_SET_CURRENT_ROUTE_NAME",
  RATINGS_SET_HAPPY_MOMENT = "RATINGS_SET_HAPPY_MOMENT",
  RATINGS_SET_DATA_OF_USER = "RATINGS_SET_DATA_OF_USER",
  DANGEROUSLY_OVERRIDE_STATE = "DANGEROUSLY_OVERRIDE_STATE",
}

export type RatingsSetModalOpenPayload = RatingsState["isRatingsModalOpen"];
export type RatingsSetModalLockedPayload = RatingsState["isRatingsModalLocked"];
export type RatingsSetCurrentRouteNamePayload = RatingsState["currentRouteName"];
export type RatingsSetHappyMomentPayload = RatingsState["happyMoment"];
export type RatingsDataOfUserPayload = RatingsState["dataOfUser"];
export type RatingsPayload =
  | RatingsSetModalOpenPayload
  | RatingsSetModalLockedPayload
  | RatingsSetCurrentRouteNamePayload
  | RatingsSetHappyMomentPayload
  | RatingsDataOfUserPayload;

// === SETTINGS ACTIONS ===

export enum SettingsActionTypes {
  SETTINGS_IMPORT = "SETTINGS_IMPORT",
  SETTINGS_IMPORT_DESKTOP = "SETTINGS_IMPORT_DESKTOP",
  UPDATE_CURRENCY_SETTINGS = "UPDATE_CURRENCY_SETTINGS",
  SETTINGS_SET_PRIVACY = "SETTINGS_SET_PRIVACY",
  SETTINGS_SET_PRIVACY_BIOMETRICS = "SETTINGS_SET_PRIVACY_BIOMETRICS",
  SETTINGS_DISABLE_PRIVACY = "SETTINGS_DISABLE_PRIVACY",
  SETTINGS_SET_REPORT_ERRORS = "SETTINGS_SET_REPORT_ERRORS",
  SETTINGS_SET_ANALYTICS = "SETTINGS_SET_ANALYTICS",
  SETTINGS_SET_COUNTERVALUE = "SETTINGS_SET_COUNTERVALUE",
  SETTINGS_SET_ORDER_ACCOUNTS = "SETTINGS_SET_ORDER_ACCOUNTS",
  SETTINGS_SET_PAIRS = "SETTINGS_SET_PAIRS",
  SETTINGS_SET_SELECTED_TIME_RANGE = "SETTINGS_SET_SELECTED_TIME_RANGE",
  SETTINGS_COMPLETE_ONBOARDING = "SETTINGS_COMPLETE_ONBOARDING",
  SETTINGS_COMPLETE_CUSTOM_IMAGE_FLOW = "SETTINGS_COMPLETE_CUSTOM_IMAGE_FLOW",
  SETTINGS_INSTALL_APP_FIRST_TIME = "SETTINGS_INSTALL_APP_FIRST_TIME",
  SETTINGS_SET_READONLY_MODE = "SETTINGS_SET_READONLY_MODE",
  SETTINGS_SET_EXPERIMENTAL_USB_SUPPORT = "SETTINGS_SET_EXPERIMENTAL_USB_SUPPORT",
  SETTINGS_SWITCH_COUNTERVALUE_FIRST = "SETTINGS_SWITCH_COUNTERVALUE_FIRST",
  SETTINGS_HIDE_EMPTY_TOKEN_ACCOUNTS = "SETTINGS_HIDE_EMPTY_TOKEN_ACCOUNTS",
  SETTINGS_FILTER_TOKEN_OPERATIONS_ZERO_AMOUNT = "SETTINGS_FILTER_TOKEN_OPERATIONS_ZERO_AMOUNT",
  SHOW_TOKEN = "SHOW_TOKEN",
  BLACKLIST_TOKEN = "BLACKLIST_TOKEN",
  HIDE_NFT_COLLECTION = "HIDE_NFT_COLLECTION",
  UNHIDE_NFT_COLLECTION = "UNHIDE_NFT_COLLECTION",
  SETTINGS_DISMISS_BANNER = "SETTINGS_DISMISS_BANNER",
  SETTINGS_SET_AVAILABLE_UPDATE = "SETTINGS_SET_AVAILABLE_UPDATE",
  DANGEROUSLY_OVERRIDE_STATE = "DANGEROUSLY_OVERRIDE_STATE",
  SETTINGS_SET_THEME = "SETTINGS_SET_THEME",
  SETTINGS_SET_OS_THEME = "SETTINGS_SET_OS_THEME",
  SETTINGS_SET_CAROUSEL_VISIBILITY = "SETTINGS_SET_CAROUSEL_VISIBILITY",
  SETTINGS_SET_DISMISSED_DYNAMIC_CARDS = "SETTINGS_SET_DISMISSED_DYNAMIC_CARDS",
  SETTINGS_SET_DISCREET_MODE = "SETTINGS_SET_DISCREET_MODE",
  SETTINGS_SET_LANGUAGE = "SETTINGS_SET_LANGUAGE",
  SETTINGS_SET_LOCALE = "SETTINGS_SET_LOCALE",
  SETTINGS_SET_DATE_FORMAT = "SETTINGS_SET_DATE_FORMAT",
  SET_SWAP_SELECTABLE_CURRENCIES = "SET_SWAP_SELECTABLE_CURRENCIES",
  ACCEPT_SWAP_PROVIDER = "ACCEPT_SWAP_PROVIDER",
  LAST_SEEN_DEVICE = "LAST_SEEN_DEVICE",
  LAST_SEEN_DEVICE_INFO = "LAST_SEEN_DEVICE_INFO",
  LAST_SEEN_DEVICE_LANGUAGE_ID = "LAST_SEEN_DEVICE_LANGUAGE_ID",
  SET_KNOWN_DEVICE_MODEL_IDS = "SET_KNOWN_DEVICE_MODEL_IDS",
  SET_HAS_SEEN_STAX_ENABLED_NFTS_POPUP = "SET_HAS_SEEN_STAX_ENABLED_NFTS_POPUP",
  SET_LAST_SEEN_CUSTOM_IMAGE = "SET_LAST_SEEN_CUSTOM_IMAGE",
  ADD_STARRED_MARKET_COINS = "ADD_STARRED_MARKET_COINS",
  REMOVE_STARRED_MARKET_COINS = "REMOVE_STARRED_MARKET_COINS",
  SET_LAST_CONNECTED_DEVICE = "SET_LAST_CONNECTED_DEVICE",
  SET_CUSTOM_IMAGE_TYPE = "SET_CUSTOM_IMAGE_TYPE",
  SET_CUSTOM_IMAGE_BACKUP = "SET_CUSTOM_IMAGE_BACKUP",
  SET_HAS_ORDERED_NANO = "SET_HAS_ORDERED_NANO",
  SET_MARKET_REQUEST_PARAMS = "SET_MARKET_REQUEST_PARAMS",
  SET_MARKET_COUNTER_CURRENCY = "SET_MARKET_COUNTER_CURRENCY",
  SET_MARKET_FILTER_BY_STARRED_ACCOUNTS = "SET_MARKET_FILTER_BY_STARRED_ACCOUNTS",
  SET_SENSITIVE_ANALYTICS = "SET_SENSITIVE_ANALYTICS",
  SET_ONBOARDING_HAS_DEVICE = "SET_ONBOARDING_HAS_DEVICE",
  SET_NOTIFICATIONS = "SET_NOTIFICATIONS",
  WALLET_TAB_NAVIGATOR_LAST_VISITED_TAB = "WALLET_TAB_NAVIGATOR_LAST_VISITED_TAB",
  SET_STATUS_CENTER = "SET_STATUS_CENTER",
  SET_OVERRIDDEN_FEATURE_FLAG = "SET_OVERRIDDEN_FEATURE_FLAG",
  SET_OVERRIDDEN_FEATURE_FLAGS = "SET_OVERRIDDEN_FEATURE_FLAGS",
  SET_FEATURE_FLAGS_BANNER_VISIBLE = "SET_FEATURE_FLAGS_BANNER_VISIBLE",
  SET_DEBUG_APP_LEVEL_DRAWER_OPENED = "SET_DEBUG_APP_LEVEL_DRAWER_OPENED",
  SET_HAS_BEEN_UPSOLD_PROTECT = "SET_HAS_BEEN_UPSOLD_PROTECT",
  SET_GENERAL_TERMS_VERSION_ACCEPTED = "SET_GENERAL_TERMS_VERSION_ACCEPTED",
  SET_ONBOARDING_TYPE = "SET_ONBOARDING_TYPE",
<<<<<<< HEAD
  SET_CLOSED_NETWORK_BANNER = "SET_CLOSED_NETWORK_BANNER",
  SET_CLOSED_WITHDRAW_BANNER = "SET_CLOSED_WITHDRAW_BANNER",
=======
  SET_USER_NPS = "SET_USER_NPS",
>>>>>>> edc7cc40
}

export type SettingsImportPayload = Partial<SettingsState>;
export type SettingsImportDesktopPayload = {
  developerModeEnabled: boolean;
  currenciesSettings: SettingsState["currenciesSettings"];
} & Omit<Partial<SettingsState>, "currenciesSettings">;
export type SettingsUpdateCurrencyPayload = {
  ticker: string;
  patch: Partial<CurrencySettings>;
};
export type SettingsSetPrivacyPayload = Privacy;
export type SettingsSetPrivacyBiometricsPayload = boolean;
export type SettingsSetReportErrorsPayload = SettingsState["reportErrorsEnabled"];
export type SettingsSetAnalyticsPayload = SettingsState["analyticsEnabled"];
export type SettingsSetCountervaluePayload = SettingsState["counterValue"];
export type SettingsSetOrderAccountsPayload = SettingsState["orderAccounts"];
export type SettingsSetPairsPayload = { pairs: Array<Pair> };
export type SettingsSetSelectedTimeRangePayload = SettingsState["selectedTimeRange"];
export type SettingsInstallAppFirstTimePayload = SettingsState["hasInstalledAnyApp"];
export type SettingsSetReadOnlyModePayload = SettingsState["readOnlyModeEnabled"];
export type SettingsHideEmptyTokenAccountsPayload = SettingsState["hideEmptyTokenAccounts"];
export type SettingsFilterTokenOperationsZeroAmountPayload =
  SettingsState["filterTokenOperationsZeroAmount"];
export type SettingsShowTokenPayload = string;
export type SettingsBlacklistTokenPayload = string;
export type SettingsHideNftCollectionPayload = string;
export type SettingsUnhideNftCollectionPayload = string;
export type SettingsDismissBannerPayload = string;
export type SettingsSetAvailableUpdatePayload = SettingsState["hasAvailableUpdate"];
export type SettingsSetThemePayload = SettingsState["theme"];
export type SettingsSetOsThemePayload = SettingsState["osTheme"];
export type SettingsSetDismissedDynamicCardsPayload = SettingsState["dismissedDynamicCards"];
export type SettingsSetDiscreetModePayload = SettingsState["discreetMode"];
export type SettingsSetLanguagePayload = SettingsState["language"];
export type SettingsSetLocalePayload = SettingsState["locale"];
export type SettingsSetSwapSelectableCurrenciesPayload =
  SettingsState["swap"]["selectableCurrencies"];
export type SettingsAcceptSwapProviderPayload = Unpacked<
  SettingsState["swap"]["acceptedProviders"]
>;
export type SettingsSetLastSeenCustomImagePayload = {
  imageSize: number;
  imageHash: string;
};
export type SettingsLastSeenDevicePayload = NonNullable<
  SettingsState["lastSeenDevice"]
>["deviceInfo"];
export type SettingsLastSeenDeviceInfoPayload = DeviceModelInfo;
export type SettingsLastSeenDeviceLanguagePayload = DeviceInfo["languageId"];
export type SettingsSetKnownDeviceModelIdsPayload = { [key in DeviceModelId]?: boolean };
export type SettingsAddStarredMarketcoinsPayload = Unpacked<SettingsState["starredMarketCoins"]>;
export type SettingsRemoveStarredMarketcoinsPayload = Unpacked<SettingsState["starredMarketCoins"]>;
export type SettingsSetLastConnectedDevicePayload = Device;
export type SettingsSetHasSeenStaxEnabledNftsPopupPayload = Pick<
  SettingsState,
  "hasSeenStaxEnabledNftsPopup"
>;
export type SettingsSetCustomImageBackupPayload = {
  hex: string;
  hash: string;
};
export type SettingsSetCustomImageTypePayload = Pick<SettingsState, "customImageType">;
export type SettingsSetHasOrderedNanoPayload = SettingsState["hasOrderedNano"];
export type SettingsSetMarketRequestParamsPayload = SettingsState["marketRequestParams"];
export type SettingsSetMarketCounterCurrencyPayload = SettingsState["marketCounterCurrency"];
export type SettingsSetMarketFilterByStarredAccountsPayload =
  SettingsState["marketFilterByStarredAccounts"];
export type SettingsSetSensitiveAnalyticsPayload = SettingsState["sensitiveAnalytics"];
export type SettingsSetOnboardingHasDevicePayload = SettingsState["onboardingHasDevice"];

export type SettingsSetOnboardingTypePayload = SettingsState["onboardingType"];

export type SettingsSetClosedNetworkBannerPayload = boolean;
export type SettingsSetClosedWithdrawBannerPayload = boolean;

export type SettingsSetNotificationsPayload = Partial<SettingsState["notifications"]>;
export type SettingsSetWalletTabNavigatorLastVisitedTabPayload =
  SettingsState["walletTabNavigatorLastVisitedTab"];
export type SettingsSetDateFormatPayload = SettingsState["dateFormat"];
export type SettingsDangerouslyOverrideStatePayload = State;
export type DangerouslyOverrideStatePayload = Partial<State>;
export type SettingsSetOverriddenFeatureFlagPlayload = {
  id: FeatureId;
  value: Feature | undefined;
};
export type SettingsSetOverriddenFeatureFlagsPlayload = SettingsState["overriddenFeatureFlags"];
export type SettingsSetFeatureFlagsBannerVisiblePayload =
  SettingsState["featureFlagsBannerVisible"];
export type SettingsSetDebugAppLevelDrawerOpenedPayload =
  SettingsState["debugAppLevelDrawerOpened"];

export type SettingsSetHasBeenUpsoldProtectPayload = SettingsState["hasBeenUpsoldProtect"];

export type SettingsCompleteOnboardingPayload = void | SettingsState["hasCompletedOnboarding"];
export type SettingsSetGeneralTermsVersionAccepted = SettingsState["generalTermsVersionAccepted"];
export type SettingsSetUserNps = number;

export type SettingsPayload =
  | SettingsImportPayload
  | SettingsImportDesktopPayload
  | SettingsUpdateCurrencyPayload
  | SettingsSetPrivacyPayload
  | SettingsSetPrivacyBiometricsPayload
  | SettingsSetReportErrorsPayload
  | SettingsSetAnalyticsPayload
  | SettingsSetCountervaluePayload
  | SettingsSetOrderAccountsPayload
  | SettingsSetPairsPayload
  | SettingsSetSelectedTimeRangePayload
  | SettingsInstallAppFirstTimePayload
  | SettingsSetReadOnlyModePayload
  | SettingsHideEmptyTokenAccountsPayload
  | SettingsShowTokenPayload
  | SettingsBlacklistTokenPayload
  | SettingsHideNftCollectionPayload
  | SettingsUnhideNftCollectionPayload
  | SettingsDismissBannerPayload
  | SettingsSetAvailableUpdatePayload
  | SettingsSetThemePayload
  | SettingsSetOsThemePayload
  | SettingsSetDiscreetModePayload
  | SettingsSetLanguagePayload
  | SettingsSetLocalePayload
  | SettingsSetSwapSelectableCurrenciesPayload
  | SettingsAcceptSwapProviderPayload
  | SettingsLastSeenDevicePayload
  | SettingsLastSeenDeviceLanguagePayload
  | SettingsLastSeenDeviceInfoPayload
  | SettingsSetLastSeenCustomImagePayload
  | SettingsAddStarredMarketcoinsPayload
  | SettingsRemoveStarredMarketcoinsPayload
  | SettingsSetLastConnectedDevicePayload
  | SettingsSetHasOrderedNanoPayload
  | SettingsSetMarketRequestParamsPayload
  | SettingsSetMarketCounterCurrencyPayload
  | SettingsSetMarketFilterByStarredAccountsPayload
  | SettingsSetSensitiveAnalyticsPayload
  | SettingsSetOnboardingHasDevicePayload
  | SettingsSetNotificationsPayload
  | SettingsDangerouslyOverrideStatePayload
  | DangerouslyOverrideStatePayload
  | SettingsSetOverriddenFeatureFlagPlayload
  | SettingsSetOverriddenFeatureFlagsPlayload
  | SettingsSetFeatureFlagsBannerVisiblePayload
  | SettingsCompleteOnboardingPayload
  | SettingsSetDebugAppLevelDrawerOpenedPayload
  | SettingsSetGeneralTermsVersionAccepted
  | SettingsSetHasBeenUpsoldProtectPayload
  | SettingsSetOnboardingTypePayload
<<<<<<< HEAD
  | SettingsSetClosedNetworkBannerPayload;
=======
  | SettingsSetUserNps;
>>>>>>> edc7cc40

// === WALLET CONNECT ACTIONS ===
export enum WalletConnectActionTypes {
  WALLET_CONNECT_SET_URI = "WALLET_CONNECT_SET_URI",
}

export type WalletConnectSetUriPayload = WalletConnectState["uri"] | void;
export type WalletConnectPayload = WalletConnectSetUriPayload;

// === SWAP ACTIONS ==
export enum SwapActionTypes {
  UPDATE_PROVIDERS = "UPDATE_PROVIDERS",
  UPDATE_TRANSACTION = "UPDATE_TRANSACTION",
  UPDATE_RATE = "UPDATE_RATE",
  DANGEROUSLY_OVERRIDE_STATE = "DANGEROUSLY_OVERRIDE_STATE",
}

export type UpdateProvidersPayload = SwapStateType["providers"];
export type UpdateTransactionPayload = Transaction | undefined;
export type UpdateRatePayload = ExchangeRate | undefined;

export type SwapPayload = UpdateProvidersPayload | UpdateTransactionPayload | UpdateRatePayload;

// === PROTECT ACTIONS ===
export enum ProtectActionTypes {
  UPDATE_DATA = "UPDATE_DATA",
  UPDATE_PROTECT_STATUS = "UPDATE_PROTECT_STATUS",
  RESET_STATE = "RESET_STATE",
}

export type ProtectDataPayload = ProtectState["data"];
export type ProtectStatusPayload = ProtectState["protectStatus"];
export type ProtectPayload = ProtectDataPayload | ProtectStatusPayload;

// === PAYLOADS ===

export type ActionsPayload =
  | Action<AccountsPayload>
  | Action<AppStatePayload>
  | Action<BlePayload>
  | Action<NotificationsPayload>
  | Action<RatingsPayload>
  | Action<SettingsPayload>
  | Action<WalletConnectPayload>
  | Action<PostOnboardingPayload>
  | Action<SwapPayload>
  | Action<ProtectPayload>;

// === NFT ACTIONS ===
export enum NftStateActionTypes {
  SET_GALLERY_CHAIN_FILTER = "SET_GALLERY_CHAIN_FILTER",
  SET_GALLERY_FILTER_DRAWER_VISIBLE = "SET_GALLERY_FILTER_DRAWER_VISIBLE",
}

export type NftStateGalleryChainFiltersPayload = [keyof NftState["galleryChainFilters"], boolean];
export type NftStateGalleryFilterDrawerVisiblePayload = NftState["filterDrawerVisible"];

export type NftStatePayload =
  | NftStateGalleryChainFiltersPayload
  | NftStateGalleryFilterDrawerVisiblePayload;<|MERGE_RESOLUTION|>--- conflicted
+++ resolved
@@ -271,12 +271,9 @@
   SET_HAS_BEEN_UPSOLD_PROTECT = "SET_HAS_BEEN_UPSOLD_PROTECT",
   SET_GENERAL_TERMS_VERSION_ACCEPTED = "SET_GENERAL_TERMS_VERSION_ACCEPTED",
   SET_ONBOARDING_TYPE = "SET_ONBOARDING_TYPE",
-<<<<<<< HEAD
   SET_CLOSED_NETWORK_BANNER = "SET_CLOSED_NETWORK_BANNER",
   SET_CLOSED_WITHDRAW_BANNER = "SET_CLOSED_WITHDRAW_BANNER",
-=======
   SET_USER_NPS = "SET_USER_NPS",
->>>>>>> edc7cc40
 }
 
 export type SettingsImportPayload = Partial<SettingsState>;
@@ -427,11 +424,8 @@
   | SettingsSetGeneralTermsVersionAccepted
   | SettingsSetHasBeenUpsoldProtectPayload
   | SettingsSetOnboardingTypePayload
-<<<<<<< HEAD
-  | SettingsSetClosedNetworkBannerPayload;
-=======
+  | SettingsSetClosedNetworkBannerPayload
   | SettingsSetUserNps;
->>>>>>> edc7cc40
 
 // === WALLET CONNECT ACTIONS ===
 export enum WalletConnectActionTypes {
