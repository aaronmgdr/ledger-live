import React, { useCallback, useMemo } from "react";
import invariant from "invariant";
import { Trans } from "react-i18next";
import { useSelector } from "react-redux";
import { useNavigation } from "@react-navigation/native";
import { Transaction } from "@ledgerhq/coin-evm/types/index";
import { SendFundsNavigatorStackParamList } from "../../../components/RootNavigator/types/SendFundsNavigator";
import { accountScreenSelector } from "../../../reducers/accounts";
import EvmLegacyCustomFees from "./EvmLegacyCustomFees";
import Evm1559CustomFees from "./Evm1559CustomFees";
import {
  BaseComposite,
  StackNavigatorProps,
} from "../../../components/RootNavigator/types/helpers";
import { ScreenName } from "../../../const";
import { getMainAccount } from "@ledgerhq/coin-framework/account/helpers";

type Props = BaseComposite<
  StackNavigatorProps<SendFundsNavigatorStackParamList, ScreenName.EvmCustomFees>
>;

const options = {
  title: <Trans i18nKey="send.summary.fees" />,
  headerLeft: null,
};

export default function EvmCustomFees({ route }: Props) {
  const {
<<<<<<< HEAD
    setTransaction,
=======
    setCustomStrategyTransactionPatch,
>>>>>>> ce8270e7
    transaction: baseTransaction,
    gasOptions,
    goBackOnSetTransaction = true,
  } = route.params;
  const { account, parentAccount } = useSelector(accountScreenSelector(route));
  const navigation = useNavigation();
  invariant(account, "no account found");
  const mainAccount = getMainAccount(account, parentAccount);
  invariant(mainAccount, "no main account found");

<<<<<<< HEAD
  const bridge = getAccountBridge(mainAccount);

  const onValidateFees = useCallback(
    (transactionPatch: Partial<Transaction>) => () => {
      setTransaction(bridge.updateTransaction(route.params.transaction, transactionPatch));
=======
  // The transaction might be coming without gasOptions already added to it, like for the swap flow
  //
  // TODO: Make the Evm1559CustomFees & EvmLegacyCustomFees Components capable of working without
  // GasOptions provided by just using fallback values like actual 1% of FeeData as min and
  // 10_000% of FeeData as max
  const transaction = useMemo(
    () => (baseTransaction.gasOptions ? baseTransaction : { ...baseTransaction, gasOptions }),
    [baseTransaction, gasOptions],
  );

  const onValidateFees = useCallback(
    (transactionPatch: Partial<Transaction>) => () => {
      setCustomStrategyTransactionPatch(transactionPatch);
>>>>>>> ce8270e7
      // In the context of some UI flows like the swap, the main component might already
      // be providing a navigation after updating the transaction. On those cases,
      // we'll remove the default "go back" behaviour and
      // let the parent UI decide how to navigate.
      if (goBackOnSetTransaction) {
        navigation.goBack();
      }
    },
<<<<<<< HEAD
    [bridge, navigation, route.params, setTransaction, goBackOnSetTransaction],
  );

  // The transaction might be coming without gasOptions already added to it, like for the swap flow
  //
  // TODO: Make the Evm1559CustomFees & EvmLegacyCustomFees Components capable of working without
  // GasOptions provided by just using fallback values like actual 1% of FeeData as min and
  // 10_000% of FeeData as max
  const transaction = useMemo(
    () => (baseTransaction.gasOptions ? baseTransaction : { ...baseTransaction, gasOptions }),
    [baseTransaction, gasOptions],
=======
    [navigation, setCustomStrategyTransactionPatch, goBackOnSetTransaction],
>>>>>>> ce8270e7
  );

  const shouldUseEip1559 = transaction.type === 2;

  return shouldUseEip1559 ? (
    <Evm1559CustomFees
      account={mainAccount}
      transaction={transaction}
      onValidateFees={onValidateFees}
    />
  ) : (
    <EvmLegacyCustomFees
      account={mainAccount}
      transaction={transaction}
      onValidateFees={onValidateFees}
    />
  );
}
export { options, EvmCustomFees as component };<|MERGE_RESOLUTION|>--- conflicted
+++ resolved
@@ -26,11 +26,7 @@
 
 export default function EvmCustomFees({ route }: Props) {
   const {
-<<<<<<< HEAD
-    setTransaction,
-=======
     setCustomStrategyTransactionPatch,
->>>>>>> ce8270e7
     transaction: baseTransaction,
     gasOptions,
     goBackOnSetTransaction = true,
@@ -41,13 +37,6 @@
   const mainAccount = getMainAccount(account, parentAccount);
   invariant(mainAccount, "no main account found");
 
-<<<<<<< HEAD
-  const bridge = getAccountBridge(mainAccount);
-
-  const onValidateFees = useCallback(
-    (transactionPatch: Partial<Transaction>) => () => {
-      setTransaction(bridge.updateTransaction(route.params.transaction, transactionPatch));
-=======
   // The transaction might be coming without gasOptions already added to it, like for the swap flow
   //
   // TODO: Make the Evm1559CustomFees & EvmLegacyCustomFees Components capable of working without
@@ -61,7 +50,6 @@
   const onValidateFees = useCallback(
     (transactionPatch: Partial<Transaction>) => () => {
       setCustomStrategyTransactionPatch(transactionPatch);
->>>>>>> ce8270e7
       // In the context of some UI flows like the swap, the main component might already
       // be providing a navigation after updating the transaction. On those cases,
       // we'll remove the default "go back" behaviour and
@@ -70,21 +58,7 @@
         navigation.goBack();
       }
     },
-<<<<<<< HEAD
-    [bridge, navigation, route.params, setTransaction, goBackOnSetTransaction],
-  );
-
-  // The transaction might be coming without gasOptions already added to it, like for the swap flow
-  //
-  // TODO: Make the Evm1559CustomFees & EvmLegacyCustomFees Components capable of working without
-  // GasOptions provided by just using fallback values like actual 1% of FeeData as min and
-  // 10_000% of FeeData as max
-  const transaction = useMemo(
-    () => (baseTransaction.gasOptions ? baseTransaction : { ...baseTransaction, gasOptions }),
-    [baseTransaction, gasOptions],
-=======
     [navigation, setCustomStrategyTransactionPatch, goBackOnSetTransaction],
->>>>>>> ce8270e7
   );
 
   const shouldUseEip1559 = transaction.type === 2;
