// Injects node.js shims.
// https://github.com/parshap/node-libs-react-native
import "node-libs-react-native/globals";

// Fix for crash with `Unsupported top level event type "onGestureHandlerStateChange" dispatched`
// https://github.com/kmagiera/react-native-gesture-handler/issues/320#issuecomment-443815828
import "react-native-gesture-handler";

/** URL polyfill */
// URL object `intentionally` lightweight, does not support URLSearchParams features
// https://github.com/facebook/react-native/issues/23922
import "react-native-url-polyfill/auto";

// cosmjs use TextEncoder that's not available in React Native but on Node
import "text-encoding-polyfill";

// import all possible polyfills done by live-common for React Native. See in reactNative.ts for more details.
import "@ledgerhq/live-common/reactNative";

import { AppRegistry } from "react-native";
import * as Sentry from "@sentry/react-native";
import Config from "react-native-config";

import { getEnv } from "@ledgerhq/live-common/env";
import BackgroundRunnerService from "./services/BackgroundRunnerService";
import App, { routingInstrumentation } from "./src";
import { getEnabled } from "./src/components/HookSentry";
import logReport from "./src/log-report";
import { getAllDivergedFlags } from "./src/components/FirebaseFeatureFlags";
import { enabledExperimentalFeatures } from "./src/experimental";
import { languageSelector } from "./src/reducers/settings";
import { store } from "./src/context/LedgerStore";

if (__DEV__) {
  require("react-native-performance-flipper-reporter").setupDefaultFlipperReporter();
}

// we exclude errors related to user's environment, not fixable by us
const excludedErrorName = [
  // networking conditions
  "DisconnectedError",
  "Network Error",
  "NetworkDown",
  "NotConnectedError",
  // timeouts
  "TimeoutError",
  "WebsocketConnectionError",
  "TronTransactionExpired", // user waits too long on device, possibly network slowness too
  "SolanaTxConfirmationTimeout",
  // bad usage of device
  "BleError",
  "EthAppPleaseEnableContractData",
  "CantOpenDevice",
  "DisconnectedDevice",
  "DisconnectedDeviceDuringOperation",
  "DeviceOnDashboardExpected",
  "PairingFailed",
  "GetAppAndVersionUnsupportedFormat",
  "BluetoothRequired",
  "ManagerDeviceLocked",
  // other
  "InvalidAddressError",
  "SwapNoAvailableProviders",
  "AccountNeedResync",
  "DeviceAppVerifyNotSupported",
  "AccountAwaitingSendPendingOperations",
  // API issues
  "LedgerAPI4xx",
  "LedgerAPI5xx",
];
const excludedErrorDescription = [
  // networking
  /timeout of .* exceeded/,
  "timeout exceeded",
  "Network Error",
  "Network request failed",
  "INVALID_STATE_ERR",
  "API HTTP",
  "Unexpected ''",
  "Unexpected '<'",
<<<<<<< HEAD
=======
  "Service Unvailable",
>>>>>>> 1592d5e0
  // base usage of device
  /Device .* was disconnected/,
  "Invalid channel",
  /Ledger Device is busy/,
  "Ledger device: UNKNOWN_ERROR",
  // others
  "Transaction signing request was rejected by the user",
  "Transaction approval request was rejected",
  /Please reimport your .* accounts/,
  "database or disk is full",
  "Unable to open URL",
  "Received an invalid JSON-RPC message",
  // LIVE-3506 workaround, solana throws tons of cryptic errors
  "failed to find a healthy working node",
  "was reached for request with last error",
  "Transaction simulation failed",
  "530 undefined",
  "524 undefined",
<<<<<<< HEAD
=======
  "Missing or invalid topic field", // wallet connect issue
>>>>>>> 1592d5e0
];

if (Config.SENTRY_DSN && (!__DEV__ || Config.FORCE_SENTRY) && !Config.MOCK) {
  Sentry.init({
    dsn: Config.SENTRY_DSN,
    environment: Config.SENTRY_ENVIRONMENT,
    // NB we do not need to explicitly set the release. we let the native side infers it.
    // release: `com.ledger.live@${pkg.version}+${VersionNumber.buildVersion}`,
    // dist: String(VersionNumber.buildVersion),
    sampleRate: 1,
    tracesSampleRate: Config.FORCE_SENTRY ? 1 : 0.005,
    integrations: [
      new Sentry.ReactNativeTracing({
        routingInstrumentation,
      }),
    ],
    beforeSend(event: any) {
      if (!getEnabled()) return null;
      // If the error matches excludedErrorName or excludedErrorDescription,
      // we will not send it to Sentry.
      if (event && typeof event === "object") {
        const { exception } = event;
        if (
          exception &&
          typeof exception === "object" &&
          Array.isArray(exception.values)
        ) {
          const { values } = exception;
          const shouldExclude = values.some(item => {
            if (item && typeof item === "object") {
              const { type, value } = item;
              return (typeof type === "string" &&
                excludedErrorName.some(pattern => type.match(pattern))) ||
                (typeof value === "string" &&
                  excludedErrorDescription.some(pattern =>
                    value.match(pattern),
                  ))
                ? event
                : null;
            }
            return null;
          });
          if (shouldExclude) return null;
        }
      }

      return event;
    },
  });

  const MAX_KEYLEN = 32;
  const safekey = (k: string) => {
    if (k.length > MAX_KEYLEN) {
      const sep = "..";
      const max = MAX_KEYLEN - sep.length;
      const split1 = Math.floor(max / 2);
      return k.slice(0, split1) + ".." + k.slice(k.length - (max - split1));
    }
    return k;
  };

  // This sync the Sentry tags to include the extra information in context of events
  const syncTheTags = () => {
    const tags = {};
    // if there are experimental on, we will add them in tags
    enabledExperimentalFeatures().forEach(key => {
      tags[safekey(key)] = getEnv(key);
    });
    // if there are features on, we will add them in tags
    const appLanguage = languageSelector(store.getState());
    const features = getAllDivergedFlags(appLanguage);
    Object.keys(features).forEach(key => {
      tags[safekey(`f_${key}`)] = features[key];
    });
    Sentry.setTags(tags);
  };
  // We need to wait firebase to load the data and then we set once for all the tags
  setTimeout(syncTheTags, 5000);
  // We also try to regularly update them so we are sure to get the correct tags (as these are dynamic)
  setInterval(syncTheTags, 60000);
}

if (Config.DISABLE_YELLOW_BOX) {
  // $FlowFixMe
  console.disableYellowBox = true; // eslint-disable-line no-console
}

logReport.logReportInit();

const AppWithSentry = Sentry.wrap(App);

AppRegistry.registerComponent("ledgerlivemobile", () => AppWithSentry);
AppRegistry.registerHeadlessTask(
  "BackgroundRunnerService",
  () => BackgroundRunnerService,
);<|MERGE_RESOLUTION|>--- conflicted
+++ resolved
@@ -78,10 +78,7 @@
   "API HTTP",
   "Unexpected ''",
   "Unexpected '<'",
-<<<<<<< HEAD
-=======
   "Service Unvailable",
->>>>>>> 1592d5e0
   // base usage of device
   /Device .* was disconnected/,
   "Invalid channel",
@@ -100,10 +97,7 @@
   "Transaction simulation failed",
   "530 undefined",
   "524 undefined",
-<<<<<<< HEAD
-=======
   "Missing or invalid topic field", // wallet connect issue
->>>>>>> 1592d5e0
 ];
 
 if (Config.SENTRY_DSN && (!__DEV__ || Config.FORCE_SENTRY) && !Config.MOCK) {
