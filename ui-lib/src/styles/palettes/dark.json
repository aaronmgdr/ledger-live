--- conflicted
+++ resolved
@@ -43,45 +43,6 @@
     "c80": "hsla(18, 86%, 64%, 1)",
     "c100": "hsla(17, 100%, 68%, 1)"
   },
-<<<<<<< HEAD
-  "v2": {
-    "primary": {
-      "backgroundLight": "hsla(245, 18%, 24%, 1)",
-      "backgroundMedium": "hsla(247, 40%, 53%, 1)",
-      "borderMedium": "hsla(247, 56%, 68%, 1)",
-      "base": "hsla(248, 100%, 85%, 1)",
-      "fadedBase": "hsla(248, 100%, 85%, 0.4)",
-      "borderDark": "hsla(249, 100%, 88%, 1)",
-      "dark": "hsla(250, 100%, 91%, 1)"
-    },
-    "orange": {
-      "error": "hsla(16, 100%, 73%, 0.2)",
-      "secondaryText": "hsla(17, 100%, 68%, 1)",
-      "main": "hsla(16, 99%, 67%, 1)"
-    },
-    "text": {
-      "default": "hsla(0, 0%, 100%, 1)",
-      "secondary": "hsla(0, 0%, 76%, 1)",
-      "tertiary": "hsla(0, 0%, 58%, 1)",
-      "disabled": "hsla(0, 0%, 76%, 1)",
-      "contrast": "hsla(0, 0%, 0%, 1)"
-    },
-    "grey": {
-      "border": "hsla(0, 0%, 90%, 1)"
-    },
-    "feedback": {
-      "error": "hsla(359, 84%, 63%, 1)",
-      "successText": "hsla(110, 79%, 37%, 1)",
-      "success": "hsla(110, 50%, 57%, 1)"
-    },
-    "background": {
-      "nav": "hsla(0, 0%, 0%, 1)",
-      "default": "hsla(0, 0%, 10%, 1)",
-      "overlay": "hsla(0, 0%, 0%, 0.7)",
-      "grey": "hsla(0, 1%, 23%, 1)",
-      "darkGrey": "hsla(0, 0%, 34%, 1)"
-    }
-=======
   "error": {
     "c05": "hsla(0, 50%, 13%, 1)",
     "c10": "hsla(359, 51%, 20%, 1)",
@@ -90,6 +51,5 @@
     "c60": "hsla(359, 51%, 46%, 1)",
     "c80": "hsla(359, 62%, 55%, 1)",
     "c100": "hsla(359, 84%, 63%, 1)"
->>>>>>> 2add2d68
   }
 }