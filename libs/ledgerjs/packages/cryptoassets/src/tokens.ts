import type { CryptoCurrency, TokenCurrency } from "@ledgerhq/types-cryptoassets";
import { findCryptoCurrencyById, getCryptoCurrencyById } from "./currencies";
import asatokens, { AlgorandASAToken } from "./data/asa";
import bep20tokens, { BEP20Token } from "./data/bep20";
import cardanoNativeTokens, { CardanoNativeToken } from "./data/cardanoNative";
import erc20tokens, { ERC20Token } from "./data/erc20";
import esdttokens, { ElrondESDTToken } from "./data/esdt";
import polygonTokens, { PolygonERC20Token } from "./data/polygon-erc20";
import stellarTokens, { StellarToken } from "./data/stellar";
import casperTokens, { CasperToken } from "./data/casper";
import trc10tokens, { TRC10Token } from "./data/trc10";
import trc20tokens, { TRC20Token } from "./data/trc20";
<<<<<<< HEAD
=======
import vechainTokens, { vip180Token } from "./data/vip180";
>>>>>>> fd3d5e4f

const emptyArray = [];
const tokensArray: TokenCurrency[] = [];
const tokensArrayWithDelisted: TokenCurrency[] = [];
const tokensByCryptoCurrency: Record<string, TokenCurrency[]> = {};
const tokensByCryptoCurrencyWithDelisted: Record<string, TokenCurrency[]> = {};
const tokensById: Record<string, TokenCurrency> = {};
const tokensByTicker: Record<string, TokenCurrency> = {};
const tokensByAddress: Record<string, TokenCurrency> = {};
const tokensByCurrencyAddress: Record<string, TokenCurrency> = {};
const tokenListHashes = new Set();

addTokens(erc20tokens.map(convertERC20));
addTokens(polygonTokens.map(convertERC20));
addTokens(trc10tokens.map(convertTRONTokens("trc10")));
addTokens(trc20tokens.map(convertTRONTokens("trc20")));
addTokens(bep20tokens.map(convertBEP20));
addTokens(asatokens.map(convertAlgorandASATokens));
addTokens(esdttokens.map(convertElrondESDTTokens));
addTokens(cardanoNativeTokens.map(convertCardanoNativeTokens));
addTokens(stellarTokens.map(convertStellarTokens));
addTokens(casperTokens.map(convertCasperTokens));
<<<<<<< HEAD
=======
addTokens(vechainTokens.map(convertVechainToken));
>>>>>>> fd3d5e4f

type TokensListOptions = {
  withDelisted: boolean;
};

const defaultTokenListOptions: TokensListOptions = {
  withDelisted: false,
};

export function createTokenHash(token: TokenCurrency): string {
  return token
    ? `${token.id}${token.contractAddress}${token.delisted}${token.ticker}${token.ledgerSignature}`
    : "";
}

/**
 * Only for jest purpose, clean object to be empty
 * @param obj
 */
const __clearObject = (obj: Record<string, TokenCurrency | TokenCurrency[]>): void => {
  for (const key in obj) {
    delete obj[key];
  }
};
/**
 * Only for jest purpose, clear all the init list
 */
export function __clearAllLists(): void {
  tokensArray.length = 0;
  tokensArrayWithDelisted.length = 0;
  __clearObject(tokensByCryptoCurrency);
  __clearObject(tokensByCryptoCurrencyWithDelisted);
  __clearObject(tokensById);
  __clearObject(tokensByTicker);
  __clearObject(tokensByAddress);
  __clearObject(tokensByCurrencyAddress);
  tokenListHashes.clear();
}

/**
 *
 */
export function listTokens(options?: Partial<TokensListOptions>): TokenCurrency[] {
  const { withDelisted } = { ...defaultTokenListOptions, ...options };
  return withDelisted ? tokensArrayWithDelisted : tokensArray;
}

/**
 *
 */
export function listTokensForCryptoCurrency(
  currency: CryptoCurrency,
  options?: Partial<TokensListOptions>,
): TokenCurrency[] {
  const { withDelisted } = { ...defaultTokenListOptions, ...options };

  if (withDelisted) {
    return tokensByCryptoCurrencyWithDelisted[currency.id] || emptyArray;
  }

  return tokensByCryptoCurrency[currency.id] || emptyArray;
}

/**
 *
 */
export function listTokenTypesForCryptoCurrency(currency: CryptoCurrency): string[] {
  return listTokensForCryptoCurrency(currency).reduce<string[]>((acc, cur) => {
    const tokenType = cur.tokenType;

    if (acc.indexOf(tokenType) < 0) {
      return [...acc, tokenType];
    }

    return acc;
  }, []);
}

/**
 *
 */
export function findTokenByTicker(ticker: string): TokenCurrency | null | undefined {
  return tokensByTicker[ticker];
}

/**
 *
 */
export function findTokenById(id: string): TokenCurrency | null | undefined {
  return tokensById[id];
}

let deprecatedDisplayed = false;
export function findTokenByAddress(address: string): TokenCurrency | null | undefined {
  if (!deprecatedDisplayed) {
    deprecatedDisplayed = true;
    console.warn("findTokenByAddress is deprecated. use findTokenByAddressInCurrency");
  }
  return tokensByAddress[address.toLowerCase()];
}

export function findTokenByAddressInCurrency(
  address: string,
  currencyId: string,
): TokenCurrency | null | undefined {
  return tokensByCurrencyAddress[currencyId + ":" + address.toLowerCase()];
}

/**
 *
 */
export const hasTokenId = (id: string): boolean => id in tokensById;

/**
 *
 */
export function getTokenById(id: string): TokenCurrency {
  const currency = findTokenById(id);

  if (!currency) {
    throw new Error(`token with id "${id}" not found`);
  }

  return currency;
}

function removeTokenFromArray(array: TokenCurrency[], tokenId: string) {
  if (array && array.length > 0) {
    const index = array.findIndex(currentToken => currentToken && currentToken.id === tokenId);
    if (index === -1) return array;
    return array.splice(index, 1);
  }
}

function removeTokenFromRecord(record: Record<string, TokenCurrency>, key: string) {
  tokenListHashes.delete(record[key]);
  delete record[key];
}

/**
 * Delete previous token entry to all array
 * @param token
 */
function removeTokenFromAllLists(token: TokenCurrency) {
  const { id, contractAddress, parentCurrency, ticker } = token;
  const lowCaseContract = contractAddress.toLowerCase();

  removeTokenFromRecord(tokensById, id);
  removeTokenFromRecord(tokensByCurrencyAddress, parentCurrency.id + ":" + lowCaseContract);
  removeTokenFromRecord(tokensByAddress, lowCaseContract);
  removeTokenFromRecord(tokensByTicker, ticker);
  removeTokenFromArray(tokensArray, id);
  removeTokenFromArray(tokensArrayWithDelisted, id);
  removeTokenFromArray(tokensByCryptoCurrency[parentCurrency.id], id);
  removeTokenFromArray(tokensByCryptoCurrencyWithDelisted[parentCurrency.id], id);
}

export function addTokens(list: (TokenCurrency | undefined)[]): void {
  list.forEach(token => {
    if (!token) return;
    const tokenHash = createTokenHash(token);
    if (tokenListHashes.has(tokenHash)) return;

    /**
     * We clean all the reference of an existing token, if an hash doesn't  match.
     * Like this we can update any change from a already added token coming from Dynamic CAL
     * and maintain it up to date without having to release a new version of LLD or LLM
     */
    const { id, contractAddress, parentCurrency, delisted, ticker } = token;
    if (tokensById[id]) removeTokenFromAllLists(token);
    const lowCaseContract = contractAddress.toLowerCase();

    if (!delisted) tokensArray.push(token);
    tokensArrayWithDelisted.push(token);
    tokensById[id] = token;

    if (!tokensByTicker[ticker]) {
      tokensByTicker[ticker] = token;
    }

    tokensByAddress[lowCaseContract] = token;
    tokensByCurrencyAddress[parentCurrency.id + ":" + lowCaseContract] = token;

    if (!(parentCurrency.id in tokensByCryptoCurrency)) {
      tokensByCryptoCurrency[parentCurrency.id] = [];
    }

    if (!(parentCurrency.id in tokensByCryptoCurrencyWithDelisted)) {
      tokensByCryptoCurrencyWithDelisted[parentCurrency.id] = [];
    }

    if (!delisted) tokensByCryptoCurrency[parentCurrency.id].push(token);
    tokensByCryptoCurrencyWithDelisted[parentCurrency.id].push(token);

    tokenListHashes.add(tokenHash);
  });
}

export function convertERC20([
  parentCurrencyId,
  token,
  ticker,
  magnitude,
  name,
  ledgerSignature,
  contractAddress,
  disableCountervalue,
  delisted,
]: ERC20Token | PolygonERC20Token): TokenCurrency | undefined {
  const parentCurrency = findCryptoCurrencyById(parentCurrencyId);

  if (!parentCurrency) {
    return;
  }

  return {
    type: "TokenCurrency",
    id: parentCurrencyId + "/erc20/" + token,
    ledgerSignature,
    contractAddress,
    parentCurrency,
    tokenType: "erc20",
    name,
    ticker,
    delisted,
    disableCountervalue: !!parentCurrency.isTestnetFor || !!disableCountervalue,
    units: [
      {
        name,
        code: ticker,
        magnitude,
      },
    ],
  };
}

export function convertBEP20([
  parentCurrencyId,
  token,
  ticker,
  magnitude,
  name,
  ledgerSignature,
  contractAddress,
  disableCountervalue,
  delisted,
]: BEP20Token): TokenCurrency | undefined {
  const parentCurrency = findCryptoCurrencyById(parentCurrencyId);

  if (!parentCurrency) {
    return;
  }

  return {
    type: "TokenCurrency",
    id: parentCurrencyId + "/bep20/" + token,
    ledgerSignature,
    contractAddress,
    parentCurrency,
    tokenType: "bep20",
    name,
    ticker,
    delisted,
    disableCountervalue: !!parentCurrency.isTestnetFor || !!disableCountervalue,
    units: [
      {
        name,
        code: ticker,
        magnitude,
      },
    ],
  };
}

function convertAlgorandASATokens([
  id,
  abbr,
  name,
  contractAddress,
  precision,
  enableCountervalues,
]: AlgorandASAToken): TokenCurrency {
  const parentCurrency = getCryptoCurrencyById("algorand");

  return {
    type: "TokenCurrency",
    id: `algorand/asa/${id}`,
    contractAddress,
    parentCurrency,
    tokenType: "asa",
    name,
    ticker: abbr,
    disableCountervalue: !enableCountervalues,
    units: [
      {
        name,
        code: abbr,
        magnitude: precision,
      },
    ],
  };
}

<<<<<<< HEAD
=======
function convertVechainToken([
  ticker,
  name,
  contractAddress,
  precision,
  enableCountervalues,
]: vip180Token): TokenCurrency {
  return {
    type: "TokenCurrency",
    id: "vechain/vip180/vtho",
    contractAddress: contractAddress,
    parentCurrency: getCryptoCurrencyById("vechain"),
    tokenType: "vip180",
    name,
    ticker,
    disableCountervalue: !enableCountervalues,
    units: [
      {
        name,
        code: ticker,
        magnitude: precision,
      },
    ],
  };
}

>>>>>>> fd3d5e4f
function convertTRONTokens(type: "trc10" | "trc20") {
  return ([id, abbr, name, contractAddress, precision, delisted, ledgerSignature]:
    | TRC10Token
    | TRC20Token): TokenCurrency => {
    const parentCurrency = getCryptoCurrencyById("tron");

    return {
      type: "TokenCurrency",
      id: `tron/${type}/${id}`,
      contractAddress,
      parentCurrency,
      tokenType: type,
      name,
      ticker: abbr,
      delisted,
      disableCountervalue: false,
      ledgerSignature,
      units: [
        {
          name,
          code: abbr,
          magnitude: precision,
        },
      ],
    };
  };
}

function convertElrondESDTTokens([
  ticker,
  identifier,
  decimals,
  signature,
  name,
  disableCountervalue,
]: ElrondESDTToken): TokenCurrency {
  const ELROND_ESDT_CONTRACT = "erd1qqqqqqqqqqqqqqqpqqqqqqqqqqqqqqqqqqqqqqqqqqqqqqqzllls8a5w6u";
  const parentCurrency = getCryptoCurrencyById("elrond");

  return {
    type: "TokenCurrency",
    id: `elrond/esdt/${identifier}`,
    contractAddress: ELROND_ESDT_CONTRACT,
    ledgerSignature: signature,
    parentCurrency,
    tokenType: "esdt",
    disableCountervalue,
    name,
    ticker,
    units: [
      {
        name,
        code: name,
        magnitude: decimals,
      },
    ],
  };
}

function convertCardanoNativeTokens([
  parentCurrencyId,
  policyId,
  assetName,
  name,
  ticker,
  decimals,
  delisted,
  disableCountervalue,
]: CardanoNativeToken): TokenCurrency | undefined {
  const assetId = policyId + assetName;

  const parentCurrency = getCryptoCurrencyById(parentCurrencyId);

  if (!parentCurrency) {
    return;
  }

  return {
    type: "TokenCurrency",
    id: `${parentCurrencyId}/native/${assetId}`,
    // Tracking and accounting of native tokens is natively supported by cardano ledger.
    // As there's no contract for native tokens, using unique assetId in place of contractAddress
    contractAddress: assetId,
    parentCurrency,
    tokenType: "native",
    name,
    ticker,
    delisted,
    disableCountervalue,
    units: [
      {
        name,
        code: ticker,
        magnitude: decimals,
      },
    ],
  };
}

function convertStellarTokens([
  assetCode,
  assetIssuer,
  assetType,
  name,
  precision,
  enableCountervalues,
]: StellarToken): TokenCurrency {
  const parentCurrency = getCryptoCurrencyById("stellar");

  return {
    type: "TokenCurrency",
    id: `stellar/asset/${assetCode}:${assetIssuer}`,
    contractAddress: assetIssuer,
    parentCurrency,
    tokenType: assetType,
    name,
    ticker: assetCode,
    disableCountervalue: !enableCountervalues,
    units: [
      {
        name,
        code: assetCode,
        magnitude: precision,
      },
    ],
  };
}

function convertCasperTokens([
  assetCode,
  assetIssuer,
  assetType,
  name,
  precision,
  enableCountervalues,
]: CasperToken): TokenCurrency {
  const parentCurrency = getCryptoCurrencyById("casper");

  return {
    type: "TokenCurrency",
    id: `casper/asset/${assetCode}:${assetIssuer}`,
    contractAddress: assetIssuer,
    parentCurrency,
    tokenType: assetType,
    name,
    ticker: assetCode,
    disableCountervalue: !enableCountervalues,
    units: [
      {
        name,
        code: assetCode,
        magnitude: precision,
      },
    ],
  };
}<|MERGE_RESOLUTION|>--- conflicted
+++ resolved
@@ -10,10 +10,7 @@
 import casperTokens, { CasperToken } from "./data/casper";
 import trc10tokens, { TRC10Token } from "./data/trc10";
 import trc20tokens, { TRC20Token } from "./data/trc20";
-<<<<<<< HEAD
-=======
 import vechainTokens, { vip180Token } from "./data/vip180";
->>>>>>> fd3d5e4f
 
 const emptyArray = [];
 const tokensArray: TokenCurrency[] = [];
@@ -36,10 +33,7 @@
 addTokens(cardanoNativeTokens.map(convertCardanoNativeTokens));
 addTokens(stellarTokens.map(convertStellarTokens));
 addTokens(casperTokens.map(convertCasperTokens));
-<<<<<<< HEAD
-=======
 addTokens(vechainTokens.map(convertVechainToken));
->>>>>>> fd3d5e4f
 
 type TokensListOptions = {
   withDelisted: boolean;
@@ -343,8 +337,6 @@
   };
 }
 
-<<<<<<< HEAD
-=======
 function convertVechainToken([
   ticker,
   name,
@@ -371,7 +363,6 @@
   };
 }
 
->>>>>>> fd3d5e4f
 function convertTRONTokens(type: "trc10" | "trc20") {
   return ([id, abbr, name, contractAddress, precision, delisted, ledgerSignature]:
     | TRC10Token
