/*
 * ~~ fields ~~
 *
 * id: use by convention lowercased coin name with _ instead of space. if a coin get later rename, we NEVER rename the id for backward compatibility.
 * coinType: use https://github.com/satoshilabs/slips/blob/master/slip-0044.md
 * family: group multiple coins together. For instance the "bitcoin" family includes bitcoin and all its derivated altcoins.
 * ticker: check this is the one used in exchanges (BTW our countervalues api will only support the new coin until we do a redeployment to support it (whitelist))
 * scheme is generally the id
 * color: is the dominant color of the currency logo, we will color the logo svg with it.
 * managerAppName: if any, is the exact name of the related Ledger's app in LL Manager.
 * blockAvgTime: the average time between 2 blocks, in seconds. (check online / on explorers)
 * scheme: the well accepted unique id to use in uri scheme (e.g. bitcoin:...)
 * units: specify the coin different units. There MUST be at least one. convention: it is desc ordered by magnitude, the last unit is the most divisible unit (e.g. satoshi)
 * terminated: Present when we no longer support this specific coin.
 * Specific cases:
 *
 * if it's a testnet coin, use isTestnetFor field. testnet MUST only be added if we actually support it at ledger (in our explorer api)
 * if the coin is a fork of another coin and it must support the "split", add forkedFrom info.
 * if the coin is in bitcoin family, please provide bitcoinLikeInfo field
 * if the coin is in ethereum family, you must as well provide ethereumLikeInfo
 * if bitcoin family, supportsSegwit defines if it supports segwit.
 */

import { CryptoCurrency, CoinType, Unit, CryptoCurrencyId } from "@ledgerhq/types-cryptoassets";

const makeTestnetUnit = u => ({ ...u, code: `𝚝${u.code}` });

const bitcoinUnits: Unit[] = [
  {
    name: "bitcoin",
    code: "BTC",
    magnitude: 8,
  },
  {
    name: "mBTC",
    code: "mBTC",
    magnitude: 5,
  },
  {
    name: "bit",
    code: "bit",
    magnitude: 2,
  },
  {
    name: "satoshi",
    code: "sat",
    magnitude: 0,
  },
];

const ethereumUnits = (name, code) => [
  {
    name,
    code,
    magnitude: 18,
  },
  {
    name: "Gwei",
    code: "Gwei",
    magnitude: 9,
  },
  {
    name: "Mwei",
    code: "Mwei",
    magnitude: 6,
  },
  {
    name: "Kwei",
    code: "Kwei",
    magnitude: 3,
  },
  {
    name: "wei",
    code: "wei",
    magnitude: 0,
  },
];

// FIXME: We must be aware that we don't handle correcly currencies that use the same `managerApp`
// to fix that we should always have the 'main' currency of the managerapp first in this list
// e.g for Ethereum manager Ethereum is first in the list and other coin are in the bottom of the list
export const cryptocurrenciesById: Record<CryptoCurrencyId, CryptoCurrency> = {
  near: {
    type: "CryptoCurrency",
    id: "near",
    coinType: CoinType.NEAR,
    name: "NEAR",
    managerAppName: "NEAR",
    ticker: "NEAR",
    scheme: "near",
    color: "#000",
    family: "near",
    units: [
      {
        name: "NEAR",
        code: "NEAR",
        magnitude: 24,
      },
      {
        name: "yoctoNEAR",
        code: "yoctoNEAR",
        magnitude: 0,
      },
    ],
    explorerViews: [
      {
        address: "https://explorer.near.org/accounts/$address",
        tx: "https://explorer.near.org/transactions/$hash",
      },
    ],
    keywords: ["near"],
  },
  aeternity: {
    type: "CryptoCurrency",
    id: "aeternity",
    coinType: CoinType.AE,
    name: "æternity",
    managerAppName: "Aeternity",
    ticker: "AE",
    scheme: "aeternity",
    color: "#f7296e",
    family: "aeternity",
    units: [
      {
        name: "AE",
        code: "AE",
        magnitude: 0,
      },
    ],
    explorerViews: [
      {
        tx: "https://explorer.aepps.com/#/tx/$hash",
      },
    ],
  },
  aion: {
    type: "CryptoCurrency",
    id: "aion",
    coinType: CoinType.AION,
    name: "Aion",
    managerAppName: "Aion",
    ticker: "AION",
    scheme: "aion",
    color: "#000000",
    family: "aion",
    units: [
      {
        name: "AION",
        code: "AION",
        magnitude: 8,
      },
    ],
    explorerViews: [],
  },
  akroma: {
    type: "CryptoCurrency",
    id: "akroma",
    coinType: CoinType.AKA,
    name: "Akroma",
    managerAppName: "Akroma",
    ticker: "AKA",
    scheme: "akroma",
    color: "#AA0087",
    family: "evm",
    units: [
      {
        name: "AKA",
        code: "AKA",
        magnitude: 8,
      },
    ],
    explorerViews: [
      {
        tx: "https://akroma.io/explorer/transaction/$hash",
      },
    ],
  },
  algorand: {
    type: "CryptoCurrency",
    id: "algorand",
    coinType: CoinType.ALGO,
    name: "Algorand",
    managerAppName: "Algorand",
    ticker: "ALGO",
    scheme: "algorand",
    color: "#000000",
    family: "algorand",
    units: [
      {
        name: "ALGO",
        code: "ALGO",
        magnitude: 6,
      },
      {
        name: "uALGO",
        code: "uALGO",
        magnitude: 0,
      },
    ],
    explorerViews: [
      {
        tx: "https://algoexplorer.io/tx/$hash",
      },
    ],
    keywords: ["algo", "algorand"],
  },
  ark: {
    type: "CryptoCurrency",
    id: "ark",
    coinType: CoinType.ARK,
    name: "Ark",
    managerAppName: "Ark",
    ticker: "ARK",
    scheme: "ark",
    color: "#dd3333",
    family: "ark",
    units: [
      {
        name: "ARK",
        code: "ARK",
        magnitude: 8,
      },
    ],
    explorerViews: [
      {
        tx: "https://explorer.ark.io/transaction/$hash",
      },
    ],
  },
  atheios: {
    type: "CryptoCurrency",
    id: "atheios",
    coinType: CoinType.ATH,
    name: "Atheios",
    managerAppName: "Atheios",
    ticker: "ATH",
    scheme: "atheios",
    color: "#000000",
    family: "evm",
    units: [
      {
        name: "ATH",
        code: "ATH",
        magnitude: 8,
      },
    ],
    explorerViews: [],
  },
  avalanche_c_chain: {
    type: "CryptoCurrency",
    id: "avalanche_c_chain",
    coinType: CoinType.ETH,
    name: "Avalanche C-Chain",
    managerAppName: "Avalanche",
    ticker: "AVAX",
    scheme: "avalanche_c_chain",
    color: "#E84142",
    family: "evm",
    units: [
      {
        name: "AVAX",
        code: "AVAX",
        magnitude: 18,
      },
    ],
    ethereumLikeInfo: {
      chainId: 43114,
      node: { type: "ledger", explorerId: "avax" },
      explorer: { type: "ledger", explorerId: "avax" },
      gasTracker: { type: "ledger", explorerId: "avax" },
    },
    explorerViews: [
      {
        tx: "https://cchain.explorer.avax.network/tx/$hash",
        address: "https://cchain.explorer.avax.network/address/$address",
        token: "https://cchain.explorer.avax.network/token/$contractAddress?a=$address",
      },
    ],
    keywords: ["avax", "avalanche", "c-chain"],
    explorerId: "avax",
  },
  axelar: {
    type: "CryptoCurrency",
    id: "axelar",
    coinType: CoinType.ATOM,
    name: "Axelar",
    managerAppName: "Cosmos",
    ticker: "AXL",
    scheme: "axelar",
    color: "#b2b6bc",
    family: "cosmos",
    units: [
      {
        name: "Axelar",
        code: "AXL",
        magnitude: 6,
      },
      {
        name: "Micro-Axelar",
        code: "uaxl",
        magnitude: 0,
      },
    ],
    explorerViews: [
      {
        tx: "https://www.mintscan.io/axelar/txs/$hash",
        address: "https://www.mintscan.io/axelar/validators/$address",
      },
    ],
  },
  banano: {
    type: "CryptoCurrency",
    id: "banano",
    coinType: CoinType.BANANO,
    name: "Banano",
    managerAppName: "Banano",
    ticker: "BANANO",
    scheme: "banano",
    color: "#000000",
    family: "nano",
    units: [
      {
        name: "BANANO",
        code: "BANANO",
        magnitude: 8,
      },
    ],
    explorerViews: [],
  },
  binance_beacon_chain: {
    type: "CryptoCurrency",
    id: "binance_beacon_chain",
    coinType: CoinType.ATOM,
    name: "BinanceBeaconChain",
    managerAppName: "Cosmos",
    ticker: "BNB",
    scheme: "BinanceBeaconChain",
    color: "#f0b90b",
    family: "cosmos",
    units: [
      {
        name: "BNB",
        code: "BNB",
        magnitude: 6,
      },
      {
        name: "Micro-BNB",
        code: "ubnb",
        magnitude: 0,
      },
    ],
    explorerViews: [
      {
        tx: "https://binance.mintscan.io/txs/$hash",
        address: "https://binance.mintscan.io/validators/$address",
      },
    ],
  },
  bitcoin: {
    type: "CryptoCurrency",
    id: "bitcoin",
    coinType: CoinType.BTC,
    name: "Bitcoin",
    managerAppName: "Bitcoin",
    ticker: "BTC",
    scheme: "bitcoin",
    color: "#ffae35",
    symbol: "Ƀ",
    units: bitcoinUnits,
    supportsSegwit: true,
    supportsNativeSegwit: true,
    family: "bitcoin",
    blockAvgTime: 15 * 60,
    bitcoinLikeInfo: {
      P2PKH: 0,
      P2SH: 5,
      XPUBVersion: 0x0488b21e,
    },
    explorerViews: [
      {
        address: "https://blockstream.info/address/$address",
        tx: "https://blockstream.info/tx/$hash",
      },
      {
        address: "https://www.blockchain.com/btc/address/$address",
        tx: "https://blockchain.info/btc/tx/$hash",
      },
    ],
    keywords: ["btc", "bitcoin"],
    explorerId: "btc",
  },
  bitcoin_cash: {
    type: "CryptoCurrency",
    id: "bitcoin_cash",
    forkedFrom: "bitcoin",
    coinType: CoinType.BTC_CASH,
    name: "Bitcoin Cash",
    managerAppName: "Bitcoin Cash",
    ticker: "BCH",
    scheme: "bitcoincash",
    color: "#3ca569",
    family: "bitcoin",
    blockAvgTime: 15 * 60,
    bitcoinLikeInfo: {
      P2PKH: 0,
      P2SH: 5,
      XPUBVersion: 0x0488b21e,
    },
    units: [
      {
        name: "bitcoin cash",
        code: "BCH",
        magnitude: 8,
      },
      {
        name: "mBCH",
        code: "mBCH",
        magnitude: 5,
      },
      {
        name: "bit",
        code: "bit",
        magnitude: 2,
      },
      {
        name: "satoshi",
        code: "sat",
        magnitude: 0,
      },
    ],
    explorerViews: [
      {
        tx: "https://blockchair.com/bitcoin-cash/transaction/$hash",
        address: "https://blockchair.com/bitcoin-cash/address/$address",
      },
    ],
    explorerId: "bch",
  },
  bitcoin_gold: {
    type: "CryptoCurrency",
    id: "bitcoin_gold",
    forkedFrom: "bitcoin",
    coinType: CoinType.BTC_GOLD,
    name: "Bitcoin Gold",
    managerAppName: "Bitcoin Gold",
    ticker: "BTG",
    scheme: "btg",
    color: "#132c47",
    supportsSegwit: true,
    family: "bitcoin",
    blockAvgTime: 15 * 60,
    bitcoinLikeInfo: {
      P2PKH: 38,
      P2SH: 23,
      XPUBVersion: 0x0488b21e,
    },
    units: [
      {
        name: "bitcoin gold",
        code: "BTG",
        magnitude: 8,
      },
      {
        name: "mBTG",
        code: "mBTG",
        magnitude: 5,
      },
      {
        name: "bit",
        code: "bit",
        magnitude: 2,
      },
      {
        name: "satoshi",
        code: "sat",
        magnitude: 0,
      },
    ],
    explorerViews: [
      {
        tx: "https://btgexplorer.com/tx/$hash",
        address: "https://btgexplorer.com/address/$address",
      },
    ],
    explorerId: "btg",
  },
  bitcoin_private: {
    type: "CryptoCurrency",
    id: "bitcoin_private",
    forkedFrom: "bitcoin",
    coinType: CoinType.BTC_PRIVATE,
    name: "Bitcoin Private",
    managerAppName: "Bitcoin Private",
    ticker: "BTCP",
    scheme: "btcp",
    color: "#2F2D63",
    family: "bitcoin",
    blockAvgTime: 2.5 * 60,
    units: [
      {
        name: "bitcoin private",
        code: "BTCP",
        magnitude: 8,
      },
      {
        name: "mBTCP",
        code: "mBTCP",
        magnitude: 5,
      },
      {
        name: "bit",
        code: "bit",
        magnitude: 2,
      },
      {
        name: "satoshi",
        code: "sat",
        magnitude: 0,
      },
    ],
    explorerViews: [
      {
        tx: "https://explorer.btcprivate.org/tx/$hash",
        address: "https://explorer.btcprivate.org/address/$address",
      },
    ],
  },
  bsc: {
    type: "CryptoCurrency",
    id: "bsc",
    coinType: CoinType.ETH,
    name: "Binance Smart Chain",
    managerAppName: "Binance Smart Chain",
    ticker: "BNB",
    scheme: "bsc",
    color: "#F0B90A",
    family: "evm",
    ethereumLikeInfo: {
      chainId: 56,
      node: { type: "ledger", explorerId: "bnb" },
      explorer: { type: "ledger", explorerId: "bnb" },
      gasTracker: { type: "ledger", explorerId: "bnb" },
    },
    units: [
      {
        name: "BNB",
        code: "BNB",
        magnitude: 18,
      },
    ],
    explorerViews: [
      {
        tx: "https://bscscan.com/tx/$hash",
        address: "https://bscscan.com/address/$address",
        token: "https://bscscan.com/token/$contractAddress?a=$address",
      },
    ],
    keywords: ["bsc", "bnb", "binance", "binance smart chain", "binance chain"],
    explorerId: "bnb",
  },
  callisto: {
    type: "CryptoCurrency",
    id: "callisto",
    coinType: CoinType.CALLISTO,
    name: "Callisto",
    managerAppName: "Callisto",
    ticker: "CLO",
    scheme: "callisto",
    color: "#000000",
    family: "evm",
    units: [
      {
        name: "CLO",
        code: "CLO",
        magnitude: 8,
      },
    ],
    explorerViews: [],
  },
  cardano: {
    type: "CryptoCurrency",
    id: "cardano",
    coinType: CoinType.CARDANO,
    name: "Cardano",
    managerAppName: "Cardano ADA",
    ticker: "ADA",
    scheme: "cardano",
    color: "#0A1D2C",
    family: "cardano",
    blockAvgTime: 20,
    units: [
      {
        name: "ada",
        code: "ADA",
        magnitude: 6,
      },
      {
        name: "Lovelace",
        code: "Lovelace",
        magnitude: 0,
      },
    ],
    explorerViews: [
      {
        tx: "https://cardanoscan.io/transaction/$hash",
        address: "https://cardanoscan.io/address/$address",
        stakePool: "https://cardanoscan.io/pool/$poolId",
      },
    ],
    keywords: ["ada", "cardano"],
  },
  cardano_testnet: {
    type: "CryptoCurrency",
    id: "cardano_testnet",
    coinType: CoinType.CARDANO,
    name: "Cardano (Testnet)",
    managerAppName: "Cardano ADA",
    ticker: "tADA",
    scheme: "cardano_testnet",
    isTestnetFor: "cardano",
    disableCountervalue: true,
    color: "#0A1D2C",
    family: "cardano",
    blockAvgTime: 20,
    units: [
      {
        name: "ada",
        code: "tADA",
        magnitude: 6,
      },
      {
        name: "Lovelace",
        code: "tLovelace",
        magnitude: 0,
      },
    ],
    explorerViews: [
      {
        tx: "https://preprod.cardanoscan.io/transaction/$hash",
        address: "https://prerpod.cardanoscan.io/address/$address",
        stakePool: "https://preprod.cardanoscan.io/pool/$poolId",
      },
    ],
  },
  celo: {
    type: "CryptoCurrency",
    id: "celo",
    coinType: CoinType.CELO,
    name: "Celo",
    managerAppName: "Celo",
    blockAvgTime: 5,
    ticker: "CELO",
    scheme: "celo",
    color: "#35D07F",
    family: "celo",
    units: [
      {
        name: "CELO",
        code: "CELO",
        magnitude: 18,
      },
    ],
    explorerViews: [
      {
        tx: "https://explorer.celo.org/tx/$hash",
        address: "https://explorer.celo.org/address/$address",
      },
    ],
  },
  clubcoin: {
    terminated: {
      link: "https://support.ledger.com/",
    },
    type: "CryptoCurrency",
    id: "clubcoin",
    coinType: CoinType.CLUB,
    name: "Clubcoin",
    managerAppName: "Clubcoin",
    ticker: "CLUB",
    scheme: "club",
    color: "#000000",
    family: "bitcoin",
    blockAvgTime: 140,
    bitcoinLikeInfo: {
      P2PKH: 28,
      P2SH: 85,
      XPUBVersion: 0x0488b21e,
      hasTimestamp: true,
    },
    units: [
      {
        name: "club",
        code: "CLUB",
        magnitude: 8,
      },
      {
        name: "satoshi",
        code: "sat",
        magnitude: 0,
      },
    ],
    explorerViews: [
      {
        tx: "https://chainz.cryptoid.info/club/tx.dws?$hash.htm",
      },
    ],
    explorerId: "club",
  },
  coreum: {
    type: "CryptoCurrency",
    id: "coreum",
    coinType: CoinType.ATOM,
    name: "Coreum",
    managerAppName: "Cosmos",
    ticker: "CORE",
    scheme: "coreum",
    color: "#6DD39A",
    family: "cosmos",
    units: [
      {
        name: "Core",
        code: "CORE",
        magnitude: 6,
      },
      {
        name: "Micro-Core",
        code: "ucore",
        magnitude: 0,
      },
    ],
    explorerViews: [
      {
        tx: "https://www.mintscan.io/coreum/txs/$hash",
        address: "https://www.mintscan.io/coreum/validators/$address",
      },
    ],
  },
  cosmos: {
    type: "CryptoCurrency",
    id: "cosmos",
    coinType: CoinType.ATOM,
    name: "Cosmos",
    managerAppName: "Cosmos",
    ticker: "ATOM",
    scheme: "cosmos",
    color: "#16192f",
    family: "cosmos",
    // FIXME: enable it back when confirmation number is fixed
    // blockAvgTime: 8,
    units: [
      {
        name: "Atom",
        code: "ATOM",
        magnitude: 6,
      },
      {
        name: "microAtom",
        code: "uatom",
        magnitude: 0,
      },
    ],
    explorerViews: [
      {
        tx: "https://www.mintscan.io/cosmos/txs/$hash",
        address: "https://www.mintscan.io/cosmos/validators/$address",
      },
    ],
    keywords: ["atom", "cosmos"],
  },
  cosmos_testnet: {
    type: "CryptoCurrency",
    id: "cosmos_testnet",
    coinType: CoinType.ATOM,
    name: "Cosmos (Testnet)",
    managerAppName: "Cosmos",
    ticker: "MUON",
    scheme: "cosmos_testnet",
    isTestnetFor: "cosmos",
    disableCountervalue: true,
    color: "#16192f",
    family: "cosmos",
    // FIXME: enable it back when confirmation number is fixed
    // blockAvgTime: 8,
    units: [
      {
        name: "Muon",
        code: "MUON",
        magnitude: 6,
      },
      {
        name: "microMuon",
        code: "umuon",
        magnitude: 0,
      },
    ],
    explorerViews: [
      {
        tx: "https://testnet.mintscan.io/txs/$hash",
        address: "https://testnet.mintscan.io/validators/$address",
      },
    ],
  },
  dash: {
    type: "CryptoCurrency",
    id: "dash",
    coinType: CoinType.DASH,
    name: "Dash",
    managerAppName: "Dash",
    ticker: "DASH",
    scheme: "dash",
    color: "#0e76aa",
    family: "bitcoin",
    blockAvgTime: 150,
    bitcoinLikeInfo: {
      P2PKH: 76,
      P2SH: 16,
      XPUBVersion: 0x02fe52f8,
    },
    units: [
      {
        name: "dash",
        code: "DASH",
        magnitude: 8,
      },
      {
        name: "satoshi",
        code: "sat",
        magnitude: 0,
      },
    ],
    explorerViews: [
      {
        tx: "https://explorer.dash.org/insight/tx/$hash",
        address: "https://explorer.dash.org/insight/address/$address",
      },
    ],
    explorerId: "dash",
  },
  decred: {
    type: "CryptoCurrency",
    id: "decred",
    coinType: CoinType.DECRED,
    name: "Decred",
    managerAppName: "Decred",
    ticker: "DCR",
    scheme: "decred",
    color: "#2f74fb",
    units: [
      {
        name: "decred",
        code: "DCR",
        magnitude: 8,
      },
      {
        name: "milli-decred",
        code: "mDCR",
        magnitude: 5,
      },
      {
        name: "satoshi",
        code: "sat",
        magnitude: 0,
      },
    ],
    family: "bitcoin",
    blockAvgTime: 15 * 60,
    bitcoinLikeInfo: {
      P2PKH: 0x073f,
      P2SH: 0x071a,
      XPUBVersion: 0x02fda926,
    },
    explorerViews: [
      {
        tx: "https://mainnet.decred.org/tx/$hash",
        address: "https://mainnet.decred.org/address/$address",
      },
    ],
    explorerId: "dcr",
  },
  desmos: {
    type: "CryptoCurrency",
    id: "desmos",
    coinType: CoinType.ATOM,
    name: "Desmos",
    managerAppName: "Cosmos",
    ticker: "DSM",
    scheme: "desmos",
    color: "#ed6c53",
    family: "cosmos",
    units: [
      {
        name: "Desmos",
        code: "DSM",
        magnitude: 6,
      },
      {
        name: "Micro-Desmos",
        code: "udsm",
        magnitude: 0,
      },
    ],
    explorerViews: [
      {
        tx: "https://www.mintscan.io/desmos/txs/$hash",
        address: "https://www.mintscan.io/desmos/validators/$address",
      },
    ],
  },
  dexon: {
    type: "CryptoCurrency",
    id: "dexon",
    coinType: CoinType.DEXON,
    name: "DEXON",
    managerAppName: "DEXON",
    ticker: "DXN",
    scheme: "dexon",
    color: "#000000",
    family: "evm",
    units: [
      {
        name: "dexon",
        code: "DXN",
        magnitude: 6,
      },
    ],
    explorerViews: [
      {
        tx: "https://dexonscan.app/transaction/$hash",
        address: "https://dexonscan.app/address/$address",
      },
    ],
  },
  digibyte: {
    type: "CryptoCurrency",
    id: "digibyte",
    coinType: CoinType.DIGIBYTE,
    name: "DigiByte",
    managerAppName: "Digibyte",
    ticker: "DGB",
    scheme: "digibyte",
    color: "#0066cc",
    family: "bitcoin",
    supportsSegwit: true,
    supportsNativeSegwit: true,
    blockAvgTime: 60,
    bitcoinLikeInfo: {
      P2PKH: 30,
      P2SH: 63,
      XPUBVersion: 0x0488b21e,
    },
    units: [
      {
        name: "digibyte",
        code: "DGB",
        magnitude: 8,
      },
      {
        name: "satoshi",
        code: "sat",
        magnitude: 0,
      },
    ],
    explorerViews: [
      {
        tx: "https://digiexplorer.info/tx/$hash",
        address: "https://digiexplorer.info/address/$address",
      },
    ],
    explorerId: "dgb",
  },
  dogecoin: {
    type: "CryptoCurrency",
    id: "dogecoin",
    coinType: CoinType.DOGE,
    name: "Dogecoin",
    managerAppName: "Dogecoin",
    ticker: "DOGE",
    scheme: "dogecoin",
    color: "#65d196",
    family: "bitcoin",
    blockAvgTime: 60,
    bitcoinLikeInfo: {
      P2PKH: 30,
      P2SH: 22,
      XPUBVersion: 0x02facafd,
    },
    symbol: "Ð",
    units: [
      {
        name: "dogecoin",
        code: "DOGE",
        magnitude: 8,
      },
      {
        name: "satoshi",
        code: "sat",
        magnitude: 0,
      },
    ],
    explorerViews: [
      {
        tx: "https://dogechain.info/tx/$hash",
        address: "https://dogechain.info/address/$address",
      },
    ],
    keywords: ["doge", "dogecoin"],
    explorerId: "doge",
  },
  elastos: {
    type: "CryptoCurrency",
    id: "elastos",
    coinType: CoinType.ELASTOS,
    name: "Elastos",
    managerAppName: "Elastos",
    ticker: "ELA",
    scheme: "elastos",
    color: "#000",
    family: "elastos",
    units: [
      {
        name: "ELA",
        code: "ELA",
        magnitude: 8,
      },
    ],
    explorerViews: [],
  },
  ellaism: {
    type: "CryptoCurrency",
    id: "ellaism",
    coinType: CoinType.ELLAISM,
    name: "Ellaism",
    managerAppName: "Ellaism",
    ticker: "ELLA",
    scheme: "ellaism",
    color: "#000000",
    family: "evm",
    units: [
      {
        name: "ELLA",
        code: "ELLA",
        magnitude: 8,
      },
    ],
    explorerViews: [],
  },
  elrond: {
    type: "CryptoCurrency",
    id: "elrond",
    coinType: CoinType.MULTIVERSX,
    name: "MultiversX",
    managerAppName: "MultiversX",
    ticker: "EGLD",
    scheme: "elrond",
    color: "#23F7DD",
    family: "elrond",
    blockAvgTime: 6,
    deviceTicker: "EGLD",
    units: [
      {
        name: "EGLD",
        code: "EGLD",
        magnitude: 18,
      },
    ],
    explorerViews: [
      {
        tx: "https://explorer.elrond.com/transactions/$hash",
        address: "https://explorer.elrond.com/accounts/$address",
      },
    ],
    keywords: ["elrond"],
  },
  eos: {
    type: "CryptoCurrency",
    id: "eos",
    coinType: CoinType.EOS,
    name: "EOS",
    managerAppName: "Eos",
    ticker: "EOS",
    scheme: "eos",
    color: "#000000",
    family: "eos",
    units: [
      {
        name: "EOS",
        code: "EOS",
        magnitude: 2,
      },
    ],
    explorerViews: [],
  },
  ethereum: {
    type: "CryptoCurrency",
    id: "ethereum",
    coinType: CoinType.ETH,
    name: "Ethereum",
    managerAppName: "Ethereum",
    ticker: "ETH",
    scheme: "ethereum",
    color: "#0ebdcd",
    symbol: "Ξ",
    family: "evm",
    blockAvgTime: 15,
    units: ethereumUnits("ether", "ETH"),
    ethereumLikeInfo: {
      chainId: 1,
      node: { type: "ledger", explorerId: "eth" },
      explorer: { type: "ledger", explorerId: "eth" },
      gasTracker: { type: "ledger", explorerId: "eth" },
    },
    explorerViews: [
      {
        tx: "https://etherscan.io/tx/$hash",
        address: "https://etherscan.io/address/$address",
        token: "https://etherscan.io/token/$contractAddress?a=$address",
      },
    ],
    keywords: ["eth", "ethereum"],
    explorerId: "eth",
  },
  ethereum_classic: {
    type: "CryptoCurrency",
    id: "ethereum_classic",
    coinType: CoinType.ETH_CLASSIC,
    name: "Ethereum Classic",
    managerAppName: "Ethereum Classic",
    ticker: "ETC",
    scheme: "ethereumclassic",
    color: "#3ca569",
    units: ethereumUnits("ETC", "ETC"),
    family: "evm",
    blockAvgTime: 15,
    ethereumLikeInfo: {
      chainId: 61,
      node: { type: "ledger", explorerId: "etc" },
      explorer: { type: "ledger", explorerId: "etc" },
      gasTracker: { type: "ledger", explorerId: "etc" },
    },
    explorerViews: [
      {
        tx: "https://blockscout.com/etc/mainnet/tx/$hash/internal-transactions",
        address: "https://blockscout.com/etc/mainnet/address/$address/transactions",
      },
    ],
    keywords: ["etc", "ethereum classic"],
    explorerId: "etc",
  },
  ether1: {
    type: "CryptoCurrency",
    id: "ether1",
    coinType: CoinType.ETH_CLASSIC,
    name: "Ether1",
    managerAppName: "Ether-1",
    ticker: "ETHO",
    scheme: "ether1",
    color: "#000000",
    units: ethereumUnits("ETHO", "ETHO"),
    family: "evm",
    blockAvgTime: 15,
    explorerViews: [],
  },
  ethergem: {
    type: "CryptoCurrency",
    id: "ethergem",
    coinType: CoinType.ETH_CLASSIC,
    name: "EtherGem",
    managerAppName: "EtherGem",
    ticker: "EGEM",
    scheme: "ethergem",
    color: "#000000",
    units: ethereumUnits("EGEM", "EGEM"),
    family: "evm",
    blockAvgTime: 15,
    explorerViews: [],
  },
  ethersocial: {
    type: "CryptoCurrency",
    id: "ethersocial",
    coinType: CoinType.ETH_CLASSIC,
    name: "Ethersocial",
    managerAppName: "Ethersocial",
    ticker: "ESN",
    scheme: "ethersocial",
    color: "#000000",
    units: ethereumUnits("ESN", "ESN"),
    family: "evm",
    blockAvgTime: 15,
    explorerViews: [],
  },
  expanse: {
    type: "CryptoCurrency",
    id: "expanse",
    coinType: CoinType.EXPANSE,
    name: "Expanse",
    managerAppName: "Expanse",
    ticker: "EXP",
    scheme: "expanse",
    color: "#EE4500",
    family: "evm",
    units: [
      {
        name: "EXP",
        code: "EXP",
        magnitude: 8,
      },
    ],
    explorerViews: [
      {
        tx: "https://gander.tech/tx/$hash",
      },
    ],
  },
  factom: {
    type: "CryptoCurrency",
    id: "factom",
    coinType: CoinType.FACTOM,
    name: "Factom",
    managerAppName: "Factom",
    ticker: "FCT",
    scheme: "factom",
    color: "#2F2879",
    family: "factom",
    units: [
      {
        name: "FCT",
        code: "FCT",
        magnitude: 8,
      },
    ],
    explorerViews: [],
  },
  fic: {
    type: "CryptoCurrency",
    id: "fic",
    coinType: CoinType.FIC,
    name: "FIC",
    managerAppName: "FIC",
    ticker: "FIC",
    scheme: "fic",
    color: "#5157D8",
    family: "fic",
    units: [
      {
        name: "FIC",
        code: "FIC",
        magnitude: 8,
      },
    ],
    explorerViews: [],
  },
  flow: {
    type: "CryptoCurrency",
    id: "flow",
    coinType: CoinType.FLOW,
    name: "Flow",
    managerAppName: "Flow",
    ticker: "FLOW",
    scheme: "flow",
    color: "#000",
    family: "flow",
    units: [
      {
        name: "FLOW",
        code: "FLOW",
        magnitude: 8,
      },
    ],
    explorerViews: [],
  },
  game_credits: {
    type: "CryptoCurrency",
    id: "game_credits",
    coinType: CoinType.GAME,
    name: "GameCredits",
    managerAppName: "GameCredits",
    ticker: "GAME",
    scheme: "game",
    color: "#24485D",
    family: "bitcoin",
    units: [
      {
        name: "GAME",
        code: "GAME",
        magnitude: 8,
      },
    ],
    bitcoinLikeInfo: {
      P2PKH: 38,
      P2SH: 62,
    },
    explorerViews: [],
  },
  gochain: {
    type: "CryptoCurrency",
    id: "gochain",
    coinType: CoinType.GOCHAIN,
    name: "GoChain",
    managerAppName: "GoChain",
    ticker: "GO",
    scheme: "gochain",
    color: "#000000",
    family: "evm",
    units: [
      {
        name: "GO",
        code: "GO",
        magnitude: 8,
      },
    ],
    explorerViews: [],
  },
  groestlcoin: {
    type: "CryptoCurrency",
    id: "groestcoin",
    coinType: CoinType.GRS,
    name: "Groestlcoin",
    managerAppName: "Groestlcoin",
    ticker: "GRS",
    scheme: "groestcoin",
    color: "#0299C0",
    family: "groestcoin",
    blockAvgTime: 60,
    units: [
      {
        name: "GRS",
        code: "GRS",
        magnitude: 8,
      },
    ],
    explorerViews: [
      {
        tx: "https://chainz.cryptoid.info/grs/tx.dws?$hash.htm",
      },
    ],
  },
  hcash: {
    type: "CryptoCurrency",
    id: "hcash",
    coinType: CoinType.HCASH,
    name: "Hcash",
    managerAppName: "HCash",
    ticker: "HSR",
    scheme: "hcash",
    color: "#56438c",
    family: "bitcoin",
    blockAvgTime: 150,
    bitcoinLikeInfo: {
      P2PKH: 40,
      P2SH: 100,
      XPUBVersion: 0x0488c21e,
      hasTimestamp: true,
    },
    units: [
      {
        name: "hcash",
        code: "HSR",
        magnitude: 8,
      },
      {
        name: "satoshi",
        code: "sat",
        magnitude: 0,
      },
    ],
    explorerViews: [],
    terminated: {
      link: "https://support.ledger.com/hc/en-us/articles/115003917133",
    },
    explorerId: "hsr",
  },
  hedera: {
    type: "CryptoCurrency",
    id: "hedera",
    coinType: CoinType.HEDERA,
    name: "Hedera",
    managerAppName: "Hedera",
    ticker: "HBAR",
    scheme: "hedera",
    color: "#000",
    family: "hedera",
    units: [
      {
        name: "HBAR",
        code: "HBAR",
        magnitude: 8,
      },
    ],
    explorerViews: [
      {
        tx: "https://hashscan.io/mainnet/transaction/$hash",
        address: "https://hashscan.io/mainnet/account/$address",
      },
    ],
  },
  helium: {
    type: "CryptoCurrency",
    id: "helium",
    coinType: CoinType.HELIUM,
    name: "Helium",
    managerAppName: "Helium",
    ticker: "HNT",
    scheme: "helium",
    color: "#474DFF",
    family: "helium",
    units: [
      {
        name: "HNT",
        code: "HNT",
        magnitude: 8,
      },
      {
        name: "bones",
        code: "bones",
        magnitude: 0,
      },
    ],
    explorerViews: [
      {
        tx: "https://explorer.helium.com/txns/$hash",
        address: "https://explorer.helium.com/accounts/$address",
      },
    ],
  },
  hpb: {
    type: "CryptoCurrency",
    id: "hpb",
    coinType: CoinType.HPB,
    name: "High Performance Blockchain",
    managerAppName: "HPB",
    ticker: "HPB",
    scheme: "hpb",
    color: "#3B3BE2",
    family: "evm",
    units: [
      {
        name: "hpb",
        code: "HPB",
        magnitude: 18,
      },
    ],
    blockAvgTime: 6,
    explorerViews: [
      {
        tx: "https://hpbscan.org/tx/$hash",
        address: "https://hpbscan.org/address/$address",
      },
    ],
  },
  hycon: {
    type: "CryptoCurrency",
    id: "hycon",
    coinType: CoinType.HYCON,
    name: "Hycon",
    managerAppName: "Hycon",
    ticker: "HYC",
    scheme: "hycon",
    color: "#00B3FF",
    family: "hycon",
    units: [
      {
        name: "HYCON",
        code: "HYCON",
        magnitude: 8,
      },
    ],
    explorerViews: [
      {
        tx: "https://explorer.hycon.io/tx/$hash",
        address: "https://explorer.hycon.io/address/$address",
      },
    ],
  },
  icon: {
    type: "CryptoCurrency",
    id: "icon",
    coinType: CoinType.ICON,
    name: "ICON",
    managerAppName: "ICON",
    ticker: "ICX",
    scheme: "icon",
    color: "#00A3B4",
    family: "icon",
    units: [
      {
        name: "ICON",
        code: "ICON",
        magnitude: 8,
      },
    ],
    explorerViews: [],
  },
  iota: {
    type: "CryptoCurrency",
    id: "iota",
    coinType: CoinType.IOTA,
    name: "IOTA",
    managerAppName: "IOTA",
    ticker: "MIOTA",
    scheme: "iota",
    color: "#000000",
    family: "iota",
    units: [
      {
        name: "IOTA",
        code: "IOTA",
        magnitude: 8,
      },
    ],
    explorerViews: [],
  },
  iov: {
    type: "CryptoCurrency",
    id: "iov",
    coinType: CoinType.IOV,
    name: "IOV",
    managerAppName: "IOV",
    ticker: "IOV",
    scheme: "iov",
    color: "#000",
    family: "iov",
    units: [
      {
        name: "IOV",
        code: "IOV",
        magnitude: 6,
      },
    ],
    explorerViews: [],
  },
  kin: {
    type: "CryptoCurrency",
    id: "kin",
    coinType: CoinType.KIN,
    name: "Kin",
    managerAppName: "Kin",
    ticker: "KIN",
    scheme: "kin",
    color: "#0C4DD6",
    family: "stellar",
    units: [
      {
        name: "KIN",
        code: "KIN",
        magnitude: 5,
      },
    ],
    explorerViews: [
      {
        tx: "https://www.kin.org/blockchainInfoPage/?&dataType=public&header=Transaction&id=$hash",
        address:
          "https://www.kin.org/blockchainAccount/?&dataType=public&header=accountID&id=$address",
      },
    ],
  },
  komodo: {
    type: "CryptoCurrency",
    id: "komodo",
    coinType: CoinType.KOMODO,
    name: "Komodo",
    managerAppName: "Komodo",
    ticker: "KMD",
    scheme: "komodo",
    color: "#326464",
    family: "bitcoin",
    blockAvgTime: 60,
    bitcoinLikeInfo: {
      P2PKH: 60,
      P2SH: 85,
      XPUBVersion: 0xf9eee48d,
    },
    units: [
      {
        name: "komodo",
        code: "KMD",
        magnitude: 8,
      },
      {
        name: "satoshi",
        code: "sat",
        magnitude: 0,
      },
    ],
    explorerViews: [
      {
        tx: "https://kmdexplorer.io/tx/$hash",
        address: "https://kmdexplorer.io/address/$address",
      },
    ],
    explorerId: "kmd",
  },
  kusama: {
    type: "CryptoCurrency",
    id: "kusama",
    coinType: CoinType.KUSAMA,
    name: "Kusama",
    managerAppName: "Kusama",
    ticker: "KSM",
    scheme: "kusama",
    color: "#000",
    family: "kusama",
    units: [
      {
        name: "KSM",
        code: "KSM",
        magnitude: 12,
      },
    ],
    explorerViews: [],
  },
  lbry: {
    type: "CryptoCurrency",
    id: "LBRY",
    coinType: CoinType.LBRY,
    name: "LBRY",
    managerAppName: "LBRY",
    ticker: "LBRY",
    scheme: "LBRY",
    color: "#000",
    family: "bitcoin",
    units: [
      {
        name: "LBRY",
        code: "LBRY",
        magnitude: 8,
      },
    ],
    explorerViews: [],
  },
  litecoin: {
    type: "CryptoCurrency",
    id: "litecoin",
    coinType: CoinType.LITECOIN,
    name: "Litecoin",
    managerAppName: "Litecoin",
    ticker: "LTC",
    scheme: "litecoin",
    color: "#cccccc",
    supportsSegwit: true,
    supportsNativeSegwit: true,
    family: "bitcoin",
    blockAvgTime: 5 * 60,
    bitcoinLikeInfo: {
      P2PKH: 48,
      P2SH: 50,
      XPUBVersion: 0x019da462,
    },
    symbol: "Ł",
    units: [
      {
        name: "litecoin",
        code: "LTC",
        magnitude: 8,
      },
      {
        name: "mLTC",
        code: "mLTC",
        magnitude: 5,
      },
      {
        name: "litoshi",
        code: "litoshi",
        magnitude: 0,
      },
    ],
    explorerViews: [
      {
        tx: "https://live.blockcypher.com/ltc/tx/$hash",
        address: "https://live.blockcypher.com/ltc/address/$address",
      },
    ],
    keywords: ["ltc", "litecoin"],
    explorerId: "ltc",
  },
  lisk: {
    type: "CryptoCurrency",
    id: "lisk",
    coinType: CoinType.LISK,
    name: "lisk",
    managerAppName: "Lisk",
    ticker: "LSK",
    scheme: "lisk",
    color: "#16213D",
    family: "lisk",
    units: [
      {
        name: "LSK",
        code: "LSK",
        magnitude: 8,
      },
    ],
    explorerViews: [],
  },
  mix: {
    type: "CryptoCurrency",
    id: "mix",
    coinType: CoinType.MIX,
    name: "MIX Blockchain",
    managerAppName: "Mix",
    ticker: "MIX",
    scheme: "mix",
    color: "#00C4DF",
    family: "evm",
    units: [
      {
        name: "MIX",
        code: "MIX",
        magnitude: 8,
      },
    ],
    explorerViews: [],
  },
  monero: {
    type: "CryptoCurrency",
    id: "monero",
    coinType: CoinType.MONERO,
    name: "Monero",
    managerAppName: "Monero",
    ticker: "XMR",
    scheme: "monero",
    color: "#FF5900",
    family: "monero",
    units: [
      {
        name: "XMR",
        code: "XMR",
        magnitude: 12,
      },
    ],
    explorerViews: [
      {
        tx: "https://moneroblocks.info/tx/$hash",
      },
    ],
    keywords: ["xmr", "monero"],
  },
  musicoin: {
    type: "CryptoCurrency",
    id: "musicoin",
    coinType: CoinType.MUSICOIN,
    name: "Musicoin",
    managerAppName: "Musicoin",
    ticker: "MUSIC",
    scheme: "musicoin",
    color: "#000000",
    family: "evm",
    units: [
      {
        name: "MUSIC",
        code: "MUSIC",
        magnitude: 8,
      },
    ],
    explorerViews: [],
  },
  nano: {
    type: "CryptoCurrency",
    id: "nano",
    coinType: CoinType.NANO,
    name: "Nano",
    managerAppName: "Nano",
    ticker: "NANO",
    scheme: "nano",
    color: "#4E8FB6",
    family: "nano",
    units: [
      {
        name: "NANO",
        code: "NANO",
        magnitude: 8,
      },
    ],
    explorerViews: [
      {
        tx: "https://nanolooker.com/block/$hash",
        address: "https://nanolooker.com/account/$address",
      },
      {
        tx: "https://nanoexplorer.io/blocks/$hash",
      },
    ],
  },
  nem: {
    type: "CryptoCurrency",
    id: "nem",
    coinType: CoinType.NEM,
    name: "NEM",
    managerAppName: "NEM",
    ticker: "XEM",
    scheme: "nem",
    color: "#000",
    family: "nem",
    units: [
      {
        name: "XEM",
        code: "XEM",
        magnitude: 6,
      },
    ],
    explorerViews: [],
  },
  neo: {
    type: "CryptoCurrency",
    id: "neo",
    coinType: CoinType.NEO,
    name: "Neo",
    managerAppName: "NEO",
    ticker: "NEO",
    scheme: "neo",
    color: "#09C300",
    family: "neo",
    units: [
      {
        name: "NEO",
        code: "NEO",
        magnitude: 0,
      },
    ],
    explorerViews: [
      {
        tx: "https://neotracker.io/tx/$hash",
      },
    ],
  },
  nervos: {
    type: "CryptoCurrency",
    id: "nervos",
    coinType: CoinType.NERVOS,
    name: "Nervos",
    managerAppName: "Nervos",
    ticker: "CKB",
    scheme: "nervos",
    color: "#3EC58A",
    family: "nervos",
    units: [
      {
        name: "CKB",
        code: "CKB",
        magnitude: 8,
      },
    ],
    explorerViews: [
      {
        tx: "https://explorer.nervos.org/transaction/$hash",
        address: "https://explorer.nervos.org/address/$address",
      },
    ],
  },
  nimiq: {
    type: "CryptoCurrency",
    id: "nimiq",
    coinType: CoinType.NIMIQ,
    name: "Nimiq",
    managerAppName: "Nimiq",
    ticker: "NIM",
    scheme: "nimiq",
    color: "#FFBE00",
    family: "nimiq",
    units: [
      {
        name: "NIM",
        code: "NIM",
        magnitude: 5,
      },
    ],
    explorerViews: [
      {
        tx: "https://nimiq.watch/#$hash",
      },
    ],
  },
  nix: {
    type: "CryptoCurrency",
    id: "nix",
    coinType: CoinType.NIX,
    name: "Nix",
    managerAppName: "NIX",
    ticker: "NIX",
    scheme: "nix",
    color: "#344cff",
    supportsSegwit: true,
    family: "bitcoin",
    blockAvgTime: 120,
    bitcoinLikeInfo: {
      P2PKH: 38,
      P2SH: 53,
    },
    units: [
      {
        name: "nix",
        code: "NIX",
        magnitude: 8,
      },
      {
        name: "satoshi",
        code: "sat",
        magnitude: 0,
      },
    ],
    explorerViews: [
      {
        tx: "https://blockchain.nixplatform.io/tx/$hash",
      },
    ],
  },
  nos: {
    type: "CryptoCurrency",
    id: "nos",
    name: "NOS",
    coinType: CoinType.NOS,
    managerAppName: "NOS",
    ticker: "NOS",
    scheme: "nos",
    color: "#2B92D3",
    family: "nano",
    units: [
      {
        name: "NOS",
        code: "NOS",
        magnitude: 8,
      },
    ],
    explorerViews: [],
  },
  nyx: {
    type: "CryptoCurrency",
    id: "nyx",
    coinType: CoinType.ATOM,
    name: "Nyx",
    managerAppName: "Cosmos",
    ticker: "NYX",
    scheme: "nyx",
    color: "#5f82c8",
    family: "cosmos",
    units: [
      {
        name: "Nyx",
        code: "NYX",
        magnitude: 6,
      },
      {
        name: "Micro-Nyx",
        code: "unyx",
        magnitude: 0,
      },
    ],
    explorerViews: [
      {
        tx: "https://www.mintscan.io/nyx/txs/$hash",
        address: "https://www.mintscan.io/nyx/validators/$address",
      },
    ],
  },
  onomy: {
    type: "CryptoCurrency",
    id: "onomy",
    coinType: CoinType.ATOM,
    name: "Onomy",
    managerAppName: "Cosmos",
    ticker: "NOM",
    scheme: "onomy",
    color: "#8c94d3",
    family: "cosmos",
    units: [
      {
        name: "Onomy",
        code: "NOM",
        magnitude: 18,
      },
      {
        name: "Micro-Onomy",
        code: "anom",
        magnitude: 0,
      },
    ],
    explorerViews: [
      {
        tx: "https://www.mintscan.io/onomy-protocol/txs/$hash",
        address: "https://www.mintscan.io/onomy-protocl/validators/$address",
      },
    ],
  },
  ontology: {
    type: "CryptoCurrency",
    id: "ontology",
    coinType: CoinType.ONTOLOGY,
    name: "Ontology",
    managerAppName: "ONT",
    ticker: "ONT",
    scheme: "ontology",
    color: "#00A6C2",
    family: "ontology",
    units: [
      {
        name: "ONT",
        code: "ONT",
        magnitude: 8,
      },
    ],
    explorerViews: [
      {
        tx: "https://explorer.ont.io/transaction/$hash",
      },
    ],
  },
  particl: {
    type: "CryptoCurrency",
    id: "particl",
    coinType: CoinType.PARTICL,
    name: "Particl",
    managerAppName: "Particl",
    ticker: "PART",
    scheme: "particl",
    color: "#00E3A4",
    family: "particl",
    units: [
      {
        name: "PART",
        code: "PART",
        magnitude: 8,
      },
    ],
    explorerViews: [
      {
        tx: "https://explorer.particl.io/tx/$hash",
      },
    ],
  },
  peercoin: {
    type: "CryptoCurrency",
    id: "peercoin",
    coinType: CoinType.PEERCOIN,
    name: "Peercoin",
    managerAppName: "Peercoin",
    ticker: "PPC",
    scheme: "peercoin",
    color: "#3cb054",
    family: "bitcoin",
    blockAvgTime: 450,
    bitcoinLikeInfo: {
      P2PKH: 55,
      P2SH: 117,
      XPUBVersion: 0xe6e8e9e5,
      hasTimestamp: true,
    },
    units: [
      {
        name: "peercoin",
        code: "PPC",
        magnitude: 6,
      },
      {
        name: "satoshi",
        code: "sat",
        magnitude: 0,
      },
    ],
    explorerViews: [
      {
        tx: "https://blockbook.peercoin.net/tx/$hash",
        address: "https://blockbook.peercoin.net/address/$address",
      },
    ],
    explorerId: "ppc",
  },
  persistence: {
    type: "CryptoCurrency",
    id: "persistence",
    coinType: CoinType.ATOM,
    name: "Persistence",
    managerAppName: "Cosmos",
    ticker: "XPRT",
    scheme: "persistence",
    color: "#e50a13",
    family: "cosmos",
    units: [
      {
        name: "Persistence",
        code: "XPRT",
        magnitude: 6,
      },
      {
        name: "Micro-Persistence",
        code: "uxprt",
        magnitude: 0,
      },
    ],
    explorerViews: [
      {
        tx: "https://www.mintscan.io/persistence/txs/$hash",
        address: "https://www.mintscan.io/persistence/validators/$address",
      },
    ],
  },
  pirl: {
    type: "CryptoCurrency",
    id: "pirl",
    coinType: CoinType.PIRL,
    name: "Pirl",
    managerAppName: "Pirl",
    ticker: "PIRL",
    scheme: "pirl",
    color: "#A2D729",
    family: "evm",
    units: [
      {
        name: "PIRL",
        code: "PIRL",
        magnitude: 8,
      },
    ],
    explorerViews: [
      {
        tx: "https://poseidon.pirl.io/explorer/transaction/$hash",
      },
    ],
  },
  pivx: {
    type: "CryptoCurrency",
    id: "pivx",
    coinType: CoinType.PIVX,
    name: "PivX",
    managerAppName: "PivX",
    ticker: "PIVX",
    scheme: "pivx",
    color: "#46385d",
    family: "bitcoin",
    blockAvgTime: 150,
    bitcoinLikeInfo: {
      P2PKH: 30,
      P2SH: 13,
      XPUBVersion: 0x022d2533,
    },
    units: [
      {
        name: "pivx",
        code: "PIVX",
        magnitude: 8,
      },
      {
        name: "satoshi",
        code: "sat",
        magnitude: 0,
      },
    ],
    explorerViews: [
      {
        tx: "https://chainz.cryptoid.info/pivx/tx.dws?$hash.htm",
        address: "https://chainz.cryptoid.info/pivx/address.dws?$address.htm",
      },
    ],
    explorerId: "pivx",
  },
  poa: {
    type: "CryptoCurrency",
    id: "poa",
    coinType: CoinType.POA,
    name: "POA",
    managerAppName: "POA",
    ticker: "POA",
    scheme: "poa",
    color: "#4D46BD",
    family: "evm",
    units: [
      {
        name: "POA",
        code: "POA",
        magnitude: 8,
      },
    ],
    explorerViews: [
      {
        tx: "https://poaexplorer.com/tx/$hash",
      },
    ],
  },
  polkadot: {
    type: "CryptoCurrency",
    id: "polkadot",
    coinType: CoinType.POLKADOT,
    name: "Polkadot",
    managerAppName: "Polkadot",
    ticker: "DOT",
    scheme: "polkadot",
    color: "#E6007A",
    family: "polkadot",
    units: [
      {
        name: "DOT",
        code: "DOT",
        magnitude: 10,
      },
      {
        name: "planck",
        code: "PLANCK",
        magnitude: 0,
      },
    ],
    explorerViews: [
      {
        address: "https://polkadot.subscan.io/account/$address",
        tx: "https://polkadot.subscan.io/extrinsic/$hash",
      },
      {
        address: "https://polkascan.io/polkadot/account/$address",
        tx: "https://polkascan.io/polkadot/transaction/$hash",
      },
    ],
    keywords: ["dot", "polkadot"],
  },
  polygon: {
    type: "CryptoCurrency",
    id: "polygon",
    coinType: CoinType.ETH,
    name: "Polygon",
    managerAppName: "Polygon",
    ticker: "MATIC",
    scheme: "polygon",
    color: "#6d29de",
    family: "evm",
    ethereumLikeInfo: {
      chainId: 137,
      node: { type: "ledger", explorerId: "matic" },
      explorer: { type: "ledger", explorerId: "matic" },
      gasTracker: { type: "ledger", explorerId: "matic" },
    },
    units: [
      {
        name: "MATIC",
        code: "MATIC",
        magnitude: 18,
      },
    ],
    explorerViews: [
      {
        tx: "https://polygonscan.com/tx/$hash",
        address: "https://polygonscan.com/address/$address",
        token: "https://polygonscan.com/token/$contractAddress?a=$address",
      },
    ],
    keywords: ["matic", "polygon"],
    explorerId: "matic",
  },
  poswallet: {
    type: "CryptoCurrency",
    id: "poswallet",
    coinType: CoinType.POSWALLET,
    name: "PosW",
    managerAppName: "PoSW",
    ticker: "POSW",
    scheme: "posw",
    // FIXME
    color: "#000000",
    family: "bitcoin",
    blockAvgTime: 60,
    bitcoinLikeInfo: {
      P2PKH: 55,
      P2SH: 85,
      XPUBVersion: 0x0488b21e,
      hasTimestamp: true,
    },
    units: [
      {
        name: "posw",
        code: "POSW",
        magnitude: 8,
      },
      {
        name: "satoshi",
        code: "sat",
        magnitude: 0,
      },
    ],
    explorerViews: [],
    terminated: {
      link: "https://support.ledger.com/hc/en-us/articles/115005175309",
    },
    explorerId: "posw",
  },
  qrl: {
    type: "CryptoCurrency",
    id: "qrl",
    coinType: CoinType.QRL,
    name: "QRL",
    ticker: "QRL",
    managerAppName: "QRL",
    scheme: "qrl",
    color: "#1D2951",
    family: "qrl",
    blockAvgTime: 60,
    units: [
      {
        name: "QRL",
        code: "QRL",
        magnitude: 8,
      },
    ],
    explorerViews: [
      {
        tx: "https://explorer.theqrl.org/tx/$hash",
        address: "https://explorer.theqrl.org/a/$address",
      },
    ],
  },
  qtum: {
    type: "CryptoCurrency",
    id: "qtum",
    coinType: CoinType.QTUM,
    name: "Qtum",
    managerAppName: "Qtum",
    supportsSegwit: true,
    ticker: "QTUM",
    scheme: "qtum",
    color: "#2e9ad0",
    family: "bitcoin",
    blockAvgTime: 2 * 60,
    bitcoinLikeInfo: {
      P2PKH: 58,
      P2SH: 50,
      XPUBVersion: 0x0488b21e,
    },
    units: [
      {
        name: "qtum",
        code: "QTUM",
        magnitude: 8,
      },
      {
        name: "satoshi",
        code: "sat",
        magnitude: 0,
      },
    ],
    explorerViews: [
      {
        tx: "https://explorer.qtum.org/tx/$hash",
        address: "https://explorer.qtum.org/address/$address",
      },
    ],
    explorerId: "qtum",
  },
  quicksilver: {
    type: "CryptoCurrency",
    id: "quicksilver",
    coinType: CoinType.ATOM,
    name: "Quicksilver",
    managerAppName: "Cosmos",
    ticker: "QCK",
    scheme: "quicksilver",
    color: "#9b9b9b",
    family: "cosmos",
    units: [
      {
        name: "Quicksilver",
        code: "QCK",
        magnitude: 6,
      },
      {
        name: "Micro-Quicksilver",
        code: "uqck",
        magnitude: 0,
      },
    ],
    explorerViews: [
      {
        tx: "https://www.mintscan.io/quicksilver/txs/$hash",
        address: "https://www.mintscan.io/quicksilver/validators/$address",
      },
    ],
  },
  ravencoin: {
    type: "CryptoCurrency",
    id: "ravencoin",
    coinType: CoinType.RAVECOIN,
    name: "Ravencoin",
    managerAppName: "Ravencoin",
    ticker: "RVN",
    scheme: "ravencoin",
    color: "#000",
    family: "bitcoin",
    units: [
      {
        name: "RVN",
        code: "RVN",
        magnitude: 8,
      },
    ],
    explorerViews: [],
  },
  ripple: {
    type: "CryptoCurrency",
    id: "ripple",
    coinType: CoinType.RIPPLE,
    name: "XRP",
    managerAppName: "XRP",
    ticker: "XRP",
    scheme: "ripple",
    color: "#27a2db",
    units: [
      {
        name: "XRP",
        code: "XRP",
        magnitude: 6,
      },
      {
        name: "drop",
        code: "drop",
        magnitude: 0,
      },
    ],
    family: "ripple",
    explorerViews: [
      {
        tx: "https://bithomp.com/explorer/$hash",
        address: "https://bithomp.com/explorer/$address",
      },
    ],
    keywords: ["xrp", "ripple"],
  },
  rise: {
    type: "CryptoCurrency",
    id: "rise",
    coinType: CoinType.RISE,
    name: "Rise",
    managerAppName: "Rise",
    ticker: "RISE",
    scheme: "rise",
    color: "#FC1E4F",
    family: "rise",
    blockAvgTime: 30,
    units: [
      {
        name: "RISE",
        code: "RISE",
        magnitude: 8,
      },
    ],
    explorerViews: [
      {
        tx: "https://explorer.rise.vision/tx/$hash",
        address: "https://explorer.rise.vision/tx/$address",
      },
    ],
  },
  reosc: {
    type: "CryptoCurrency",
    id: "reosc",
    coinType: CoinType.REOSC,
    name: "REOSC",
    managerAppName: "REOSC",
    ticker: "REOSC",
    scheme: "reosc",
    color: "#0E00FF",
    family: "evm",
    units: [
      {
        name: "REOSC",
        code: "REOSC",
        magnitude: 16,
      },
    ],
    explorerViews: [
      {
        tx: "https://explorer.reosc.io/tx/$hash",
        address: "https://explorer.reosc.io/addr/$address",
      },
    ],
  },
  resistance: {
    type: "CryptoCurrency",
    id: "resistance",
    coinType: CoinType.RESISTANCE,
    name: "Resistance",
    managerAppName: "Resistance",
    ticker: "RES",
    scheme: "resistance",
    color: "#000",
    family: "bitcoin",
    units: [
      {
        name: "RES",
        code: "RES",
        magnitude: 8,
      },
    ],
    explorerViews: [],
  },
  secret_network: {
    type: "CryptoCurrency",
    id: "secret_network",
    coinType: CoinType.ATOM,
    name: "SecretNetwork",
    managerAppName: "Cosmos",
    ticker: "SCRT",
    scheme: "secret_network",
    color: "#a3b0bd",
    family: "cosmos",
    units: [
      {
        name: "Secret",
        code: "SCRT",
        magnitude: 6,
      },
      {
        name: "Micro-Secret",
        code: "uscrt",
        magnitude: 0,
      },
    ],
    explorerViews: [
      {
        tx: "https://www.mintscan.io/secret/txs/$hash",
        address: "https://www.mintscan.io/secret/validators/$address",
      },
    ],
  },
  sei_network: {
    type: "CryptoCurrency",
    id: "sei_network",
    coinType: CoinType.ATOM,
    name: "SeiNetwork",
    managerAppName: "Cosmos",
    ticker: "SEI",
    scheme: "sei_network",
    color: "#89395b",
    family: "cosmos",
    units: [
      {
        name: "SEI",
        code: "SEI",
        magnitude: 6,
      },
      {
        name: "Micro-SEI",
        code: "usei",
        magnitude: 0,
      },
    ],
    explorerViews: [
      {
        tx: "https://www.mintscan.io/sei/txs/$hash",
        address: "https://www.mintscan.io/sei/validators/$address",
      },
    ],
  },
  solana: {
    type: "CryptoCurrency",
    id: "solana",
    coinType: CoinType.SOLANA,
    name: "Solana",
    managerAppName: "Solana",
    ticker: "SOL",
    scheme: "solana",
    color: "#000",
    family: "solana",
    units: [
      {
        name: "SOL",
        code: "SOL",
        magnitude: 9,
      },
      {
        name: "lamports",
        code: "lamports",
        magnitude: 0,
      },
    ],
    explorerViews: [
      {
        address: "https://explorer.solana.com/address/$address",
        tx: "https://explorer.solana.com/tx/$hash",
      },
      {
        address: "https://solanabeach.io/address/$address",
        tx: "https://solanabeach.io/transaction/$hash",
      },
    ],
    keywords: ["sol", "solana"],
  },
  stakenet: {
    type: "CryptoCurrency",
    id: "stakenet",
    coinType: CoinType.STAKENET,
    name: "Stakenet",
    managerAppName: "XSN",
    ticker: "XSN",
    scheme: "xsn",
    terminated: {
      link: "https://support.ledger.com/",
    },
    color: "#141828",
    supportsSegwit: true,
    family: "bitcoin",
    blockAvgTime: 60,
    bitcoinLikeInfo: {
      P2PKH: 76,
      P2SH: 16,
      XPUBVersion: 0x0488b21e,
    },
    units: [
      {
        name: "xsn",
        code: "XSN",
        magnitude: 8,
      },
      {
        name: "satoshi",
        code: "sat",
        magnitude: 0,
      },
    ],
    explorerViews: [
      {
        tx: "https://xsnexplorer.io/transactions/$hash",
        address: "https://xsnexplorer.io/addresses/$address",
      },
    ],
    explorerId: "xsn",
  },
  stargaze: {
    type: "CryptoCurrency",
    id: "stargaze",
    coinType: CoinType.ATOM,
    name: "Stargaze",
    managerAppName: "Cosmos",
    ticker: "STARS",
    scheme: "stargaze",
    color: "#e38cd4",
    family: "cosmos",
    units: [
      {
        name: "Stargaze",
        code: "STARS",
        magnitude: 6,
      },
      {
        name: "Micro-Stargaze",
        code: "ustars",
        magnitude: 0,
      },
    ],
    explorerViews: [
      {
        tx: "https://www.mintscan.io/stargaze/txs/$hash",
        address: "https://www.mintscan.io/stargaze/validators/$address",
      },
    ],
  },
  stratis: {
    terminated: {
      link: "https://support.ledger.com/",
    },
    type: "CryptoCurrency",
    id: "stratis",
    coinType: CoinType.STRATIS,
    name: "Stratis",
    managerAppName: "Stratis",
    ticker: "STRAT",
    scheme: "stratis",
    color: "#1382c6",
    family: "bitcoin",
    blockAvgTime: 150,
    bitcoinLikeInfo: {
      P2PKH: 63,
      P2SH: 125,
      XPUBVersion: 0x0488c21e,
      hasTimestamp: true,
    },
    units: [
      {
        name: "stratis",
        code: "STRAT",
        magnitude: 8,
      },
      {
        name: "satoshi",
        code: "sat",
        magnitude: 0,
      },
    ],
    explorerViews: [
      {
        tx: "https://chainz.cryptoid.info/strat/tx.dws?$hash.htm",
        address: "https://chainz.cryptoid.info/strat/address.dws?$address.htm",
      },
    ],
    explorerId: "strat",
  },
  stealthcoin: {
    terminated: {
      link: "https://support.ledger.com/",
    },
    type: "CryptoCurrency",
    id: "stealthcoin",
    coinType: CoinType.STEALTH,
    name: "Stealth",
    managerAppName: "Stealth",
    ticker: "XST",
    scheme: "stealth",
    color: "#000000",
    family: "bitcoin",
    blockAvgTime: 150,
    bitcoinLikeInfo: {
      P2PKH: 62,
      P2SH: 85,
      XPUBVersion: 0x8f624b66,
      hasTimestamp: false,
    },
    units: [
      {
        name: "stealth",
        code: "XST",
        magnitude: 6,
      },
      {
        name: "satoshi",
        code: "sat",
        magnitude: 0,
      },
    ],
    explorerViews: [
      {
        tx: "https://www.stealthmonitor.org/transactions/$hash",
        address: "https://www.stealthmonitor.org/address/$address",
      },
    ],
    explorerId: "xst",
  },
  stellar: {
    type: "CryptoCurrency",
    id: "stellar",
    coinType: CoinType.STELLAR,
    name: "Stellar",
    managerAppName: "Stellar",
    ticker: "XLM",
    scheme: "stellar",
    color: "#000000",
    family: "stellar",
    units: [
      {
        name: "Lumen",
        code: "XLM",
        magnitude: 7,
      },
      {
        name: "stroop",
        code: "stroop",
        magnitude: 0,
      },
    ],
    explorerViews: [
      {
        tx: "https://stellar.expert/explorer/public/tx/$hash",
      },
    ],
    keywords: ["xlm", "stellar"],
  },
  osmosis: {
    type: "CryptoCurrency",
    id: "osmo",
    coinType: CoinType.ATOM,
    name: "Osmosis",
    managerAppName: "Cosmos",
    ticker: "OSMO",
    scheme: "osmo",
    color: "#493c9b",
    family: "cosmos",
    units: [
      {
        name: "Osmosis",
        code: "OSMO",
        magnitude: 6,
      },
      {
        name: "Micro-OSMO",
        code: "uosmo",
        magnitude: 0,
      },
    ],
    explorerViews: [
      {
        tx: "https://www.mintscan.io/osmosis/txs/$hash",
        address: "https://www.mintscan.io/osmosis/validators/$address",
      },
    ],
  },
  shyft: {
    type: "CryptoCurrency",
    id: "shyft",
    coinType: CoinType.SHYFT,
    name: "Shyft",
    managerAppName: "Shyft",
    ticker: "SHFT",
    scheme: "shfyt",
    color: "#662c5e",
    family: "shyft",
    blockAvgTime: 5,
    units: [
      {
        name: "SHFT",
        code: "SHFT",
        magnitude: 18,
      },
    ],
    explorerViews: [
      {
        tx: "https://bx.shyft.network/tx/$hash",
        address: "https://bx.shyft.network/address/$address",
      },
    ],
  },
  stride: {
    type: "CryptoCurrency",
    id: "stride",
    coinType: CoinType.ATOM,
    name: "Stride",
    managerAppName: "Cosmos",
    ticker: "STRD",
    scheme: "stride",
    color: "#e91179",
    family: "cosmos",
    units: [
      {
        name: "Stride",
        code: "STRD",
        magnitude: 6,
      },
      {
        name: "Micro-Stride",
        code: "ustrd",
        magnitude: 0,
      },
    ],
    explorerViews: [
      {
        tx: "https://www.mintscan.io/stride/txs/$hash",
        address: "https://www.mintscan.io/stride/validators/$address",
      },
    ],
  },
  tezos: {
    type: "CryptoCurrency",
    id: "tezos",
    coinType: CoinType.TEZOS,
    name: "Tezos",
    managerAppName: "Tezos Wallet",
    ticker: "XTZ",
    scheme: "tezos",
    color: "#007BFF",
    family: "tezos",
    blockAvgTime: 60,
    units: [
      {
        name: "XTZ",
        code: "XTZ",
        magnitude: 6,
      },
    ],
    explorerViews: [
      {
        tx: "https://tzkt.io/$hash",
        address: "https://tzkt.io/$address",
      },
    ],
  },
  thundercore: {
    type: "CryptoCurrency",
    id: "thundercore",
    coinType: CoinType.THUNDERCORE,
    name: "Thundercore",
    managerAppName: "Thundercore",
    ticker: "TT",
    scheme: "thundercore",
    color: "#0844D2",
    family: "evm",
    units: [
      {
        name: "TT",
        code: "TT",
        magnitude: 18,
      },
    ],
    explorerViews: [
      {
        tx: "https://viewblock.io/thundercore/tx/$hash",
        address: "https://viewblock.io/thundercore/address/$address",
      },
    ],
  },
  tomo: {
    type: "CryptoCurrency",
    id: "tomo",
    coinType: CoinType.TOMO,
    name: "TomoChain",
    managerAppName: "TomoChain",
    ticker: "TOMO",
    scheme: "tomo",
    color: "#FF9933",
    family: "evm",
    blockAvgTime: 2,
    units: [
      {
        name: "TOMO",
        code: "TOMO",
        magnitude: 8,
      },
    ],
    explorerViews: [
      {
        tx: "https://scan.tomochain.com/txs/$hash",
      },
    ],
  },
  tron: {
    type: "CryptoCurrency",
    id: "tron",
    coinType: CoinType.TRON,
    name: "Tron",
    managerAppName: "Tron",
    ticker: "TRX",
    scheme: "tron",
    color: "#D9012C",
    family: "tron",
    blockAvgTime: 3,
    units: [
      {
        name: "TRX",
        code: "TRX",
        magnitude: 6,
      },
    ],
    explorerViews: [
      {
        tx: "https://tronscan.org/#/transaction/$hash",
        address: "https://tronscan.org/#/address/$address",
      },
    ],
    keywords: ["trx", "tron"],
  },
  ubiq: {
    type: "CryptoCurrency",
    id: "ubiq",
    coinType: CoinType.UBIQ,
    name: "Ubiq",
    managerAppName: "Ubiq",
    ticker: "UBQ",
    scheme: "ubiq",
    color: "#02e785",
    family: "evm",
    blockAvgTime: 88,
    units: [
      {
        name: "ubiq",
        code: "UBQ",
        magnitude: 18,
      },
      {
        name: "Gwei",
        code: "Gwei",
        magnitude: 9,
      },
      {
        name: "Mwei",
        code: "Mwei",
        magnitude: 6,
      },
      {
        name: "Kwei",
        code: "Kwei",
        magnitude: 3,
      },
      {
        name: "wei",
        code: "wei",
        magnitude: 0,
      },
    ],
    explorerViews: [
      {
        tx: "https://ubiqscan.io/tx/$hash",
      },
    ],
  },
  umee: {
    type: "CryptoCurrency",
    id: "umee",
    coinType: CoinType.ATOM,
    name: "Umee",
    managerAppName: "Cosmos",
    ticker: "UMEE",
    scheme: "umee",
    color: "#bb90f8",
    family: "cosmos",
    units: [
      {
        name: "Umee",
        code: "UMEE",
        magnitude: 6,
      },
      {
        name: "Micro-Umee",
        code: "uumee",
        magnitude: 0,
      },
    ],
    explorerViews: [
      {
        tx: "https://www.mintscan.io/umee/txs/$hash",
        address: "https://www.mintscan.io/umee/validators/$address",
      },
    ],
  },
  vechain: {
    type: "CryptoCurrency",
    id: "vechain",
    coinType: CoinType.VECHAIN,
    name: "VeChain",
    managerAppName: "VeChain",
    ticker: "VET",
    scheme: "vechain",
    color: "#00C2FF",
    family: "vechain",
    units: [
      {
        name: "VET",
        code: "VET",
        magnitude: 8,
      },
    ],
    explorerViews: [
      {
        tx: "https://explore.veforge.com/transactions/$hash",
      },
    ],
  },
  vertcoin: {
    type: "CryptoCurrency",
    id: "vertcoin",
    coinType: CoinType.VERTCOIN,
    name: "Vertcoin",
    managerAppName: "Vertcoin",
    ticker: "VTC",
    scheme: "vertcoin",
    color: "#1b5c2e",
    supportsSegwit: true,
    family: "bitcoin",
    blockAvgTime: 150,
    bitcoinLikeInfo: {
      P2PKH: 71,
      P2SH: 5,
      XPUBVersion: 0x0488b21e,
    },
    units: [
      {
        name: "vertcoin",
        code: "VTC",
        magnitude: 8,
      },
      {
        name: "satoshi",
        code: "sat",
        magnitude: 0,
      },
    ],
    explorerViews: [
      {
        tx: "https://vtcblocks.com/tx/$hash",
        address: "https://vtcblocks.com/address/$address",
      },
    ],
    explorerId: "vtc",
  },
  viacoin: {
    type: "CryptoCurrency",
    id: "viacoin",
    coinType: CoinType.VIACOIN,
    name: "Viacoin",
    managerAppName: "Viacoin",
    ticker: "VIA",
    scheme: "viacoin",
    color: "#414141",
    supportsSegwit: true,
    family: "bitcoin",
    blockAvgTime: 24,
    bitcoinLikeInfo: {
      P2PKH: 71,
      P2SH: 33,
      XPUBVersion: 0x0488b21e,
    },
    units: [
      {
        name: "viacoin",
        code: "VIA",
        magnitude: 8,
      },
      {
        name: "satoshi",
        code: "sat",
        magnitude: 0,
      },
    ],
    explorerViews: [
      {
        tx: "https://explorer.viacoin.org/tx/$hash",
        address: "https://explorer.viacoin.org/address/$address",
      },
    ],
    explorerId: "via",
  },
  wanchain: {
    type: "CryptoCurrency",
    id: "wanchain",
    coinType: CoinType.WANCHAIN,
    name: "Wanchain",
    managerAppName: "Wanchain",
    ticker: "WAN",
    scheme: "wanchain",
    color: "#276097",
    family: "evm",
    units: [
      {
        name: "WAN",
        code: "WAN",
        magnitude: 8,
      },
    ],
    explorerViews: [
      {
        tx: "https://explorer.wanchain.org/block/trans/$hash",
      },
    ],
  },
  waves: {
    type: "CryptoCurrency",
    id: "waves",
    coinType: CoinType.WAVES,
    name: "Waves",
    managerAppName: "Waves",
    ticker: "WAVES",
    scheme: "waves",
    color: "#004FFF",
    family: "waves",
    units: [
      {
        name: "WAVES",
        code: "WAVES",
        magnitude: 8,
      },
    ],
    explorerViews: [],
  },
  zcash: {
    type: "CryptoCurrency",
    id: "zcash",
    coinType: CoinType.ZCASH,
    name: "Zcash",
    managerAppName: "Zcash",
    ticker: "ZEC",
    scheme: "zcash",
    color: "#3790ca",
    family: "bitcoin",
    blockAvgTime: 150,
    bitcoinLikeInfo: {
      P2PKH: 0x1cb8,
      P2SH: 0x1cbd,
      XPUBVersion: 0x0488b21e,
    },
    units: [
      {
        name: "zcash",
        code: "ZEC",
        magnitude: 8,
      },
      {
        name: "satoshi",
        code: "sat",
        magnitude: 0,
      },
    ],
    explorerViews: [
      {
        tx: "https://zcashblockexplorer.com/transactions/$hash",
        address: "https://zcashblockexplorer.com/address/$address",
      },
    ],
    explorerId: "zec",
  },
  zclassic: {
    type: "CryptoCurrency",
    id: "zclassic",
    coinType: CoinType.ZCLASSIC,
    name: "ZClassic",
    managerAppName: "ZClassic",
    ticker: "ZCL",
    scheme: "zclassic",
    color: "#CF6031",
    family: "bitcoin",
    blockAvgTime: 150,
    bitcoinLikeInfo: {
      P2PKH: 0x1cb8,
      P2SH: 0x1cbd,
    },
    units: [
      {
        name: "zclassic",
        code: "ZCL",
        magnitude: 8,
      },
      {
        name: "satoshi",
        code: "sat",
        magnitude: 0,
      },
    ],
    explorerViews: [
      {
        tx: "https://zcl.tokenview.com/en/tx/$hash",
        address: "https://zcl.tokenview.com/en/address/$address",
      },
    ],
  },
  zcoin: {
    type: "CryptoCurrency",
    id: "zcoin",
    coinType: CoinType.ZCOIN,
    name: "ZCoin",
    managerAppName: "Zcoin",
    ticker: "XZC",
    scheme: "zcoin",
    color: "#00C027",
    family: "bitcoin",
    units: [
      {
        name: "XZC",
        code: "XZC",
        magnitude: 8,
      },
    ],
    explorerViews: [
      {
        tx: "https://explorer.zcoin.io/tx/$hash",
      },
    ],
  },
  zencash: {
    type: "CryptoCurrency",
    id: "zencash",
    coinType: CoinType.ZEN,
    name: "Horizen",
    managerAppName: "Horizen",
    ticker: "ZEN",
    scheme: "zencash",
    color: "#152f5c",
    family: "bitcoin",
    blockAvgTime: 150,
    bitcoinLikeInfo: {
      P2PKH: 0x2089,
      P2SH: 0x2096,
      XPUBVersion: 0x0488b21e,
    },
    units: [
      {
        name: "zencash",
        code: "ZEN",
        magnitude: 8,
      },
      {
        name: "satoshi",
        code: "sat",
        magnitude: 0,
      },
    ],
    explorerViews: [
      {
        tx: "https://explorer.zensystem.io/tx/$hash",
        address: "https://explorer.zensystem.io/address/$address",
      },
    ],
    explorerId: "zen",
  },
  zilliqa: {
    type: "CryptoCurrency",
    id: "zilliqa",
    coinType: CoinType.ZILLIQA,
    name: "Zilliqa",
    managerAppName: "Zilliqa",
    ticker: "ZIL",
    scheme: "zilliqa",
    color: "#2CC0BE",
    family: "zilliqa",
    units: [
      {
        name: "ZIL",
        code: "ZIL",
        magnitude: 12,
      },
    ],
    explorerViews: [
      {
        tx: "https://viewblock.io/zilliqa/tx/$hash",
        address: "https://viewblock.io/zilliqa/address/$address",
      },
    ],
  },
  crypto_org: {
    type: "CryptoCurrency",
    id: "crypto_org",
    coinType: CoinType.CRYPTO_ORG,
    name: "Crypto.org",
    managerAppName: "Crypto.org Chain",
    ticker: "CRO",
    scheme: "crypto_org",
    color: "#0e1c37",
    family: "crypto_org",
    units: [
      {
        name: "CRO",
        code: "CRO",
        magnitude: 8,
      },
      {
        name: "baseCRO",
        code: "baseCRO",
        magnitude: 0,
      },
    ],
    explorerViews: [
      {
        tx: "https://crypto.org/explorer/tx/$hash",
        address: "https://crypto.org/explorer/account/$address",
      },
    ],
  },
  // Testnets
  bitcoin_testnet: {
    type: "CryptoCurrency",
    id: "bitcoin_testnet",
    coinType: CoinType.BTC_TESTNET,
    name: "Bitcoin Testnet",
    managerAppName: "Bitcoin Test",
    ticker: "BTC",
    scheme: "testnet",
    color: "#00ff00",
    symbol: "Ƀ",
    units: bitcoinUnits.map(makeTestnetUnit),
    deviceTicker: "TEST",
    supportsSegwit: true,
    supportsNativeSegwit: true,
    isTestnetFor: "bitcoin",
    disableCountervalue: true,
    family: "bitcoin",
    blockAvgTime: 15 * 60,
    bitcoinLikeInfo: {
      P2PKH: 111,
      P2SH: 196,
      XPUBVersion: 0x043587cf,
    },
    explorerViews: [
      {
        tx: "https://live.blockcypher.com/btc-testnet/tx/$hash",
        address: "https://live.blockcypher.com/btc-testnet/address/$address",
      },
    ],
    explorerId: "btc_testnet",
  },
  ethereum_ropsten: {
    type: "CryptoCurrency",
    id: "ethereum_ropsten",
    coinType: CoinType.ETH,
    name: "Ethereum Ropsten",
    managerAppName: "Ethereum",
    ticker: "ETH",
    deviceTicker: "ETH",
    scheme: "ethereum_ropsten",
    color: "#00ff00",
    units: ethereumUnits("ether", "ETH").map(makeTestnetUnit),
    isTestnetFor: "ethereum",
    disableCountervalue: true,
    family: "evm",
    blockAvgTime: 15,
    ethereumLikeInfo: {
      chainId: 3, // ropsten
      node: { type: "ledger", explorerId: "eth_ropsten" },
      explorer: { type: "ledger", explorerId: "eth_ropsten" },
      gasTracker: { type: "ledger", explorerId: "eth_ropsten" },
    },
    explorerViews: [
      {
        tx: "https://ropsten.etherscan.io/tx/$hash",
        address: "https://ropsten.etherscan.io/address/$address",
      },
    ],
    explorerId: "eth_ropsten",
  },
  ethereum_goerli: {
    type: "CryptoCurrency",
    id: "ethereum_goerli",
    coinType: CoinType.ETH,
    name: "Ethereum Goerli",
    managerAppName: "Ethereum",
    ticker: "ETH",
    deviceTicker: "ETH",
    scheme: "ethereum_goerli",
    color: "#00ff00",
    units: ethereumUnits("ether", "ETH").map(makeTestnetUnit),
    isTestnetFor: "ethereum",
    disableCountervalue: true,
    family: "evm",
    blockAvgTime: 15,
    ethereumLikeInfo: {
      chainId: 5, // goerli
      node: { type: "ledger", explorerId: "eth_goerli" },
      explorer: { type: "ledger", explorerId: "eth_goerli" },
      gasTracker: { type: "ledger", explorerId: "eth_goerli" },
    },
    explorerViews: [
      {
        tx: "https://goerli.etherscan.io/tx/$hash",
        address: "https://goerli.etherscan.io/address/$address",
      },
    ],
    explorerId: "eth_goerli",
  },
  stacks: {
    type: "CryptoCurrency",
    id: "stacks",
    coinType: CoinType.STACKS,
    name: "Stacks",
    managerAppName: "Stacks",
    ticker: "STX",
    scheme: "stacks",
    color: "#5546ff",
    family: "stacks",
    units: [
      {
        name: "STX",
        code: "STX",
        magnitude: 6,
      },
      {
        name: "uSTX",
        code: "uSTX",
        magnitude: 0,
      },
    ],
    explorerViews: [
      {
        tx: "https://explorer.stacks.co/txid/$hash",
        address: "https://explorer.stacks.co/address/$address",
      },
    ],
  },
  crypto_org_croeseid: {
    type: "CryptoCurrency",
    id: "crypto_org_croeseid",
    coinType: CoinType.CRYPTO_ORG,
    name: "Crypto.org Croeseid",
    managerAppName: "Crypto.org Chain",
    ticker: "CRO",
    scheme: "crypto_org_croeseid",
    color: "#0e1c37",
    family: "crypto_org",
    units: [
      {
        name: "TCRO",
        code: "tcro",
        magnitude: 8,
      },
      {
        name: "baseTCRO",
        code: "basetcro",
        magnitude: 0,
      },
    ],
    isTestnetFor: "crypto_org",
    disableCountervalue: true,
    explorerViews: [
      {
        tx: "https://crypto.org/explorer/croeseid/tx/$hash",
        address: "https://crypto.org/explorer/croeseid/account/$address",
      },
    ],
  },
  solana_testnet: {
    type: "CryptoCurrency",
    id: "solana_testnet",
    coinType: CoinType.SOLANA,
    name: "Solana testnet",
    managerAppName: "Solana",
    ticker: "SOL",
    scheme: "solana_testnet",
    color: "#000",
    family: "solana",
    isTestnetFor: "solana",
    disableCountervalue: true,
    units: [
      {
        name: "SOL",
        code: "SOL",
        magnitude: 9,
      },
      {
        name: "lamports",
        code: "lamports",
        magnitude: 0,
      },
    ].map(makeTestnetUnit),
    explorerViews: [
      {
        address: "https://explorer.solana.com/address/$address?cluster=testnet",
        tx: "https://explorer.solana.com/tx/$hash?cluster=testnet",
      },
      {
        address: "https://solanabeach.io/address/$address?cluster=testnet",
        tx: "https://solanabeach.io/transaction/$hash?cluster=testnet",
      },
    ],
  },
  solana_devnet: {
    type: "CryptoCurrency",
    id: "solana_devnet",
    coinType: CoinType.SOLANA,
    name: "Solana devnet",
    managerAppName: "Solana",
    ticker: "SOL",
    scheme: "solana_devnet",
    color: "#000",
    family: "solana",
    isTestnetFor: "solana",
    disableCountervalue: true,
    units: [
      {
        name: "SOL",
        code: "SOL",
        magnitude: 9,
      },
      {
        name: "lamports",
        code: "lamports",
        magnitude: 0,
      },
    ].map(makeTestnetUnit),
    explorerViews: [
      {
        address: "https://explorer.solana.com/address/$address?cluster=devnet",
        tx: "https://explorer.solana.com/tx/$hash?cluster=devnet",
      },
      {
        address: "https://solanabeach.io/address/$address?cluster=devnet",
        tx: "https://solanabeach.io/transaction/$hash?cluster=devnet",
      },
    ],
  },
  filecoin: {
    type: "CryptoCurrency",
    id: "filecoin",
    coinType: CoinType.FILECOIN,
    name: "Filecoin",
    managerAppName: "Filecoin",
    ticker: "FIL",
    scheme: "filecoin",
    color: "#0090ff",
    family: "filecoin",
    units: [
      {
        name: "FIL",
        code: "FIL",
        magnitude: 18,
      },
    ],
    explorerViews: [
      {
        tx: "https://beryx.io/v1/explore/fil/mainnet/transactions/$hash",
        address: "https://beryx.io/v1/explore/fil/mainnet/address/$address",
      },
    ],
  },
  internet_computer: {
    type: "CryptoCurrency",
    id: "internet_computer",
    coinType: CoinType.ICP,
    name: "Internet Computer",
    managerAppName: "InternetComputer",
    ticker: "ICP",
    scheme: "internet_computer",
    color: "#e1effa",
    family: "internet_computer",
    units: [
      {
        name: "ICP",
        code: "ICP",
        magnitude: 8,
      },
    ],
    explorerViews: [
      {
        tx: "https://dashboard.internetcomputer.org/transaction/$hash",
        address: "https://dashboard.internetcomputer.org/account/$address",
      },
    ],
  },
  injective: {
<<<<<<< HEAD
    type: "CryptoCurrency",
    id: "injective",
    coinType: 60,
    name: "Injective",
    managerAppName: "Cosmos",
    ticker: "INJ",
    scheme: "injective",
    color: "#0bd",
    family: "cosmos",
    units: [
      {
        name: "Injective",
        code: "INJ",
        magnitude: 18,
      },
      {
        name: "Micro-Injective",
        code: "inj",
        magnitude: 0,
      },
    ],
    explorerViews: [
      {
        tx: "https://www.mintscan.io/injective/txs/$hash",
        address: "https://www.mintscan.io/injective/validators/$address",
      },
    ],
  },
  // ethereum nanoapp currencies
  // Light Integrations are at the end of the list until we figure out a way to fix the ticker/managerApp collisions
  ethereum_as_evm_test_only: {
    type: "CryptoCurrency",
    id: "ethereum_as_evm_test_only",
    coinType: CoinType.ETH,
    name: "Ethereum EVM (TEST ONLY DO NOT USE)",
    managerAppName: "Ethereum",
    ticker: "ETH",
    scheme: "ethereum_as_evm_test_only",
    color: "#ff6969",
    family: "evm",
    units: ethereumUnits("ETH", "ETH"),
    isTestnetFor: "ethereum",
    ethereumLikeInfo: {
      chainId: 1,
      networkId: 1,
      node: { type: "ledger", explorerId: "eth" },
      explorer: { type: "ledger", explorerId: "eth" },
      gasTracker: { type: "ledger", explorerId: "eth" },
    },
    explorerViews: [
      {
        tx: "https://etherscan.io/tx/$hash",
        address: "https://etherscan.io/address/$address",
        token: "https://etherscan.io/token/$contractAddress?a=$address",
      },
    ],
    explorerId: "eth",
  },
  polygon_as_evm_test_only: {
=======
>>>>>>> 304bb461
    type: "CryptoCurrency",
    id: "injective",
    coinType: 60,
    name: "Injective",
    managerAppName: "Cosmos",
    ticker: "INJ",
    scheme: "injective",
    color: "#0bd",
    family: "cosmos",
    units: [
      {
        name: "Injective",
        code: "INJ",
        magnitude: 18,
      },
      {
        name: "Micro-Injective",
        code: "inj",
        magnitude: 0,
      },
    ],
    explorerViews: [
      {
        tx: "https://www.mintscan.io/injective/txs/$hash",
        address: "https://www.mintscan.io/injective/validators/$address",
      },
    ],
  },
  // ethereum nanoapp currencies
  // Light Integrations are at the end of the list until we figure out a way to fix the ticker/managerApp collisions
  arbitrum: {
    type: "CryptoCurrency",
    id: "arbitrum",
    coinType: CoinType.ETH,
    name: "Arbitrum",
    managerAppName: "Ethereum",
    ticker: "ETH",
    scheme: "arbitrum",
    color: "#28a0f0",
    family: "evm",
    units: ethereumUnits("ETH", "ETH"),
    ethereumLikeInfo: {
      chainId: 42161,
      node: { type: "external", uri: "https://arb1.arbitrum.io/rpc" },
      explorer: {
        uri: "https://api.arbiscan.io",
        type: "etherscan",
      },
    },
    explorerViews: [
      {
        tx: "https://arbiscan.io/tx/$hash",
        address: "https://arbiscan.io/address/$address",
        token: "https://arbiscan.io/token/$contractAddress?a=$address",
      },
    ],
  },
  arbitrum_goerli: {
    type: "CryptoCurrency",
    id: "arbitrum_goerli",
    coinType: CoinType.ETH,
    name: "Arbitrum Goerli",
    managerAppName: "Ethereum",
    ticker: "ETH",
    deviceTicker: "ETH",
    scheme: "arbitrum_goerli",
    color: "#00ff00",
    family: "evm",
    units: ethereumUnits("ether", "ETH").map(makeTestnetUnit),
    isTestnetFor: "arbitrum",
    disableCountervalue: true,
    ethereumLikeInfo: {
      chainId: 421613,
      node: { type: "external", uri: "https://goerli-rollup.arbitrum.io/rpc" },
      explorer: {
        uri: "https://api-goerli.arbiscan.io/",
        type: "etherscan",
      },
    },
    explorerViews: [
      {
        tx: "https://goerli.arbiscan.io/tx/$hash",
        address: "https://goerli.arbiscan.io/address/$address",
        token: "https://goerli.arbiscan.io/token/$contractAddress?a=$address",
      },
    ],
  },
  cronos: {
    type: "CryptoCurrency",
    id: "cronos",
    coinType: CoinType.ETH,
    name: "Cronos",
    managerAppName: "Ethereum",
    ticker: "CRO",
    scheme: "cro",
    color: "#002D74",
    family: "evm",
    ethereumLikeInfo: {
      chainId: 25,
      node: { type: "external", uri: "https://evm.cronos.org" },
      explorer: {
        uri: "https://api.cronoscan.com",
        type: "etherscan",
      },
    },
    units: [
      {
        name: "CRO",
        code: "CRO",
        magnitude: 18,
      },
    ],
    explorerViews: [
      {
        tx: "https://cronoscan.com/tx/$hash",
        address: "https://cronoscan.com/address/$address",
        token: "https://cronoscan.com/token/$contractAddress?a=$address",
      },
    ],
  },
  fantom: {
    type: "CryptoCurrency",
    id: "fantom",
    coinType: CoinType.ETH,
    name: "Fantom",
    managerAppName: "Ethereum",
    ticker: "FTM",
    scheme: "fantom",
    color: "#1969ff",
    family: "evm",
    units: ethereumUnits("FTM", "FTM"),
    ethereumLikeInfo: {
      chainId: 250,
      node: { type: "external", uri: "https://rpcapi.fantom.network" },
      explorer: {
        uri: "https://api.ftmscan.com",
        type: "etherscan",
      },
    },
    explorerViews: [
      {
        tx: "https://ftmscan.com/tx/$hash",
        address: "https://ftmscan.com/address/$address",
        token: "https://ftmscan.com/token/$contractAddress?a=$address",
      },
    ],
  },
  flare: {
    type: "CryptoCurrency",
    id: "flare",
    coinType: CoinType.ETH,
    name: "Flare",
    managerAppName: "Ethereum",
    ticker: "FLR",
    scheme: "flare",
    color: "#D95F6C",
    family: "evm",
    ethereumLikeInfo: {
      chainId: 14,
      node: { type: "external", uri: "https://flare-api.flare.network/ext/bc/C/rpc" },
      explorer: {
        uri: "https://flare-explorer.flare.network",
        type: "blockscout",
      },
    },
    units: ethereumUnits("FLR", "FLR"),
    explorerViews: [
      {
        tx: "https://flare-explorer.flare.network/tx/$hash/internal-transactions",
        address: "https://flare-explorer.flare.network/address/$address/transactions",
      },
    ],
  },
  songbird: {
    type: "CryptoCurrency",
    id: "songbird",
    coinType: CoinType.ETH,
    name: "Songbird",
    managerAppName: "Ethereum",
    ticker: "SGB",
    scheme: "songbird",
    color: "#61ACD4",
    family: "evm",
    ethereumLikeInfo: {
      chainId: 19,
      node: { type: "external", uri: "https://songbird-api.flare.network/ext/C/rpc" },
      explorer: {
        uri: "https://songbird-explorer.flare.network",
        type: "blockscout",
      },
    },
    units: ethereumUnits("SGB", "SGB"),
    explorerViews: [
      {
        tx: "https://songbird-explorer.flare.network/tx/$hash/internal-transactions",
        address: "https://songbird-explorer.flare.network/address/$address/transactions",
      },
    ],
  },
  moonbeam: {
    type: "CryptoCurrency",
    id: "moonbeam",
    coinType: CoinType.ETH,
    name: "Moonbeam",
    managerAppName: "Ethereum",
    ticker: "GLMR",
    scheme: "moonbeam",
    color: "#5FC0C1",
    family: "evm",
    units: [
      {
        name: "GLMR",
        code: "GLMR",
        magnitude: 18,
      },
    ],
    ethereumLikeInfo: {
      chainId: 1284,
      node: { type: "external", uri: "https://rpc.api.moonbeam.network" },
      explorer: {
        uri: "https://api-moonbeam.moonscan.io",
        type: "etherscan",
      },
    },
    explorerViews: [
      {
        tx: "https://moonbeam.moonscan.io/tx/$hash",
        address: "https://moonbeam.moonscan.io/address/$address",
        token: "https://moonbeam.moonscan.io/token/$contractAddress?a=$address",
      },
    ],
  },
  rsk: {
    type: "CryptoCurrency",
    id: "rsk",
    coinType: CoinType.ETH,
    name: "RSK",
    managerAppName: "Ethereum",
    ticker: "RBTC",
    scheme: "rsk",
    color: "#FF931E",
    family: "evm",
    units: ethereumUnits("RBTC", "RBTC"),
    ethereumLikeInfo: {
      chainId: 30,
      node: { type: "external", uri: "https://public-node.rsk.co" },
      explorer: {
        uri: "https://blockscout.com/rsk/mainnet",
        type: "blockscout",
      },
    },
    explorerViews: [
      {
        tx: "https://explorer.rsk.co/tx/$hash",
        address: "https://explorer.rsk.co/address/$address",
        token: "https://explorer.rsk.co/address/$address",
      },
    ],
  },
  bittorrent: {
    type: "CryptoCurrency",
    id: "bittorrent",
    coinType: CoinType.ETH,
    name: "Bittorent Chain",
    managerAppName: "Ethereum",
    ticker: "BTT",
    scheme: "btt",
    color: "#000000",
    family: "evm",
    units: [
      {
        name: "BTT",
        code: "BTT",
        magnitude: 18,
      },
    ],
    ethereumLikeInfo: {
      chainId: 199,
      node: { type: "external", uri: "https://rpc.bt.io" },
      explorer: {
        uri: "https://api.bttcscan.com",
        type: "etherscan",
      },
    },
    explorerViews: [
      {
        tx: "https://bttcscan.com/tx/$hash",
        address: "https://bttcscan.com/address/$address",
        token: "https://bttcscan.com/token/$address",
      },
    ],
  },
  kava_evm: {
    type: "CryptoCurrency",
    id: "kava_evm",
    coinType: CoinType.ETH,
    name: "Kava EVM",
    managerAppName: "Ethereum",
    ticker: "KAVA",
    scheme: "kava_evm",
    color: "#FF232F",
    family: "evm",
    units: [
      {
        name: "KAVA",
        code: "KAVA",
        magnitude: 18,
      },
    ],
    ethereumLikeInfo: {
      chainId: 2222,
      node: { type: "external", uri: "https://evm2.kava.io" },
      explorer: {
        uri: "https://explorer.kava.io",
        type: "blockscout",
      },
    },
    explorerViews: [
      {
        tx: "https://explorer.kava.io/tx/$hash",
        address: "https://explorer.kava.io/address/$address",
        token: "https://explorer.kava.io/token/$address",
      },
    ],
  },
  evmos_evm: {
    type: "CryptoCurrency",
    id: "evmos_evm",
    coinType: CoinType.ETH,
    name: "Evmos EVM",
    managerAppName: "Ethereum",
    ticker: "EVMOS",
    scheme: "evmos",
    color: "#ED4E33",
    family: "evm",
    units: [
      {
        name: "EVMOS",
        code: "EVMOS",
        magnitude: 18,
      },
    ],
    ethereumLikeInfo: {
      chainId: 9001,
      node: { type: "external", uri: "https://evmos-evm.publicnode.com" },
      explorer: {
        uri: "https://blockscout.evmos.org",
        type: "blockscout",
      },
    },
    explorerViews: [
      {
        tx: "https://blockscout.evmos.org/tx/$hash",
        address: "https://blockscout.evmos.org/address/$address",
        token: "https://blockscout.evmos.org/token/$address",
      },
    ],
  },
  optimism: {
    type: "CryptoCurrency",
    id: "optimism",
    coinType: CoinType.ETH,
    name: "OP Mainnet",
    managerAppName: "Ethereum",
    ticker: "ETH",
    scheme: "optimism",
    color: "#FF0421",
    family: "evm",
    units: ethereumUnits("ether", "ETH"),
    ethereumLikeInfo: {
      chainId: 10,
      node: { type: "external", uri: "https://mainnet.optimism.io" },
      explorer: {
        uri: "https://api-optimistic.etherscan.io",
        type: "etherscan",
      },
    },
    explorerViews: [
      {
        tx: "https://optimistic.etherscan.io/tx/$hash",
        address: "https://optimistic.etherscan.io/address/$address",
        token: "https://optimistic.etherscan.io/token/$contractAddress?a=$address",
      },
    ],
    keywords: ["optimism"],
  },
  optimism_goerli: {
    type: "CryptoCurrency",
    id: "optimism_goerli",
    coinType: CoinType.ETH,
    name: "Optimism Goerli",
    managerAppName: "Ethereum",
    ticker: "ETH",
    deviceTicker: "ETH",
    scheme: "optimism_goerli",
    color: "#00ff00",
    family: "evm",
    units: ethereumUnits("ether", "ETH").map(makeTestnetUnit),
    isTestnetFor: "optimism",
    disableCountervalue: true,
    ethereumLikeInfo: {
      chainId: 420,
      node: { type: "external", uri: "https://goerli.optimism.io" },
      explorer: {
        uri: "https://api-goerli-optimistic.etherscan.io/",
        type: "etherscan",
      },
    },
    explorerViews: [
      {
        tx: "https://goerli-optimism.etherscan.io/tx/$hash",
        address: "https://goerli-optimism.etherscan.io/address/$address",
        token: "https://goerli-optimism.etherscan.io/token/$contractAddress?a=$address",
      },
    ],
  },
  energy_web: {
    type: "CryptoCurrency",
    id: "energy_web",
    coinType: CoinType.ETH,
    name: "Energy Web",
    managerAppName: "Ethereum",
    ticker: "EWT",
    scheme: "energy_web",
    color: "#A566FF",
    family: "evm",
    units: ethereumUnits("EWT", "EWT"),
    ethereumLikeInfo: {
      chainId: 246,
      node: { type: "external", uri: "https://rpc.energyweb.org" },
      explorer: {
        uri: "https://explorer.energyweb.org",
        type: "blockscout",
      },
    },
    explorerViews: [
      {
        tx: "https://explorer.energyweb.org/tx/$hash",
        address: "https://explorer.energyweb.org/address/$address",
        token: "https://explorer.energyweb.org/token/$contractAddress?a=$address",
      },
    ],
  },
  astar: {
    type: "CryptoCurrency",
    id: "astar",
    coinType: CoinType.ETH,
    name: "Astar",
    managerAppName: "Ethereum",
    ticker: "ASTR",
    scheme: "astar",
    color: "#06E1FF",
    family: "evm",
    units: ethereumUnits("ASTR", "ASTR"),
    ethereumLikeInfo: {
      chainId: 592,
      node: { type: "external", uri: "https://evm.astar.network" },
      explorer: {
        uri: "https://blockscout.com/astar",
        type: "blockscout",
      },
    },
    explorerViews: [
      {
        tx: "https://blockscout.com/astar/tx/$hash",
        address: "https://blockscout.com/astar/address/$address",
        token: "https://blockscout.com/astar/token/$contractAddress?a=$address",
      },
    ],
  },
  metis: {
    type: "CryptoCurrency",
    id: "metis",
    coinType: CoinType.ETH,
    name: "Metis",
    managerAppName: "Ethereum",
    ticker: "METIS",
    scheme: "metis",
    color: "#00DACC",
    family: "evm",
    units: ethereumUnits("METIS", "METIS"),
    ethereumLikeInfo: {
      chainId: 1088,
      node: { type: "external", uri: "https://andromeda.metis.io/?owner=1088" },
      explorer: {
        uri: "https://andromeda-explorer.metis.io",
        type: "blockscout",
      },
    },
    explorerViews: [
      {
        tx: "https://andromeda-explorer.metis.io/tx/$hash",
        address: "https://andromeda-explorer.metis.io/address/$address",
        token: "https://andromeda-explorer.metis.io/token/$contractAddress?a=$address",
      },
    ],
  },
  boba: {
    type: "CryptoCurrency",
    id: "boba",
    coinType: CoinType.ETH,
    name: "Boba",
    managerAppName: "Ethereum",
    ticker: "ETH",
    scheme: "boba",
    color: "#CBFF00",
    family: "evm",
    units: ethereumUnits("ETH", "ETH"),
    ethereumLikeInfo: {
      chainId: 288,
      node: { type: "external", uri: "https://mainnet.boba.network" },
      explorer: {
        uri: "https://api.bobascan.com",
        type: "etherscan",
      },
    },
    explorerViews: [
      {
        tx: "https://bobascan.com/tx/$hash",
        address: "https://bobascan.com/address/$address",
        token: "https://bobascan.com/token/$contractAddress?a=$address",
      },
    ],
  },
  moonriver: {
    type: "CryptoCurrency",
    id: "moonriver",
    coinType: CoinType.ETH,
    name: "Moonriver",
    managerAppName: "Ethereum",
    ticker: "MOVR",
    scheme: "moonriver",
    color: "#F2B705",
    family: "evm",
    units: [
      {
        name: "MOVR",
        code: "MOVR",
        magnitude: 18,
      },
    ],
    ethereumLikeInfo: {
      chainId: 1285,
      node: { type: "external", uri: "https://rpc.api.moonriver.moonbeam.network" },
      explorer: {
        uri: "https://api-moonriver.moonscan.io",
        type: "etherscan",
      },
    },
    explorerViews: [
      {
        tx: "https://moonriver.moonscan.io/tx/$hash",
        address: "https://moonriver.moonscan.io/address/$address",
        token: "https://moonriver.moonscan.io/token/$contractAddress?a=$address",
      },
    ],
  },
  velas_evm: {
    type: "CryptoCurrency",
    id: "velas_evm",
    coinType: CoinType.ETH,
    name: "Velas EVM",
    managerAppName: "Ethereum",
    ticker: "VLX",
    scheme: "velas",
    color: "#000000",
    family: "evm",
    units: [
      {
        name: "VLX",
        code: "VLX",
        magnitude: 18,
      },
    ],
    ethereumLikeInfo: {
      chainId: 106,
      node: { type: "external", uri: "https://evmexplorer.velas.com/rpc" },
      explorer: {
        uri: "https://evmexplorer.velas.com",
        type: "blockscout",
      },
    },
    explorerViews: [
      {
        tx: "https://evmexplorer.velas.com/tx/$hash",
        address: "https://evmexplorer.velas.com/address/$address",
        token: "https://evmexplorer.velas.com/token/$contractAddress?a=$address",
      },
    ],
  },
  syscoin: {
    type: "CryptoCurrency",
    id: "syscoin",
    coinType: CoinType.ETH,
    name: "Syscoin",
    managerAppName: "Ethereum",
    ticker: "SYS",
    scheme: "syscoin",
    color: "#257DB8",
    family: "evm",
    units: ethereumUnits("SYS", "SYS"),
    ethereumLikeInfo: {
      chainId: 57,
      node: { type: "external", uri: "https://rpc.syscoin.org" },
      explorer: {
        uri: "https://explorer.syscoin.org",
        type: "blockscout",
      },
    },
    explorerViews: [
      {
        tx: "https://explorer.syscoin.org/tx/$hash",
        address: "https://explorer.syscoin.org/address/$address",
        token: "https://explorer.syscoin.org/token/$contractAddress?a=$address",
      },
    ],
  },
  telos_evm: {
    type: "CryptoCurrency",
    id: "telos_evm",
    coinType: CoinType.ETH,
    name: "Telos",
    managerAppName: "Ethereum",
    ticker: "TLOS",
    scheme: "telos_evm",
    color: "#AC72F9",
    family: "evm",
    units: ethereumUnits("TLOS", "TLOS"),
    ethereumLikeInfo: {
      chainId: 40,
      node: { type: "external", uri: "https://mainnet.telos.net/evm" },
      explorer: {
        uri: "https://api.teloscan.io",
        type: "teloscan",
      },
    },
    explorerViews: [
      {
        tx: "https://www.teloscan.io/tx/$hash",
        address: "https://www.teloscan.io/address/$address",
        token: "https://www.teloscan.io/token/$contractAddress?a=$address",
      },
    ],
  },
  polygon_zk_evm: {
    type: "CryptoCurrency",
    id: "polygon_zk_evm",
    coinType: CoinType.ETH,
    name: "Polygon zkEVM",
    managerAppName: "Ethereum",
    ticker: "ETH",
    scheme: "polygon_zk_evm",
    color: "#8247E5",
    family: "evm",
    units: ethereumUnits("ETH", "ETH"),
    ethereumLikeInfo: {
      chainId: 1101,
      node: { type: "external", uri: "https://zkevm-rpc.com" },
      explorer: { type: "etherscan", uri: "https://api-zkevm.polygonscan.com" },
    },
    explorerViews: [
      {
        tx: "https://zkevm.polygonscan.com/tx/$hash",
        address: "https://zkevm.polygonscan.com/address/$address",
        token: "https://zkevm.polygonscan.com/token/$contractAddress?a=$address",
      },
    ],
  },
  polygon_zk_evm_testnet: {
    type: "CryptoCurrency",
    id: "polygon_zk_evm_testnet",
    coinType: CoinType.ETH,
    name: "Polygon zkEVM Testnet",
    managerAppName: "Ethereum",
    ticker: "ETH",
    deviceTicker: "ETH",
    scheme: "polygon_zk_evm_testnet",
    color: "#E58247",
    family: "evm",
    units: ethereumUnits("ETH", "ETH").map(makeTestnetUnit),
    disableCountervalue: true,
    isTestnetFor: "polygon_zk_evm",
    ethereumLikeInfo: {
      chainId: 1442,
      node: { type: "external", uri: "https://rpc.public.zkevm-test.net" },
      explorer: { type: "etherscan", uri: "https://api-testnet-zkevm.polygonscan.com" },
    },
    explorerViews: [
      {
        tx: "https://testnet-zkevm.polygonscan.com/tx/$hash",
        address: "https://testnet-zkevm.polygonscan.com/address/$address",
        token: "https://testnet-zkevm.polygonscan.com/token/$contractAddress?a=$address",
      },
    ],
  },
  base: {
    type: "CryptoCurrency",
    id: "base",
    coinType: CoinType.ETH,
    name: "Base",
    managerAppName: "Ethereum",
    ticker: "ETH",
    scheme: "base",
    color: "#1755FE",
    family: "evm",
    units: ethereumUnits("ETH", "ETH"),
    ethereumLikeInfo: {
      chainId: 8453,
      node: { type: "external", uri: "https://developer-access-mainnet.base.org" },
      explorer: { type: "etherscan", uri: "https://api.basescan.org" },
    },
    explorerViews: [
      {
        tx: "https://basescan.org/tx/$hash",
        address: "https://basescan.org/address/$address",
        token: "https://basescan.org/token/$contractAddress?a=$address",
      },
    ],
  },
  base_goerli: {
    type: "CryptoCurrency",
    id: "base_goerli",
    coinType: CoinType.ETH,
    name: "Base Goerli",
    managerAppName: "Ethereum",
    ticker: "ETH",
    deviceTicker: "ETH",
    scheme: "base_goerli",
    color: "#FF0052",
    family: "evm",
    units: ethereumUnits("ETH", "ETH").map(makeTestnetUnit),
    disableCountervalue: true,
    isTestnetFor: "base",
    ethereumLikeInfo: {
      chainId: 84531,
      node: { type: "external", uri: "https://goerli.base.org" },
      explorer: { type: "etherscan", uri: "https://api-goerli.basescan.org" },
    },
    explorerViews: [
      {
        tx: "https://goerli.basescan.org/tx/$hash",
        address: "https://goerli.basescan.org/address/$address",
        token: "https://goerli.basescan.org/token/$contractAddress?a=$address",
      },
    ],
  },
  klaytn: {
    type: "CryptoCurrency",
    id: "klaytn",
    coinType: CoinType.ETH,
    name: "Klaytn",
    managerAppName: "Ethereum",
    ticker: "KLAY",
    scheme: "klaytn",
    color: "#FF8B00",
    family: "evm",
    units: ethereumUnits("KLAY", "KLAY"),
    disableCountervalue: true,
    ethereumLikeInfo: {
      chainId: 8217,
      node: { type: "external", uri: "https://public-node-api.klaytnapi.com/v1/cypress" },
      explorer: { type: "klaytnfinder", uri: "https://cypress-oapi.klaytnfinder.io" },
    },
    explorerViews: [
      {
        tx: "https://www.klaytnfinder.io/tx/$hash",
        address: "https://www.klaytnfinder.io/account/$address",
        token: "https://www.klaytnfinder.io/token/$address",
      },
    ],
  },
};

const cryptocurrenciesByScheme: Record<string, CryptoCurrency> = {};
const cryptocurrenciesByTicker: Record<string, CryptoCurrency> = {};
const cryptocurrenciesArray: CryptoCurrency[] = [];
const prodCryptoArray: CryptoCurrency[] = [];
const cryptocurrenciesArrayWithoutTerminated: CryptoCurrency[] = [];
const prodCryptoArrayWithoutTerminated: CryptoCurrency[] = [];

for (const cryptoCurrency of Object.values(cryptocurrenciesById)) {
  registerCryptoCurrency(cryptoCurrency);
}

/**
 *
 * @param {string} id
 * @param {CryptoCurrency} currency
 */
export function registerCryptoCurrency(currency: CryptoCurrency): void {
  cryptocurrenciesById[currency.id] = currency;
  cryptocurrenciesByScheme[currency.scheme] = currency;

  if (!currency.isTestnetFor) {
    const currencyAlreadySet = cryptocurrenciesByTicker[currency.ticker];
    const curencyHasTickerinKeywords = Boolean(currency?.keywords?.includes(currency.ticker));

    if (
      !currencyAlreadySet ||
      // In case of duplicates, we prioritize currencies with the ticker as a keyword of the currency
      (currencyAlreadySet && curencyHasTickerinKeywords)
    ) {
      cryptocurrenciesByTicker[currency.ticker] = currency;
    }
    prodCryptoArray.push(currency);

    if (!currency.terminated) {
      prodCryptoArrayWithoutTerminated.push(currency);
    }
  }

  cryptocurrenciesArray.push(currency);

  if (!currency.terminated) {
    cryptocurrenciesArrayWithoutTerminated.push(currency);
  }
}

/**
 *
 * @param {*} withDevCrypto
 * @param {*} withTerminated
 */
export function listCryptoCurrencies(
  withDevCrypto = false,
  withTerminated = false,
): CryptoCurrency[] {
  return withTerminated
    ? withDevCrypto
      ? cryptocurrenciesArray
      : prodCryptoArray
    : withDevCrypto
    ? cryptocurrenciesArrayWithoutTerminated
    : prodCryptoArrayWithoutTerminated;
}

/**
 *
 * @param {*} f
 */
export function findCryptoCurrency(
  f: (arg0: CryptoCurrency) => boolean,
): CryptoCurrency | null | undefined {
  return cryptocurrenciesArray.find(f);
}

/**
 *
 * @param {*} scheme
 */
export function findCryptoCurrencyByScheme(scheme: string): CryptoCurrency | null | undefined {
  return cryptocurrenciesByScheme[scheme];
}

/**
 *
 * @param {*} ticker
 */
export function findCryptoCurrencyByTicker(ticker: string): CryptoCurrency | null | undefined {
  return cryptocurrenciesByTicker[ticker];
}

/**
 *
 * @param {*} id
 */
export function findCryptoCurrencyById(id: string): CryptoCurrency | null | undefined {
  return cryptocurrenciesById[id];
}

const testsMap = {
  keywords: s =>
    findCryptoCurrency(c =>
      Boolean(c?.keywords?.map(k => k.replace(/ /, "").toLowerCase()).includes(s)),
    ),
  name: s => findCryptoCurrency(c => c.name.replace(/ /, "").toLowerCase() === s),
  id: s => findCryptoCurrencyById(s.toLowerCase()),
  ticker: s => findCryptoCurrencyByTicker(s.toUpperCase()),
  manager: s => findCryptoCurrencyByManagerAppName(s),
};

/**
 *
 * @param {*} keyword
 */
export const findCryptoCurrencyByKeyword = (
  keyword: string,
  tests = ["keywords", "name", "id", "ticker", "manager"],
): CryptoCurrency | null | undefined => {
  const search = keyword.replace(/ /, "").toLowerCase();

  const conditions: Array<(string) => CryptoCurrency | null | undefined> = tests.map(
    t => testsMap[t],
  );

  for (const condition of conditions) {
    const currency = condition(search);

    if (currency) {
      return currency;
    }
  }
};

export const findCryptoCurrencyByManagerAppName = (
  managerAppName: string,
): CryptoCurrency | null | undefined => {
  const search = managerAppName.replace(/ /, "").toLowerCase();

  return (
    findCryptoCurrency(c => c.managerAppName === managerAppName) ||
    findCryptoCurrency(c =>
      Boolean(c.managerAppName && c.managerAppName.replace(/ /, "").toLowerCase() === search),
    )
  );
};

/**
 *
 * @param {*} id
 */
export const hasCryptoCurrencyId = (id: string): boolean => id in cryptocurrenciesById;

// TODO: signature should be getCryptoCurrencyById(id: CryptoCurrencyId)
/**
 *
 * @param {*} id
 */
export function getCryptoCurrencyById(id: string | undefined): CryptoCurrency {
  const currency = id && findCryptoCurrencyById(id);

  if (!currency) {
    throw new Error(`currency with id "${id}" not found`);
  }

  return currency;
}<|MERGE_RESOLUTION|>--- conflicted
+++ resolved
@@ -3600,68 +3600,6 @@
     ],
   },
   injective: {
-<<<<<<< HEAD
-    type: "CryptoCurrency",
-    id: "injective",
-    coinType: 60,
-    name: "Injective",
-    managerAppName: "Cosmos",
-    ticker: "INJ",
-    scheme: "injective",
-    color: "#0bd",
-    family: "cosmos",
-    units: [
-      {
-        name: "Injective",
-        code: "INJ",
-        magnitude: 18,
-      },
-      {
-        name: "Micro-Injective",
-        code: "inj",
-        magnitude: 0,
-      },
-    ],
-    explorerViews: [
-      {
-        tx: "https://www.mintscan.io/injective/txs/$hash",
-        address: "https://www.mintscan.io/injective/validators/$address",
-      },
-    ],
-  },
-  // ethereum nanoapp currencies
-  // Light Integrations are at the end of the list until we figure out a way to fix the ticker/managerApp collisions
-  ethereum_as_evm_test_only: {
-    type: "CryptoCurrency",
-    id: "ethereum_as_evm_test_only",
-    coinType: CoinType.ETH,
-    name: "Ethereum EVM (TEST ONLY DO NOT USE)",
-    managerAppName: "Ethereum",
-    ticker: "ETH",
-    scheme: "ethereum_as_evm_test_only",
-    color: "#ff6969",
-    family: "evm",
-    units: ethereumUnits("ETH", "ETH"),
-    isTestnetFor: "ethereum",
-    ethereumLikeInfo: {
-      chainId: 1,
-      networkId: 1,
-      node: { type: "ledger", explorerId: "eth" },
-      explorer: { type: "ledger", explorerId: "eth" },
-      gasTracker: { type: "ledger", explorerId: "eth" },
-    },
-    explorerViews: [
-      {
-        tx: "https://etherscan.io/tx/$hash",
-        address: "https://etherscan.io/address/$address",
-        token: "https://etherscan.io/token/$contractAddress?a=$address",
-      },
-    ],
-    explorerId: "eth",
-  },
-  polygon_as_evm_test_only: {
-=======
->>>>>>> 304bb461
     type: "CryptoCurrency",
     id: "injective",
     coinType: 60,
