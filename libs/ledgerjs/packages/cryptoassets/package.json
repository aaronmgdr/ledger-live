--- conflicted
+++ resolved
@@ -1,10 +1,6 @@
 {
   "name": "@ledgerhq/cryptoassets",
-<<<<<<< HEAD
-  "version": "9.13.0",
-=======
-  "version": "10.0.0-next.0",
->>>>>>> 0fc1dd8c
+  "version": "10.0.0",
   "description": "Ledger crypto-assets list",
   "keywords": [
     "Ledger"
