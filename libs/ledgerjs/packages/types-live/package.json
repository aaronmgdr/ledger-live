--- conflicted
+++ resolved
@@ -1,10 +1,6 @@
 {
   "name": "@ledgerhq/types-live",
-<<<<<<< HEAD
   "version": "6.41.1",
-=======
-  "version": "6.41.0",
->>>>>>> ce8270e7
   "description": "Ledger Live main types.",
   "keywords": [
     "Ledger"
@@ -26,11 +22,7 @@
   "license": "Apache-2.0",
   "dependencies": {
     "bignumber.js": "^9.1.2",
-<<<<<<< HEAD
-    "rxjs": "6"
-=======
     "rxjs": "^7.8.1"
->>>>>>> ce8270e7
   },
   "devDependencies": {
     "@ledgerhq/types-cryptoassets": "workspace:^",
