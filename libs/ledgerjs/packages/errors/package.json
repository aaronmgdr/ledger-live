{
  "name": "@ledgerhq/errors",
<<<<<<< HEAD
  "version": "6.11.0",
=======
  "version": "6.11.1",
>>>>>>> 1592d5e0
  "description": "Ledger common errors",
  "keywords": [
    "Ledger"
  ],
  "repository": {
    "type": "git",
    "url": "https://github.com/LedgerHQ/ledger-live.git"
  },
  "bugs": {
    "url": "https://github.com/LedgerHQ/ledger-live/issues"
  },
  "homepage": "https://github.com/LedgerHQ/ledger-live/tree/develop/libs/ledgerjs/packages/errors",
  "publishConfig": {
    "access": "public"
  },
  "main": "lib/index.js",
  "module": "lib-es/index.js",
  "types": "lib/index.d.ts",
  "license": "Apache-2.0",
  "scripts": {
    "clean": "rimraf lib lib-es",
    "build": "tsc && tsc -m ES6 --outDir lib-es",
    "prewatch": "pnpm build",
    "watch": "tsc --watch",
    "doc": "documentation readme src/** --section=API --pe ts --re ts --re d.ts",
    "lint": "eslint ./src --no-error-on-unmatched-pattern --ext .ts,.tsx",
    "lint:fix": "pnpm lint --fix",
    "test": "jest"
  },
  "gitHead": "dd0dea64b58e5a9125c8a422dcffd29e5ef6abec"
}<|MERGE_RESOLUTION|>--- conflicted
+++ resolved
@@ -1,10 +1,6 @@
 {
   "name": "@ledgerhq/errors",
-<<<<<<< HEAD
-  "version": "6.11.0",
-=======
   "version": "6.11.1",
->>>>>>> 1592d5e0
   "description": "Ledger common errors",
   "keywords": [
     "Ledger"
