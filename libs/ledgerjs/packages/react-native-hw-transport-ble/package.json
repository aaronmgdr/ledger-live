{
  "name": "@ledgerhq/react-native-hw-transport-ble",
<<<<<<< HEAD
  "version": "6.27.7",
=======
  "version": "6.27.8",
>>>>>>> 1592d5e0
  "description": "Ledger Hardware Wallet Bluetooth BLE transport for React Native",
  "keywords": [
    "Ledger",
    "LedgerWallet",
    "NanoS",
    "Blue",
    "Hardware Wallet"
  ],
  "repository": {
    "type": "git",
    "url": "https://github.com/LedgerHQ/ledger-live.git"
  },
  "bugs": {
    "url": "https://github.com/LedgerHQ/ledger-live/issues"
  },
  "homepage": "https://github.com/LedgerHQ/ledger-live/tree/develop/libs/ledgerjs/packages/react-native-hw-transport-ble",
  "publishConfig": {
    "access": "public"
  },
  "main": "lib/BleTransport.js",
  "module": "lib-es/BleTransport.js",
  "types": "lib/BleTransport.d.ts",
  "license": "Apache-2.0",
  "dependencies": {
    "@ledgerhq/devices": "workspace:^",
    "@ledgerhq/errors": "workspace:^",
    "@ledgerhq/hw-transport": "workspace:^",
    "@ledgerhq/logs": "workspace:^",
    "invariant": "^2.2.4",
    "react-native-ble-plx": "2.0.3",
    "rxjs": "6",
    "uuid": "^3.4.0"
  },
  "scripts": {
    "clean": "rimraf lib lib-es",
    "build": "tsc && tsc -m ES6 --outDir lib-es",
    "prewatch": "pnpm build",
    "watch": "tsc --watch",
    "lint": "eslint ./src --no-error-on-unmatched-pattern --ext .ts,.tsx",
    "lint:fix": "pnpm lint --fix",
    "test": "jest"
  },
  "gitHead": "dd0dea64b58e5a9125c8a422dcffd29e5ef6abec"
}<|MERGE_RESOLUTION|>--- conflicted
+++ resolved
@@ -1,10 +1,6 @@
 {
   "name": "@ledgerhq/react-native-hw-transport-ble",
-<<<<<<< HEAD
-  "version": "6.27.7",
-=======
   "version": "6.27.8",
->>>>>>> 1592d5e0
   "description": "Ledger Hardware Wallet Bluetooth BLE transport for React Native",
   "keywords": [
     "Ledger",
