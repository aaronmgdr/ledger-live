{
  "name": "@ledgerhq/react-native-hw-transport-ble",
<<<<<<< HEAD
  "version": "6.27.3-next.0",
=======
  "version": "6.27.4-next.0",
>>>>>>> ee8bfdb3
  "description": "Ledger Hardware Wallet Bluetooth BLE transport for React Native",
  "keywords": [
    "Ledger",
    "LedgerWallet",
    "NanoS",
    "Blue",
    "Hardware Wallet"
  ],
  "repository": {
    "type": "git",
    "url": "https://github.com/LedgerHQ/ledger-live.git"
  },
  "bugs": {
    "url": "https://github.com/LedgerHQ/ledger-live/issues"
  },
  "homepage": "https://github.com/LedgerHQ/ledger-live/tree/develop/libs/ledgerjs/packages/react-native-hw-transport-ble",
  "publishConfig": {
    "access": "public"
  },
  "main": "lib/BleTransport.js",
  "module": "lib-es/BleTransport.js",
  "types": "lib/BleTransport.d.ts",
  "license": "Apache-2.0",
  "dependencies": {
    "@ledgerhq/devices": "workspace:^",
    "@ledgerhq/errors": "workspace:^",
    "@ledgerhq/hw-transport": "workspace:^",
    "@ledgerhq/logs": "workspace:^",
    "invariant": "^2.2.4",
    "react-native-ble-plx": "2.0.3",
    "rxjs": "6",
    "uuid": "^3.4.0"
  },
  "scripts": {
    "clean": "rimraf lib lib-es",
    "build": "tsc && tsc -m ES6 --outDir lib-es",
    "prewatch": "pnpm build",
    "watch": "tsc --watch",
    "lint": "eslint ./src --no-error-on-unmatched-pattern --ext .ts,.tsx",
    "lint:fix": "pnpm lint --fix",
    "test": "jest"
  },
  "gitHead": "dd0dea64b58e5a9125c8a422dcffd29e5ef6abec"
}<|MERGE_RESOLUTION|>--- conflicted
+++ resolved
@@ -1,10 +1,6 @@
 {
   "name": "@ledgerhq/react-native-hw-transport-ble",
-<<<<<<< HEAD
-  "version": "6.27.3-next.0",
-=======
   "version": "6.27.4-next.0",
->>>>>>> ee8bfdb3
   "description": "Ledger Hardware Wallet Bluetooth BLE transport for React Native",
   "keywords": [
     "Ledger",
