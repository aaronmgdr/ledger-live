--- conflicted
+++ resolved
@@ -110,11 +110,7 @@
     "babel-loader": "^8.0.0",
     "csstype": "^3.0.11",
     "esbuild": "^0.19.0",
-<<<<<<< HEAD
-    "eslint-plugin-react": "^7.32.2",
-=======
     "eslint-plugin-react": "^7.33.2",
->>>>>>> ce8270e7
     "eslint-plugin-react-hooks": "^4.6.0",
     "fs-extra": "^10.0.1",
     "react": "^18.2.0",
