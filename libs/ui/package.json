--- conflicted
+++ resolved
@@ -8,11 +8,7 @@
     "@ledgerhq/native-ui": "workspace:^",
     "@ledgerhq/react-ui": "workspace:^",
     "@ledgerhq/ui-shared": "workspace:^",
-<<<<<<< HEAD
-    "@playwright/test": "~1.38.0",
-=======
     "@playwright/test": "~1.39.0",
->>>>>>> ce8270e7
     "concurrently": "^8.0.0",
     "json": "^11.0.0",
     "lint-staged": "^14.0.0"
