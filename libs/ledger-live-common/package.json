{
  "name": "@ledgerhq/live-common",
  "description": "Common ground for the Ledger Live apps",
<<<<<<< HEAD
  "version": "31.8.0",
=======
  "version": "32.0.0-next.2",
>>>>>>> 0fc1dd8c
  "repository": {
    "type": "git",
    "url": "https://github.com/LedgerHQ/ledger-live.git"
  },
  "bugs": {
    "url": "https://github.com/LedgerHQ/ledger-live/issues"
  },
  "homepage": "https://github.com/LedgerHQ/ledger-live/tree/develop/libs/ledger-live-common",
  "main": "lib/index.js",
  "module": "lib-es/index.js",
  "types": "lib/index.d.ts",
  "typesVersions": {
    "*": {
      "*.json": [
        "*.json"
      ],
      "*": [
        "lib/*"
      ],
      "lib/*": [
        "lib/*"
      ],
      "lib-es/*": [
        "lib-es/*"
      ]
    }
  },
  "exports": {
    "./lib/*": "./lib/*.js",
    "./lib/*.js": "./lib/*.js",
    "./lib-es/*": "./lib-es/*.js",
    "./lib-es/*.js": "./lib-es/*.js",
    "./*": {
      "require": "./lib/*.js",
      "default": "./lib-es/*.js"
    },
    "./*.js": {
      "require": "./lib/*.js",
      "default": "./lib-es/*.js"
    },
    ".": {
      "require": "./lib/index.js",
      "default": "./lib-es/index.js"
    },
    "./currencies/*": {
      "require": "./lib/currencies/*.js",
      "default": "./lib-es/currencies/*.js"
    },
    "./featureFlags": {
      "require": "./lib/featureFlags/*.js",
      "default": "./lib-es/featureFlags/*.js"
    },
    "./package.json": "./package.json"
  },
  "license": "Apache-2.0",
  "scripts": {
    "build": "zx ./scripts/build-ts.mjs",
    "watch": "zx ./scripts/watch-ts.mjs",
    "updateAppSupportsQuitApp": "node scripts/updateAppSupportsQuitApp.js",
    "prettier": "prettier --write 'src/**/*.?s'",
    "lint": "eslint src --cache",
    "lint:fix": "pnpm lint --fix",
    "jest": "cross-env TZ=America/New_York jest",
    "typecheck": "tsc --noEmit -p src/tsconfig.json",
    "ci-lint": "pnpm lint",
    "test": "pnpm ci-test-unit",
    "ci-test-unit": "env-cmd -f .ci.unit.env pnpm jest --ci --updateSnapshot && git diff --exit-code src",
    "ci-test-integration": "env-cmd -f .ci.integration.env pnpm jest --ci --updateSnapshot --passWithNoTests"
  },
  "files": [
    "lib",
    "lib-es",
    "src",
    "react.js",
    "reactNative.js"
  ],
  "peerDependencies": {
    "react": ">=16",
    "react-dom": ">=16",
    "react-native": ">=0.65.1",
    "react-native-svg": ">=12.1.1",
    "react-redux": "^7.2.9",
    "redux-actions": "2.6.5"
  },
  "peerDependenciesMeta": {
    "react": {
      "optional": true
    },
    "react-dom": {
      "optional": true
    },
    "react-native": {
      "optional": true
    },
    "react-redux": {
      "optional": true
    },
    "redux-actions": {
      "optional": true
    },
    "react-native-svg": {
      "optional": true
    }
  },
  "react-native": {
    "https": false
  },
  "dependencies": {
    "@cardano-foundation/ledgerjs-hw-app-cardano": "^5.1.0",
    "@celo/connect": "^3.0.1",
    "@celo/contractkit": "^3.0.1",
    "@celo/utils": "^3.0.1",
    "@celo/wallet-base": "^3.0.1",
    "@celo/wallet-ledger": "^3.0.1",
    "@cosmjs/crypto": "^0.31.0",
    "@cosmjs/stargate": "^0.26.5",
    "@cosmjs/amino": "^0.31.1",
    "@crypto-org-chain/chain-jslib": "1.1.2",
    "@dfinity/agent": "^0.15.6",
    "@dfinity/candid": "^0.15.6",
    "@dfinity/principal": "^0.15.6",
    "@elrondnetwork/erdjs": "11.0.0",
    "@elrondnetwork/erdjs-network-providers": "^1.1.2",
    "@ethereumjs/common": "^2.6.2",
    "@ethereumjs/tx": "^3.5.0",
    "@ethersproject/bignumber": "^5.7.0",
    "@ethersproject/bytes": "^5.7.0",
    "@ethersproject/keccak256": "^5.7.0",
    "@ethersproject/logger": "^5.7.0",
    "@ethersproject/properties": "^5.7.0",
    "@ethersproject/strings": "^5.7.0",
    "@hashgraph/sdk": "^2.10.1",
    "@keplr-wallet/cosmos": "^0.9.16",
    "@keplr-wallet/proto-types": "^0.10.4",
    "@ledgerhq/coin-algorand": "workspace:^",
    "@ledgerhq/coin-evm": "workspace:^",
    "@ledgerhq/coin-framework": "workspace:^",
    "@ledgerhq/coin-polkadot": "workspace:^",
    "@ledgerhq/compressjs": "github:LedgerHQ/compressjs#d9e8e4d994923e0ea76a32b97289bcccfe71b82e",
    "@ledgerhq/cryptoassets": "workspace:^",
    "@ledgerhq/devices": "workspace:^",
    "@ledgerhq/domain-service": "workspace:^",
    "@ledgerhq/errors": "workspace:^",
    "@ledgerhq/hw-app-algorand": "workspace:^",
    "@ledgerhq/hw-app-btc": "workspace:^",
    "@ledgerhq/hw-app-cosmos": "workspace:^",
    "@ledgerhq/hw-app-eth": "workspace:^",
    "@ledgerhq/hw-app-exchange": "workspace:^",
    "@ledgerhq/hw-app-near": "workspace:^",
    "@ledgerhq/hw-app-polkadot": "workspace:^",
    "@ledgerhq/hw-app-solana": "workspace:^",
    "@ledgerhq/hw-app-str": "workspace:^",
    "@ledgerhq/hw-app-tezos": "workspace:^",
    "@ledgerhq/hw-app-trx": "workspace:^",
    "@ledgerhq/hw-app-xrp": "workspace:^",
    "@ledgerhq/hw-transport": "workspace:^",
    "@ledgerhq/hw-transport-mocker": "workspace:^",
    "@ledgerhq/hw-transport-node-speculos": "workspace:^",
    "@ledgerhq/hw-transport-node-speculos-http": "workspace:^",
    "@ledgerhq/live-app-sdk": "^0.8.1",
    "@ledgerhq/live-env": "workspace:^",
    "@ledgerhq/live-network": "workspace:^",
    "@ledgerhq/live-promise": "workspace:^",
    "@ledgerhq/logs": "workspace:^",
    "@ledgerhq/wallet-api-core": "^1.2.0",
    "@ledgerhq/wallet-api-server": "^1.2.0",
    "@solana/spl-token": "^0.3.7",
    "@solana/web3.js": "1.77.3",
    "@stacks/network": "1.2.2",
    "@stacks/transactions": "1.3.5",
    "@stricahq/bip32ed25519": "^1.0.3",
    "@stricahq/typhonjs": "^1.2.6",
    "@taquito/ledger-signer": "^13.0.1",
    "@taquito/taquito": "^13.0.1",
    "@taquito/utils": "^13.0.1",
    "@types/bchaddrjs": "^0.4.0",
    "@types/bs58check": "^2.1.0",
    "@types/pako": "^2.0.0",
    "@types/qs": "^6.9.7",
    "@types/redux-actions": "^2.6.2",
    "@xstate/react": "^1.6.3",
    "@zondax/cbor": "v8.1.0-zondax-no-bigint",
    "@zondax/izari-filecoin": "^1.2.0",
    "@zondax/ledger-cosmos-js": "^3.0.3",
    "@zondax/ledger-filecoin": "^0.11.2",
    "@zondax/ledger-icp": "^0.7.0",
    "@zondax/ledger-stacks": "^1.0.2",
    "async": "^3.2.3",
    "axios": "0.26.1",
    "axios-retry": "^3.2.4",
    "bchaddrjs": "^0.5.2",
    "bech32": "^1.1.3",
    "big-integer": "^1.6.51",
    "bignumber.js": "^9.1.2",
    "bip32": "^2.0.6",
    "bip32-path": "^0.4.2",
    "bip39": "^3.0.4",
    "bitcoinjs-lib": "^5.2.0",
    "blake-hash": "^2.0.0",
    "blake2b": "^2.1.4",
    "bn.js": "^5.2.1",
    "bs58": "^4.0.1",
    "bs58check": "^2.1.2",
    "buffer": "^6.0.3",
    "c32check": "1.1.3",
    "cashaddrjs": "^0.4.4",
    "coininfo": "^5.1.0",
    "cosmjs-types": "0.2.1",
    "crc": "^4.2.0",
    "create-hmac": "^1.1.7",
    "crypto-js": "^4.1.1",
    "date-fns": "^2.23.0",
    "eip55": "^2.1.1",
    "eth-sig-util": "3.0.1",
    "ethereumjs-abi": "^0.6.8",
    "ethereumjs-util": "^7.1.4",
    "ethers": "^5.6.9",
    "events": "^3.3.0",
    "expect": "^27.4.6",
    "fuse.js": "^6.6.2",
    "generic-pool": "^3.8.2",
    "invariant": "^2.2.2",
    "isomorphic-ws": "^4.0.1",
    "json-rpc-2.0": "^0.2.19",
    "jwt-decode": "^3.1.2",
    "lodash": "^4.17.21",
    "minimatch": "^5.1.0",
    "near-api-js": "^0.44.2",
    "numeral": "^2.0.6",
    "object-hash": "^2.2.0",
    "pako": "^2.0.4",
    "performance-now": "^2.1.0",
    "prando": "^6.0.1",
    "qs": "^6.10.1",
    "redux": "^4.1.2",
    "reselect": "^4.1.5",
    "ripemd160": "^2.0.2",
    "ripple-binary-codec": "^1.3.0",
    "ripple-bs58check": "^2.0.2",
    "rlp": "^3.0.0",
    "rxjs": "6",
    "rxjs-compat": "^6.6.7",
    "rxjs7": "npm:rxjs@7.8.1",
    "secp256k1": "^4.0.3",
    "semver": "^7.3.5",
    "sha.js": "^2.4.11",
    "simple-cbor": "^0.4.1",
    "source-map-support": "^0.5.21",
    "stellar-sdk": "^10.1.1",
    "superstruct": "0.14.2",
    "tiny-secp256k1": "^1.1.6",
    "triple-beam": "^1.3.0",
    "tronweb": "^5.2.0",
    "utility-types": "^3.10.0",
    "varuint-bitcoin": "1.1.2",
    "winston": "^3.4.0",
    "xstate": "^4.30.2"
  },
  "devDependencies": {
    "@ledgerhq/types-cryptoassets": "workspace:^",
    "@ledgerhq/types-devices": "workspace:^",
    "@ledgerhq/types-live": "workspace:^",
    "@svgr/core": "^5.5.0",
    "@testing-library/react": "12",
    "@testing-library/react-hooks": "^8.0.0",
    "@types/bn.js": "^5.1.1",
    "@types/bs58": "^4.0.1",
    "@types/cbor": "^6.0.0",
    "@types/jest": "^27.5.0",
    "@types/lodash": "^4.14.179",
    "@types/node": "^18",
    "@types/object-hash": "^2.1.0",
    "@types/react": "17",
    "@types/uuid": "^8.3.4",
    "benchmark": "^2.1.4",
    "camelcase": "^6.2.1",
    "cross-env": "^7.0.3",
    "env-cmd": "*",
    "eslint-plugin-import": "^2.27.5",
    "eslint-plugin-jsx-a11y": "^6.7.1",
    "eslint-plugin-react": "^7.32.2",
    "eslint-plugin-react-hooks": "^4.6.0",
    "fs": "^0.0.1-security",
    "glob": "^7.2.0",
    "jest": "^28.1.1",
    "jest-environment-jsdom": "28",
    "jest-file-snapshot": "^0.5.0",
    "long": "^4.0.0",
    "mkdirp": "*",
    "react": "^17.0.2",
    "react-dom": "17.0.2",
    "react-native": "0.71.6",
    "react-native-svg": "13.4.0",
    "react-redux": "^7.2.9",
    "react-test-renderer": "^17.0.2",
    "redux-actions": "2.6.5",
    "timemachine": "^0.3.2",
    "ts-jest": "^28.0.5",
    "ts-node": "^10.4.0",
    "uuid": "^8.3.2",
    "ws": "7"
  }
}<|MERGE_RESOLUTION|>--- conflicted
+++ resolved
@@ -1,11 +1,7 @@
 {
   "name": "@ledgerhq/live-common",
   "description": "Common ground for the Ledger Live apps",
-<<<<<<< HEAD
-  "version": "31.8.0",
-=======
-  "version": "32.0.0-next.2",
->>>>>>> 0fc1dd8c
+  "version": "32.0.0",
   "repository": {
     "type": "git",
     "url": "https://github.com/LedgerHQ/ledger-live.git"
