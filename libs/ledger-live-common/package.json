--- conflicted
+++ resolved
@@ -1,11 +1,7 @@
 {
   "name": "@ledgerhq/live-common",
   "description": "Common ground for the Ledger Live apps",
-<<<<<<< HEAD
-  "version": "34.9.1",
-=======
   "version": "34.10.0-next.0",
->>>>>>> 23d03f91
   "repository": {
     "type": "git",
     "url": "https://github.com/LedgerHQ/ledger-live.git"
