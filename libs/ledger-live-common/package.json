{
  "name": "@ledgerhq/live-common",
  "description": "Common ground for the Ledger Live apps",
<<<<<<< HEAD
  "version": "34.5.0",
=======
  "version": "34.4.1",
>>>>>>> 5a30a552
  "repository": {
    "type": "git",
    "url": "https://github.com/LedgerHQ/ledger-live.git"
  },
  "bugs": {
    "url": "https://github.com/LedgerHQ/ledger-live/issues"
  },
  "homepage": "https://github.com/LedgerHQ/ledger-live/tree/develop/libs/ledger-live-common",
  "main": "lib/index.js",
  "module": "lib-es/index.js",
  "types": "lib/index.d.ts",
  "typesVersions": {
    "*": {
      "*.json": [
        "*.json"
      ],
      "*": [
        "lib/*"
      ],
      "lib/*": [
        "lib/*"
      ],
      "lib-es/*": [
        "lib-es/*"
      ]
    }
  },
  "exports": {
    "./lib/*": "./lib/*.js",
    "./lib/*.js": "./lib/*.js",
    "./lib-es/*": "./lib-es/*.js",
    "./lib-es/*.js": "./lib-es/*.js",
    "./*": {
      "require": "./lib/*.js",
      "default": "./lib-es/*.js"
    },
    "./*.js": {
      "require": "./lib/*.js",
      "default": "./lib-es/*.js"
    },
    ".": {
      "require": "./lib/index.js",
      "default": "./lib-es/index.js"
    },
    "./currencies/*": {
      "require": "./lib/currencies/*.js",
      "default": "./lib-es/currencies/*.js"
    },
    "./featureFlags": {
      "require": "./lib/featureFlags/*.js",
      "default": "./lib-es/featureFlags/*.js"
    },
    "./package.json": "./package.json"
  },
  "license": "Apache-2.0",
  "scripts": {
    "build": "zx ./scripts/build-ts.mjs",
    "watch": "zx ./scripts/watch-ts.mjs",
    "updateAppSupportsQuitApp": "node scripts/updateAppSupportsQuitApp.js",
    "prettier": "prettier --write 'src/**/*.?s'",
    "lint": "eslint src --cache",
    "lint:fix": "pnpm lint --fix",
    "jest": "cross-env TZ=America/New_York jest",
    "typecheck": "tsc --noEmit -p src/tsconfig.json",
    "ci-lint": "pnpm lint",
    "test": "pnpm ci-test-unit",
    "ci-test-unit": "env-cmd -f .ci.unit.env pnpm jest --ci --updateSnapshot && git diff --exit-code src",
    "ci-test-integration": "env-cmd -f .ci.integration.env pnpm jest --ci --updateSnapshot --passWithNoTests",
    "test-bridge": "env-cmd -f .ci.bridge.env pnpm jest --ci --updateSnapshot --passWithNoTests --runInBand",
    "test-bridge-update": "UPDATE_BACKEND_MOCKS=1 env-cmd -f .ci.integration.env pnpm jest --ci --updateSnapshot --passWithNoTests",
    "test-account-migration": "tsx src/__tests__/migration/account-migration.ts",
    "unimported": "unimported"
  },
  "files": [
    "lib",
    "lib-es",
    "src",
    "react.js",
    "reactNative.js"
  ],
  "peerDependencies": {
    "@tanstack/react-query": ">=5",
    "react": ">=16",
    "react-dom": ">=16",
    "react-native": ">=0.65.1",
    "react-native-svg": ">=12.1.1",
    "react-redux": "^7.2.9",
    "redux-actions": "2.6.5"
  },
  "peerDependenciesMeta": {
    "react": {
      "optional": true
    },
    "react-dom": {
      "optional": true
    },
    "react-native": {
      "optional": true
    },
    "react-redux": {
      "optional": true
    },
    "redux-actions": {
      "optional": true
    },
    "react-native-svg": {
      "optional": true
    }
  },
  "react-native": {
    "https": false
  },
  "dependencies": {
    "@cardano-foundation/ledgerjs-hw-app-cardano": "^7.1.2",
    "@celo/connect": "^3.0.1",
    "@celo/contractkit": "^3.0.1",
    "@celo/utils": "^3.0.1",
    "@celo/wallet-base": "^3.0.1",
    "@celo/wallet-ledger": "^3.0.1",
    "@cosmjs/amino": "^0.31.1",
    "@cosmjs/crypto": "^0.31.0",
    "@cosmjs/stargate": "^0.26.5",
    "@crypto-org-chain/chain-jslib": "1.1.2",
    "@dfinity/agent": "^0.21.0",
    "@dfinity/candid": "^0.21.0",
    "@dfinity/principal": "^0.15.6",
    "@elrondnetwork/erdjs": "11.0.0",
    "@elrondnetwork/erdjs-network-providers": "^1.1.2",
    "@hashgraph/sdk": "2.14.2",
    "@keplr-wallet/cosmos": "^0.9.16",
    "@keplr-wallet/proto-types": "^0.12.76",
    "@ledgerhq/coin-algorand": "workspace:^",
    "@ledgerhq/coin-bitcoin": "workspace:^",
    "@ledgerhq/coin-cardano": "workspace:^",
    "@ledgerhq/coin-evm": "workspace:^",
    "@ledgerhq/coin-framework": "workspace:^",
    "@ledgerhq/coin-near": "workspace:^",
    "@ledgerhq/coin-polkadot": "workspace:^",
    "@ledgerhq/coin-solana": "workspace:^",
    "@ledgerhq/coin-tezos": "workspace:^",
    "@ledgerhq/coin-xrp": "workspace:^",
    "@ledgerhq/crypto-icons-ui": "workspace:^",
    "@ledgerhq/cryptoassets": "workspace:^",
    "@ledgerhq/device-core": "workspace:^",
    "@ledgerhq/devices": "workspace:^",
    "@ledgerhq/errors": "workspace:^",
    "@ledgerhq/hw-app-algorand": "workspace:^",
    "@ledgerhq/hw-app-btc": "workspace:^",
    "@ledgerhq/hw-app-cosmos": "workspace:^",
    "@ledgerhq/hw-app-eth": "workspace:^",
    "@ledgerhq/hw-app-exchange": "workspace:^",
    "@ledgerhq/hw-app-near": "workspace:^",
    "@ledgerhq/hw-app-polkadot": "workspace:^",
    "@ledgerhq/hw-app-solana": "workspace:^",
    "@ledgerhq/hw-app-str": "workspace:^",
    "@ledgerhq/hw-app-tezos": "workspace:^",
    "@ledgerhq/hw-app-trx": "workspace:^",
    "@ledgerhq/hw-app-vet": "workspace:^",
    "@ledgerhq/hw-app-xrp": "workspace:^",
    "@ledgerhq/hw-transport": "workspace:^",
    "@ledgerhq/hw-transport-mocker": "workspace:^",
    "@ledgerhq/live-app-sdk": "^0.8.1",
    "@ledgerhq/live-config": "workspace:^",
    "@ledgerhq/live-countervalues": "workspace:^",
    "@ledgerhq/live-countervalues-react": "workspace:^",
    "@ledgerhq/live-env": "workspace:^",
    "@ledgerhq/live-hooks": "workspace:*",
    "@ledgerhq/live-network": "workspace:^",
    "@ledgerhq/live-nft": "workspace:^",
    "@ledgerhq/live-promise": "workspace:^",
    "@ledgerhq/live-wallet": "workspace:^",
    "@ledgerhq/logs": "workspace:^",
    "@ledgerhq/speculos-transport": "workspace:^",
    "@ledgerhq/wallet-api-client": "^1.5.9",
    "@ledgerhq/wallet-api-core": "^1.10.1",
    "@ledgerhq/wallet-api-exchange-module": "workspace:^",
    "@ledgerhq/wallet-api-server": "^1.5.10",
    "@stacks/network": "6.10.0",
    "@stacks/transactions": "6.11.0",
    "@stellar/stellar-sdk": "^11.3.0",
    "@stricahq/typhonjs": "^1.2.6",
    "@taquito/ledger-signer": "^20.0.0",
    "@types/bchaddrjs": "^0.4.0",
    "@types/bs58check": "^2.1.0",
    "@types/pako": "^2.0.0",
    "@types/qs": "^6.9.7",
    "@types/redux-actions": "^2.6.2",
    "@xstate/react": "^1.6.3",
    "@zondax/cbor": "v8.1.0-zondax-no-bigint",
    "@zondax/ledger-casper": "^2.6.1",
    "@zondax/ledger-cosmos-js": "3.0.2",
    "@zondax/ledger-filecoin": "^0.11.2",
    "@zondax/ledger-icp": "^0.7.0",
    "@zondax/ledger-stacks": "^1.0.2",
    "async": "^3.2.3",
    "axios": "0.26.1",
    "bech32": "^1.1.3",
    "big-integer": "^1.6.51",
    "bignumber.js": "^9.1.2",
    "bip32": "^2.0.6",
    "bip32-path": "^0.4.2",
    "bip39": "^3.0.4",
    "blakejs": "^1.2.1",
    "bs58": "^4.0.1",
    "bs58check": "^2.1.2",
    "c32check": "1.1.3",
    "casper-js-sdk": "^2.15.2",
    "cosmjs-types": "0.2.1",
    "date-fns": "^2.23.0",
    "eip55": "^2.1.1",
    "expect": "^27.4.6",
    "fuse.js": "^6.6.2",
    "invariant": "^2.2.2",
    "iso-filecoin": "^4.0.3",
    "isomorphic-ws": "^4.0.1",
    "jotai": "^2.7.0",
    "json-rpc-2.0": "^0.2.19",
    "lodash": "^4.17.21",
    "minimatch": "^5.1.0",
    "numeral": "^2.0.6",
    "pako": "^2.0.4",
    "performance-now": "^2.1.0",
    "picomatch": "^4.0.1",
    "prando": "^6.0.1",
    "qs": "^6.10.1",
    "reselect": "^4.1.5",
    "rlp": "^3.0.0",
    "rxjs": "^7.8.1",
    "secp256k1": "^4.0.3",
    "semver": "^7.3.5",
    "sha.js": "^2.4.11",
    "simple-cbor": "^0.4.1",
    "thor-devkit": "^2.0.6",
    "triple-beam": "^1.3.0",
    "tronweb": "5.2.0",
    "tsx": "^4.7.1",
    "usehooks-ts": "^2.13.0",
    "utility-types": "^3.10.0",
    "winston": "^3.4.0",
    "xstate": "4.38.3",
    "yargs": "^17.0.0",
    "zod": "^3.22.4"
  },
  "devDependencies": {
    "@ledgerhq/device-react": "workspace:^",
    "@ledgerhq/types-cryptoassets": "workspace:^",
    "@ledgerhq/types-devices": "workspace:^",
    "@ledgerhq/types-live": "workspace:^",
    "@solana/web3.js": "1.77.3",
    "@svgr/core": "^5.5.0",
    "@tanstack/react-query": "^5.28.9",
    "@testing-library/react": "^14.1.2",
    "@types/bs58": "^4.0.1",
    "@types/cbor": "^6.0.0",
    "@types/invariant": "^2.2.36",
    "@types/jest": "^29.5.10",
    "@types/lodash": "^4.14.179",
    "@types/node": "^20.8.10",
    "@types/react": "^18.2.21",
    "@types/uuid": "^8.3.4",
    "benchmark": "^2.1.4",
    "camelcase": "^6.2.1",
    "cross-env": "^7.0.3",
    "env-cmd": "*",
    "eslint-plugin-import": "^2.28.1",
    "eslint-plugin-jsx-a11y": "^6.7.1",
    "eslint-plugin-react": "^7.33.2",
    "eslint-plugin-react-hooks": "^4.6.0",
    "fs": "^0.0.1-security",
    "glob": "^7.2.0",
    "jest": "^29.7.0",
    "jest-environment-jsdom": "^29.7.0",
    "jest-file-snapshot": "^0.5.0",
    "long": "^4.0.0",
    "mkdirp": "1.0.4",
    "nock": "^13.0.5",
    "react": "^18.2.0",
    "react-dom": "18.2.0",
    "react-native": "0.73.6",
    "react-native-svg": "13.14.0",
    "react-redux": "^7.2.9",
    "react-test-renderer": "^18.2.0",
    "redux-actions": "2.6.5",
    "timemachine": "^0.3.2",
    "ts-jest": "^29.1.1",
    "ts-node": "^10.4.0",
    "typescript": "5.1.3",
    "uuid": "^8.3.2",
    "ws": "7"
  }
}<|MERGE_RESOLUTION|>--- conflicted
+++ resolved
@@ -1,11 +1,7 @@
 {
   "name": "@ledgerhq/live-common",
   "description": "Common ground for the Ledger Live apps",
-<<<<<<< HEAD
-  "version": "34.5.0",
-=======
   "version": "34.4.1",
->>>>>>> 5a30a552
   "repository": {
     "type": "git",
     "url": "https://github.com/LedgerHQ/ledger-live.git"
