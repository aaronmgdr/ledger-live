--- conflicted
+++ resolved
@@ -1,18 +1,5 @@
 # @ledgerhq/live-common
 
-<<<<<<< HEAD
-## 22.2.1
-
-### Patch Changes
-
-- 6bcf42ecd: Fix: Infinite Loading Spinner if no nano connected at start of funding flow [LIVE-2447]
-
-## 22.2.1-hotfix.0
-
-### Patch Changes
-
-- 6bcf42ecd: Fix: Infinite Loading Spinner if no nano connected at start of funding flow [LIVE-2447]
-=======
 ## 23.0.0
 
 ### Major Changes
@@ -86,7 +73,6 @@
 - 71ad84023: Track in Sentry the uncaught errors thrown in the bridge transaction flow.
 - Updated dependencies [c4be045f9]
   - @ledgerhq/hw-app-eth@6.29.0-next.0
->>>>>>> da162338
 
 ## 22.2.0
 
