# @ledgerhq/live-common

<<<<<<< HEAD
=======
## 26.1.0-next.0

### Minor Changes

- [#814](https://github.com/LedgerHQ/ledger-live/pull/814) [`23c9bf994`](https://github.com/LedgerHQ/ledger-live/commit/23c9bf9949169d31d534f12dca48e21e35df05b2) Thanks [@juan-cortes](https://github.com/juan-cortes)! - Added development/QA tool for feature flags [Desktop]

### Patch Changes

- [#730](https://github.com/LedgerHQ/ledger-live/pull/730) [`6e057f716`](https://github.com/LedgerHQ/ledger-live/commit/6e057f7163dc53658604429e3e6c8057ae9988f4) Thanks [@LFBarreto](https://github.com/LFBarreto)! - update ptx smart routing feature flag and live app web player undefined uri params

* [#970](https://github.com/LedgerHQ/ledger-live/pull/970) [`ecfdd1ebd`](https://github.com/LedgerHQ/ledger-live/commit/ecfdd1ebd8cc7c4b5bc6315316ce662bb6241311) Thanks [@alexandremgo](https://github.com/alexandremgo)! - BLE scanning and pairing hooks

* Updated dependencies [[`ecfdd1ebd`](https://github.com/LedgerHQ/ledger-live/commit/ecfdd1ebd8cc7c4b5bc6315316ce662bb6241311)]:
  - @ledgerhq/hw-transport@6.27.3-next.0
  - @ledgerhq/hw-app-algorand@6.27.3-next.0
  - @ledgerhq/hw-app-btc@8.0.1-next.0
  - @ledgerhq/hw-app-cosmos@6.27.3-next.0
  - @ledgerhq/hw-app-eth@6.29.5-next.0
  - @ledgerhq/hw-app-polkadot@6.27.3-next.0
  - @ledgerhq/hw-app-solana@6.27.3-next.0
  - @ledgerhq/hw-app-str@6.27.3-next.0
  - @ledgerhq/hw-app-tezos@6.27.3-next.0
  - @ledgerhq/hw-app-trx@6.27.3-next.0
  - @ledgerhq/hw-app-xrp@6.27.3-next.0
  - @ledgerhq/hw-transport-mocker@6.27.3-next.0
  - @ledgerhq/hw-transport-node-speculos@6.27.3-next.0

## 26.0.0

### Major Changes

- [#918](https://github.com/LedgerHQ/ledger-live/pull/918) [`a36d1de865`](https://github.com/LedgerHQ/ledger-live/commit/a36d1de865fd318051c46335d1c86f5cf12b2100) Thanks [@emmanuelm41](https://github.com/emmanuelm41)! - fix useAllAmount usage when fees are higher than balance

### Minor Changes

- [#764](https://github.com/LedgerHQ/ledger-live/pull/764) [`ebe1adfb7d`](https://github.com/LedgerHQ/ledger-live/commit/ebe1adfb7d264da0f8c9e30b84c188eaa931d1e6) Thanks [@juan-cortes](https://github.com/juan-cortes)! - Added development firmware detection to getDeviceInfo

* [#451](https://github.com/LedgerHQ/ledger-live/pull/451) [`134355d561`](https://github.com/LedgerHQ/ledger-live/commit/134355d561bd8d576123d51f99cb5058be5721a4) Thanks [@hedi-edelbloute](https://github.com/hedi-edelbloute)! - Type libraries usage in LLC, LLD, LLM, CLI

- [#723](https://github.com/LedgerHQ/ledger-live/pull/723) [`0c12f3e897`](https://github.com/LedgerHQ/ledger-live/commit/0c12f3e897527265ec86f688368d6d46340759a1) Thanks [@marco-figment](https://github.com/marco-figment)! - Osmosis Send, Receive and Staking + Cosmos refactor

  For additional context on what changed:

  - Ledger Live Desktop: functionality for Osmosis send, receive and staking.
  - Ledger Live Desktop: refactor of some Cosmos components to enable reusing some components for Osmosis.
    and easily integrate future Cosmos-based cryptocurrencies.

  - Ledger Live Common: functionality for Osmosis send, receive and staking.
  - Ledger Live Common: refactor of some Cosmos modules to enable reusing code for Osmosis.
    Notable changes are: renaming the hook useCosmosPreloadData to useCosmosFamilyPreloadData and turning
    validators.ts and js-synchronisation.ts into classes.

  - Ledger Live Mobile: only marked as major because the useCosmosPreloadData hook changed name, which is a breaking change.

  - Cryptoassets: updated a URL in the Osmosis cryptocurrency definition.

  - Live CLI: updated references to cosmosSourceValidators to sourceValidators for re-usability.

### Patch Changes

- [#665](https://github.com/LedgerHQ/ledger-live/pull/665) [`37159cbb9e`](https://github.com/LedgerHQ/ledger-live/commit/37159cbb9e0023b65593e4ed71557f80bf48989e) Thanks [@haammar-ledger](https://github.com/haammar-ledger)! - Update @polkadot dependencies

* [#664](https://github.com/LedgerHQ/ledger-live/pull/664) [`3dbd4d0781`](https://github.com/LedgerHQ/ledger-live/commit/3dbd4d0781569cd0bfce575854e706def2bd951f) Thanks [@haammar-ledger](https://github.com/haammar-ledger)! - Update taquito dependency

- [#803](https://github.com/LedgerHQ/ledger-live/pull/803) [`1a33d8641f`](https://github.com/LedgerHQ/ledger-live/commit/1a33d8641f9d1b4e4adfa262a179f124918e0ff5) Thanks [@haammar-ledger](https://github.com/haammar-ledger)! - Reduce limit param in Stellar requests to avoid 503 "object too large" errors from infra

* [#882](https://github.com/LedgerHQ/ledger-live/pull/882) [`807f3feb94`](https://github.com/LedgerHQ/ledger-live/commit/807f3feb947ffd31d47d43b5aa7b8e85f2bbf6d8) Thanks [@Justkant](https://github.com/Justkant)! - fix: bump platform API version [LIVE-3181]

- [#850](https://github.com/LedgerHQ/ledger-live/pull/850) [`f4b7894426`](https://github.com/LedgerHQ/ledger-live/commit/f4b7894426341f5b909ba3a2422ae2b8ecf31466) Thanks [@haammar-ledger](https://github.com/haammar-ledger)! - cardano address validation fix

* [#779](https://github.com/LedgerHQ/ledger-live/pull/779) [`97eab434de`](https://github.com/LedgerHQ/ledger-live/commit/97eab434dee361716588b256146665c99c274af9) Thanks [@alexandremgo](https://github.com/alexandremgo)! - Refactoring of useOnboardingStatePolling bringing 2 changes:

  - avoid re-rendering: the hook only updates its result on a new onboardingState or new allowedError, not at every run
  - update of useOnboardingStatePolling args: getOnboardingStatePolling as an optional injected dependency to the hook. It is needed for LLD to have the polling working on the internal thread. It is set by default to live-common/hw/getOnboardingStatePolling so it is not needed to pass it as an arg to use the hook on LLM.

* Updated dependencies [[`134355d561`](https://github.com/LedgerHQ/ledger-live/commit/134355d561bd8d576123d51f99cb5058be5721a4), [`0c12f3e897`](https://github.com/LedgerHQ/ledger-live/commit/0c12f3e897527265ec86f688368d6d46340759a1), [`e2a9cfad63`](https://github.com/LedgerHQ/ledger-live/commit/e2a9cfad63f3c8fddf4660942a53545eabb03d6b)]:
  - @ledgerhq/cryptoassets@6.32.0
  - @ledgerhq/hw-app-eth@6.29.4

>>>>>>> ee8bfdb3
## 26.0.0-next.2

### Major Changes

- [#918](https://github.com/LedgerHQ/ledger-live/pull/918) [`a36d1de86`](https://github.com/LedgerHQ/ledger-live/commit/a36d1de865fd318051c46335d1c86f5cf12b2100) Thanks [@emmanuelm41](https://github.com/emmanuelm41)! - fix useAllAmount usage when fees are higher than balance

## 25.2.0-next.1

### Minor Changes

- [#723](https://github.com/LedgerHQ/ledger-live/pull/723) [`0c12f3e89`](https://github.com/LedgerHQ/ledger-live/commit/0c12f3e897527265ec86f688368d6d46340759a1) Thanks [@marco-figment](https://github.com/marco-figment)! - Osmosis Send, Receive and Staking + Cosmos refactor

  For additional context on what changed:

  - Ledger Live Desktop: functionality for Osmosis send, receive and staking.
  - Ledger Live Desktop: refactor of some Cosmos components to enable reusing some components for Osmosis.
    and easily integrate future Cosmos-based cryptocurrencies.

  - Ledger Live Common: functionality for Osmosis send, receive and staking.
  - Ledger Live Common: refactor of some Cosmos modules to enable reusing code for Osmosis.
    Notable changes are: renaming the hook useCosmosPreloadData to useCosmosFamilyPreloadData and turning
    validators.ts and js-synchronisation.ts into classes.

  - Ledger Live Mobile: only marked as major because the useCosmosPreloadData hook changed name, which is a breaking change.

  - Cryptoassets: updated a URL in the Osmosis cryptocurrency definition.

  - Live CLI: updated references to cosmosSourceValidators to sourceValidators for re-usability.

### Patch Changes

- Updated dependencies [[`0c12f3e89`](https://github.com/LedgerHQ/ledger-live/commit/0c12f3e897527265ec86f688368d6d46340759a1)]:
  - @ledgerhq/cryptoassets@6.32.0-next.1
  - @ledgerhq/hw-app-eth@6.29.4-next.1

## 25.2.0-next.0

### Minor Changes

- [#764](https://github.com/LedgerHQ/ledger-live/pull/764) [`ebe1adfb7`](https://github.com/LedgerHQ/ledger-live/commit/ebe1adfb7d264da0f8c9e30b84c188eaa931d1e6) Thanks [@juan-cortes](https://github.com/juan-cortes)! - Added development firmware detection to getDeviceInfo

* [#451](https://github.com/LedgerHQ/ledger-live/pull/451) [`134355d56`](https://github.com/LedgerHQ/ledger-live/commit/134355d561bd8d576123d51f99cb5058be5721a4) Thanks [@hedi-edelbloute](https://github.com/hedi-edelbloute)! - Type libraries usage in LLC, LLD, LLM, CLI

### Patch Changes

- [#665](https://github.com/LedgerHQ/ledger-live/pull/665) [`37159cbb9`](https://github.com/LedgerHQ/ledger-live/commit/37159cbb9e0023b65593e4ed71557f80bf48989e) Thanks [@haammar-ledger](https://github.com/haammar-ledger)! - Update @polkadot dependencies

* [#664](https://github.com/LedgerHQ/ledger-live/pull/664) [`3dbd4d078`](https://github.com/LedgerHQ/ledger-live/commit/3dbd4d0781569cd0bfce575854e706def2bd951f) Thanks [@haammar-ledger](https://github.com/haammar-ledger)! - Update taquito dependency

- [#803](https://github.com/LedgerHQ/ledger-live/pull/803) [`1a33d8641`](https://github.com/LedgerHQ/ledger-live/commit/1a33d8641f9d1b4e4adfa262a179f124918e0ff5) Thanks [@haammar-ledger](https://github.com/haammar-ledger)! - Reduce limit param in Stellar requests to avoid 503 "object too large" errors from infra

* [#882](https://github.com/LedgerHQ/ledger-live/pull/882) [`807f3feb9`](https://github.com/LedgerHQ/ledger-live/commit/807f3feb947ffd31d47d43b5aa7b8e85f2bbf6d8) Thanks [@Justkant](https://github.com/Justkant)! - fix: bump platform API version [LIVE-3181]

- [#850](https://github.com/LedgerHQ/ledger-live/pull/850) [`f4b789442`](https://github.com/LedgerHQ/ledger-live/commit/f4b7894426341f5b909ba3a2422ae2b8ecf31466) Thanks [@haammar-ledger](https://github.com/haammar-ledger)! - cardano address validation fix

* [#779](https://github.com/LedgerHQ/ledger-live/pull/779) [`97eab434d`](https://github.com/LedgerHQ/ledger-live/commit/97eab434dee361716588b256146665c99c274af9) Thanks [@alexandremgo](https://github.com/alexandremgo)! - Refactoring of useOnboardingStatePolling bringing 2 changes:

  - avoid re-rendering: the hook only updates its result on a new onboardingState or new allowedError, not at every run
  - update of useOnboardingStatePolling args: getOnboardingStatePolling as an optional injected dependency to the hook. It is needed for LLD to have the polling working on the internal thread. It is set by default to live-common/hw/getOnboardingStatePolling so it is not needed to pass it as an arg to use the hook on LLM.

* Updated dependencies [[`134355d56`](https://github.com/LedgerHQ/ledger-live/commit/134355d561bd8d576123d51f99cb5058be5721a4), [`e2a9cfad6`](https://github.com/LedgerHQ/ledger-live/commit/e2a9cfad63f3c8fddf4660942a53545eabb03d6b)]:
  - @ledgerhq/cryptoassets@6.32.0-next.0
  - @ledgerhq/hw-app-eth@6.29.4-next.0

## 25.1.0

### Minor Changes

- [#731](https://github.com/LedgerHQ/ledger-live/pull/731) [`0e115ae5c`](https://github.com/LedgerHQ/ledger-live/commit/0e115ae5cd7ddcc728d9f435dc4084cedb53beed) Thanks [@juan-cortes](https://github.com/juan-cortes)! - Update UI for manager app install/uninstall buttons

* [#507](https://github.com/LedgerHQ/ledger-live/pull/507) [`3bdbfd3cb`](https://github.com/LedgerHQ/ledger-live/commit/3bdbfd3cbc0153a2ebf4ab91f631cb9f6e42d74c) Thanks [@jules-grenier-ledger](https://github.com/jules-grenier-ledger)! - Push notifications support added to ledger live mobile, new 'notifications' section added to the settings to enable or disable them, new modal added to ask the user if he wants to allow the notifications

### Patch Changes

- [#709](https://github.com/LedgerHQ/ledger-live/pull/709) [`f10d01171`](https://github.com/LedgerHQ/ledger-live/commit/f10d01171f4c0869d1d82e6cc5402da9ca80990b) Thanks [@haammar-ledger](https://github.com/haammar-ledger)! - Update Polkadot app minimum version to 13.9250.0

* [#673](https://github.com/LedgerHQ/ledger-live/pull/673) [`aa2794813`](https://github.com/LedgerHQ/ledger-live/commit/aa2794813c05b1b39272814cc803cd662662584c) Thanks [@gre](https://github.com/gre)! - Introduce env TEZOS_MAX_TX_QUERIES to configure safe max amount of transaction http fetches for a tezos sync. Increase the default to 100.

- [#748](https://github.com/LedgerHQ/ledger-live/pull/748) [`8afb69530`](https://github.com/LedgerHQ/ledger-live/commit/8afb69530292fa1f41f2fc78b38639134b1fe16f) Thanks [@lambertkevin](https://github.com/lambertkevin)! - Fixing support for EIP-712 in hw-signMessage for walletconnect and SDK

* [#707](https://github.com/LedgerHQ/ledger-live/pull/707) [`331794cfb`](https://github.com/LedgerHQ/ledger-live/commit/331794cfbdb901f9224fed759c57f419861ec364) Thanks [@haammar-ledger](https://github.com/haammar-ledger)! - Add a bridge test for AmountRequired error

* Updated dependencies [[`3eeb1e18c`](https://github.com/LedgerHQ/ledger-live/commit/3eeb1e18c883eca22201fb0d882799e2f6667b58)]:
  - @ledgerhq/cryptoassets@6.31.0
  - @ledgerhq/hw-app-eth@6.29.3

## 25.1.0-next.2

### Minor Changes

- [#507](https://github.com/LedgerHQ/ledger-live/pull/507) [`3bdbfd3cb`](https://github.com/LedgerHQ/ledger-live/commit/3bdbfd3cbc0153a2ebf4ab91f631cb9f6e42d74c) Thanks [@jules-grenier-ledger](https://github.com/jules-grenier-ledger)! - Push notifications support added to ledger live mobile, new 'notifications' section added to the settings to enable or disable them, new modal added to ask the user if he wants to allow the notifications

## 25.1.0-next.1

### Minor Changes

- [#731](https://github.com/LedgerHQ/ledger-live/pull/731) [`0e115ae5c`](https://github.com/LedgerHQ/ledger-live/commit/0e115ae5cd7ddcc728d9f435dc4084cedb53beed) Thanks [@juan-cortes](https://github.com/juan-cortes)! - Update UI for manager app install/uninstall buttons

## 25.0.1-next.0

### Patch Changes

- [#709](https://github.com/LedgerHQ/ledger-live/pull/709) [`f10d01171`](https://github.com/LedgerHQ/ledger-live/commit/f10d01171f4c0869d1d82e6cc5402da9ca80990b) Thanks [@haammar-ledger](https://github.com/haammar-ledger)! - Update Polkadot app minimum version to 13.9250.0

* [#673](https://github.com/LedgerHQ/ledger-live/pull/673) [`aa2794813`](https://github.com/LedgerHQ/ledger-live/commit/aa2794813c05b1b39272814cc803cd662662584c) Thanks [@gre](https://github.com/gre)! - Introduce env TEZOS_MAX_TX_QUERIES to configure safe max amount of transaction http fetches for a tezos sync. Increase the default to 100.

- [#748](https://github.com/LedgerHQ/ledger-live/pull/748) [`8afb69530`](https://github.com/LedgerHQ/ledger-live/commit/8afb69530292fa1f41f2fc78b38639134b1fe16f) Thanks [@lambertkevin](https://github.com/lambertkevin)! - Fixing support for EIP-712 in hw-signMessage for walletconnect and SDK

* [#707](https://github.com/LedgerHQ/ledger-live/pull/707) [`331794cfb`](https://github.com/LedgerHQ/ledger-live/commit/331794cfbdb901f9224fed759c57f419861ec364) Thanks [@haammar-ledger](https://github.com/haammar-ledger)! - Add a bridge test for AmountRequired error

* Updated dependencies [[`3eeb1e18c`](https://github.com/LedgerHQ/ledger-live/commit/3eeb1e18c883eca22201fb0d882799e2f6667b58)]:
  - @ledgerhq/cryptoassets@6.31.0-next.0
  - @ledgerhq/hw-app-eth@6.29.3-next.0

## 25.0.0

### Major Changes

- [#364](https://github.com/LedgerHQ/ledger-live/pull/364) [`f538d2974`](https://github.com/LedgerHQ/ledger-live/commit/f538d29745669b2aada6ac34f37cd404c23cf1b8) Thanks [@elbywan](https://github.com/elbywan)! - #### Replace [webpack](https://webpack.js.org/) with [vite.js](https://vitejs.dev/) to speed up the ledger live desktop development process.

  To fully embrace the "bundleless" vite.js approach, it is necessary to transpile our packages contained in the monorepository to the ESM format, and [subpath exports](https://nodejs.org/api/packages.html#subpath-exports) have been added to silently map to commonjs or esm depending on the need.

  #### 🔥 BREAKING CHANGES for `@ledgerhq/live-common`, `@ledgerhq/devices` and `@ledgerhq/hw-app-btc` consumers.

  As highlighted [here](https://github.com/nodejs/node#39994), it is not possible to target folders directly when using subpath exports.

  The workaround is to suffix the call with `/index` (or `/`).

  For instance…

  ```ts
  import * as currencies from "@ledgerhq/live-common/currencies";
  ```

  …must be rewritten to…

  ```ts
  import * as currencies from "@ledgerhq/live-common/currencies/index;";
  ```

  …or:

  ```ts
  import * as currencies from "@ledgerhq/live-common/currencies/;";
  ```

### Minor Changes

- [#462](https://github.com/LedgerHQ/ledger-live/pull/462) [`816f2b7e9`](https://github.com/LedgerHQ/ledger-live/commit/816f2b7e942967bf0ed670dc43464521bd0b5d01) Thanks [@haammar-ledger](https://github.com/haammar-ledger)! - Add support of Cardano tokens in LLD

* [#602](https://github.com/LedgerHQ/ledger-live/pull/602) [`7c15869a7`](https://github.com/LedgerHQ/ledger-live/commit/7c15869a7a2cf74f849f8cf0fe13b66133ff673a) Thanks [@sprohaszka-ledger](https://github.com/sprohaszka-ledger)! - Accept new message.sign call from the live-app-sdk

- [#460](https://github.com/LedgerHQ/ledger-live/pull/460) [`e4b7dc326`](https://github.com/LedgerHQ/ledger-live/commit/e4b7dc32664d32b43dfae2821c29715ae94a6ab4) Thanks [@hzheng-ledger](https://github.com/hzheng-ledger)! - Create index in real time instead of loading from app.json for btc wallet. Fix bug: https://ledgerhq.atlassian.net/browse/LIVE-2495

* [#81](https://github.com/LedgerHQ/ledger-live/pull/81) [`76b2825e8`](https://github.com/LedgerHQ/ledger-live/commit/76b2825e84730e9d5a2f7906abd7c00a191de4db) Thanks [@JunichiSugiura](https://github.com/JunichiSugiura)! - feat: add ERC20 token support to the Platform API

- [#624](https://github.com/LedgerHQ/ledger-live/pull/624) [`947c33140`](https://github.com/LedgerHQ/ledger-live/commit/947c33140e906ca35bf1fbfdf7831e28fe99dd67) Thanks [@henrily-ledger](https://github.com/henrily-ledger)! - Add Searching bar for validators list of ATOM and SOL

* [#471](https://github.com/LedgerHQ/ledger-live/pull/471) [`03da88df2`](https://github.com/LedgerHQ/ledger-live/commit/03da88df2f9c06c054081dcbf34226cb440809c0) Thanks [@haammar-ledger](https://github.com/haammar-ledger)! - Add support of Stellar assets (tokens)

- [#104](https://github.com/LedgerHQ/ledger-live/pull/104) [`6adbe47e2`](https://github.com/LedgerHQ/ledger-live/commit/6adbe47e2d3037a9a53e5a59b4198f265f644bdf) Thanks [@haammar-ledger](https://github.com/haammar-ledger)! - Add memo capability to hedera coin family.

### Patch Changes

- [#486](https://github.com/LedgerHQ/ledger-live/pull/486) [`345706e24`](https://github.com/LedgerHQ/ledger-live/commit/345706e24e91ba4c397d4a6ffc1b2b174a0ddc84) Thanks [@LFBarreto](https://github.com/LFBarreto)! - LLC - Countervalues API - updated pairs method to use new GET format

* [#627](https://github.com/LedgerHQ/ledger-live/pull/627) [`2de4b99c0`](https://github.com/LedgerHQ/ledger-live/commit/2de4b99c0c36766474d5ea037615f9f69942e905) Thanks [@hzheng-ledger](https://github.com/hzheng-ledger)! - fix undefined xpub bug and the field "hash" to "id" migration bug

- [#547](https://github.com/LedgerHQ/ledger-live/pull/547) [`203b927b4`](https://github.com/LedgerHQ/ledger-live/commit/203b927b4e5bca3402c85a88c536d519adb18c5f) Thanks [@gre](https://github.com/gre)! - Improve stacktrace in custom errors

- Updated dependencies [[`e142b9484`](https://github.com/LedgerHQ/ledger-live/commit/e142b9484e6371539fb392c002e1ebaf7802542b), [`816f2b7e9`](https://github.com/LedgerHQ/ledger-live/commit/816f2b7e942967bf0ed670dc43464521bd0b5d01), [`203b927b4`](https://github.com/LedgerHQ/ledger-live/commit/203b927b4e5bca3402c85a88c536d519adb18c5f), [`03da88df2`](https://github.com/LedgerHQ/ledger-live/commit/03da88df2f9c06c054081dcbf34226cb440809c0), [`f538d2974`](https://github.com/LedgerHQ/ledger-live/commit/f538d29745669b2aada6ac34f37cd404c23cf1b8)]:
  - @ledgerhq/cryptoassets@6.30.0
  - @ledgerhq/errors@6.10.1
  - @ledgerhq/devices@7.0.0
  - @ledgerhq/hw-app-btc@8.0.0
  - @ledgerhq/hw-app-eth@6.29.2
  - @ledgerhq/hw-app-algorand@6.27.2
  - @ledgerhq/hw-app-cosmos@6.27.2
  - @ledgerhq/hw-app-polkadot@6.27.2
  - @ledgerhq/hw-app-solana@6.27.2
  - @ledgerhq/hw-app-trx@6.27.2
  - @ledgerhq/hw-transport@6.27.2
  - @ledgerhq/hw-transport-node-speculos@6.27.2
  - @ledgerhq/hw-app-str@6.27.2
  - @ledgerhq/hw-app-tezos@6.27.2
  - @ledgerhq/hw-app-xrp@6.27.2
  - @ledgerhq/hw-transport-mocker@6.27.2

## 25.0.0-next.6

### Minor Changes

- [#624](https://github.com/LedgerHQ/ledger-live/pull/624) [`947c33140`](https://github.com/LedgerHQ/ledger-live/commit/947c33140e906ca35bf1fbfdf7831e28fe99dd67) Thanks [@henrily-ledger](https://github.com/henrily-ledger)! - Add Searching bar for validators list of ATOM and SOL

## 25.0.0-next.5

### Minor Changes

- [#462](https://github.com/LedgerHQ/ledger-live/pull/462) [`816f2b7e9`](https://github.com/LedgerHQ/ledger-live/commit/816f2b7e942967bf0ed670dc43464521bd0b5d01) Thanks [@haammar-ledger](https://github.com/haammar-ledger)! - Add support of Cardano tokens in LLD

### Patch Changes

- Updated dependencies [[`816f2b7e9`](https://github.com/LedgerHQ/ledger-live/commit/816f2b7e942967bf0ed670dc43464521bd0b5d01)]:
  - @ledgerhq/cryptoassets@6.30.0-next.2
  - @ledgerhq/hw-app-eth@6.29.2-next.2

## 25.0.0-next.4

### Minor Changes

- [#104](https://github.com/LedgerHQ/ledger-live/pull/104) [`6adbe47e2`](https://github.com/LedgerHQ/ledger-live/commit/6adbe47e2d3037a9a53e5a59b4198f265f644bdf) Thanks [@haammar-ledger](https://github.com/haammar-ledger)! - Add memo capability to hedera coin family.

## 25.0.0-next.3

### Minor Changes

- [#81](https://github.com/LedgerHQ/ledger-live/pull/81) [`76b2825e8`](https://github.com/LedgerHQ/ledger-live/commit/76b2825e84730e9d5a2f7906abd7c00a191de4db) Thanks [@JunichiSugiura](https://github.com/JunichiSugiura)! - feat: add ERC20 token support to the Platform API

## 25.0.0-next.2

### Patch Changes

- [#486](https://github.com/LedgerHQ/ledger-live/pull/486) [`345706e24`](https://github.com/LedgerHQ/ledger-live/commit/345706e24e91ba4c397d4a6ffc1b2b174a0ddc84) Thanks [@LFBarreto](https://github.com/LFBarreto)! - LLC - Countervalues API - updated pairs method to use new GET format

## 25.0.0-next.1

### Minor Changes

- [#471](https://github.com/LedgerHQ/ledger-live/pull/471) [`03da88df2`](https://github.com/LedgerHQ/ledger-live/commit/03da88df2f9c06c054081dcbf34226cb440809c0) Thanks [@haammar-ledger](https://github.com/haammar-ledger)! - Add support of Stellar assets (tokens)

### Patch Changes

- Updated dependencies [[`03da88df2`](https://github.com/LedgerHQ/ledger-live/commit/03da88df2f9c06c054081dcbf34226cb440809c0)]:
  - @ledgerhq/cryptoassets@6.30.0-next.1
  - @ledgerhq/hw-app-eth@6.29.2-next.1

## 25.0.0-next.0

### Major Changes

- [#364](https://github.com/LedgerHQ/ledger-live/pull/364) [`f538d2974`](https://github.com/LedgerHQ/ledger-live/commit/f538d29745669b2aada6ac34f37cd404c23cf1b8) Thanks [@elbywan](https://github.com/elbywan)! - #### Replace [webpack](https://webpack.js.org/) with [vite.js](https://vitejs.dev/) to speed up the ledger live desktop development process.

  To fully embrace the "bundleless" vite.js approach, it is necessary to transpile our packages contained in the monorepository to the ESM format, and [subpath exports](https://nodejs.org/api/packages.html#subpath-exports) have been added to silently map to commonjs or esm depending on the need.

  #### 🔥 BREAKING CHANGES for `@ledgerhq/live-common`, `@ledgerhq/devices` and `@ledgerhq/hw-app-btc` consumers.

  As highlighted [here](https://github.com/nodejs/node#39994), it is not possible to target folders directly when using subpath exports.

  The workaround is to suffix the call with `/index` (or `/`).

  For instance…

  ```ts
  import * as currencies from "@ledgerhq/live-common/currencies";
  ```

  …must be rewritten to…

  ```ts
  import * as currencies from "@ledgerhq/live-common/currencies/index;";
  ```

  …or:

  ```ts
  import * as currencies from "@ledgerhq/live-common/currencies/;";
  ```

### Minor Changes

- [#602](https://github.com/LedgerHQ/ledger-live/pull/602) [`7c15869a7`](https://github.com/LedgerHQ/ledger-live/commit/7c15869a7a2cf74f849f8cf0fe13b66133ff673a) Thanks [@sprohaszka-ledger](https://github.com/sprohaszka-ledger)! - Accept new message.sign call from the live-app-sdk

* [#460](https://github.com/LedgerHQ/ledger-live/pull/460) [`e4b7dc326`](https://github.com/LedgerHQ/ledger-live/commit/e4b7dc32664d32b43dfae2821c29715ae94a6ab4) Thanks [@hzheng-ledger](https://github.com/hzheng-ledger)! - Create index in real time instead of loading from app.json for btc wallet. Fix bug: https://ledgerhq.atlassian.net/browse/LIVE-2495

### Patch Changes

- [#627](https://github.com/LedgerHQ/ledger-live/pull/627) [`2de4b99c0`](https://github.com/LedgerHQ/ledger-live/commit/2de4b99c0c36766474d5ea037615f9f69942e905) Thanks [@hzheng-ledger](https://github.com/hzheng-ledger)! - fix undefined xpub bug and the field "hash" to "id" migration bug

* [#547](https://github.com/LedgerHQ/ledger-live/pull/547) [`203b927b4`](https://github.com/LedgerHQ/ledger-live/commit/203b927b4e5bca3402c85a88c536d519adb18c5f) Thanks [@gre](https://github.com/gre)! - Improve stacktrace in custom errors

* Updated dependencies [[`e142b9484`](https://github.com/LedgerHQ/ledger-live/commit/e142b9484e6371539fb392c002e1ebaf7802542b), [`203b927b4`](https://github.com/LedgerHQ/ledger-live/commit/203b927b4e5bca3402c85a88c536d519adb18c5f), [`f538d2974`](https://github.com/LedgerHQ/ledger-live/commit/f538d29745669b2aada6ac34f37cd404c23cf1b8)]:
  - @ledgerhq/cryptoassets@6.30.0-next.0
  - @ledgerhq/errors@6.10.1-next.0
  - @ledgerhq/devices@7.0.0-next.0
  - @ledgerhq/hw-app-btc@8.0.0-next.0
  - @ledgerhq/hw-app-eth@6.29.2-next.0
  - @ledgerhq/hw-app-algorand@6.27.2-next.0
  - @ledgerhq/hw-app-cosmos@6.27.2-next.0
  - @ledgerhq/hw-app-polkadot@6.27.2-next.0
  - @ledgerhq/hw-app-solana@6.27.2-next.0
  - @ledgerhq/hw-app-trx@6.27.2-next.0
  - @ledgerhq/hw-transport@6.27.2-next.0
  - @ledgerhq/hw-transport-node-speculos@6.27.2-next.0
  - @ledgerhq/hw-app-str@6.27.2-next.0
  - @ledgerhq/hw-app-tezos@6.27.2-next.0
  - @ledgerhq/hw-app-xrp@6.27.2-next.0
  - @ledgerhq/hw-transport-mocker@6.27.2-next.0

## 24.1.0

### Minor Changes

- [#346](https://github.com/LedgerHQ/ledger-live/pull/346) [`60fb9efdc`](https://github.com/LedgerHQ/ledger-live/commit/60fb9efdcc9dbf72f651fd7b388d175a12bf859b) Thanks [@alexandremgo](https://github.com/alexandremgo)! - Synchronized onboarding logic with:

  - Function to extract the device onboarding state from byte flags
  - Polling mechanism to retrieve the device onboarding state
  - Polling mechanism available as a react hook for LLM and LLD

* [#525](https://github.com/LedgerHQ/ledger-live/pull/525) [`3969bac02`](https://github.com/LedgerHQ/ledger-live/commit/3969bac02d6028ff543e61d4b67d95a6bfb14dfe) Thanks [@laure-lebon](https://github.com/laure-lebon)! - Filter added to empty delegation inside array when amount is egal to zero

### Patch Changes

- [#560](https://github.com/LedgerHQ/ledger-live/pull/560) [`414fa596a`](https://github.com/LedgerHQ/ledger-live/commit/414fa596a88aafdce676ac3fb349f41f302ea860) Thanks [@hzheng-ledger](https://github.com/hzheng-ledger)! - fix crash when there is a transaction with no input for bitcoin. LIVE-2748

* [#408](https://github.com/LedgerHQ/ledger-live/pull/408) [`4c02cf2e0`](https://github.com/LedgerHQ/ledger-live/commit/4c02cf2e0c393ad8d9cc5339e7b63eefb297e2cb) Thanks [@lambertkevin](https://github.com/lambertkevin)! - Fix reorg causing a failed incremental sync if latest stable operaton block hash doesn't exist on chain

* Updated dependencies [[`89387dee6`](https://github.com/LedgerHQ/ledger-live/commit/89387dee6dfc2a63fa29665ab5524f3950d3ce0e)]:
  - @ledgerhq/hw-app-btc@7.0.0

## 24.1.0-next.1

### Patch Changes

- [#408](https://github.com/LedgerHQ/ledger-live/pull/408) [`4c02cf2e0`](https://github.com/LedgerHQ/ledger-live/commit/4c02cf2e0c393ad8d9cc5339e7b63eefb297e2cb) Thanks [@lambertkevin](https://github.com/lambertkevin)! - Fix reorg causing a failed incremental sync if latest stable operaton block hash doesn't exist on chain

## 24.1.0-next.0

### Minor Changes

- [#346](https://github.com/LedgerHQ/ledger-live/pull/346) [`60fb9efdc`](https://github.com/LedgerHQ/ledger-live/commit/60fb9efdcc9dbf72f651fd7b388d175a12bf859b) Thanks [@alexandremgo](https://github.com/alexandremgo)! - Synchronized onboarding logic with:

  - Function to extract the device onboarding state from byte flags
  - Polling mechanism to retrieve the device onboarding state
  - Polling mechanism available as a react hook for LLM and LLD

* [#525](https://github.com/LedgerHQ/ledger-live/pull/525) [`3969bac02`](https://github.com/LedgerHQ/ledger-live/commit/3969bac02d6028ff543e61d4b67d95a6bfb14dfe) Thanks [@laure-lebon](https://github.com/laure-lebon)! - Filter added to empty delegation inside array when amount is egal to zero

### Patch Changes

- [#560](https://github.com/LedgerHQ/ledger-live/pull/560) [`414fa596a`](https://github.com/LedgerHQ/ledger-live/commit/414fa596a88aafdce676ac3fb349f41f302ea860) Thanks [@hzheng-ledger](https://github.com/hzheng-ledger)! - fix crash when there is a transaction with no input for bitcoin. LIVE-2748

- Updated dependencies [[`89387dee6`](https://github.com/LedgerHQ/ledger-live/commit/89387dee6dfc2a63fa29665ab5524f3950d3ce0e)]:
  - @ledgerhq/hw-app-btc@7.0.0-next.0

## 24.0.0

### Major Changes

- [#352](https://github.com/LedgerHQ/ledger-live/pull/352) [`b1e396dd8`](https://github.com/LedgerHQ/ledger-live/commit/b1e396dd89ca2787978dc7e53b7ca865133a1961) Thanks [@hzheng-ledger](https://github.com/hzheng-ledger)! - satstack issue fix Jira ticket: LIVE-2208 and LIVE-2170

* [#360](https://github.com/LedgerHQ/ledger-live/pull/360) [`e9decc277`](https://github.com/LedgerHQ/ledger-live/commit/e9decc27785fb07972460494c8ef39e92b0127a1) Thanks [@emmanuelm41](https://github.com/emmanuelm41)! - change tags for glif derivation modes

### Minor Changes

- [#321](https://github.com/LedgerHQ/ledger-live/pull/321) [`c5714333b`](https://github.com/LedgerHQ/ledger-live/commit/c5714333bdb1c90a29c20c7e5793184d89967142) Thanks [@lambertkevin](https://github.com/lambertkevin)! - Adding optimistic operations to NFT transfers

* [#375](https://github.com/LedgerHQ/ledger-live/pull/375) [`d22452817`](https://github.com/LedgerHQ/ledger-live/commit/d224528174313bc4975e62d015adf928d4315620) Thanks [@henrily-ledger](https://github.com/henrily-ledger)! - Fix Tezos synchronisation with originating type

- [#385](https://github.com/LedgerHQ/ledger-live/pull/385) [`5145781e5`](https://github.com/LedgerHQ/ledger-live/commit/5145781e599fcb64be13695620988951bb805a3e) Thanks [@lambertkevin](https://github.com/lambertkevin)! - NFT counter value added on LLM and LLD with feature flagging

* [#502](https://github.com/LedgerHQ/ledger-live/pull/502) [`bdc76d75f`](https://github.com/LedgerHQ/ledger-live/commit/bdc76d75f9643129384c76ac9868e160c4b52062) Thanks [@hzheng-ledger](https://github.com/hzheng-ledger)! - Bitcoin Rbf new implementation. Jira ticket: LIVE-1414, LIVE-1415, LIVE-1416

- [#453](https://github.com/LedgerHQ/ledger-live/pull/453) [`10440ec3c`](https://github.com/LedgerHQ/ledger-live/commit/10440ec3c2bffa7ce8636a7838680bb3501ffe0d) Thanks [@henrily-ledger](https://github.com/henrily-ledger)! - XRP: add retry to api call

* [#399](https://github.com/LedgerHQ/ledger-live/pull/399) [`e1f2f07a2`](https://github.com/LedgerHQ/ledger-live/commit/e1f2f07a2ba1de5eab6fa10c4c800b7097c8037d) Thanks [@pavanvora](https://github.com/pavanvora)! - fix(LLC): cardano byron address validation

- [#158](https://github.com/LedgerHQ/ledger-live/pull/158) [`508e4c23b`](https://github.com/LedgerHQ/ledger-live/commit/508e4c23babd04c48e7b626ef4004fb55f3c1ba9) Thanks [@alexalouit](https://github.com/alexalouit)! - Update ledger-live-common dependency stellar-sdk to v10.1.1

### Patch Changes

- [#73](https://github.com/LedgerHQ/ledger-live/pull/73) [`99cc5bbc1`](https://github.com/LedgerHQ/ledger-live/commit/99cc5bbc10d2676ad3e621577fdbcf432d1c91a2) Thanks [@chabroA](https://github.com/chabroA)! - Handle all non final (i.e: non OK nor KO) status as pending

* [#199](https://github.com/LedgerHQ/ledger-live/pull/199) [`22531f3c3`](https://github.com/LedgerHQ/ledger-live/commit/22531f3c377191d56bc5d5635f1174fb32b01957) Thanks [@haammar-ledger](https://github.com/haammar-ledger)! - Update expected steps labels for Cosmos device actions

- [#418](https://github.com/LedgerHQ/ledger-live/pull/418) [`2012b5477`](https://github.com/LedgerHQ/ledger-live/commit/2012b54773b6391f353903564a247ad02be1a296) Thanks [@gre](https://github.com/gre)! - Drop deprecated "Portfolio V1"

* [#73](https://github.com/LedgerHQ/ledger-live/pull/73) [`99cc5bbc1`](https://github.com/LedgerHQ/ledger-live/commit/99cc5bbc10d2676ad3e621577fdbcf432d1c91a2) Thanks [@chabroA](https://github.com/chabroA)! - Add loading spinner on "From amount" field in Swap form when using "Send max" toggle

- [#332](https://github.com/LedgerHQ/ledger-live/pull/332) [`1e4a5647b`](https://github.com/LedgerHQ/ledger-live/commit/1e4a5647b39c0f806bc311383b49a246fbe453eb) Thanks [@lambertkevin](https://github.com/lambertkevin)! - Patching shouldUpgrade & mustUpgrade logic to allow for pre-release tags that were considered always considered as false before

- Updated dependencies [[`6e956f22b`](https://github.com/LedgerHQ/ledger-live/commit/6e956f22bdf96f7a902b48a8cd231a34053d459b)]:
  - @ledgerhq/cryptoassets@6.29.0
  - @ledgerhq/hw-app-eth@6.29.1

## 24.0.0-next.4

### Major Changes

- [#502](https://github.com/LedgerHQ/ledger-live/pull/502) [`bdc76d75f`](https://github.com/LedgerHQ/ledger-live/commit/bdc76d75f9643129384c76ac9868e160c4b52062) Thanks [@hzheng-ledger](https://github.com/hzheng-ledger)! - Bitcoin Rbf new implementation. Jira ticket: LIVE-1414, LIVE-1415, LIVE-1416

## 24.0.0-next.3

### Minor Changes

- 5145781e5: NFT counter value added on LLM and LLD with feature flagging

## 24.0.0-next.2

### Minor Changes

- c5714333b: Adding optimistic operations to NFT transfers

## 24.0.0-next.1

### Patch Changes

- 99cc5bbc1: Handle all non final (i.e: non OK nor KO) status as pending
- 99cc5bbc1: Add loading spinner on "From amount" field in Swap form when using "Send max" toggle

## 24.0.0-next.0

### Major Changes

- b1e396dd8: satstack issue fix Jira ticket: LIVE-2208 and LIVE-2170
- e9decc277: change tags for glif derivation modes

### Minor Changes

- d22452817: Fix Tezos synchronisation with originating type
- 10440ec3c: XRP: add retry to api call
- e1f2f07a2: fix(LLC): cardano byron address validation
- 508e4c23b: Update ledger-live-common dependency stellar-sdk to v10.1.1

### Patch Changes

- 22531f3c3: Update expected steps labels for Cosmos device actions
- 2012b5477: Drop deprecated "Portfolio V1"
- 1e4a5647b: Patching shouldUpgrade & mustUpgrade logic to allow for pre-release tags that were considered always considered as false before
- Updated dependencies [6e956f22b]
  - @ledgerhq/cryptoassets@6.29.0-next.0
  - @ledgerhq/hw-app-eth@6.29.1-next.0

## 23.1.0

### Minor Changes

- 8861c4fe0: upgrade dependencies
- ec5c4fa3d: Fix incremental sync for Cardano, use blockHeight from last operation instead of from account

### Patch Changes

- 8323d2eaa: Fix: Infinite Loading Spinner if no nano connected at start of funding flow [LIVE-2447]
- bf12e0f65: feat: sell and fund flow [LIVE-784]
- 608010c9d: Add a purchase device page embedding a webview from the ecommerce team. Also abstract webview pages logic into its own component (include Learn page's webview). Add a delayed tracking provider to send events to Adjust or Segment with an anonymised timestamp for sensible data.
- 78a64769d: Fix experimental EIP712 variable not working correctly

## 23.1.0-next.4

### Patch Changes

- 78a64769d: Fix experimental EIP712 variable not working correctly

## 23.1.0-next.3

### Minor Changes

- ec5c4fa3d: Fix incremental sync for Cardano, use blockHeight from last operation instead of from account

## 23.1.0-next.2

### Patch Changes

- bf12e0f65: feat: sell and fund flow [LIVE-784]

## 23.1.0-next.1

### Patch Changes

- 608010c9d: Add a purchase device page embedding a webview from the ecommerce team. Also abstract webview pages logic into its own component (include Learn page's webview). Add a delayed tracking provider to send events to Adjust or Segment with an anonymised timestamp for sensible data.

## 23.1.0-next.0

### Minor Changes

- 8861c4fe0: upgrade dependencies

### Patch Changes

- 8323d2eaa: Fix: Infinite Loading Spinner if no nano connected at start of funding flow [LIVE-2447]

## 23.0.0

### Major Changes

- 64c2fdb06: fix collision between bip44 and glif nomral derivation modes

### Minor Changes

- a66fbe852: import fix for Cardano (ADA) when doing a send it may cause invalid address
- 899aa3300: Use of the maxSpendable for bot testing instead of amount balance
- 89e82ed79: Crypto Icons - Add support for Abachi tokens icons
- 403ea8efe: Update cosmos snapshot
- 98ecc6272: First integration of Cardano (sync/send/receive)
- 64c2fdb06: Filecoin integration in LLD and LLM

### Patch Changes

- 09648db7f: refactor of the top perfs filter
- 0f59cfc10: Fix crash related to the way polkadot/crypto handles environments that lack WASM support.
- 8ee9c5568: Fix: Infinite Loading Spinner if no nano connected at start of funding flow [LIVE-2447]
- 9a86fe231: Fix the click on browse assets button on the market screen
- 8b2e24b6c: Fixing an issue with WalletConnect not accepting new connection after a first disconnection, resulting in an infite loading
- b688a592d: fix swap rate formula
- 71ad84023: Track in Sentry the uncaught errors thrown in the bridge transaction flow.
- Updated dependencies [c4be045f9]
  - @ledgerhq/hw-app-eth@6.29.0

## 23.0.0-next.4

### Patch Changes

- 8b2e24b6c: Fixing an issue with WalletConnect not accepting new connection after a first disconnection, resulting in an infite loading

## 23.0.0-next.3

### Minor Changes

- a66fbe852: import fix for Cardano (ADA) when doing a send it may cause invalid address

## 23.0.0-next.2

### Patch Changes

- 8ee9c5568: Fix: Infinite Loading Spinner if no nano connected at start of funding flow [LIVE-2447]

## 23.0.0-next.1

### Minor Changes

- 98ecc6272: First integration of Cardano (sync/send/receive)

## 23.0.0-next.0

### Major Changes

- 64c2fdb06: fix collision between bip44 and glif nomral derivation modes

### Minor Changes

- 899aa3300: Use of the maxSpendable for bot testing instead of amount balance
- 89e82ed79: Crypto Icons - Add support for Abachi tokens icons
- 403ea8efe: Update cosmos snapshot
- 64c2fdb06: Filecoin integration in LLD and LLM

### Patch Changes

- 09648db7f: refactor of the top perfs filter
- 0f59cfc10: Fix crash related to the way polkadot/crypto handles environments that lack WASM support.
- 9a86fe231: Fix the click on browse assets button on the market screen
- b688a592d: fix swap rate formula
- 71ad84023: Track in Sentry the uncaught errors thrown in the bridge transaction flow.
- Updated dependencies [c4be045f9]
  - @ledgerhq/hw-app-eth@6.29.0-next.0

## 22.2.1

### Patch Changes

- 6bcf42ecd: Fix: Infinite Loading Spinner if no nano connected at start of funding flow [LIVE-2447]

## 22.2.0

### Minor Changes

- e0c187073: Change the NFT Media components and model to use the new image processing feature from our NFT Metadata Provider. We now have multiple images and we're supporting videos.
- ee44ffb17: Cosmos Staking V1 LLD and LLC rework of delegation
- 0252fab71: LIVE-1004 Hedera first integration in LLD
- f913f6fdb: LIVE-2162 Solana staking UX improvements
- 9dadffa88: Update cosmos snapshot

### Patch Changes

- 3f816efba: Update stellar-sdk to 10.1.0
- f2574d25d: LIVE-2380 Update min Cosmos Nano app version to 2.34.4
- 04ad3813d: Add missing condition in Account page to check if account type before using isNFTActive helper. Also adds typing and unit tests to all NFT related helpers from live-common.

## 22.2.0-next.2

### Minor Changes

- 9dadffa88: Update cosmos snapshot

## 22.2.0-next.1

### Patch Changes

- 04ad3813d: Add missing condition in Account page to check if account type before using isNFTActive helper. Also adds typing and unit tests to all NFT related helpers from live-common.

## 22.2.0-next.0

### Minor Changes

- e0c18707: Change the NFT Media components and model to use the new image processing feature from our NFT Metadata Provider. We now have multiple images and we're supporting videos.
- ee44ffb1: Cosmos Staking V1 LLD and LLC rework of delegation
- 0252fab7: LIVE-1004 Hedera first integration in LLD
- f913f6fd: LIVE-2162 Solana staking UX improvements

### Patch Changes

- 3f816efb: Update stellar-sdk to 10.1.0
- f2574d25: LIVE-2380 Update min Cosmos Nano app version to 2.34.4<|MERGE_RESOLUTION|>--- conflicted
+++ resolved
@@ -1,7 +1,5 @@
 # @ledgerhq/live-common
 
-<<<<<<< HEAD
-=======
 ## 26.1.0-next.0
 
 ### Minor Changes
@@ -81,7 +79,6 @@
   - @ledgerhq/cryptoassets@6.32.0
   - @ledgerhq/hw-app-eth@6.29.4
 
->>>>>>> ee8bfdb3
 ## 26.0.0-next.2
 
 ### Major Changes
