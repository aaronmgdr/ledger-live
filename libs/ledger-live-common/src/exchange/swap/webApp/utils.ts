import { BigNumber } from "bignumber.js";
import { getGasLimit } from "@ledgerhq/coin-evm/logic";
import { getAccountUnit } from "../../../account/index";

export const getCustomFeesPerFamily = transaction => {
<<<<<<< HEAD
  const { family, maxFeePerGas, maxPriorityFeePerGas, customGasLimit, feePerByte } = transaction;
=======
  const {
    family,
    maxFeePerGas,
    maxPriorityFeePerGas,
    customGasLimit,
    feePerByte,
    fees,
    utxoStrategy,
  } = transaction;
>>>>>>> ce8270e7

  switch (family) {
    case "evm": {
      return {
        maxFeePerGas,
        maxPriorityFeePerGas,
        gasLimit: getGasLimit(transaction),
        customGasLimit,
      };
    }
    case "bitcoin": {
      return {
        feePerByte,
        utxoStrategy,
      };
    }
    default:
      return {
        fees,
      };
  }
};

export const convertToNonAtomicUnit = (amount, account) => {
  const fromMagnitude =
    account.type === "TokenAccount"
      ? account.token.units[0].magnitude || 0
      : account.currency?.units[0].magnitude || 0;
  return amount.shiftedBy(-fromMagnitude);
};

<<<<<<< HEAD
export const convertParametersToValidFormat = ({
  operation,
  swapId,
  fromAccount,
  toAccount,
  rate,
}) => {
  const result = { operation, swapId };
  const unitFrom = getAccountUnit(fromAccount);
  const unitTo = getAccountUnit(toAccount);
  const magnitudeAwareRate = new BigNumber(rate).div(
    new BigNumber(10).pow(unitFrom.magnitude - unitTo.magnitude),
  );
  return {
    result,
    magnitudeAwareRate,
  };
=======
export const getMagnitudeAwareRate = ({ fromAccount, toAccount, rate }): BigNumber => {
  const unitFrom = getAccountUnit(fromAccount);
  const unitTo = getAccountUnit(toAccount);
  const magnitudeAwareRate = new BigNumber(rate).shiftedBy(unitTo.magnitude - unitFrom.magnitude);
  return magnitudeAwareRate;
>>>>>>> ce8270e7
};<|MERGE_RESOLUTION|>--- conflicted
+++ resolved
@@ -3,9 +3,6 @@
 import { getAccountUnit } from "../../../account/index";
 
 export const getCustomFeesPerFamily = transaction => {
-<<<<<<< HEAD
-  const { family, maxFeePerGas, maxPriorityFeePerGas, customGasLimit, feePerByte } = transaction;
-=======
   const {
     family,
     maxFeePerGas,
@@ -15,7 +12,6 @@
     fees,
     utxoStrategy,
   } = transaction;
->>>>>>> ce8270e7
 
   switch (family) {
     case "evm": {
@@ -47,29 +43,9 @@
   return amount.shiftedBy(-fromMagnitude);
 };
 
-<<<<<<< HEAD
-export const convertParametersToValidFormat = ({
-  operation,
-  swapId,
-  fromAccount,
-  toAccount,
-  rate,
-}) => {
-  const result = { operation, swapId };
-  const unitFrom = getAccountUnit(fromAccount);
-  const unitTo = getAccountUnit(toAccount);
-  const magnitudeAwareRate = new BigNumber(rate).div(
-    new BigNumber(10).pow(unitFrom.magnitude - unitTo.magnitude),
-  );
-  return {
-    result,
-    magnitudeAwareRate,
-  };
-=======
 export const getMagnitudeAwareRate = ({ fromAccount, toAccount, rate }): BigNumber => {
   const unitFrom = getAccountUnit(fromAccount);
   const unitTo = getAccountUnit(toAccount);
   const magnitudeAwareRate = new BigNumber(rate).shiftedBy(unitTo.magnitude - unitFrom.magnitude);
   return magnitudeAwareRate;
->>>>>>> ce8270e7
 };