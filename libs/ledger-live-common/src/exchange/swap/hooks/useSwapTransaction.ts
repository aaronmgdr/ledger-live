import { AmountRequired, NotEnoughGas, NotEnoughGasSwap } from "@ledgerhq/errors";
import { useMemo } from "react";
import {
  ExchangeRate,
  SwapSelectorStateType,
  OnNoRatesCallback,
  SwapTransactionType,
  AvailableProviderV3,
  OnBeforeTransaction,
} from "../types";
import useBridgeTransaction, { Result } from "../../../bridge/useBridgeTransaction";
import { useFromState } from "./useFromState";
import { useProviderRates } from "./useProviderRates";
import { useToState } from "./useToState";
import { useReverseAccounts } from "./useReverseAccounts";
import { Account } from "@ledgerhq/types-live";
import { useUpdateMaxAmount } from "./useUpdateMaxAmount";
import { Transaction } from "../../../generated/types";
import { getAccountCurrency, getFeesUnit } from "@ledgerhq/coin-framework/account/index";
import { formatCurrencyUnit } from "@ledgerhq/coin-framework/currencies/index";

export const selectorStateDefaultValues = {
  currency: undefined,
  account: undefined,
  parentAccount: undefined,
  amount: undefined,
};

export type SetExchangeRateCallback = (exchangeRate?: ExchangeRate) => void;

export const useFromAmountStatusMessage = (
  { account, parentAccount, status, transaction }: Result<Transaction>,
  // The order of errors/warnings here will determine the precedence
<<<<<<< HEAD
  statusToInclude: string[],
): Error | undefined => {
  const statusEntries = useMemo(
    () => statusToInclude.map(s => (status.errors || status.warnings)?.[s]),
    [status.errors, status.warnings, statusToInclude],
=======
  statusTypeToInclude: string[],
): Error | undefined => {
  const statusEntries = useMemo(
    () => statusTypeToInclude.map(statusType => (status.errors || status.warnings)?.[statusType]),
    [status.errors, status.warnings, statusTypeToInclude],
>>>>>>> 8b730c59
  );

  const currency = useMemo(() => {
    if (parentAccount) {
      return getAccountCurrency(parentAccount);
    }
    if (account) {
      return getAccountCurrency(account);
    }
    return undefined;
  }, [account, parentAccount]);

  const estimatedFees = useMemo(() => {
    return status.estimatedFees;
  }, [status]);

  return useMemo(() => {
    // don't return an error/warning if we have no transaction or if transaction.amount <= 0
    if (transaction?.amount.lte(0)) return undefined;

    const [relevantStatus] = statusEntries
      .filter(Boolean)
      .filter(errorOrWarning => !(errorOrWarning instanceof AmountRequired));

    if (relevantStatus instanceof NotEnoughGas && currency && estimatedFees) {
      return new NotEnoughGasSwap(undefined, {
        fees: formatCurrencyUnit(getFeesUnit(currency), estimatedFees),
        ticker: currency.ticker,
        cryptoName: currency.name,
        links: ["/platform/multibuy"],
      });
    }

    return relevantStatus;
  }, [statusEntries, currency, estimatedFees, transaction?.amount]);
};

export const useSwapTransaction = ({
  accounts,
  setExchangeRate,
  defaultCurrency = selectorStateDefaultValues.currency,
  defaultAccount = selectorStateDefaultValues.account,
  defaultParentAccount = selectorStateDefaultValues.parentAccount,
  onNoRates,
  onBeforeTransaction,
  excludeFixedRates,
  providers,
  timeout,
  timeoutErrorMessage,
}: {
  accounts?: Account[];
  setExchangeRate?: SetExchangeRateCallback;
  defaultCurrency?: SwapSelectorStateType["currency"];
  defaultAccount?: SwapSelectorStateType["account"];
  defaultParentAccount?: SwapSelectorStateType["parentAccount"];
  onNoRates?: OnNoRatesCallback;
  onBeforeTransaction?: OnBeforeTransaction;
  excludeFixedRates?: boolean;
  providers?: AvailableProviderV3[];
  timeout?: number;
  timeoutErrorMessage?: string;
} = {}): SwapTransactionType => {
  const bridgeTransaction = useBridgeTransaction(() => ({
    account: defaultAccount,
    parentAccount: defaultParentAccount,
  }));
  const { fromState, setFromAccount, setFromAmount } = useFromState({
    accounts,
    defaultCurrency,
    defaultAccount,
    defaultParentAccount,
    bridgeTransaction,
  });
  const { toState, setToAccount, setToAmount, setToCurrency, targetAccounts } = useToState({
    accounts,
  });
  const {
    account: fromAccount,
    parentAccount: fromParentAccount,
    currency: fromCurrency,
  } = fromState;
  const { account: toAccount } = toState;
  const transaction = bridgeTransaction?.transaction;

  const fromAmountError = useFromAmountStatusMessage(bridgeTransaction, ["amount"]);
  // treat the gasPrice error as a warning for swap.
  const fromAmountWarning = useFromAmountStatusMessage(bridgeTransaction, ["gasPrice"]);

  const { isSwapReversable, reverseSwap } = useReverseAccounts({
    accounts,
    fromAccount,
    toAccount,
    fromParentAccount,
    fromCurrency,
    setFromAccount,
    setToAccount,
  });

  const { isMaxEnabled, toggleMax, isMaxLoading } = useUpdateMaxAmount({
    setFromAmount,
    account: fromAccount,
    parentAccount: fromParentAccount,
    transaction,
    feesStrategy: transaction?.feesStrategy,
  });

  const { rates, refetchRates, updateSelectedRate } = useProviderRates({
    fromState,
    toState,
    transaction,
    onBeforeTransaction,
    onNoRates,
    setExchangeRate,
    providers,
    timeout,
    timeoutErrorMessage,
  });

  return {
    ...bridgeTransaction,
    swap: {
      to: toState,
      from: fromState,
      isMaxEnabled,
      isMaxLoading,
      isSwapReversable,
      rates:
        rates.value && excludeFixedRates
          ? {
              ...rates,
              value: rates.value.filter(v => v.tradeMethod !== "fixed"),
            }
          : rates,
      refetchRates,
      updateSelectedRate,
      targetAccounts,
    },
    setFromAmount,
    toggleMax,
    fromAmountError,
    fromAmountWarning,
    setToAccount,
    setToCurrency,
    setFromAccount,
    setToAmount,
    reverseSwap,
  };
};<|MERGE_RESOLUTION|>--- conflicted
+++ resolved
@@ -31,19 +31,11 @@
 export const useFromAmountStatusMessage = (
   { account, parentAccount, status, transaction }: Result<Transaction>,
   // The order of errors/warnings here will determine the precedence
-<<<<<<< HEAD
-  statusToInclude: string[],
-): Error | undefined => {
-  const statusEntries = useMemo(
-    () => statusToInclude.map(s => (status.errors || status.warnings)?.[s]),
-    [status.errors, status.warnings, statusToInclude],
-=======
   statusTypeToInclude: string[],
 ): Error | undefined => {
   const statusEntries = useMemo(
     () => statusTypeToInclude.map(statusType => (status.errors || status.warnings)?.[statusType]),
     [status.errors, status.warnings, statusTypeToInclude],
->>>>>>> 8b730c59
   );
 
   const currency = useMemo(() => {
