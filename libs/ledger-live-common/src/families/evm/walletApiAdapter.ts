<<<<<<< HEAD
import { DEFAULT_NONCE } from "@ledgerhq/coin-evm/createTransaction";
=======
import { createTransaction } from "@ledgerhq/coin-evm/createTransaction";
>>>>>>> fd3d5e4f
import { Transaction } from "@ledgerhq/coin-evm/types/index";
import { EthereumTransaction as WalletAPIEthereumTransaction } from "@ledgerhq/wallet-api-core";
import {
  AreFeesProvided,
  ConvertToLiveTransaction,
  GetWalletAPITransactionSignFlowInfos,
} from "../../wallet-api/types";

const CAN_EDIT_FEES = true;

const areFeesProvided: AreFeesProvided<WalletAPIEthereumTransaction> = tx =>
  !!((tx.gasLimit && tx.gasPrice) || (tx.gasLimit && tx.maxFeePerGas && tx.maxPriorityFeePerGas));

const convertToLiveTransaction: ConvertToLiveTransaction<
  WalletAPIEthereumTransaction,
  Transaction
<<<<<<< HEAD
> = tx => {
  const hasFeesProvided = areFeesProvided(tx);

  const params: Partial<Transaction> = {
    family: "evm" as const,
    nonce: tx.nonce === undefined ? DEFAULT_NONCE : tx.nonce,
    amount: tx.amount,
    recipient: tx.recipient,
    data: tx.data,
    gasLimit: tx.gasLimit,
    feesStrategy: hasFeesProvided ? ("custom" as const) : ("medium" as const),
    customGasLimit: tx.gasLimit,
  };
=======
> = ({ walletApiTransaction, account }) => {
  const hasFeesProvided = areFeesProvided(walletApiTransaction);
>>>>>>> fd3d5e4f

  // We create a type 2 tx by default, and fallback to type 0 if gasPrice is provided
  const liveTx: Transaction = createTransaction(account);

  if (walletApiTransaction.nonce !== undefined) {
    liveTx.nonce = walletApiTransaction.nonce;
  }

  if (walletApiTransaction.amount) {
    liveTx.amount = walletApiTransaction.amount;
  }

  if (walletApiTransaction.recipient) {
    liveTx.recipient = walletApiTransaction.recipient;
  }

  if (walletApiTransaction.data) {
    liveTx.data = walletApiTransaction.data;
  }

  if (walletApiTransaction.gasLimit) {
    liveTx.gasLimit = walletApiTransaction.gasLimit;
    liveTx.customGasLimit = walletApiTransaction.gasLimit;
  }

  if (hasFeesProvided) {
    liveTx.feesStrategy = "custom";
  }

  /**
   * We explicitly set unrelated type specific fields to undefined to avoid transaction
   * type assertion errors during the `prepareTransaction` logic (libs/coin-evm/src/prepareTransaction.ts)
   * when performing an `updateTransaction` with a newly created tx
   * Which is what happen in this case (in apps/ledger-live-desktop/src/renderer/modals/SignTransaction/Body.tsx):
      // `createTransaction` will create a type 2 tx by default with `maxFeePerGas` and `maxPriorityFeePerGas` set to 0
      const tx = bridge.createTransaction(account);
      const { recipient, ...txData } = transactionData;
      const tx2 = bridge.updateTransaction(tx, {
        recipient,
        subAccountId: isTokenAccount(account) ? account.id : undefined,
      });
      // `transaction` will be of type 2 here if `maxFeePerGas` and `maxPriorityFeePerGas` are not undefined
      const transaction = bridge.updateTransaction(tx2, txData);
   */
  if (walletApiTransaction.gasPrice) {
    liveTx.maxFeePerGas = undefined;
    liveTx.maxPriorityFeePerGas = undefined;
    liveTx.gasPrice = walletApiTransaction.gasPrice;
    liveTx.type = 0;
  } else {
    liveTx.gasPrice = undefined;
    liveTx.maxFeePerGas = walletApiTransaction.maxFeePerGas;
    liveTx.maxPriorityFeePerGas = walletApiTransaction.maxPriorityFeePerGas;
    liveTx.type = 2;
  }

  return liveTx;
};

const getWalletAPITransactionSignFlowInfos: GetWalletAPITransactionSignFlowInfos<
  WalletAPIEthereumTransaction,
  Transaction
> = ({ walletApiTransaction, account }) => {
  return {
    canEditFees: CAN_EDIT_FEES,
    liveTx: convertToLiveTransaction({ walletApiTransaction, account }),
    hasFeesProvided: areFeesProvided(walletApiTransaction),
  };
};

export default { getWalletAPITransactionSignFlowInfos };<|MERGE_RESOLUTION|>--- conflicted
+++ resolved
@@ -1,8 +1,4 @@
-<<<<<<< HEAD
-import { DEFAULT_NONCE } from "@ledgerhq/coin-evm/createTransaction";
-=======
 import { createTransaction } from "@ledgerhq/coin-evm/createTransaction";
->>>>>>> fd3d5e4f
 import { Transaction } from "@ledgerhq/coin-evm/types/index";
 import { EthereumTransaction as WalletAPIEthereumTransaction } from "@ledgerhq/wallet-api-core";
 import {
@@ -19,24 +15,8 @@
 const convertToLiveTransaction: ConvertToLiveTransaction<
   WalletAPIEthereumTransaction,
   Transaction
-<<<<<<< HEAD
-> = tx => {
-  const hasFeesProvided = areFeesProvided(tx);
-
-  const params: Partial<Transaction> = {
-    family: "evm" as const,
-    nonce: tx.nonce === undefined ? DEFAULT_NONCE : tx.nonce,
-    amount: tx.amount,
-    recipient: tx.recipient,
-    data: tx.data,
-    gasLimit: tx.gasLimit,
-    feesStrategy: hasFeesProvided ? ("custom" as const) : ("medium" as const),
-    customGasLimit: tx.gasLimit,
-  };
-=======
 > = ({ walletApiTransaction, account }) => {
   const hasFeesProvided = areFeesProvided(walletApiTransaction);
->>>>>>> fd3d5e4f
 
   // We create a type 2 tx by default, and fallback to type 0 if gasPrice is provided
   const liveTx: Transaction = createTransaction(account);
