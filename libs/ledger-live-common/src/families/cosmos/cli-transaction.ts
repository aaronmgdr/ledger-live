--- conflicted
+++ resolved
@@ -4,20 +4,11 @@
 import flatMap from "lodash/flatMap";
 import zipWith from "lodash/zipWith";
 import { BigNumber } from "bignumber.js";
-<<<<<<< HEAD
-import cosmosValidatorsManager from "./validators";
-import type { Transaction, AccountLike } from "../../types";
 import { Transaction as CosmosTransaction } from "./types";
 import type { CosmosDelegationInfo } from "./types";
+import cosmosValidatorsManager from "./validators";
+import { AccountLike } from "@ledgerhq/types-live";
 
-=======
-import { getValidators } from "./validators";
-import type { Transaction } from "../../generated/types";
-import { Transaction as CosmosTransaction } from "./types";
-import type { CosmosDelegationInfo } from "./types";
-import { getCryptoCurrencyById } from "../../currencies";
-import { AccountLike } from "@ledgerhq/types-live";
->>>>>>> ae290e27
 const options = [
   {
     name: "mode",
@@ -61,11 +52,11 @@
 function inferTransactions(
   transactions: Array<{
     account: AccountLike;
-    transaction: Transaction;
+    transaction: CosmosTransaction;
   }>,
   opts: Record<string, any>,
   { inferAmount }: any
-): Transaction[] {
+): CosmosTransaction[] {
   return flatMap(transactions, ({ transaction, account }) => {
     invariant(transaction.family === "cosmos", "cosmos family");
     const validatorsAddresses: string[] = opts["cosmosValidator"] || [];
