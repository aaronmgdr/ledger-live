import invariant from "invariant";
import { useEffect, useMemo, useState } from "react";
import {
  getCurrentCosmosPreloadData,
  getCosmosPreloadDataUpdates,
} from "./preloadedData";
import type {
  CosmosMappedDelegation,
  CosmosValidatorItem,
  CosmosMappedValidator,
  CosmosDelegationInfo,
  CosmosOperationMode,
  CosmosSearchFilter,
  Transaction,
  CosmosExtraTxInfo,
  CosmosPreloadData,
  CosmosAccount,
} from "./types";
import {
  mapDelegations,
  mapDelegationInfo,
  searchFilter as defaultSearchFilter,
} from "./logic";
import { getAccountUnit } from "../../account";
import useMemoOnce from "../../hooks/useMemoOnce";
import { LEDGER_VALIDATOR_ADDRESS } from "./utils";

// Add Cosmos-families imports below:
import {
  getCurrentOsmosisPreloadData,
  getOsmosisPreloadDataUpdates,
} from "../osmosis/preloadedData";
import { LEDGER_OSMOSIS_VALIDATOR_ADDRESS } from "../osmosis/utils";

export function useCosmosFamilyPreloadData(
  currencyName: string
): CosmosPreloadData {
  let getCurrent;
  let getUpdates;

  if (currencyName == "cosmos") {
    getCurrent = getCurrentCosmosPreloadData;
    getUpdates = getCosmosPreloadDataUpdates;
  }
  if (currencyName == "osmosis") {
    getCurrent = getCurrentOsmosisPreloadData;
    getUpdates = getOsmosisPreloadDataUpdates;
  }

  const [state, setState] = useState(getCurrent);
  useEffect(() => {
    const sub = getUpdates().subscribe(setState);
    return () => sub.unsubscribe();
  }, [getCurrent, getUpdates]);
  return state;
}

<<<<<<< HEAD
// export function useCosmosPreloadData(): CosmosPreloadData {
//   const [state, setState] = useState(getCurrentCosmosPreloadData);
//   useEffect(() => {
//     const sub = getCosmosPreloadDataUpdates().subscribe(setState);
//     return () => sub.unsubscribe();
//   }, []);
//   return state;
// }

export function useCosmosFamilyMappedDelegations(
  account: Account,
=======
export function useCosmosMappedDelegations(
  account: CosmosAccount,
>>>>>>> ae290e27
  mode?: CosmosOperationMode
): CosmosMappedDelegation[] {
  const currencyName = account.currency.name.toLowerCase();
  const { validators } = useCosmosFamilyPreloadData(currencyName);

  const delegations = account.cosmosResources?.delegations;
  invariant(delegations, "cosmos: delegations is required");
  const unit = getAccountUnit(account);
  return useMemo(() => {
    const mappedDelegations = mapDelegations(
      delegations || [],
      validators,
      unit
    );
    return mode === "claimReward"
      ? mappedDelegations.filter(({ pendingRewards }) => pendingRewards.gt(0))
      : mappedDelegations;
  }, [delegations, validators, mode, unit]);
}

<<<<<<< HEAD
export function useCosmosFamilyDelegationsQuerySelector(
  account: Account,
=======
export function useCosmosDelegationsQuerySelector(
  account: CosmosAccount,
>>>>>>> ae290e27
  transaction: Transaction,
  delegationSearchFilter: CosmosSearchFilter = defaultSearchFilter
): {
  query: string;
  setQuery: (query: string) => void;
  options: CosmosMappedDelegation[];
  value: CosmosMappedDelegation | null | undefined;
} {
  const [query, setQuery] = useState<string>("");
  const delegations = useCosmosFamilyMappedDelegations(
    account,
    transaction.mode
  );
  const options = useMemo<CosmosMappedDelegation[]>(
    () => delegations.filter(delegationSearchFilter(query)),
    [query, delegations, delegationSearchFilter]
  );
  const selectedValidator = transaction.validators && transaction.validators[0];
  const value = useMemo(() => {
    switch (transaction.mode) {
      case "redelegate":
        invariant(
          transaction.sourceValidator,
          "cosmos: sourceValidator is required"
        );
        return options.find(
          ({ validatorAddress }) =>
            validatorAddress === transaction.sourceValidator
        );

      default:
        return (
          selectedValidator &&
          delegations.find(
            ({ validatorAddress }) =>
              validatorAddress === selectedValidator.address
          )
        );
    }
  }, [delegations, selectedValidator, transaction, options]);
  return {
    query,
    setQuery,
    options,
    value,
  };
}

/** Hook to search and sort SR list according to initial votes and query */
export function useSortedValidators(
  search: string,
  validators: CosmosValidatorItem[],
  delegations: CosmosDelegationInfo[],
  validatorSearchFilter: CosmosSearchFilter = defaultSearchFilter
): CosmosMappedValidator[] {
  const initialVotes = useMemoOnce(() =>
    delegations.map(({ address }) => address)
  );
  const mappedValidators = useMemo(
    () =>
      validators.map((validator, rank) => ({
        rank: rank + 1,
        validator,
      })),
    [validators]
  );
  const sortedVotes = useMemo(
    () =>
      mappedValidators
        .filter(({ validator }) =>
          initialVotes.includes(validator.validatorAddress)
        )
        .concat(
          mappedValidators.filter(
            ({ validator }) =>
              !initialVotes.includes(validator.validatorAddress)
          )
        ),
    [mappedValidators, initialVotes]
  );
  const sr = useMemo(
    () =>
      search
        ? mappedValidators.filter(validatorSearchFilter(search))
        : sortedVotes,
    [search, mappedValidators, sortedVotes, validatorSearchFilter]
  );
  return sr;
}

// Nothing using this function?
export function useMappedExtraOperationDetails({
  account,
  extra,
}: {
  account: CosmosAccount;
  extra: CosmosExtraTxInfo;
}): CosmosExtraTxInfo {
  const { validators } = useCosmosFamilyPreloadData("cosmos");
  const unit = getAccountUnit(account);
  return {
    validators: extra.validators
      ? mapDelegationInfo(extra.validators, validators, unit)
      : undefined,
    validator: extra.validator
      ? mapDelegationInfo([extra.validator], validators, unit)[0]
      : undefined,
    sourceValidator: extra.sourceValidator ? extra.sourceValidator : undefined,
    autoClaimedRewards:
      extra.autoClaimedRewards != null
        ? extra.autoClaimedRewards
        : "empty string",
  };
}

<<<<<<< HEAD
export function useLedgerFirstShuffledValidatorsCosmosFamily(
  currencyName: string
) {
  let data;
  let ledgerValidatorAddress;
  if (currencyName == "osmosis") {
    data = getCurrentOsmosisPreloadData();
    ledgerValidatorAddress = LEDGER_OSMOSIS_VALIDATOR_ADDRESS;
  } else {
    data = getCurrentCosmosPreloadData();
    ledgerValidatorAddress = LEDGER_VALIDATOR_ADDRESS;
  }

  return useMemo(() => {
    return reorderValidators(data?.validators ?? [], ledgerValidatorAddress);
  }, [data, ledgerValidatorAddress]);
=======
export function useLedgerFirstShuffledValidatorsCosmos(
  searchInput?: string
): CosmosValidatorItem[] {
  const data = useCosmosPreloadData();

  return useMemo(() => {
    return reorderValidators(data?.validators ?? [], searchInput);
  }, [data, searchInput]);
>>>>>>> ae290e27
}

function reorderValidators(
  validators: CosmosValidatorItem[],
<<<<<<< HEAD
  ledgerValidatorAddress: string
=======
  searchInput?: string
>>>>>>> ae290e27
): CosmosValidatorItem[] {
  const sortedValidators = validators
    .filter((validator) => validator.commission !== 1.0)
    .filter((validator) =>
      searchInput
        ? validator.name.toLowerCase().includes(searchInput.toLowerCase())
        : true
    )
    .sort((a, b) => b.votingPower - a.votingPower);

  // move Ledger validator to the first position
  const ledgerValidator = sortedValidators.find(
    (v) => v.validatorAddress === ledgerValidatorAddress
  );

  if (ledgerValidator) {
    const sortedValidatorsLedgerFirst = sortedValidators.filter(
      (v) => v.validatorAddress !== ledgerValidatorAddress
    );
    sortedValidatorsLedgerFirst.unshift(ledgerValidator);

    return sortedValidatorsLedgerFirst;
  }

  return sortedValidators;
}<|MERGE_RESOLUTION|>--- conflicted
+++ resolved
@@ -55,7 +55,6 @@
   return state;
 }
 
-<<<<<<< HEAD
 // export function useCosmosPreloadData(): CosmosPreloadData {
 //   const [state, setState] = useState(getCurrentCosmosPreloadData);
 //   useEffect(() => {
@@ -66,11 +65,7 @@
 // }
 
 export function useCosmosFamilyMappedDelegations(
-  account: Account,
-=======
-export function useCosmosMappedDelegations(
   account: CosmosAccount,
->>>>>>> ae290e27
   mode?: CosmosOperationMode
 ): CosmosMappedDelegation[] {
   const currencyName = account.currency.name.toLowerCase();
@@ -91,13 +86,8 @@
   }, [delegations, validators, mode, unit]);
 }
 
-<<<<<<< HEAD
 export function useCosmosFamilyDelegationsQuerySelector(
-  account: Account,
-=======
-export function useCosmosDelegationsQuerySelector(
   account: CosmosAccount,
->>>>>>> ae290e27
   transaction: Transaction,
   delegationSearchFilter: CosmosSearchFilter = defaultSearchFilter
 ): {
@@ -213,10 +203,10 @@
   };
 }
 
-<<<<<<< HEAD
 export function useLedgerFirstShuffledValidatorsCosmosFamily(
-  currencyName: string
-) {
+  currencyName: string,
+  searchInput?: string
+): CosmosValidatorItem[] {
   let data;
   let ledgerValidatorAddress;
   if (currencyName == "osmosis") {
@@ -228,27 +218,18 @@
   }
 
   return useMemo(() => {
-    return reorderValidators(data?.validators ?? [], ledgerValidatorAddress);
-  }, [data, ledgerValidatorAddress]);
-=======
-export function useLedgerFirstShuffledValidatorsCosmos(
-  searchInput?: string
-): CosmosValidatorItem[] {
-  const data = useCosmosPreloadData();
-
-  return useMemo(() => {
-    return reorderValidators(data?.validators ?? [], searchInput);
-  }, [data, searchInput]);
->>>>>>> ae290e27
+    return reorderValidators(
+      data?.validators ?? [],
+      ledgerValidatorAddress,
+      searchInput
+    );
+  }, [data, ledgerValidatorAddress, searchInput]);
 }
 
 function reorderValidators(
   validators: CosmosValidatorItem[],
-<<<<<<< HEAD
-  ledgerValidatorAddress: string
-=======
+  ledgerValidatorAddress: string,
   searchInput?: string
->>>>>>> ae290e27
 ): CosmosValidatorItem[] {
   const sortedValidators = validators
     .filter((validator) => validator.commission !== 1.0)
