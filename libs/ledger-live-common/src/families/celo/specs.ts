--- conflicted
+++ resolved
@@ -1,5 +1,4 @@
 import { DeviceModelId } from "@ledgerhq/devices";
-<<<<<<< HEAD
 import { getCryptoCurrencyById } from "../../currencies";
 import {
   createLockMutation,
@@ -14,9 +13,7 @@
 } from "./specs/index";
 import type { AppSpec } from "../../bot/types";
 import type { Transaction } from "./types";
-=======
 import { acceptTransaction } from "./speculos-deviceActions";
->>>>>>> 5da717c5
 
 const currency = getCryptoCurrencyById("celo");
 const send50PercentMutation = createSend50PercentMutation();
