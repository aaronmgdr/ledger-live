import { BigNumber } from "bignumber.js";
import type {
  TronAccount,
  TronAccountRaw,
  TronResources,
  TronResourcesRaw,
} from "../families/tron/types";
import {
  toBitcoinResourcesRaw,
  fromBitcoinResourcesRaw,
} from "../families/bitcoin/serialization";
import {
  toCosmosResourcesRaw,
  fromCosmosResourcesRaw,
} from "../families/cosmos/serialization";
import {
  toAlgorandResourcesRaw,
  fromAlgorandResourcesRaw,
} from "../families/algorand/serialization";
import {
  toPolkadotResourcesRaw,
  fromPolkadotResourcesRaw,
} from "../families/polkadot/serialization";
import {
  toTezosResourcesRaw,
  fromTezosResourcesRaw,
} from "../families/tezos/serialization";
import {
  toElrondResourcesRaw,
  fromElrondResourcesRaw,
} from "../families/elrond/serialization";
import {
  toCryptoOrgResourcesRaw,
  fromCryptoOrgResourcesRaw,
} from "../families/crypto_org/serialization";

import {
  toSolanaResourcesRaw,
  fromSolanaResourcesRaw,
} from "../families/solana/serialization";

import {
  toCeloResourcesRaw,
  fromCeloResourcesRaw,
} from "../families/celo/serialization";
import {
  getCryptoCurrencyById,
  getTokenById,
  findTokenById,
} from "../currencies";
import { inferFamilyFromAccountId } from "./accountId";
import accountByFamily from "../generated/account";
import { isAccountEmpty } from "./helpers";
import type { SwapOperation, SwapOperationRaw } from "../exchange/swap/types";
import {
  emptyHistoryCache,
  generateHistoryFromOperations,
} from "./balanceHistoryCache";
import {
  fromCardanoResourceRaw,
  toCardanoResourceRaw,
} from "../families/cardano/serialization";
import type {
  Account,
  AccountLike,
  AccountRaw,
  AccountRawLike,
  BalanceHistory,
  BalanceHistoryRaw,
  ChildAccount,
  ChildAccountRaw,
  Operation,
  OperationRaw,
  ProtoNFT,
  ProtoNFTRaw,
  SubAccount,
  SubAccountRaw,
  TokenAccount,
  TokenAccountRaw,
} from "@ledgerhq/types-live";
import { CosmosAccount, CosmosAccountRaw } from "../families/cosmos/types";
import { BitcoinAccount, BitcoinAccountRaw } from "../families/bitcoin/types";
import {
  AlgorandAccount,
  AlgorandAccountRaw,
} from "../families/algorand/types";
import {
  PolkadotAccount,
  PolkadotAccountRaw,
} from "../families/polkadot/types";
import { ElrondAccount, ElrondAccountRaw } from "../families/elrond/types";
import { CardanoAccount, CardanoAccountRaw } from "../families/cardano/types";
import {
  CryptoOrgAccount,
  CryptoOrgAccountRaw,
} from "../families/crypto_org/types";
import { SolanaAccount, SolanaAccountRaw } from "../families/solana/types";
import { TezosAccount, TezosAccountRaw } from "../families/tezos/types";
import { CeloAccount, CeloAccountRaw } from "../families/celo/types";

export { toCosmosResourcesRaw, fromCosmosResourcesRaw };
export { toAlgorandResourcesRaw, fromAlgorandResourcesRaw };
export { toBitcoinResourcesRaw, fromBitcoinResourcesRaw };
export { toPolkadotResourcesRaw, fromPolkadotResourcesRaw };
export { toTezosResourcesRaw, fromTezosResourcesRaw };
export { toElrondResourcesRaw, fromElrondResourcesRaw };
export { toCryptoOrgResourcesRaw, fromCryptoOrgResourcesRaw };
export { toCardanoResourceRaw, fromCardanoResourceRaw };
export { toSolanaResourcesRaw, fromSolanaResourcesRaw };
export { toCeloResourcesRaw, fromCeloResourcesRaw };

export function toBalanceHistoryRaw(b: BalanceHistory): BalanceHistoryRaw {
  return b.map(({ date, value }) => [date.toISOString(), value.toString()]);
}
export function fromBalanceHistoryRaw(b: BalanceHistoryRaw): BalanceHistory {
  return b.map(([date, value]) => ({
    date: new Date(date),
    value: parseFloat(value),
  }));
}
export const toOperationRaw = (
  {
    date,
    value,
    fee,
    subOperations,
    internalOperations,
    nftOperations,
    extra,
    id,
    hash,
    type,
    senders,
    recipients,
    blockHeight,
    blockHash,
    transactionSequenceNumber,
    accountId,
    hasFailed,
    contract,
    operator,
    standard,
    tokenId,
  }: Operation,
  preserveSubOperation?: boolean
): OperationRaw => {
  let e = extra;

  if (e) {
    const family = inferFamilyFromAccountId(accountId);

    if (family) {
      const abf = accountByFamily[family];

      if (abf && abf.toOperationExtraRaw) {
        e = abf.toOperationExtraRaw(e);
      }
    }
  }

  const copy: OperationRaw = {
    id,
    hash,
    type,
    senders,
    recipients,
    accountId,
    blockHash,
    blockHeight,
    extra: e,
    date: date.toISOString(),
    value: value.toFixed(),
    fee: fee.toString(),
    contract,
    operator,
    standard,
    tokenId,
  };

  if (transactionSequenceNumber !== undefined) {
    copy.transactionSequenceNumber = transactionSequenceNumber;
  }

  if (hasFailed !== undefined) {
    copy.hasFailed = hasFailed;
  }

  if (subOperations && preserveSubOperation) {
    copy.subOperations = subOperations.map((o) => toOperationRaw(o));
  }

  if (internalOperations) {
    copy.internalOperations = internalOperations.map((o) => toOperationRaw(o));
  }

  if (nftOperations) {
    copy.nftOperations = nftOperations.map((o) => toOperationRaw(o));
  }

  return copy;
};
export const inferSubOperations = (
  txHash: string,
  subAccounts: SubAccount[]
): Operation[] => {
  const all: Operation[] = [];

  for (let i = 0; i < subAccounts.length; i++) {
    const ta = subAccounts[i];

    for (let j = 0; j < ta.operations.length; j++) {
      const op = ta.operations[j];

      if (op.hash === txHash) {
        all.push(op);
      }
    }

    for (let j = 0; j < ta.pendingOperations.length; j++) {
      const op = ta.pendingOperations[j];

      if (op.hash === txHash) {
        all.push(op);
      }
    }
  }

  return all;
};
export const fromOperationRaw = (
  {
    date,
    value,
    fee,
    extra,
    subOperations,
    internalOperations,
    nftOperations,
    id,
    hash,
    type,
    senders,
    recipients,
    blockHeight,
    blockHash,
    transactionSequenceNumber,
    hasFailed,
    contract,
    operator,
    standard,
    tokenId,
  }: OperationRaw,
  accountId: string,
  subAccounts?: SubAccount[] | null | undefined
): Operation => {
  let e = extra;

  if (e) {
    const family = inferFamilyFromAccountId(accountId);

    if (family) {
      const abf = accountByFamily[family];

      if (abf && abf.fromOperationExtraRaw) {
        e = abf.fromOperationExtraRaw(e);
      }
    }
  }

  const res: Operation = {
    id,
    hash,
    type,
    senders,
    recipients,
    accountId,
    blockHash,
    blockHeight,
    date: new Date(date),
    value: new BigNumber(value),
    fee: new BigNumber(fee),
    extra: e || {},
    contract,
    operator,
    standard,
    tokenId,
  };

  if (transactionSequenceNumber !== undefined) {
    res.transactionSequenceNumber = transactionSequenceNumber;
  }

  if (hasFailed !== undefined) {
    res.hasFailed = hasFailed;
  }

  if (subAccounts) {
    res.subOperations = inferSubOperations(hash, subAccounts);
  } else if (subOperations) {
    res.subOperations = subOperations.map((o) =>
      fromOperationRaw(o, o.accountId)
    );
  }

  if (internalOperations) {
    res.internalOperations = internalOperations.map((o) =>
      fromOperationRaw(o, o.accountId)
    );
  }

  if (nftOperations) {
    res.nftOperations = nftOperations.map((o) =>
      fromOperationRaw(o, o.accountId)
    );
  }

  return res;
};
export const toTronResourcesRaw = ({
  frozen,
  delegatedFrozen,
  votes,
  tronPower,
  energy,
  bandwidth,
  unwithdrawnReward,
  lastWithdrawnRewardDate,
  lastVotedDate,
  cacheTransactionInfoById: cacheTx,
}: TronResources): TronResourcesRaw => {
  const frozenBandwidth = frozen.bandwidth;
  const frozenEnergy = frozen.energy;
  const delegatedFrozenBandwidth = delegatedFrozen.bandwidth;
  const delegatedFrozenEnergy = delegatedFrozen.energy;
  const cacheTransactionInfoById = {};

  for (const k in cacheTx) {
    const { fee, blockNumber, withdraw_amount, unfreeze_amount } = cacheTx[k];
    cacheTransactionInfoById[k] = [
      fee,
      blockNumber,
      withdraw_amount,
      unfreeze_amount,
    ];
  }

  return {
    frozen: {
      bandwidth: frozenBandwidth
        ? {
            amount: frozenBandwidth.amount.toString(),
            expiredAt: frozenBandwidth.expiredAt.toISOString(),
          }
        : undefined,
      energy: frozenEnergy
        ? {
            amount: frozenEnergy.amount.toString(),
            expiredAt: frozenEnergy.expiredAt.toISOString(),
          }
        : undefined,
    },
    delegatedFrozen: {
      bandwidth: delegatedFrozenBandwidth
        ? {
            amount: delegatedFrozenBandwidth.amount.toString(),
          }
        : undefined,
      energy: delegatedFrozenEnergy
        ? {
            amount: delegatedFrozenEnergy.amount.toString(),
          }
        : undefined,
    },
    votes,
    tronPower,
    energy: energy.toString(),
    bandwidth: {
      freeUsed: bandwidth.freeUsed.toString(),
      freeLimit: bandwidth.freeLimit.toString(),
      gainedUsed: bandwidth.gainedUsed.toString(),
      gainedLimit: bandwidth.gainedLimit.toString(),
    },
    unwithdrawnReward: unwithdrawnReward.toString(),
    lastWithdrawnRewardDate: lastWithdrawnRewardDate
      ? lastWithdrawnRewardDate.toISOString()
      : undefined,
    lastVotedDate: lastVotedDate ? lastVotedDate.toISOString() : undefined,
    cacheTransactionInfoById,
  };
};
export const fromTronResourcesRaw = ({
  frozen,
  delegatedFrozen,
  votes,
  tronPower,
  energy,
  bandwidth,
  unwithdrawnReward,
  lastWithdrawnRewardDate,
  lastVotedDate,
  cacheTransactionInfoById: cacheTransactionInfoByIdRaw,
}: TronResourcesRaw): TronResources => {
  const frozenBandwidth = frozen.bandwidth;
  const frozenEnergy = frozen.energy;
  const delegatedFrozenBandwidth = delegatedFrozen.bandwidth;
  const delegatedFrozenEnergy = delegatedFrozen.energy;
  const cacheTransactionInfoById = {};

  if (cacheTransactionInfoByIdRaw) {
    for (const k in cacheTransactionInfoByIdRaw) {
      const [fee, blockNumber, withdraw_amount, unfreeze_amount] =
        cacheTransactionInfoByIdRaw[k];
      cacheTransactionInfoById[k] = {
        fee,
        blockNumber,
        withdraw_amount,
        unfreeze_amount,
      };
    }
  }

  return {
    frozen: {
      bandwidth: frozenBandwidth
        ? {
            amount: new BigNumber(frozenBandwidth.amount),
            expiredAt: new Date(frozenBandwidth.expiredAt),
          }
        : undefined,
      energy: frozenEnergy
        ? {
            amount: new BigNumber(frozenEnergy.amount),
            expiredAt: new Date(frozenEnergy.expiredAt),
          }
        : undefined,
    },
    delegatedFrozen: {
      bandwidth: delegatedFrozenBandwidth
        ? {
            amount: new BigNumber(delegatedFrozenBandwidth.amount),
          }
        : undefined,
      energy: delegatedFrozenEnergy
        ? {
            amount: new BigNumber(delegatedFrozenEnergy.amount),
          }
        : undefined,
    },
    votes,
    tronPower,
    energy: new BigNumber(energy),
    bandwidth: {
      freeUsed: new BigNumber(bandwidth.freeUsed),
      freeLimit: new BigNumber(bandwidth.freeLimit),
      gainedUsed: new BigNumber(bandwidth.gainedUsed),
      gainedLimit: new BigNumber(bandwidth.gainedLimit),
    },
    unwithdrawnReward: new BigNumber(unwithdrawnReward),
    lastWithdrawnRewardDate: lastWithdrawnRewardDate
      ? new Date(lastWithdrawnRewardDate)
      : undefined,
    lastVotedDate: lastVotedDate ? new Date(lastVotedDate) : undefined,
    cacheTransactionInfoById,
  };
};
export function fromSwapOperationRaw(raw: SwapOperationRaw): SwapOperation {
  const { fromAmount, toAmount } = raw;
  return {
    ...raw,
    fromAmount: new BigNumber(fromAmount),
    toAmount: new BigNumber(toAmount),
  };
}
export function toSwapOperationRaw(so: SwapOperation): SwapOperationRaw {
  const { fromAmount, toAmount } = so;
  return {
    ...so,
    fromAmount: fromAmount.toString(),
    toAmount: toAmount.toString(),
  };
}
export function fromTokenAccountRaw(raw: TokenAccountRaw): TokenAccount {
  const {
    id,
    parentId,
    tokenId,
    starred,
    operations,
    pendingOperations,
    creationDate,
    balance,
    spendableBalance,
    compoundBalance,
    balanceHistoryCache,
    swapHistory,
    approvals,
  } = raw;
  const token = getTokenById(tokenId);

  const convertOperation = (op) => fromOperationRaw(op, id);

  const res = {
    type: "TokenAccount",
    id,
    parentId,
    token,
    starred: starred || false,
    balance: new BigNumber(balance),
    spendableBalance: spendableBalance
      ? new BigNumber(spendableBalance)
      : new BigNumber(balance),
    compoundBalance: compoundBalance
      ? new BigNumber(compoundBalance)
      : undefined,
    creationDate: new Date(creationDate || Date.now()),
    operationsCount:
      raw.operationsCount || (operations && operations.length) || 0,
    operations: (operations || []).map(convertOperation),
    pendingOperations: (pendingOperations || []).map(convertOperation),
    swapHistory: (swapHistory || []).map(fromSwapOperationRaw),
    approvals,
    balanceHistoryCache: balanceHistoryCache || emptyHistoryCache,
  };
  res.balanceHistoryCache = generateHistoryFromOperations(res as TokenAccount);
  return res as TokenAccount;
}
export function toTokenAccountRaw(ta: TokenAccount): TokenAccountRaw {
  const {
    id,
    parentId,
    token,
    starred,
    operations,
    operationsCount,
    pendingOperations,
    balance,
    spendableBalance,
    compoundBalance,
    balanceHistoryCache,
    swapHistory,
    approvals,
  } = ta;
  return {
    type: "TokenAccountRaw",
    id,
    parentId,
    starred,
    tokenId: token.id,
    balance: balance.toString(),
    spendableBalance: spendableBalance.toString(),
    compoundBalance: compoundBalance ? compoundBalance.toString() : undefined,
    balanceHistoryCache,
    creationDate: ta.creationDate.toISOString(),
    operationsCount,
    operations: operations.map((o) => toOperationRaw(o)),
    pendingOperations: pendingOperations.map((o) => toOperationRaw(o)),
    swapHistory: (swapHistory || []).map(toSwapOperationRaw),
    approvals,
  };
}
export function fromChildAccountRaw(raw: ChildAccountRaw): ChildAccount {
  const {
    id,
    name,
    parentId,
    currencyId,
    starred,
    creationDate,
    operations,
    operationsCount,
    pendingOperations,
    balance,
    address,
    balanceHistoryCache,
    swapHistory,
  } = raw;
  const currency = getCryptoCurrencyById(currencyId);

  const convertOperation = (op) => fromOperationRaw(op, id);

  const res: ChildAccount = {
    type: "ChildAccount",
    id,
    name,
    starred: starred || false,
    parentId,
    currency,
    address,
    balance: new BigNumber(balance),
    creationDate: new Date(creationDate || Date.now()),
    operationsCount: operationsCount || (operations && operations.length) || 0,
    operations: (operations || []).map(convertOperation),
    pendingOperations: (pendingOperations || []).map(convertOperation),
    swapHistory: (swapHistory || []).map(fromSwapOperationRaw),
    balanceHistoryCache: balanceHistoryCache || emptyHistoryCache,
  };
  res.balanceHistoryCache = generateHistoryFromOperations(res);
  return res;
}
export function toChildAccountRaw(ca: ChildAccount): ChildAccountRaw {
  const {
    id,
    name,
    parentId,
    starred,
    currency,
    operations,
    operationsCount,
    pendingOperations,
    balance,
    balanceHistoryCache,
    address,
    creationDate,
    swapHistory,
  } = ca;
  return {
    type: "ChildAccountRaw",
    id,
    name,
    starred,
    parentId,
    address,
    operationsCount,
    currencyId: currency.id,
    balance: balance.toString(),
    balanceHistoryCache,
    creationDate: creationDate.toISOString(),
    operations: operations.map((o) => toOperationRaw(o)),
    pendingOperations: pendingOperations.map((o) => toOperationRaw(o)),
    swapHistory: (swapHistory || []).map(toSwapOperationRaw),
  };
}
export function fromSubAccountRaw(raw: SubAccountRaw): SubAccount {
  switch (raw.type) {
    case "ChildAccountRaw":
      return fromChildAccountRaw(raw);

    case "TokenAccountRaw":
      return fromTokenAccountRaw(raw);

    default:
      throw new Error("invalid raw.type=" + (raw as SubAccountRaw).type);
  }
}
export function toSubAccountRaw(subAccount: SubAccount): SubAccountRaw {
  switch (subAccount.type) {
    case "ChildAccount":
      return toChildAccountRaw(subAccount);

    case "TokenAccount":
      return toTokenAccountRaw(subAccount);

    default:
      throw new Error(
        "invalid subAccount.type=" + (subAccount as SubAccount).type
      );
  }
}
export function fromAccountLikeRaw(
  rawAccountLike: AccountRawLike
): AccountLike {
  if ("type" in rawAccountLike) {
    //$FlowFixMe
    return fromSubAccountRaw(rawAccountLike);
  }

  //$FlowFixMe
  return fromAccountRaw(rawAccountLike);
}
export function toAccountLikeRaw(accountLike: AccountLike): AccountRawLike {
  switch (accountLike.type) {
    case "Account":
      return toAccountRaw(accountLike);

    default:
      return toSubAccountRaw(accountLike);
  }
}
export function fromAccountRaw(rawAccount: AccountRaw): Account {
  const {
    id,
    seedIdentifier,
    derivationMode,
    index,
    xpub,
    starred,
    used,
    freshAddress,
    freshAddressPath,
    freshAddresses,
    name,
    blockHeight,
    endpointConfig,
    currencyId,
    unitMagnitude,
    operations,
    operationsCount,
    pendingOperations,
    lastSyncDate,
    creationDate,
    balance,
    balanceHistoryCache,
    spendableBalance,
    subAccounts: subAccountsRaw,
    swapHistory,
    syncHash,
    nfts,
  } = rawAccount;
  const subAccounts =
    subAccountsRaw &&
    subAccountsRaw
      .map((ta) => {
        if (ta.type === "TokenAccountRaw") {
          if (findTokenById(ta.tokenId)) {
            return fromTokenAccountRaw(ta);
          }
        } else {
          return fromSubAccountRaw(ta);
        }
      })
      .filter(Boolean);
  const currency = getCryptoCurrencyById(currencyId);
  const unit =
    currency.units.find((u) => u.magnitude === unitMagnitude) ||
    currency.units[0];

  const convertOperation = (op) =>
    fromOperationRaw(op, id, subAccounts as SubAccount[]);

  const res: Account = {
    type: "Account",
    id,
    starred: starred || false,
    used: false,
    // filled again below
    seedIdentifier,
    derivationMode,
    index,
    freshAddress,
    freshAddressPath,
    freshAddresses: freshAddresses || [
      // in case user come from an old data that didn't support freshAddresses
      {
        derivationPath: freshAddressPath,
        address: freshAddress,
      },
    ],
    name,
    blockHeight,
    creationDate: new Date(creationDate || Date.now()),
    balance: new BigNumber(balance),
    spendableBalance: new BigNumber(spendableBalance || balance),
    operations: (operations || []).map(convertOperation),
    operationsCount: operationsCount || (operations && operations.length) || 0,
    pendingOperations: (pendingOperations || []).map(convertOperation),
    unit,
    currency,
    lastSyncDate: new Date(lastSyncDate || 0),
    swapHistory: [],
    syncHash,
    balanceHistoryCache: balanceHistoryCache || emptyHistoryCache,
    nfts: nfts?.map((n) => fromNFTRaw(n)),
  };
  res.balanceHistoryCache = generateHistoryFromOperations(res);

  if (typeof used === "undefined") {
    // old account data that didn't had the field yet
    res.used = !isAccountEmpty(res);
  } else {
    res.used = used;
  }

  if (xpub) {
    res.xpub = xpub;
  }

  if (endpointConfig) {
    res.endpointConfig = endpointConfig;
  }

  if (subAccounts) {
    res.subAccounts = subAccounts as SubAccount[];
  }

  switch (res.currency.family) {
    case "tron": {
      const tronResourcesRaw = (rawAccount as TronAccountRaw).tronResources;
      if (tronResourcesRaw)
        (res as TronAccount).tronResources =
          fromTronResourcesRaw(tronResourcesRaw);
      break;
    }
    case "osmosis":
    case "cosmos": {
      const cosmosResourcesRaw = (rawAccount as CosmosAccountRaw)
        .cosmosResources;
      if (cosmosResourcesRaw)
        (res as CosmosAccount).cosmosResources =
          fromCosmosResourcesRaw(cosmosResourcesRaw);
      break;
    }
    case "tezos": {
      const tezosResourcesRaw = (rawAccount as TezosAccountRaw).tezosResources;
      if (tezosResourcesRaw)
        (res as TezosAccount).tezosResources =
          fromTezosResourcesRaw(tezosResourcesRaw);
      break;
    }
    case "bitcoin": {
      const bitcoinResourcesRaw = (rawAccount as BitcoinAccountRaw)
        .bitcoinResources;
      if (bitcoinResourcesRaw)
        (res as BitcoinAccount).bitcoinResources =
          fromBitcoinResourcesRaw(bitcoinResourcesRaw);
      break;
    }
    case "algorand": {
      const algoResourcesRaw = (rawAccount as AlgorandAccountRaw)
        .algorandResources;
      if (algoResourcesRaw)
        (res as AlgorandAccount).algorandResources =
          fromAlgorandResourcesRaw(algoResourcesRaw);
      break;
    }
    case "polkadot": {
      const polkadotResourcesRaw = (rawAccount as PolkadotAccountRaw)
        .polkadotResources;
      if (polkadotResourcesRaw)
        (res as PolkadotAccount).polkadotResources =
          fromPolkadotResourcesRaw(polkadotResourcesRaw);
      break;
    }
    case "elrond": {
      const elrondResourcesRaw = (rawAccount as ElrondAccountRaw)
        .elrondResources;
      if (elrondResourcesRaw)
        (res as ElrondAccount).elrondResources =
          fromElrondResourcesRaw(elrondResourcesRaw);
      break;
    }
    case "cardano": {
      const cardanoResourcesRaw = (rawAccount as CardanoAccountRaw)
        .cardanoResources;
      if (cardanoResourcesRaw)
        (res as CardanoAccount).cardanoResources =
          fromCardanoResourceRaw(cardanoResourcesRaw);
      break;
    }
    case "solana": {
      const solanaResourcesRaw = (rawAccount as SolanaAccountRaw)
        .solanaResources;
      if (solanaResourcesRaw)
        (res as SolanaAccount).solanaResources =
          fromSolanaResourcesRaw(solanaResourcesRaw);
      break;
    }
    case "crypto_org": {
      const cryptoOrgResourcesRaw = (rawAccount as CryptoOrgAccountRaw)
        .cryptoOrgResources;
      if (cryptoOrgResourcesRaw)
        (res as CryptoOrgAccount).cryptoOrgResources =
          fromCryptoOrgResourcesRaw(cryptoOrgResourcesRaw);
      break;
    }
    case "celo": {
      const celoResourcesRaw = (rawAccount as CeloAccountRaw).celoResources;
      if (celoResourcesRaw)
        (res as CeloAccount).celoResources =
          fromCeloResourcesRaw(celoResourcesRaw);
      break;
    }
  }

  if (swapHistory) {
    res.swapHistory = swapHistory.map(fromSwapOperationRaw);
  }

  return res;
}
export function toAccountRaw(account: Account): AccountRaw {
  const {
    id,
    seedIdentifier,
    xpub,
    name,
    starred,
    used,
    derivationMode,
    index,
    freshAddress,
    freshAddressPath,
    freshAddresses,
    blockHeight,
    currency,
    creationDate,
    operationsCount,
    operations,
    pendingOperations,
    unit,
    lastSyncDate,
    balance,
    balanceHistoryCache,
    spendableBalance,
    subAccounts,
    endpointConfig,
    swapHistory,
    syncHash,
    nfts,
  } = account;

  const res: AccountRaw = {
    id,
    seedIdentifier,
    name,
    starred,
    used,
    derivationMode,
    index,
    freshAddress,
    freshAddressPath,
    freshAddresses,
    blockHeight,
    syncHash,
    creationDate: creationDate.toISOString(),
    operationsCount,
    operations: (operations || []).map((o) => toOperationRaw(o)),
    pendingOperations: (pendingOperations || []).map((o) => toOperationRaw(o)),
    currencyId: currency.id,
    unitMagnitude: unit.magnitude,
    lastSyncDate: lastSyncDate.toISOString(),
    balance: balance.toFixed(),
    spendableBalance: spendableBalance.toFixed(),
    nfts: nfts?.map((n) => toNFTRaw(n)),
  };

  if (balanceHistoryCache) {
    res.balanceHistoryCache = balanceHistoryCache;
  }

  if (endpointConfig) {
    res.endpointConfig = endpointConfig;
  }

  if (xpub) {
    res.xpub = xpub;
  }

  if (subAccounts) {
    res.subAccounts = subAccounts.map(toSubAccountRaw);
  }

  switch (account.currency.family) {
    case "tron": {
      const tronAccount = account as TronAccount;
      if (tronAccount.tronResources) {
        (res as TronAccountRaw).tronResources = toTronResourcesRaw(
          tronAccount.tronResources
        );
      }
      break;
    }
    case "osmosis": {
      const cosmosAccount = account as CosmosAccount;
      if (cosmosAccount.cosmosResources) {
        (res as CosmosAccountRaw).cosmosResources = toCosmosResourcesRaw(
          cosmosAccount.cosmosResources
        );
      }
      break;
    }
    case "cosmos": {
      const cosmosAccount = account as CosmosAccount;
      if (cosmosAccount.cosmosResources) {
        (res as CosmosAccountRaw).cosmosResources = toCosmosResourcesRaw(
          cosmosAccount.cosmosResources
        );
      }
      break;
    }
    case "tezos": {
      const tezosAccount = account as TezosAccount;
      if (tezosAccount.tezosResources) {
        (res as TezosAccountRaw).tezosResources = toTezosResourcesRaw(
          tezosAccount.tezosResources
        );
      }
      break;
    }
    case "bitcoin": {
      const bitcoinAccount = account as BitcoinAccount;
      if (bitcoinAccount.bitcoinResources) {
        (res as BitcoinAccountRaw).bitcoinResources = toBitcoinResourcesRaw(
          bitcoinAccount.bitcoinResources
        );
      }
      break;
    }
    case "algorand": {
      const algorandAccount = account as AlgorandAccount;
      if (algorandAccount.algorandResources) {
        (res as AlgorandAccountRaw).algorandResources = toAlgorandResourcesRaw(
          algorandAccount.algorandResources
        );
      }
      break;
    }
    case "polkadot": {
      const polkadotAccount = account as PolkadotAccount;
      if (polkadotAccount.polkadotResources) {
        (res as PolkadotAccountRaw).polkadotResources = toPolkadotResourcesRaw(
          polkadotAccount.polkadotResources
        );
      }
      break;
    }
    case "elrond": {
      const elrondAccount = account as ElrondAccount;
      if (elrondAccount.elrondResources) {
        (res as ElrondAccountRaw).elrondResources = toElrondResourcesRaw(
          elrondAccount.elrondResources
        );
      }
      break;
    }
    case "cardano": {
      const cardanoAccount = account as CardanoAccount;
      if (cardanoAccount.cardanoResources) {
        (res as CardanoAccountRaw).cardanoResources = toCardanoResourceRaw(
          cardanoAccount.cardanoResources
        );
      }
      break;
    }
    case "solana": {
      const solanaAccount = account as SolanaAccount;
      if (solanaAccount.solanaResources) {
        (res as SolanaAccountRaw).solanaResources = toSolanaResourcesRaw(
          solanaAccount.solanaResources
        );
      }
      break;
    }
    case "crypto_org": {
      const crytpoOrgAccount = account as CryptoOrgAccount;
      if (crytpoOrgAccount.cryptoOrgResources) {
        (res as CryptoOrgAccountRaw).cryptoOrgResources =
          toCryptoOrgResourcesRaw(crytpoOrgAccount.cryptoOrgResources);
      }
      break;
    }
<<<<<<< HEAD
=======
    case "celo": {
      const celoAccount = account as CeloAccount;
      if (celoAccount.celoResources)
        (res as CeloAccountRaw).celoResources = toCeloResourcesRaw(
          celoAccount.celoResources
        );
      break;
    }
>>>>>>> c7fef602
  }

  if (swapHistory) {
    res.swapHistory = swapHistory.map(toSwapOperationRaw);
  }

  return res;
}

export function toNFTRaw({
  id,
  tokenId,
  amount,
  contract,
  standard,
  currencyId,
  metadata,
}: ProtoNFT): ProtoNFTRaw {
  return {
    id,
    tokenId,
    amount: amount.toFixed(),
    contract,
    standard,
    currencyId,
    metadata,
  };
}

export function fromNFTRaw({
  id,
  tokenId,
  amount,
  contract,
  standard,
  currencyId,
  metadata,
}: ProtoNFTRaw): ProtoNFT {
  return {
    id,
    tokenId,
    amount: new BigNumber(amount),
    contract,
    standard,
    currencyId,
    metadata,
  };
}<|MERGE_RESOLUTION|>--- conflicted
+++ resolved
@@ -1048,8 +1048,6 @@
       }
       break;
     }
-<<<<<<< HEAD
-=======
     case "celo": {
       const celoAccount = account as CeloAccount;
       if (celoAccount.celoResources)
@@ -1058,7 +1056,6 @@
         );
       break;
     }
->>>>>>> c7fef602
   }
 
   if (swapHistory) {
