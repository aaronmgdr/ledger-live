import { useMemo } from "react";
import { FeatureId } from "@ledgerhq/types-live";
<<<<<<< HEAD
import { useFeatureFlags } from "./provider";
=======
import { useFeatureFlags } from "./FeatureFlagsContext";
>>>>>>> ce8270e7
import { DEFAULT_FEATURES } from "./defaultFeatures";

/**
 *
 * @returns whether one or more flags are locally overridden
 */
export function useHasLocallyOverriddenFeatureFlags(): boolean {
  const { getFeature } = useFeatureFlags();
  return useMemo(
    () =>
      Object.entries(DEFAULT_FEATURES).some(([featureId]) => {
        try {
          const val = getFeature(featureId as FeatureId);
          return val?.overridesRemote || val?.overriddenByEnv;
        } catch (e) {
          return false;
        }
      }),
    [getFeature],
  );
}<|MERGE_RESOLUTION|>--- conflicted
+++ resolved
@@ -1,10 +1,6 @@
 import { useMemo } from "react";
 import { FeatureId } from "@ledgerhq/types-live";
-<<<<<<< HEAD
-import { useFeatureFlags } from "./provider";
-=======
 import { useFeatureFlags } from "./FeatureFlagsContext";
->>>>>>> ce8270e7
 import { DEFAULT_FEATURES } from "./defaultFeatures";
 
 /**
