import type { DefaultFeatures } from "@ledgerhq/types-live";

export const defaultFeatures = {
  learn: {
    enabled: false,
  },
  brazePushNotifications: {
    enabled: false,
  },
  brazeLearn: {
    enabled: false,
  },
  buyDeviceFromLive: {
    enabled: false,
    params: {
      url: null,
      debug: false,
    },
  },
  currencyAvalancheCChain: {
    enabled: false,
  },
  currencyStacks: {
    enabled: false,
  },
  currencyOptimism: {
    enabled: false,
  },
  currencyOptimismGoerli: {
    enabled: false,
  },
  currencyArbitrum: {
    enabled: false,
  },
  currencyArbitrumGoerli: {
    enabled: false,
  },
  currencyRsk: {
    enabled: false,
  },
  currencyBittorrent: {
    enabled: false,
  },
  currencyKavaEvm: {
    enabled: false,
  },
  currencyEvmosEvm: {
    enabled: false,
  },
  currencyEnergyWeb: {
    enabled: false,
  },
  currencyAstar: {
    enabled: false,
  },
  currencyMetis: {
    enabled: false,
  },
  currencyBoba: {
    enabled: false,
  },
  currencyMoonriver: {
    enabled: false,
  },
  currencyVelasEvm: {
    enabled: false,
  },
  currencySyscoin: {
    enabled: false,
  },
  currencyAxelar: {
    enabled: false,
  },
  currencyOnomy: {
    enabled: false,
  },
  currencyQuicksilver: {
    enabled: false,
  },
  currencyPersistence: {
    enabled: false,
  },
  currencyInternetComputer: {
    enabled: false,
  },
  currencySecretNetwork: {
    enabled: false,
  },
  currencyStargaze: {
    enabled: false,
  },
  currencyUmee: {
    enabled: false,
  },
  currencyDesmos: {
    enabled: false,
  },
<<<<<<< HEAD
  depositNetworkBannerMobile: {
    enabled: false,
    params: {
      url: "https://www.ledger.com/ledger-live",
    },
  },
  depositWithdrawBannerMobile: {
    enabled: false,
    params: {
      url: "https://www.ledger.com/ledger-live",
    },
=======
  currencyTelosEvm: {
    enabled: false,
>>>>>>> 37c4e845
  },
  deviceInitialApps: {
    enabled: false,
    params: {
      apps: ["Bitcoin", "Ethereum", "Polygon"],
    },
  },
  disableNftSend: {
    enabled: false,
  },
  disableNftLedgerMarket: {
    enabled: false,
  },
  disableNftRaribleOpensea: {
    enabled: false,
  },
  domainInputResolution: {
    enabled: false,
    params: {
      supportedCurrencyIds: ["ethereum"],
    },
  },
  editEthTx: {
    enabled: false,
  },
  ratingsPrompt: {
    enabled: false,
    params: {
      happy_moments: [
        {
          route_name: "ReceiveConfirmation",
          timer: 2000,
          type: "on_enter",
        },
        {
          route_name: "ClaimRewardsValidationSuccess",
          timer: 2000,
          type: "on_enter",
        },
        {
          route_name: "SendValidationSuccess",
          timer: 2000,
          type: "on_enter",
        },
        {
          route_name: "MarketDetail",
          timer: 3000,
          type: "on_enter",
        },
      ],
      conditions: {
        not_now_delay: {
          days: 15,
        },
        disappointed_delay: {
          days: 90,
        },
        satisfied_then_not_now_delay: {
          days: 3,
        },
        minimum_accounts_number: 3,
        minimum_app_starts_number: 3,
        minimum_duration_since_app_first_start: {
          days: 3,
        },
        minimum_number_of_app_starts_since_last_crash: 2,
      },
      typeform_url:
        "https://form.typeform.com/to/Jo7gqcB4?typeform-medium=embed-sdk&typeform-medium-version=next&typeform-embed=popup-blank",
      support_email: "support@ledger.com",
    },
  },
  counterValue: {
    enabled: false,
  },
  llmNewDeviceSelection: {
    enabled: false,
  },
  llmNewFirmwareUpdateUx: {
    enabled: false,
  },
  ptxSmartRouting: {
    enabled: false,
  },
  ptxSmartRoutingMobile: {
    enabled: false,
  },
  syncOnboarding: {
    enabled: false,
  },
  mockFeature: {
    enabled: false,
  },
  storyly: {
    enabled: true,
    params: {
      stories: {
        recoverySeed: {
          testingEnabled: false,
          token:
            "eyJhbGciOiJIUzI1NiIsInR5cCI6IkpXVCJ9.eyJhY2NfaWQiOjY5NDgsImFwcF9pZCI6MTE0MjIsImluc19pZCI6MTQ4Mjl9.iak4gUnizDdPrEXJEV3wszzJ2YkYX-RIWDXv31aJkiE",
        },
        testStory: {
          testingEnabled: false,
          token:
            "eyJ0eXAiOiJKV1QiLCJhbGciOiJIUzI1NiJ9.eyJhY2NfaWQiOjY5NDgsImFwcF9pZCI6MTE0MjIsImluc19pZCI6MTIxOTh9.XqNitheri5VPDqebtA4JFu1VucVOHYlryki2TqCb1DQ",
        },
        storylyExample: {
          testingEnabled: false,
          token:
            "eyJ0eXAiOiJKV1QiLCJhbGciOiJIUzI1NiJ9.eyJhY2NfaWQiOjc2MCwiYXBwX2lkIjo0MDUsImluc19pZCI6NDA0fQ.1AkqOy_lsiownTBNhVOUKc91uc9fDcAxfQZtpm3nj40",
        },
      },
    },
  },
  firebaseEnvironmentReadOnly: {
    enabled: false,
    params: {
      project: "n/a (Firebase project could not be reached)",
      comment:
        "Do not modify this configuration. This is just a read-only helper to display the targeted Firebase environment in Ledger Live. The value of this flag has NO functional impact.",
    },
  },
  walletNftGallery: {
    enabled: false,
  },
  walletConnectEntryPoint: {
    enabled: false,
  },
  staxWelcomeScreen: {
    enabled: false,
  },
  customImage: {
    enabled: false,
  },
  postOnboardingClaimNft: {
    enabled: false,
  },
  postOnboardingAssetsTransfer: {
    enabled: false,
  },
  objkt: {
    enabled: false,
  },
  protectServicesMobile: {
    enabled: false,
    params: {
      onboardingRestore: {
        restoreInfoDrawer: {
          enabled: true,
          manualStepsURI:
            "https://support.ledger.com/hc/en-us/articles/360013349800-Update-Ledger-Nano-X-firmware?docs=true",
          supportLinkURI:
            "http://chat.abhishekpriyam.com/sprinklrlivechatv2.php?appId=63453067138a3f453db323b4_app_300078397&env=prod3",
        },
        postOnboardingURI: `ledgerlive://recover/protect-simu?redirectTo=restore`,
      },
      managerStatesData: {
        NEW: {
          learnMoreURI: `ledgerlive://recover/protect-simu?redirectTo=upsell`,
          alreadySubscribedURI: `ledgerlive://recover/protect-simu?redirectTo=login`,
        },
      },
      account: {
        loginURI: "ledgerlive://recover/protect-simu?redirectTo=login",
      },
      protectId: "protect-simu",
    },
  },
  newsfeedPage: {
    enabled: false,
  },
  discover: {
    enabled: false,
    params: {
      version: "1",
    },
  },
  protectServicesDesktop: {
    enabled: false,
    params: {
      openRecoverFromSidebar: true,
      discoverTheBenefitsLink: "https://www.ledger.com/recover",
      onboardingRestore: {
        restoreInfoDrawer: {
          enabled: true,
          manualStepsURI:
            "https://support.ledger.com/hc/en-us/articles/360013349800-Update-Ledger-Nano-X-firmware?docs=true",
          supportLinkURI: "https://support.ledger.com",
        },
        postOnboardingURI: "ledgerlive://recover/protect-simu?redirectTo=restore",
      },
      onboardingCompleted: {
        upsellURI: "ledgerlive://recover/protect-simu?redirectTo=upsell",
        alreadySubscribedURI: "ledgerlive://recover/protect-simu?redirectTo=login",
      },
      account: {
        loginURI: "ledgerlive://recover/protect-simu?redirectTo=login",
      },
      protectId: "protect-simu",
    },
  },
  referralProgramDesktopSidebar: {
    enabled: false,
    params: {
      path: "/discover/refer-a-friend",
      isNew: true,
    },
  },
  referralProgramMobile: {
    enabled: false,
    params: {
      path: "/discover/refer-a-friend",
    },
  },
  transactionsAlerts: {
    enabled: false,
    params: {
      chainwatchBaseUrl: "https://chainwatch.aws.stg.ldg-tech.com/v0",
      networks: [{ ledgerLiveId: "ethereum", chainwatchId: "eth", nbConfirmations: 1 }],
    },
  },
  listAppsV2: {
    enabled: false,
  },
} as const satisfies DefaultFeatures;<|MERGE_RESOLUTION|>--- conflicted
+++ resolved
@@ -95,7 +95,6 @@
   currencyDesmos: {
     enabled: false,
   },
-<<<<<<< HEAD
   depositNetworkBannerMobile: {
     enabled: false,
     params: {
@@ -107,10 +106,8 @@
     params: {
       url: "https://www.ledger.com/ledger-live",
     },
-=======
   currencyTelosEvm: {
     enabled: false,
->>>>>>> 37c4e845
   },
   deviceInitialApps: {
     enabled: false,
