--- conflicted
+++ resolved
@@ -1,23 +1,4 @@
 import { useMemo } from "react";
-<<<<<<< HEAD
-import { useFeatureFlags } from "./provider";
-import { FeatureId, Feature, FeatureParam } from "@ledgerhq/types-live";
-import { DEFAULT_FEATURE } from "./defaultFeatures";
-
-/**
- * Hook that returns a feature information based on its `featureId`.
- *
- * @dev If the value returned by `featureFlags.getFeature` is undefined
- * or null it will return `DEFAULT_FEATURE` instead.
- *
- * @param featureId
- * @returns a feature.
- */
-const useFeature = <T extends FeatureId>(featureId: T): Feature<FeatureParam<T>> => {
-  const featureFlags = useFeatureFlags();
-  const value = useMemo(() => featureFlags.getFeature(featureId), [featureFlags, featureId]);
-  return value ?? DEFAULT_FEATURE;
-=======
 import { useFeatureFlags } from "./FeatureFlagsContext";
 import { FeatureId, Feature, FeatureParam } from "@ledgerhq/types-live";
 
@@ -35,7 +16,6 @@
   const featureFlags = useFeatureFlags();
   const value = useMemo(() => featureFlags.getFeature(featureId), [featureFlags, featureId]);
   return value;
->>>>>>> ce8270e7
 };
 
 export default useFeature;