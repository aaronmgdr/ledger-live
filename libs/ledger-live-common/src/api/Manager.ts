/* eslint-disable camelcase */
import invariant from "invariant";
import { log } from "@ledgerhq/logs";
import URL from "url";
import {
  DeviceOnDashboardExpected,
  ManagerAppAlreadyInstalledError,
  ManagerDeviceLockedError,
  ManagerFirmwareNotEnoughSpaceError,
  ManagerNotEnoughSpaceError,
  UserRefusedFirmwareUpdate,
  NetworkDown,
  FirmwareNotRecognized,
  TransportStatusError,
} from "@ledgerhq/errors";
import Transport from "@ledgerhq/hw-transport";
import { throwError, Observable } from "rxjs";
import { catchError, map } from "rxjs/operators";
import { version as livecommonversion } from "../../package.json";
import { createDeviceSocket } from "./socket";
import {
  createMockSocket,
  bulkSocketMock,
  secureChannelMock,
  resultMock,
} from "./socket.mock";
import semver from "semver";
import network from "../network";
import { getEnv } from "../env";
import { makeLRUCache } from "../cache";
import { getUserHashes } from "../user";
import {
<<<<<<< HEAD
=======
  LanguagePackage,
  LanguagePackageResponse,
>>>>>>> 2971ba20
  Application,
  ApplicationVersion,
  Category,
  DeviceInfo,
  DeviceVersion,
  FinalFirmware,
  Id,
  McuVersion,
  OsuFirmware,
  SocketEvent,
} from "@ledgerhq/types-live";
<<<<<<< HEAD
=======
import { getProviderId } from "../manager/provider";
>>>>>>> 2971ba20

declare global {
  namespace NodeJS {
    interface Global {
      _listInstalledApps_mock_result: any;
    }
  }
}

const remapSocketError = (context?: string) =>
  catchError((e: Error) => {
    if (!e || !e.message) return throwError(e);

    if (e.message.startsWith("invalid literal")) {
      // hack to detect the case you're not in good condition (not in dashboard)
      return throwError(new DeviceOnDashboardExpected());
    }

    const status =
      e instanceof TransportStatusError
        ? // @ts-expect-error TransportStatusError to be typed on ledgerjs
          e.statusCode.toString(16)
        : (e as Error).message.slice((e as Error).message.length - 4);

    switch (status) {
      case "6a80":
      case "6a81":
      case "6a8e":
      case "6a8f":
        return throwError(new ManagerAppAlreadyInstalledError());

      case "6982":
      case "5303":
        return throwError(new ManagerDeviceLockedError());

      case "6a84":
      case "5103":
        if (context === "firmware" || context === "mcu") {
          return throwError(new ManagerFirmwareNotEnoughSpaceError());
        }

        return throwError(new ManagerNotEnoughSpaceError());

      case "6a85":
      case "5102":
        if (context === "firmware" || context === "mcu") {
          return throwError(new UserRefusedFirmwareUpdate());
        }

        return throwError(new ManagerNotEnoughSpaceError());

      case "6985":
      case "5501":
        if (context === "firmware" || context === "mcu") {
          return throwError(new UserRefusedFirmwareUpdate());
        }

        return throwError(new ManagerNotEnoughSpaceError());

      default:
        return throwError(e);
    }
  });

const applicationsByDevice: (params: {
  provider: number;
  current_se_firmware_final_version: Id;
  device_version: Id;
}) => Promise<Array<ApplicationVersion>> = makeLRUCache(
  async (params) => {
    const r = await network({
      method: "POST",
      url: URL.format({
        pathname: `${getEnv("MANAGER_API_BASE")}/get_apps`,
        query: {
          livecommonversion,
        },
      }),
      data: params,
    });
    return r.data.application_versions;
  },
  (p) =>
    `${p.provider}_${p.current_se_firmware_final_version}_${p.device_version}`
);
const listApps: () => Promise<Array<Application>> = makeLRUCache(
  async () => {
    const { data } = await network({
      method: "GET",
      url: URL.format({
        pathname: `${getEnv("MANAGER_API_BASE")}/applications`,
        query: {
          livecommonversion,
        },
      }),
    });

    if (!data || !Array.isArray(data)) {
      throw new NetworkDown("");
    }

    return data;
  },
  () => ""
);

const listCategories = async (): Promise<Array<Category>> => {
  const r = await network({
    method: "GET",
    url: URL.format({
      pathname: `${getEnv("MANAGER_API_BASE")}/categories`,
      query: {
        livecommonversion,
      },
    }),
  });
  return r.data;
};

const getMcus: () => Promise<any> = makeLRUCache(
  async () => {
    const { data } = await network({
      method: "GET",
      url: URL.format({
        pathname: `${getEnv("MANAGER_API_BASE")}/mcu_versions`,
        query: {
          livecommonversion,
        },
      }),
    });
    return data;
  },
  () => ""
);

const compatibleMCUForDeviceInfo = (
  mcus: McuVersion[],
  deviceInfo: DeviceInfo,
  provider: number
): McuVersion[] =>
  mcus.filter(
    (m) =>
      (deviceInfo.majMin === m.from_bootloader_version ||
        deviceInfo.version === m.from_bootloader_version) &&
      m.providers.includes(provider)
  );

const findBestMCU = (compatibleMCU: McuVersion[]): McuVersion | undefined => {
  let best = compatibleMCU[0];

  for (let i = 1; i < compatibleMCU.length; i++) {
    if (
      semver.gt(
        semver.coerce(compatibleMCU[i].name) || "",
        semver.coerce(best.name) || ""
      )
    ) {
      best = compatibleMCU[i];
    }
  }

  return best;
};

const getLanguagePackagesForDevice = async (
  deviceInfo: DeviceInfo
): Promise<LanguagePackage[]> => {
  const deviceVersion = await getDeviceVersion(
    deviceInfo.targetId,
    getProviderId(deviceInfo)
  );

  const seFirmwareVersion = await getCurrentFirmware({
    version: deviceInfo.version,
    deviceId: deviceVersion.id,
    provider: getProviderId(deviceInfo),
  });

  const { data }: { data: LanguagePackageResponse[] } = await network({
    method: "GET",
    url: URL.format({
      pathname: `${getEnv("MANAGER_API_BASE")}/language-package`,
      query: {
        livecommonversion,
      },
    }),
  });

  const allPackages: LanguagePackage[] = data.reduce(
    (acc, response) => [
      ...acc,
      ...response.language_package_version.map((p) => ({
        ...p,
        language: response.language,
      })),
    ],
    [] as LanguagePackage[]
  );

  const packages = allPackages.filter(
    (pack) =>
      pack.device_versions.includes(deviceVersion.id) &&
      pack.se_firmware_final_versions.includes(seFirmwareVersion.id)
  );

  return packages;
};

const getLatestFirmware: (arg0: {
  current_se_firmware_final_version: Id;
  device_version: Id;
  provider: number;
}) => Promise<OsuFirmware | null | undefined> = makeLRUCache(
  async ({ current_se_firmware_final_version, device_version, provider }) => {
    const salt = getUserHashes().firmwareSalt;
    const {
      data,
    }: {
      data: {
        result: string;
        se_firmware_osu_version: OsuFirmware;
      };
    } = await network({
      method: "POST",
      url: URL.format({
        pathname: `${getEnv("MANAGER_API_BASE")}/get_latest_firmware`,
        query: {
          livecommonversion,
          salt,
        },
      }),
      data: {
        current_se_firmware_final_version,
        device_version,
        provider,
      },
    });

    if (data.result === "null") {
      return null;
    }

    return data.se_firmware_osu_version;
  },
  (a) =>
    `${a.current_se_firmware_final_version}_${a.device_version}_${a.provider}`
);
const getCurrentOSU: (input: {
  version: string;
  deviceId: string | number;
  provider: number;
}) => Promise<OsuFirmware> = makeLRUCache(
  async (input) => {
    const { data } = await network({
      method: "POST",
      url: URL.format({
        pathname: `${getEnv("MANAGER_API_BASE")}/get_osu_version`,
        query: {
          livecommonversion,
        },
      }),
      data: {
        device_version: input.deviceId,
        version_name: `${input.version}-osu`,
        provider: input.provider,
      },
    });
    return data;
  },
  (a) => `${a.version}_${a.deviceId}_${a.provider}`
);
const getCurrentFirmware: (input: {
  version: string;
  deviceId: string | number;
  provider: number;
}) => Promise<FinalFirmware> = makeLRUCache(
  async (input) => {
    const {
      data,
    }: {
      data: FinalFirmware;
    } = await network({
      method: "POST",
      url: URL.format({
        pathname: `${getEnv("MANAGER_API_BASE")}/get_firmware_version`,
        query: {
          livecommonversion,
        },
      }),
      data: {
        device_version: input.deviceId,
        version_name: input.version,
        provider: input.provider,
      },
    });
    return data;
  },
  (a) => `${a.version}_${a.deviceId}_${a.provider}`
);
const getFinalFirmwareById: (id: number) => Promise<FinalFirmware> =
  makeLRUCache(
    async (id) => {
      const {
        data,
      }: {
        data: FinalFirmware;
      } = await network({
        method: "GET",
        url: URL.format({
          pathname: `${getEnv(
            "MANAGER_API_BASE"
          )}/firmware_final_versions/${id}`,
          query: {
            livecommonversion,
          },
        }),
      });
      return data;
    },
    (id) => String(id)
  );
const getDeviceVersion: (
  targetId: string | number,
  provider: number
) => Promise<DeviceVersion> = makeLRUCache(
  async (targetId, provider) => {
    const {
      data,
    }: {
      data: DeviceVersion;
    } = await network({
      method: "POST",
      url: URL.format({
        pathname: `${getEnv("MANAGER_API_BASE")}/get_device_version`,
        query: {
          livecommonversion,
        },
      }),
      data: {
        provider,
        target_id: targetId,
      },
    }).catch((error) => {
      const status =
        error && (error.status || (error.response && error.response.status)); // FIXME LLD is doing error remapping already. we probably need to move the remapping in live-common

      if (status === 404) {
        throw new FirmwareNotRecognized(
          "manager api did not recognize targetId=" + targetId,
          {
            targetId,
          }
        );
      }

      throw error;
    });
    return data;
  },
  (targetId, provider) => `${targetId}_${provider}`
);

const install = (
  transport: Transport,
  context: string,
  params: any,
  unresponsiveExpectedDuringBulk?: boolean
): Observable<any> => {
  if (getEnv("MOCK")) {
    return createMockSocket(secureChannelMock(true), bulkSocketMock(3000));
  }

  log("manager", "install " + context, params);
  return createDeviceSocket(transport, {
    url: URL.format({
      pathname: `${getEnv("BASE_SOCKET_URL")}/install`,
      query: { ...params, livecommonversion },
    }),
    unresponsiveExpectedDuringBulk,
  }).pipe(remapSocketError(context));
};

const genuineCheck = (
  transport: Transport,
  {
    targetId,
    perso,
  }: {
    targetId: any;
    perso: any;
  }
): Observable<any> => {
  if (getEnv("MOCK")) {
    return createMockSocket(secureChannelMock(false), resultMock("0000"));
  }

  log("manager", "genuineCheck", {
    targetId,
    perso,
  });
  return createDeviceSocket(transport, {
    url: URL.format({
      pathname: `${getEnv("BASE_SOCKET_URL")}/genuine`,
      query: {
        targetId,
        perso,
        livecommonversion,
      },
    }),
  }).pipe(
    map((e) => {
      if (e.type === "result") {
        return {
          type: "result",
          payload: String(e.payload || ""),
        };
      }

      return e;
    })
  );
};

export type ListInstalledAppsEvent =
  | SocketEvent
  | {
      type: "result";
      payload: Array<{
        hash: string;
        name: string;
      }>;
    };

const listInstalledApps = (
  transport: Transport,
  {
    targetId,
    perso,
  }: {
    targetId: any;
    perso: any;
  }
): Observable<ListInstalledAppsEvent> => {
  if (getEnv("MOCK")) {
    const result = global._listInstalledApps_mock_result;
    invariant(
      result,
      "using MOCK, global._listInstalledApps_mock_result must be set"
    );
    return createMockSocket(secureChannelMock(false), resultMock(result));
  }

  log("manager", "listInstalledApps", {
    targetId,
    perso,
  });
  return createDeviceSocket(transport, {
    url: URL.format({
      pathname: `${getEnv("BASE_SOCKET_URL")}/apps/list`,
      query: {
        targetId,
        perso,
        livecommonversion,
      },
    }),
  }).pipe(
    remapSocketError("listInstalledApps"),
    map<any, ListInstalledAppsEvent>((o) => {
      if (o.type === "result") {
        return {
          type: "result",
          payload: [...o.payload].map((a) => {
            invariant(
              typeof a === "object" && a,
              "payload array item are objects"
            );
            const { hash, name } = a;
            invariant(typeof hash === "string", "hash is defined");
            invariant(typeof name === "string", "name is defined");
            return {
              hash,
              name,
            };
          }),
        };
      }

      return o;
    })
  );
};

const installMcu = (
  transport: Transport,
  context: string,
  {
    targetId,
    version,
  }: {
    targetId: number | string;
    version: string;
  }
): Observable<any> => {
  if (getEnv("MOCK")) {
    return createMockSocket(secureChannelMock(false), bulkSocketMock(5000));
  }

  log("manager", "installMCU " + context, {
    targetId,
    version,
  });

  return createDeviceSocket(transport, {
    url: URL.format({
      pathname: `${getEnv("BASE_SOCKET_URL")}/mcu`,
      query: {
        targetId,
        version,
        livecommonversion,
      },
    }),
    unresponsiveExpectedDuringBulk: true,
  }).pipe(remapSocketError(context));
};

const API = {
  applicationsByDevice,
  listApps,
  listInstalledApps,
  listCategories,
  getMcus,
  getLanguagePackagesForDevice,
  getLatestFirmware,
  getCurrentOSU,
  compatibleMCUForDeviceInfo,
  findBestMCU,
  getCurrentFirmware,
  getFinalFirmwareById,
  getDeviceVersion,
  install,
  genuineCheck,
  installMcu,
};
export default API;<|MERGE_RESOLUTION|>--- conflicted
+++ resolved
@@ -30,11 +30,8 @@
 import { makeLRUCache } from "../cache";
 import { getUserHashes } from "../user";
 import {
-<<<<<<< HEAD
-=======
   LanguagePackage,
   LanguagePackageResponse,
->>>>>>> 2971ba20
   Application,
   ApplicationVersion,
   Category,
@@ -46,10 +43,7 @@
   OsuFirmware,
   SocketEvent,
 } from "@ledgerhq/types-live";
-<<<<<<< HEAD
-=======
 import { getProviderId } from "../manager/provider";
->>>>>>> 2971ba20
 
 declare global {
   namespace NodeJS {
