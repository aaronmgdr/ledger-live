import { getEnv, setEnv } from "@ledgerhq/live-env";
import network from "@ledgerhq/live-network/network";
import { CryptoCurrency, CryptoCurrencyId } from "@ledgerhq/types-cryptoassets";
import { AssertionError } from "assert";
import BigNumber from "bignumber.js";
import { getGasOptions } from "../../../../api/gasTracker/ledger";
import { LedgerGasTrackerUsedIncorrectly, NoGasTrackerFound } from "../../../../errors";
<<<<<<< HEAD
import { GasOptions, Strategy } from "../../../../types";
=======
import { GasOptions } from "../../../../types";
>>>>>>> ce8270e7

jest.mock("@ledgerhq/live-network/network");
const mockedNetwork = jest.mocked(network);

const fakeCurrency: Partial<CryptoCurrency> = {
  id: "ethereum" as CryptoCurrencyId,
  ethereumLikeInfo: {
    chainId: 1,
    node: {
      type: "ledger",
      explorerId: "eth",
    },
    gasTracker: {
      type: "ledger",
      explorerId: "eth",
    },
  },
  units: [{ code: "ETH", name: "ETH", magnitude: 18 }],
};

const TEST_EIP1559_BASE_FEE_MULTIPLIER = 2;

describe("EVM Family", () => {
  describe("api/gasTracker/index.ts", () => {
    const originalEIP1559_BASE_FEE_MULTIPLIER: number = getEnv("EIP1559_BASE_FEE_MULTIPLIER");

    beforeAll(() => {
      setEnv("EIP1559_BASE_FEE_MULTIPLIER", TEST_EIP1559_BASE_FEE_MULTIPLIER);
    });
    afterAll(() => {
      setEnv("EIP1559_BASE_FEE_MULTIPLIER", originalEIP1559_BASE_FEE_MULTIPLIER);
    });

    beforeEach(() => {
      const gastrackerBarometerMock: any = new Promise((resolve, _) => {
        resolve({
          data: {
            low: "1",
            medium: "2",
            high: "3",
            next_base: "4",
          },
        });
      });

      mockedNetwork.mockReturnValueOnce(gastrackerBarometerMock);
    });

    describe("ledger", () => {
      describe("EIP-1559 gas options", () => {
        it("should return EIP-1559 gas options", async () => {
          const gasOptions: GasOptions = await getGasOptions({
            currency: fakeCurrency as CryptoCurrency,
            options: {
              useEIP1559: true,
            },
          });

          const expectedGasOptions: GasOptions = {
            slow: {
              maxFeePerGas: new BigNumber(9),
              maxPriorityFeePerGas: new BigNumber(1),
              gasPrice: null,
              nextBaseFee: new BigNumber(4),
            },
            medium: {
              maxFeePerGas: new BigNumber(10),
              maxPriorityFeePerGas: new BigNumber(2),
              gasPrice: null,
              nextBaseFee: new BigNumber(4),
            },
            fast: {
              maxFeePerGas: new BigNumber(11),
              maxPriorityFeePerGas: new BigNumber(3),
              gasPrice: null,
              nextBaseFee: new BigNumber(4),
            },
          };

          expect(gasOptions).toEqual(expectedGasOptions);
        });

        it("should return integer values when EIP1559_BASE_FEE_MULTIPLIER is a float", async () => {
          setEnv("EIP1559_BASE_FEE_MULTIPLIER", 1.5);

          mockedNetwork.mockReset();

          const gastrackerBarometerMock: any = new Promise((resolve, _) => {
            resolve({
              data: {
                low: "1",
                medium: "2",
                high: "3",
                next_base: "3",
              },
            });
          });
<<<<<<< HEAD

          mockedNetwork.mockReturnValueOnce(gastrackerBarometerMock);

=======

          mockedNetwork.mockReturnValueOnce(gastrackerBarometerMock);

>>>>>>> ce8270e7
          const gasOptions: GasOptions = await getGasOptions({
            currency: fakeCurrency as CryptoCurrency,
            options: {
              useEIP1559: true,
            },
          });

<<<<<<< HEAD
          Object.keys(gasOptions).forEach(key => {
            const strategy = key as Strategy;

            const { maxFeePerGas } = gasOptions[strategy];
=======
          Object.entries(gasOptions).forEach(([key, value]) => {
            const { maxFeePerGas } = value;
>>>>>>> ce8270e7

            expect(maxFeePerGas?.isInteger(), `${key}:maxFeePerGas - got ${maxFeePerGas}`).toBe(
              true,
            );
          });

          setEnv("EIP1559_BASE_FEE_MULTIPLIER", TEST_EIP1559_BASE_FEE_MULTIPLIER);
        });

        it("should return interger values when API return floats", async () => {
          mockedNetwork.mockReset();

          const gastrackerBarometerMock: any = new Promise((resolve, _) => {
            resolve({
              data: {
                low: "1.5",
                medium: "2.4",
                high: "3.7",
                next_base: "3.8",
              },
            });
          });

          mockedNetwork.mockReturnValueOnce(gastrackerBarometerMock);

          const gasOptions: GasOptions = await getGasOptions({
            currency: fakeCurrency as CryptoCurrency,
            options: {
              useEIP1559: true,
            },
          });

<<<<<<< HEAD
          Object.keys(gasOptions).forEach(key => {
            const strategy = key as Strategy;

            const feeData = gasOptions[strategy];

            const { maxFeePerGas, maxPriorityFeePerGas, nextBaseFee } = feeData;
=======
          Object.entries(gasOptions).forEach(([key, value]) => {
            const { maxFeePerGas, maxPriorityFeePerGas, nextBaseFee } = value;
>>>>>>> ce8270e7

            expect(maxFeePerGas?.isInteger(), `${key}:maxFeePerGas - got ${maxFeePerGas}`).toBe(
              true,
            );
            expect(
              maxPriorityFeePerGas?.isInteger(),
              `${key}:maxPriorityFeePerGas - got ${maxPriorityFeePerGas}`,
            ).toBe(true);
            expect(nextBaseFee?.isInteger(), `${key}:nextBaseFee - got ${nextBaseFee}`).toBe(true);
          });
        });
      });

      describe("legacy gas options", () => {
        it("should return legacy gas options", async () => {
          const gasOptions: GasOptions = await getGasOptions({
            currency: fakeCurrency as CryptoCurrency,
            options: {
              useEIP1559: false,
            },
          });

          const expectedGasOptions: GasOptions = {
            slow: {
              maxFeePerGas: null,
              maxPriorityFeePerGas: null,
              gasPrice: new BigNumber(1),
              nextBaseFee: null,
            },
            medium: {
              maxFeePerGas: null,
              maxPriorityFeePerGas: null,
              gasPrice: new BigNumber(2),
              nextBaseFee: null,
            },
            fast: {
              maxFeePerGas: null,
              maxPriorityFeePerGas: null,
              gasPrice: new BigNumber(3),
              nextBaseFee: null,
            },
          };

          expect(gasOptions).toEqual(expectedGasOptions);
        });

        it("should return legacy gas options when EIP-1559 not supported by currency", async () => {
          const gasOptions: GasOptions = await getGasOptions({
            currency: {
              ethereumLikeInfo: { gasTracker: { type: "ledger", explorerId: "etc" } },
            },
            options: { useEIP1559: true },
          } as any);
<<<<<<< HEAD

          const expectedGasOptions: GasOptions = {
            slow: {
              maxFeePerGas: null,
              maxPriorityFeePerGas: null,
              gasPrice: new BigNumber(1),
              nextBaseFee: null,
            },
            medium: {
              maxFeePerGas: null,
              maxPriorityFeePerGas: null,
              gasPrice: new BigNumber(2),
              nextBaseFee: null,
            },
            fast: {
              maxFeePerGas: null,
              maxPriorityFeePerGas: null,
              gasPrice: new BigNumber(3),
              nextBaseFee: null,
            },
          };

          expect(gasOptions).toEqual(expectedGasOptions);
        });

        it("should return interger values when API return floats", async () => {
          mockedNetwork.mockReset();

          const gastrackerBarometerMock: any = new Promise((resolve, _) => {
            resolve({
              data: {
                low: "1.5",
                medium: "2.4",
                high: "3.7",
                next_base: "3.8",
              },
            });
          });

          mockedNetwork.mockReturnValueOnce(gastrackerBarometerMock);

=======

          const expectedGasOptions: GasOptions = {
            slow: {
              maxFeePerGas: null,
              maxPriorityFeePerGas: null,
              gasPrice: new BigNumber(1),
              nextBaseFee: null,
            },
            medium: {
              maxFeePerGas: null,
              maxPriorityFeePerGas: null,
              gasPrice: new BigNumber(2),
              nextBaseFee: null,
            },
            fast: {
              maxFeePerGas: null,
              maxPriorityFeePerGas: null,
              gasPrice: new BigNumber(3),
              nextBaseFee: null,
            },
          };

          expect(gasOptions).toEqual(expectedGasOptions);
        });

        it("should return interger values when API return floats", async () => {
          mockedNetwork.mockReset();

          const gastrackerBarometerMock: any = new Promise((resolve, _) => {
            resolve({
              data: {
                low: "1.5",
                medium: "2.4",
                high: "3.7",
                next_base: "3.8",
              },
            });
          });

          mockedNetwork.mockReturnValueOnce(gastrackerBarometerMock);

>>>>>>> ce8270e7
          const gasOptions: GasOptions = await getGasOptions({
            currency: fakeCurrency as CryptoCurrency,
            options: {
              useEIP1559: false,
            },
          });

<<<<<<< HEAD
          Object.keys(gasOptions).forEach(key => {
            const strategy = key as Strategy;

            const feeData = gasOptions[strategy];

            const { gasPrice } = feeData;
=======
          Object.entries(gasOptions).forEach(([key, value]) => {
            const { gasPrice } = value;
>>>>>>> ce8270e7

            expect(gasPrice?.isInteger(), `${key}:gasPrice - got ${gasPrice}`).toBe(true);
          });
        });
      });

      it("should throw if the gas tracker type isn't ledger", async () => {
        try {
          await getGasOptions({
            currency: { ethereumLikeInfo: { gasTracker: { type: "wrong", uri: "anything" } } },
          } as any);
          fail("Promise should have been rejected");
        } catch (e) {
          if (e instanceof AssertionError) {
            throw e;
          }
          expect(e).toBeInstanceOf(LedgerGasTrackerUsedIncorrectly);
        }
      });

      it("should throw if the gas tracker explorerId doesn't exist", async () => {
        try {
          await getGasOptions({
            currency: {
              ethereumLikeInfo: { gasTracker: { type: "ledger", explorerId: "anything" } },
            },
          } as any);
          fail("Promise should have been rejected");
        } catch (e) {
          if (e instanceof AssertionError) {
            throw e;
          }
          expect(e).toBeInstanceOf(NoGasTrackerFound);
        }
      });
    });
  });
});<|MERGE_RESOLUTION|>--- conflicted
+++ resolved
@@ -5,11 +5,7 @@
 import BigNumber from "bignumber.js";
 import { getGasOptions } from "../../../../api/gasTracker/ledger";
 import { LedgerGasTrackerUsedIncorrectly, NoGasTrackerFound } from "../../../../errors";
-<<<<<<< HEAD
-import { GasOptions, Strategy } from "../../../../types";
-=======
 import { GasOptions } from "../../../../types";
->>>>>>> ce8270e7
 
 jest.mock("@ledgerhq/live-network/network");
 const mockedNetwork = jest.mocked(network);
@@ -107,15 +103,9 @@
               },
             });
           });
-<<<<<<< HEAD
 
           mockedNetwork.mockReturnValueOnce(gastrackerBarometerMock);
 
-=======
-
-          mockedNetwork.mockReturnValueOnce(gastrackerBarometerMock);
-
->>>>>>> ce8270e7
           const gasOptions: GasOptions = await getGasOptions({
             currency: fakeCurrency as CryptoCurrency,
             options: {
@@ -123,15 +113,8 @@
             },
           });
 
-<<<<<<< HEAD
-          Object.keys(gasOptions).forEach(key => {
-            const strategy = key as Strategy;
-
-            const { maxFeePerGas } = gasOptions[strategy];
-=======
           Object.entries(gasOptions).forEach(([key, value]) => {
             const { maxFeePerGas } = value;
->>>>>>> ce8270e7
 
             expect(maxFeePerGas?.isInteger(), `${key}:maxFeePerGas - got ${maxFeePerGas}`).toBe(
               true,
@@ -164,17 +147,8 @@
             },
           });
 
-<<<<<<< HEAD
-          Object.keys(gasOptions).forEach(key => {
-            const strategy = key as Strategy;
-
-            const feeData = gasOptions[strategy];
-
-            const { maxFeePerGas, maxPriorityFeePerGas, nextBaseFee } = feeData;
-=======
           Object.entries(gasOptions).forEach(([key, value]) => {
             const { maxFeePerGas, maxPriorityFeePerGas, nextBaseFee } = value;
->>>>>>> ce8270e7
 
             expect(maxFeePerGas?.isInteger(), `${key}:maxFeePerGas - got ${maxFeePerGas}`).toBe(
               true,
@@ -228,7 +202,6 @@
             },
             options: { useEIP1559: true },
           } as any);
-<<<<<<< HEAD
 
           const expectedGasOptions: GasOptions = {
             slow: {
@@ -270,49 +243,6 @@
 
           mockedNetwork.mockReturnValueOnce(gastrackerBarometerMock);
 
-=======
-
-          const expectedGasOptions: GasOptions = {
-            slow: {
-              maxFeePerGas: null,
-              maxPriorityFeePerGas: null,
-              gasPrice: new BigNumber(1),
-              nextBaseFee: null,
-            },
-            medium: {
-              maxFeePerGas: null,
-              maxPriorityFeePerGas: null,
-              gasPrice: new BigNumber(2),
-              nextBaseFee: null,
-            },
-            fast: {
-              maxFeePerGas: null,
-              maxPriorityFeePerGas: null,
-              gasPrice: new BigNumber(3),
-              nextBaseFee: null,
-            },
-          };
-
-          expect(gasOptions).toEqual(expectedGasOptions);
-        });
-
-        it("should return interger values when API return floats", async () => {
-          mockedNetwork.mockReset();
-
-          const gastrackerBarometerMock: any = new Promise((resolve, _) => {
-            resolve({
-              data: {
-                low: "1.5",
-                medium: "2.4",
-                high: "3.7",
-                next_base: "3.8",
-              },
-            });
-          });
-
-          mockedNetwork.mockReturnValueOnce(gastrackerBarometerMock);
-
->>>>>>> ce8270e7
           const gasOptions: GasOptions = await getGasOptions({
             currency: fakeCurrency as CryptoCurrency,
             options: {
@@ -320,17 +250,8 @@
             },
           });
 
-<<<<<<< HEAD
-          Object.keys(gasOptions).forEach(key => {
-            const strategy = key as Strategy;
-
-            const feeData = gasOptions[strategy];
-
-            const { gasPrice } = feeData;
-=======
           Object.entries(gasOptions).forEach(([key, value]) => {
             const { gasPrice } = value;
->>>>>>> ce8270e7
 
             expect(gasPrice?.isInteger(), `${key}:gasPrice - got ${gasPrice}`).toBe(true);
           });
