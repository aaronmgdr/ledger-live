--- conflicted
+++ resolved
@@ -1,10 +1,6 @@
 {
   "name": "@ledgerhq/coin-evm",
-<<<<<<< HEAD
   "version": "0.9.0",
-=======
-  "version": "0.8.0",
->>>>>>> ce8270e7
   "description": "Ledger EVM Coin integration",
   "keywords": [
     "Ledger",
