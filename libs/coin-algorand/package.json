{
  "name": "@ledgerhq/coin-algorand",
<<<<<<< HEAD
  "version": "0.3.2",
=======
  "version": "0.3.2-next.0",
>>>>>>> 0fc1dd8c
  "description": "Ledger Algorand Coin integration",
  "keywords": [
    "Ledger",
    "LedgerWallet",
    "algo",
    "Algorand",
    "Hardware Wallet"
  ],
  "repository": {
    "type": "git",
    "url": "https://github.com/LedgerHQ/ledger-live.git"
  },
  "bugs": {
    "url": "https://github.com/LedgerHQ/ledger-live/issues"
  },
  "homepage": "https://github.com/LedgerHQ/ledger-live/tree/develop/libs/coin-algorand",
  "publishConfig": {
    "access": "public"
  },
  "typesVersions": {
    "*": {
      "lib/*": [
        "lib/*"
      ],
      "lib-es/*": [
        "lib-es/*"
      ],
      "*": [
        "lib/*"
      ]
    }
  },
  "exports": {
    "./lib/*": "./lib/*.js",
    "./lib-es/*": "./lib-es/*.js",
    "./*": {
      "require": "./lib/*.js",
      "default": "./lib-es/*.js"
    },
    "./package.json": "./package.json"
  },
  "license": "Apache-2.0",
  "dependencies": {
    "@ledgerhq/coin-framework": "workspace:^",
    "@ledgerhq/cryptoassets": "workspace:^",
    "@ledgerhq/devices": "workspace:^",
    "@ledgerhq/errors": "workspace:^",
    "@ledgerhq/live-env": "workspace:^",
    "@ledgerhq/live-promise": "workspace:^",
    "@ledgerhq/types-cryptoassets": "workspace:^",
    "@ledgerhq/types-live": "workspace:^",
    "algo-msgpack-with-bigint": "^2.1.1",
    "algosdk": "1.13.1",
    "bignumber.js": "^9.1.2",
    "expect": "^27.4.6",
    "invariant": "^2.2.2",
    "lodash": "^4.17.21",
    "prando": "^6.0.1",
    "rxjs": "^6.6.7"
  },
  "devDependencies": {
    "@types/invariant": "^2.2.2",
    "@types/jest": "^29.2.4",
    "@types/lodash": "^4.14.191",
    "jest": "^28.1.1",
    "ts-jest": "^28.0.5"
  },
  "scripts": {
    "clean": "rimraf lib lib-es",
    "build": "tsc && tsc -m ES6 --outDir lib-es",
    "prewatch": "pnpm build",
    "watch": "tsc --watch",
    "doc": "documentation readme src/** --section=API --pe ts --re ts --re d.ts",
    "lint": "eslint ./src --no-error-on-unmatched-pattern --ext .ts,.tsx --cache",
    "lint:fix": "pnpm lint --fix",
    "test": "jest"
  }
}<|MERGE_RESOLUTION|>--- conflicted
+++ resolved
@@ -1,10 +1,6 @@
 {
   "name": "@ledgerhq/coin-algorand",
-<<<<<<< HEAD
   "version": "0.3.2",
-=======
-  "version": "0.3.2-next.0",
->>>>>>> 0fc1dd8c
   "description": "Ledger Algorand Coin integration",
   "keywords": [
     "Ledger",
