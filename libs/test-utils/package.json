{
  "name": "@ledgerhq/test-utils",
<<<<<<< HEAD
  "version": "0.2.9",
=======
  "version": "0.2.9-next.0",
>>>>>>> 23d03f91
  "private": true,
  "description": "Dummy apps and utils for tests",
  "keywords": [
    "Ledger"
  ],
  "main": "lib/index.js",
  "module": "lib-es/index.js",
  "types": "lib/index.d.ts",
  "scripts": {
    "clean": "rimraf lib lib-es",
    "build": "tsc && tsc -m ES6 --outDir lib-es",
    "unimported": "unimported"
  },
  "dependencies": {
    "@ledgerhq/live-common": "workspace:^",
    "serve-handler": "^6.1.3"
  },
  "devDependencies": {
    "@types/serve-handler": "^6.1.1"
  }
}<|MERGE_RESOLUTION|>--- conflicted
+++ resolved
@@ -1,10 +1,6 @@
 {
   "name": "@ledgerhq/test-utils",
-<<<<<<< HEAD
-  "version": "0.2.9",
-=======
   "version": "0.2.9-next.0",
->>>>>>> 23d03f91
   "private": true,
   "description": "Dummy apps and utils for tests",
   "keywords": [
