{
  "name": "@ledgerhq/coin-cardano",
<<<<<<< HEAD
  "version": "0.2.2",
=======
  "version": "0.2.2-next.0",
>>>>>>> 23d03f91
  "description": "Ledger Cardano Coin integration",
  "keywords": [
    "Ledger",
    "LedgerWallet",
    "ada",
    "Cardano",
    "Hardware Wallet"
  ],
  "repository": {
    "type": "git",
    "url": "https://github.com/LedgerHQ/ledger-live.git"
  },
  "bugs": {
    "url": "https://github.com/LedgerHQ/ledger-live/issues"
  },
  "homepage": "https://github.com/LedgerHQ/ledger-live/tree/develop/libs/coin-modules/coin-cardano",
  "publishConfig": {
    "access": "public"
  },
  "typesVersions": {
    "*": {
      "lib/*": [
        "lib/*"
      ],
      "lib-es/*": [
        "lib-es/*"
      ],
      "bridge": [
        "lib/bridge/index"
      ],
      "*": [
        "lib/*"
      ]
    }
  },
  "exports": {
    "./lib/*": "./lib/*.js",
    "./lib-es/*": "./lib-es/*.js",
    "./bridge": {
      "require": "./lib/bridge/index.js",
      "default": "./lib-es/bridge/index.js"
    },
    "./*": {
      "require": "./lib/*.js",
      "default": "./lib-es/*.js"
    },
    "./package.json": "./package.json"
  },
  "license": "Apache-2.0",
  "dependencies": {
    "@ledgerhq/coin-framework": "workspace:^",
    "@ledgerhq/cryptoassets": "workspace:^",
    "@ledgerhq/devices": "workspace:^",
    "@ledgerhq/errors": "workspace:^",
    "@ledgerhq/live-env": "workspace:^",
    "@ledgerhq/live-network": "workspace:^",
    "@ledgerhq/logs": "workspace:^",
    "@ledgerhq/types-cryptoassets": "workspace:^",
    "@ledgerhq/types-live": "workspace:^",
    "@stricahq/bip32ed25519": "^1.0.3",
    "@stricahq/typhonjs": "^2.0.0",
    "bech32": "^1.1.3",
    "bignumber.js": "^9.1.2",
    "expect": "^27.4.6",
    "invariant": "^2.2.2",
    "lodash": "^4.17.21",
    "rxjs": "^7.8.1"
  },
  "devDependencies": {
    "@types/invariant": "^2.2.2",
    "@types/jest": "^29.5.10",
    "@types/lodash": "^4.14.191",
    "jest": "^29.7.0",
    "ts-jest": "^29.1.1"
  },
  "scripts": {
    "clean": "rimraf lib lib-es",
    "build": "tsc && tsc -m ES6 --outDir lib-es",
    "coverage": "jest --coverage --testPathIgnorePatterns='/bridge.integration.test.ts|node_modules|lib-es|lib/' --passWithNoTests && mv coverage/coverage-final.json coverage/coverage-cardano.json",
    "prewatch": "pnpm build",
    "watch": "tsc --watch",
    "doc": "documentation readme src/** --section=API --pe ts --re ts --re d.ts",
    "lint": "eslint ./src --no-error-on-unmatched-pattern --ext .ts,.tsx --cache",
    "lint:fix": "pnpm lint --fix",
    "test": "jest",
    "unimported": "unimported"
  }
}<|MERGE_RESOLUTION|>--- conflicted
+++ resolved
@@ -1,10 +1,6 @@
 {
   "name": "@ledgerhq/coin-cardano",
-<<<<<<< HEAD
-  "version": "0.2.2",
-=======
   "version": "0.2.2-next.0",
->>>>>>> 23d03f91
   "description": "Ledger Cardano Coin integration",
   "keywords": [
     "Ledger",
