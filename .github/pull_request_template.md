--- conflicted
+++ resolved
@@ -15,15 +15,9 @@
 
 ### ✅ Checklist
 
-<<<<<<< HEAD
-- [ ] **Test coverage**: _Did you write any tests to cover the changes introduced by this pull request?_
-- [ ] **Atomic delivery**: _Is this pull request standalone? In order words, does it depend on nothing else?_
-- [ ] **No breaking changes**: _Does this pull request contain breaking changes of any kind? If so, please explain why._
-=======
 - [ ] **Test coverage** <!-- Are your changes covered by tests? Features must be tested, bugfixes must include a test that would have detected the issue. -->
 - [ ] **Atomic delivery** <!-- Is this pull request standalone? In order words, does it depend on nothing else? Please explain if not checked. -->
 - [ ] **No breaking changes** <!-- If there are breaking changes, please explain why. -->
->>>>>>> da162338
 
 ### 📸 Demo
 
