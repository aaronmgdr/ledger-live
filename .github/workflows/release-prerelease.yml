name: "[Release](Prerelease) Publish packages and apps"
on:
  push:
    branches:
      - "release"
      - "releases/**"
      - "hotfix"
  workflow_dispatch:
    inputs:
      ref:
        description: the branch to prerelease from
        required: true
jobs:
  prerelease:
    name: Prerelease
    runs-on: ubuntu-latest
    env:
      NODE_OPTIONS: "--max-old-space-size=7168"
    steps:
      - uses: actions/checkout@v3
        if: ${{ github.event_name == 'push' }}
        with:
          token: ${{ secrets.GH_PAT }}
      - uses: actions/checkout@v3
        if: ${{ github.event_name == 'workflow_dispatch' }}
        with:
          ref: ${{ github.event.inputs.ref }}
          token: ${{ secrets.GH_PAT }}

      - name: set git user
        run: |
          git config user.email "team-live@ledger.fr"
          git config user.name "Team Live"
      - uses: pnpm/action-setup@v2.1.0
        with:
          version: latest
      - uses: actions/setup-node@v3
        with:
          node-version: 14.x
          # cache: pnpm
          # cache-dependency-path: "**/pnpm-lock.yaml"
          registry-url: "https://registry.npmjs.org"
      - uses: ruby/setup-ruby@v1
        with:
          ruby-version: 2.7 # Not needed with a .ruby-version file
          bundler-cache: true # runs 'bundle install' and caches installed gems automatically
      - uses: ledgerhq/ledger-live/tools/actions/get-package-infos@develop
        id: desktop-version
        with:
          path: ${{ github.workspace }}/apps/ledger-live-desktop
      - uses: ledgerhq/ledger-live/tools/actions/get-package-infos@develop
        id: mobile-version
        with:
          path: ${{ github.workspace }}/apps/ledger-live-mobile
      - name: install dependencies
        run: pnpm i -F "ledger-live" -F "{libs/**}..." -F "@ledgerhq/live-cli" --frozen-lockfile
      - name: build libs
        run: pnpm run build:libs
      - name: versioning
        run: pnpm changeset version
      - name: commit (from release branch)
        if: ${{ startsWith(github.ref_name, 'release') || startsWith(github.event.inputs.ref, 'release') }}
        run: |
          git add . &&
          git commit -m ":rocket: release prerelease" ||
          echo ""
      - name: commit (from hotfix branch)
        if: ${{ startsWith(github.event.inputs.ref, 'hotfix') }}
        run: |
          git add . &&
          git commit -m ":fire: hotfix prerelease" ||
          echo ""
      - name: commit (from ${{ github.event.inputs.ref }} branch) workflow dispatch
        if: ${{ !startsWith(github.ref_name, 'release') || !startsWith(github.ref_name, 'hotfix') }}
        run: |
          git add .
          git commit -m ":rocket: ${{ github.event.inputs.ref }} prerelease" ||
          echo ""
      - name: publish prerelease
        run: pnpm changeset publish
        env:
          NODE_AUTH_TOKEN: ${{ secrets.NPM_TOKEN }}
<<<<<<< HEAD
      - uses: ledgerhq/ledger-live/tools/actions/get-package-infos@develop
        id: post-desktop-version
        with:
          path: ${{ github.workspace }}/apps/ledger-live-desktop
      - uses: ledgerhq/ledger-live/tools/actions/get-package-infos@develop
        id: post-mobile-version
        with:
          path: ${{ github.workspace }}/apps/ledger-live-mobile
      - name: tag desktop
        if: ${{ steps.desktop-version.outputs.version != steps.post-desktop-version.outputs.version }}
        run: |
          git tag @ledgerhq/live-desktop@${{{ steps.post-desktop-version.outputs.version }}}
      - name: tag mobile
        if: ${{ steps.mobile-version.outputs.version != steps.post-mobile-version.outputs.version }}
        run: |
          git tag @ledgerhq/live-mobile@${{{ steps.post-mobile-version.outputs.version }}}
      - name: push changes (push event)
        if: ${{ github.event_name == 'push' }}
        run: |
          git push origin ${{ github.ref_name }} --follow-tags
      - name: push changes (other events)
        if: ${{ github.event_name == 'workflow_dispatch' }}
        run: |
          git push origin ${{ github.event.inputs.ref }} --follow-tags
=======
>>>>>>> 21d50d16
      - uses: ledgerhq/ledger-live/tools/actions/get-package-infos@develop
        id: post-desktop-version
        with:
          path: ${{ github.workspace }}/apps/ledger-live-desktop
      - uses: ledgerhq/ledger-live/tools/actions/get-package-infos@develop
        id: post-mobile-version
        with:
          path: ${{ github.workspace }}/apps/ledger-live-mobile
<<<<<<< HEAD
=======
      - name: tag desktop
        if: ${{ steps.desktop-version.outputs.version != steps.post-desktop-version.outputs.version }}
        run: |
          git tag @ledgerhq/live-desktop@${{ steps.post-desktop-version.outputs.version }}
      - name: tag mobile
        if: ${{ steps.mobile-version.outputs.version != steps.post-mobile-version.outputs.version }}
        run: |
          git tag @ledgerhq/live-mobile@${{ steps.post-mobile-version.outputs.version }}
      - name: push changes (push event)
        if: ${{ github.event_name == 'push' }}
        run: |
          git push origin ${{ github.ref_name }} --follow-tags
      - name: push changes (other events)
        if: ${{ github.event_name == 'workflow_dispatch' }}
        run: |
          git push origin ${{ github.event.inputs.ref }} --follow-tags
>>>>>>> 21d50d16
      - uses: actions/github-script@v6
        name: trigger prerelease build for desktop
        if: ${{ steps.desktop-version.outputs.version != steps.post-desktop-version.outputs.version }}
        with:
          github-token: ${{ secrets.GH_PAT }}
          script: |
            github.rest.actions.createWorkflowDispatch({
              owner: "ledgerhq",
              repo: "ledger-live-build",
              ref: "main",
              workflow_id: "pre-desktop.yml",
              inputs: {
                ref: "${{ github.event_name == 'workflow_dispatch' && github.event.inputs.ref || github.ref_name }}",
              }
            });
      - uses: actions/github-script@v6
        name: trigger prerelease build of mobile
        if: ${{ steps.mobile-version.outputs.version != steps.post-mobile-version.outputs.version }}
        with:
          github-token: ${{ secrets.GH_PAT }}
          script: |
            github.rest.actions.createWorkflowDispatch({
              owner: "ledgerhq",
              repo: "ledger-live-build",
              ref: "main",
              workflow_id: "release-mobile.yml",
            });<|MERGE_RESOLUTION|>--- conflicted
+++ resolved
@@ -80,7 +80,6 @@
         run: pnpm changeset publish
         env:
           NODE_AUTH_TOKEN: ${{ secrets.NPM_TOKEN }}
-<<<<<<< HEAD
       - uses: ledgerhq/ledger-live/tools/actions/get-package-infos@develop
         id: post-desktop-version
         with:
@@ -89,34 +88,6 @@
         id: post-mobile-version
         with:
           path: ${{ github.workspace }}/apps/ledger-live-mobile
-      - name: tag desktop
-        if: ${{ steps.desktop-version.outputs.version != steps.post-desktop-version.outputs.version }}
-        run: |
-          git tag @ledgerhq/live-desktop@${{{ steps.post-desktop-version.outputs.version }}}
-      - name: tag mobile
-        if: ${{ steps.mobile-version.outputs.version != steps.post-mobile-version.outputs.version }}
-        run: |
-          git tag @ledgerhq/live-mobile@${{{ steps.post-mobile-version.outputs.version }}}
-      - name: push changes (push event)
-        if: ${{ github.event_name == 'push' }}
-        run: |
-          git push origin ${{ github.ref_name }} --follow-tags
-      - name: push changes (other events)
-        if: ${{ github.event_name == 'workflow_dispatch' }}
-        run: |
-          git push origin ${{ github.event.inputs.ref }} --follow-tags
-=======
->>>>>>> 21d50d16
-      - uses: ledgerhq/ledger-live/tools/actions/get-package-infos@develop
-        id: post-desktop-version
-        with:
-          path: ${{ github.workspace }}/apps/ledger-live-desktop
-      - uses: ledgerhq/ledger-live/tools/actions/get-package-infos@develop
-        id: post-mobile-version
-        with:
-          path: ${{ github.workspace }}/apps/ledger-live-mobile
-<<<<<<< HEAD
-=======
       - name: tag desktop
         if: ${{ steps.desktop-version.outputs.version != steps.post-desktop-version.outputs.version }}
         run: |
@@ -133,7 +104,6 @@
         if: ${{ github.event_name == 'workflow_dispatch' }}
         run: |
           git push origin ${{ github.event.inputs.ref }} --follow-tags
->>>>>>> 21d50d16
       - uses: actions/github-script@v6
         name: trigger prerelease build for desktop
         if: ${{ steps.desktop-version.outputs.version != steps.post-desktop-version.outputs.version }}
