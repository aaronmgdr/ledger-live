GEM
  remote: https://rubygems.org/
  specs:
    CFPropertyList (3.0.3)
    activesupport (5.2.6)
      concurrent-ruby (~> 1.0, >= 1.0.2)
      i18n (>= 0.7, < 2)
      minitest (~> 5.1)
      tzinfo (~> 1.1)
    addressable (2.7.0)
      public_suffix (>= 2.0.2, < 5.0)
    algoliasearch (1.27.5)
      httpclient (~> 2.8, >= 2.8.3)
      json (>= 1.5.1)
    artifactory (3.0.15)
    atomos (0.1.3)
    aws-eventstream (1.1.1)
<<<<<<< HEAD
    aws-partitions (1.467.0)
    aws-sdk-core (3.114.2)
=======
    aws-partitions (1.480.0)
    aws-sdk-core (3.118.0)
>>>>>>> e72b05ad
      aws-eventstream (~> 1, >= 1.0.2)
      aws-partitions (~> 1, >= 1.239.0)
      aws-sigv4 (~> 1.1)
      jmespath (~> 1.0)
<<<<<<< HEAD
    aws-sdk-kms (1.43.0)
      aws-sdk-core (~> 3, >= 3.112.0)
=======
    aws-sdk-kms (1.45.0)
      aws-sdk-core (~> 3, >= 3.118.0)
>>>>>>> e72b05ad
      aws-sigv4 (~> 1.1)
    aws-sdk-s3 (1.97.0)
      aws-sdk-core (~> 3, >= 3.118.0)
      aws-sdk-kms (~> 1)
      aws-sigv4 (~> 1.1)
    aws-sigv4 (1.2.3)
      aws-eventstream (~> 1, >= 1.0.2)
    babosa (1.0.4)
    claide (1.0.3)
    cocoapods (1.10.2)
      addressable (~> 2.6)
      claide (>= 1.0.2, < 2.0)
      cocoapods-core (= 1.10.2)
      cocoapods-deintegrate (>= 1.0.3, < 2.0)
      cocoapods-downloader (>= 1.4.0, < 2.0)
      cocoapods-plugins (>= 1.0.0, < 2.0)
      cocoapods-search (>= 1.0.0, < 2.0)
      cocoapods-trunk (>= 1.4.0, < 2.0)
      cocoapods-try (>= 1.1.0, < 2.0)
      colored2 (~> 3.1)
      escape (~> 0.0.4)
      fourflusher (>= 2.3.0, < 3.0)
      gh_inspector (~> 1.0)
      molinillo (~> 0.6.6)
      nap (~> 1.0)
      ruby-macho (~> 1.4)
      xcodeproj (>= 1.19.0, < 2.0)
    cocoapods-core (1.10.2)
      activesupport (> 5.0, < 6)
      addressable (~> 2.6)
      algoliasearch (~> 1.0)
      concurrent-ruby (~> 1.1)
      fuzzy_match (~> 2.0.4)
      nap (~> 1.0)
      netrc (~> 0.11)
      public_suffix
      typhoeus (~> 1.0)
    cocoapods-deintegrate (1.0.4)
    cocoapods-downloader (1.4.0)
    cocoapods-plugins (1.0.0)
      nap
    cocoapods-search (1.0.0)
    cocoapods-trunk (1.5.0)
      nap (>= 0.8, < 2.0)
      netrc (~> 0.11)
    cocoapods-try (1.2.0)
    colored (1.2)
    colored2 (3.1.2)
    commander (4.6.0)
      highline (~> 2.0.0)
    concurrent-ruby (1.1.9)
    declarative (0.0.20)
    digest-crc (0.6.4)
      rake (>= 12.0.0, < 14.0.0)
    domain_name (0.5.20190701)
      unf (>= 0.0.5, < 1.0.0)
    dotenv (2.7.6)
    emoji_regex (3.2.2)
    escape (0.0.4)
    ethon (0.14.0)
      ffi (>= 1.15.0)
<<<<<<< HEAD
    excon (0.82.0)
    faraday (1.4.2)
=======
    excon (0.85.0)
    faraday (1.5.1)
>>>>>>> e72b05ad
      faraday-em_http (~> 1.0)
      faraday-em_synchrony (~> 1.0)
      faraday-excon (~> 1.1)
      faraday-net_http (~> 1.0)
      faraday-net_http_persistent (~> 1.1)
      multipart-post (>= 1.2, < 3)
      ruby2_keywords (>= 0.0.4)
    faraday-cookie_jar (0.0.7)
      faraday (>= 0.8.0)
      http-cookie (~> 1.0.0)
    faraday-em_http (1.0.0)
    faraday-em_synchrony (1.0.0)
    faraday-excon (1.1.0)
    faraday-net_http (1.0.1)
    faraday-net_http_persistent (1.1.0)
    faraday_middleware (1.0.0)
      faraday (~> 1.0)
    fastimage (2.2.4)
<<<<<<< HEAD
    fastlane (2.185.1)
=======
    fastlane (2.189.0)
>>>>>>> e72b05ad
      CFPropertyList (>= 2.3, < 4.0.0)
      addressable (>= 2.8, < 3.0.0)
      artifactory (~> 3.0)
      aws-sdk-s3 (~> 1.0)
      babosa (>= 1.0.3, < 2.0.0)
      bundler (>= 1.12.0, < 3.0.0)
      colored
      commander (~> 4.6)
      dotenv (>= 2.1.1, < 3.0.0)
      emoji_regex (>= 0.1, < 4.0)
      excon (>= 0.71.0, < 1.0.0)
      faraday (~> 1.0)
      faraday-cookie_jar (~> 0.0.6)
      faraday_middleware (~> 1.0)
      fastimage (>= 2.1.0, < 3.0.0)
      gh_inspector (>= 1.1.2, < 2.0.0)
      google-apis-androidpublisher_v3 (~> 0.3)
      google-apis-playcustomapp_v1 (~> 0.1)
      google-cloud-storage (~> 1.31)
      highline (~> 2.0)
      json (< 3.0.0)
      jwt (>= 2.1.0, < 3)
      mini_magick (>= 4.9.4, < 5.0.0)
      multipart-post (~> 2.0.0)
      naturally (~> 2.2)
      plist (>= 3.1.0, < 4.0.0)
      rubyzip (>= 2.0.0, < 3.0.0)
      security (= 0.1.3)
      simctl (~> 1.6.3)
      terminal-notifier (>= 2.0.0, < 3.0.0)
      terminal-table (>= 1.4.5, < 2.0.0)
      tty-screen (>= 0.6.3, < 1.0.0)
      tty-spinner (>= 0.8.0, < 1.0.0)
      word_wrap (~> 1.0.0)
      xcodeproj (>= 1.13.0, < 2.0.0)
      xcpretty (~> 0.3.0)
      xcpretty-travis-formatter (>= 0.0.3)
    fastlane-plugin-load_json (0.0.1)
    fastlane-plugin-versioning_android (0.1.0)
<<<<<<< HEAD
    ffi (1.15.1)
    fourflusher (2.3.1)
    fuzzy_match (2.0.4)
    gh_inspector (1.1.3)
    google-apis-androidpublisher_v3 (0.6.0)
      google-apis-core (~> 0.1)
    google-apis-core (0.3.0)
=======
    ffi (1.15.3)
    fourflusher (2.3.1)
    fuzzy_match (2.0.4)
    gh_inspector (1.1.3)
    google-apis-androidpublisher_v3 (0.9.0)
      google-apis-core (>= 0.4, < 2.a)
    google-apis-core (0.4.1)
>>>>>>> e72b05ad
      addressable (~> 2.5, >= 2.5.1)
      googleauth (~> 0.14)
      httpclient (>= 2.8.1, < 3.0)
      mini_mime (~> 1.0)
      representable (~> 3.0)
      retriable (>= 2.0, < 4.0)
      rexml
      signet (~> 0.14)
      webrick
    google-apis-iamcredentials_v1 (0.4.0)
      google-apis-core (~> 0.1)
    google-apis-playcustomapp_v1 (0.3.0)
      google-apis-core (~> 0.1)
    google-apis-storage_v1 (0.4.0)
      google-apis-core (~> 0.1)
    google-cloud-core (1.6.0)
      google-cloud-env (~> 1.0)
      google-cloud-errors (~> 1.0)
    google-cloud-env (1.5.0)
      faraday (>= 0.17.3, < 2.0)
    google-cloud-errors (1.1.0)
    google-cloud-storage (1.31.1)
      addressable (~> 2.5)
      digest-crc (~> 0.4)
      google-apis-iamcredentials_v1 (~> 0.1)
      google-apis-storage_v1 (~> 0.1)
      google-cloud-core (~> 1.2)
      googleauth (~> 0.9)
      mini_mime (~> 1.0)
    googleauth (0.16.2)
      faraday (>= 0.17.3, < 2.0)
      jwt (>= 1.4, < 3.0)
      memoist (~> 0.16)
      multi_json (~> 1.11)
      os (>= 0.9, < 2.0)
      signet (~> 0.14)
    highline (2.0.3)
    http-cookie (1.0.4)
      domain_name (~> 0.5)
    httpclient (2.8.3)
    i18n (1.8.10)
      concurrent-ruby (~> 1.0)
    jmespath (1.4.0)
    json (2.5.1)
    jwt (2.2.3)
    memoist (0.16.2)
    mini_magick (4.11.0)
    mini_mime (1.1.0)
    minitest (5.14.4)
    molinillo (0.6.6)
    multi_json (1.15.0)
    multipart-post (2.0.0)
    nanaimo (0.3.0)
    nap (1.1.0)
    naturally (2.2.1)
    netrc (0.11.0)
    os (1.1.1)
    plist (3.6.0)
    public_suffix (4.0.6)
    rake (13.0.3)
    representable (3.1.1)
      declarative (< 0.1.0)
      trailblazer-option (>= 0.1.1, < 0.2.0)
      uber (< 0.2.0)
    retriable (3.1.2)
    rexml (3.2.5)
    rouge (2.0.7)
    ruby-macho (1.4.0)
    ruby2_keywords (0.0.4)
    rubyzip (2.3.0)
    security (0.1.3)
    signet (0.15.0)
      addressable (~> 2.3)
      faraday (>= 0.17.3, < 2.0)
      jwt (>= 1.5, < 3.0)
      multi_json (~> 1.10)
    simctl (1.6.8)
      CFPropertyList
      naturally
    terminal-notifier (2.0.0)
    terminal-table (1.8.0)
      unicode-display_width (~> 1.1, >= 1.1.1)
    thread_safe (0.3.6)
    trailblazer-option (0.1.1)
    tty-cursor (0.7.1)
    tty-screen (0.8.1)
    tty-spinner (0.9.3)
      tty-cursor (~> 0.7)
    typhoeus (1.4.0)
      ethon (>= 0.9.0)
    tzinfo (1.2.9)
      thread_safe (~> 0.1)
    uber (0.1.0)
    unf (0.1.4)
      unf_ext
    unf_ext (0.0.7.7)
    unicode-display_width (1.7.0)
    webrick (1.7.0)
    word_wrap (1.0.0)
    xcodeproj (1.19.0)
      CFPropertyList (>= 2.3.3, < 4.0)
      atomos (~> 0.1.3)
      claide (>= 1.0.2, < 2.0)
      colored2 (~> 3.1)
      nanaimo (~> 0.3.0)
    xcpretty (0.3.0)
      rouge (~> 2.0.7)
    xcpretty-travis-formatter (1.0.1)
      xcpretty (~> 0.2, >= 0.0.7)

PLATFORMS
  x86_64-darwin-20

DEPENDENCIES
  cocoapods (= 1.10.2)
  dotenv
  fastlane
  fastlane-plugin-load_json
  fastlane-plugin-versioning_android

BUNDLED WITH
   2.2.20<|MERGE_RESOLUTION|>--- conflicted
+++ resolved
@@ -15,24 +15,14 @@
     artifactory (3.0.15)
     atomos (0.1.3)
     aws-eventstream (1.1.1)
-<<<<<<< HEAD
-    aws-partitions (1.467.0)
-    aws-sdk-core (3.114.2)
-=======
     aws-partitions (1.480.0)
     aws-sdk-core (3.118.0)
->>>>>>> e72b05ad
       aws-eventstream (~> 1, >= 1.0.2)
       aws-partitions (~> 1, >= 1.239.0)
       aws-sigv4 (~> 1.1)
       jmespath (~> 1.0)
-<<<<<<< HEAD
-    aws-sdk-kms (1.43.0)
-      aws-sdk-core (~> 3, >= 3.112.0)
-=======
     aws-sdk-kms (1.45.0)
       aws-sdk-core (~> 3, >= 3.118.0)
->>>>>>> e72b05ad
       aws-sigv4 (~> 1.1)
     aws-sdk-s3 (1.97.0)
       aws-sdk-core (~> 3, >= 3.118.0)
@@ -94,13 +84,8 @@
     escape (0.0.4)
     ethon (0.14.0)
       ffi (>= 1.15.0)
-<<<<<<< HEAD
-    excon (0.82.0)
-    faraday (1.4.2)
-=======
     excon (0.85.0)
     faraday (1.5.1)
->>>>>>> e72b05ad
       faraday-em_http (~> 1.0)
       faraday-em_synchrony (~> 1.0)
       faraday-excon (~> 1.1)
@@ -119,11 +104,7 @@
     faraday_middleware (1.0.0)
       faraday (~> 1.0)
     fastimage (2.2.4)
-<<<<<<< HEAD
-    fastlane (2.185.1)
-=======
     fastlane (2.189.0)
->>>>>>> e72b05ad
       CFPropertyList (>= 2.3, < 4.0.0)
       addressable (>= 2.8, < 3.0.0)
       artifactory (~> 3.0)
@@ -163,15 +144,6 @@
       xcpretty-travis-formatter (>= 0.0.3)
     fastlane-plugin-load_json (0.0.1)
     fastlane-plugin-versioning_android (0.1.0)
-<<<<<<< HEAD
-    ffi (1.15.1)
-    fourflusher (2.3.1)
-    fuzzy_match (2.0.4)
-    gh_inspector (1.1.3)
-    google-apis-androidpublisher_v3 (0.6.0)
-      google-apis-core (~> 0.1)
-    google-apis-core (0.3.0)
-=======
     ffi (1.15.3)
     fourflusher (2.3.1)
     fuzzy_match (2.0.4)
@@ -179,7 +151,6 @@
     google-apis-androidpublisher_v3 (0.9.0)
       google-apis-core (>= 0.4, < 2.a)
     google-apis-core (0.4.1)
->>>>>>> e72b05ad
       addressable (~> 2.5, >= 2.5.1)
       googleauth (~> 0.14)
       httpclient (>= 2.8.1, < 3.0)
