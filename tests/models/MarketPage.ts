--- conflicted
+++ resolved
@@ -58,11 +58,7 @@
 
   async openCoinPage(ticker: string) {
     await this.coinRow(ticker).click();
-<<<<<<< HEAD
-    await this.page.locator("text=PRICE STATS").waitFor({ state: "visible" });
-=======
     await this.coinPageContainer.waitFor({ state: "attached" });
->>>>>>> f02b7e82
   }
 
   async starCoin(ticker: string) {
