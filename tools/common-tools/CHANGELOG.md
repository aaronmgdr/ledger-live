--- conflicted
+++ resolved
@@ -1,7 +1,5 @@
 # live-common-tools
 
-<<<<<<< HEAD
-=======
 ## 0.2.5-next.0
 
 ### Patch Changes
@@ -22,7 +20,6 @@
   - @ledgerhq/live-common@26.0.0
   - @ledgerhq/cryptoassets@6.32.0
 
->>>>>>> ee8bfdb3
 ## 0.2.4-next.2
 
 ### Patch Changes
