# live-common-tools

<<<<<<< HEAD
## 0.2.12

### Patch Changes

- Updated dependencies [[`455e43b34c`](https://github.com/LedgerHQ/ledger-live/commit/455e43b34c13ca7ed1d2920a36653caa250e42ab)]:
  - @ledgerhq/live-common@27.5.0

## 0.2.12-hotfix.0

### Patch Changes

- Updated dependencies [[`455e43b34c`](https://github.com/LedgerHQ/ledger-live/commit/455e43b34c13ca7ed1d2920a36653caa250e42ab)]:
  - @ledgerhq/live-common@27.5.0-hotfix.0

## 0.2.11
=======
## 0.2.13

### Patch Changes

- Updated dependencies [[`0f1bf87fdc`](https://github.com/LedgerHQ/ledger-live/commit/0f1bf87fdc8b80a4edb2556222b255d644fdd5da), [`24cdfe3869`](https://github.com/LedgerHQ/ledger-live/commit/24cdfe38695b60c7f3bc4827ea46893c8062dbad), [`627f928b9d`](https://github.com/LedgerHQ/ledger-live/commit/627f928b9dc93f072f47b85d09e34c41b1948d0b), [`cbcc0c1989`](https://github.com/LedgerHQ/ledger-live/commit/cbcc0c19899ffecbdbeda2e4b230a130d0fe1899), [`2f615db01b`](https://github.com/LedgerHQ/ledger-live/commit/2f615db01be43e7c21b5654b28bd122dab140252), [`6bcbd3967a`](https://github.com/LedgerHQ/ledger-live/commit/6bcbd3967a9841779a60708eab4b70144af880d7), [`b53d648424`](https://github.com/LedgerHQ/ledger-live/commit/b53d64842471eb2382066aecfc9f2b3b15ef7aed), [`2c3d6b53ea`](https://github.com/LedgerHQ/ledger-live/commit/2c3d6b53eaaefc0f2ab766addf8584d2f83a5eb9), [`b49a269bb2`](https://github.com/LedgerHQ/ledger-live/commit/b49a269bb2d3ff1cdaae5e74d85fb8e1c33da978), [`f7a8df09f8`](https://github.com/LedgerHQ/ledger-live/commit/f7a8df09f8115da779b7082384d5db0823317d53)]:
  - @ledgerhq/live-common@27.6.0
  - @ledgerhq/cryptoassets@6.36.1

## 0.2.13-next.0

### Patch Changes

- Updated dependencies [[`0f1bf87fdc`](https://github.com/LedgerHQ/ledger-live/commit/0f1bf87fdc8b80a4edb2556222b255d644fdd5da), [`24cdfe3869`](https://github.com/LedgerHQ/ledger-live/commit/24cdfe38695b60c7f3bc4827ea46893c8062dbad), [`627f928b9d`](https://github.com/LedgerHQ/ledger-live/commit/627f928b9dc93f072f47b85d09e34c41b1948d0b), [`cbcc0c1989`](https://github.com/LedgerHQ/ledger-live/commit/cbcc0c19899ffecbdbeda2e4b230a130d0fe1899), [`2f615db01b`](https://github.com/LedgerHQ/ledger-live/commit/2f615db01be43e7c21b5654b28bd122dab140252), [`6bcbd3967a`](https://github.com/LedgerHQ/ledger-live/commit/6bcbd3967a9841779a60708eab4b70144af880d7), [`b53d648424`](https://github.com/LedgerHQ/ledger-live/commit/b53d64842471eb2382066aecfc9f2b3b15ef7aed), [`2c3d6b53ea`](https://github.com/LedgerHQ/ledger-live/commit/2c3d6b53eaaefc0f2ab766addf8584d2f83a5eb9), [`b49a269bb2`](https://github.com/LedgerHQ/ledger-live/commit/b49a269bb2d3ff1cdaae5e74d85fb8e1c33da978), [`f7a8df09f8`](https://github.com/LedgerHQ/ledger-live/commit/f7a8df09f8115da779b7082384d5db0823317d53)]:
  - @ledgerhq/live-common@27.5.0-next.0
  - @ledgerhq/cryptoassets@6.36.1-next.0

## 0.2.12
>>>>>>> 04a2aa60

### Patch Changes

- Updated dependencies [[`2100b9fb81`](https://github.com/LedgerHQ/ledger-live/commit/2100b9fb81a4fd04f65b96561c0a7d618658843a), [`5fba025686`](https://github.com/LedgerHQ/ledger-live/commit/5fba025686d799badad3f7a7c7c8491cba14be8a), [`64e00a9e30`](https://github.com/LedgerHQ/ledger-live/commit/64e00a9e30cf67b1e34552037e4405379af04a67), [`12d40b578b`](https://github.com/LedgerHQ/ledger-live/commit/12d40b578bee2b52de197b679c3db0299bc9a716), [`bd884848bd`](https://github.com/LedgerHQ/ledger-live/commit/bd884848bd3dc2ef3cb5ea4df0127ff8ec6be8b7), [`2802e2d684`](https://github.com/LedgerHQ/ledger-live/commit/2802e2d6844a7e17127ea7d103fe0d1a45afa032), [`b34e55181c`](https://github.com/LedgerHQ/ledger-live/commit/b34e55181c12bb0a59ef5dee5e808d7597a21edb), [`f6854a3fd7`](https://github.com/LedgerHQ/ledger-live/commit/f6854a3fd79a28eb5507796b69105c85b40bbe98), [`d3dc2c6877`](https://github.com/LedgerHQ/ledger-live/commit/d3dc2c6877fbdcaf68e442a781798d752fc5152d), [`d1aab06a96`](https://github.com/LedgerHQ/ledger-live/commit/d1aab06a966e06269b037b574e51593fe45e987f), [`824efb6e62`](https://github.com/LedgerHQ/ledger-live/commit/824efb6e62b4b042fef700896f0bfd54ccfee5c7)]:
  - @ledgerhq/live-common@27.4.0
  - @ledgerhq/cryptoassets@6.36.0

<<<<<<< HEAD
## 0.2.11-hotfix.0

### Patch Changes

- Updated dependencies []:
  - @ledgerhq/live-common@27.3.2

## 0.2.11-next.2
=======
## 0.2.12-next.2
>>>>>>> 04a2aa60

### Patch Changes

- Updated dependencies [[`5fba025686`](https://github.com/LedgerHQ/ledger-live/commit/5fba025686d799badad3f7a7c7c8491cba14be8a)]:
  - @ledgerhq/live-common@27.4.0-next.2

<<<<<<< HEAD
## 0.2.11-next.1

### Patch Changes

- Updated dependencies [[`64e00a9e30`](https://github.com/LedgerHQ/ledger-live/commit/64e00a9e30cf67b1e34552037e4405379af04a67)]:
  - @ledgerhq/live-common@27.4.0-next.1

## 0.2.11-next.0
=======
## 0.2.12-next.0
>>>>>>> 04a2aa60

### Patch Changes

- Updated dependencies [[`2100b9fb81`](https://github.com/LedgerHQ/ledger-live/commit/2100b9fb81a4fd04f65b96561c0a7d618658843a), [`12d40b578b`](https://github.com/LedgerHQ/ledger-live/commit/12d40b578bee2b52de197b679c3db0299bc9a716), [`bd884848bd`](https://github.com/LedgerHQ/ledger-live/commit/bd884848bd3dc2ef3cb5ea4df0127ff8ec6be8b7), [`2802e2d684`](https://github.com/LedgerHQ/ledger-live/commit/2802e2d6844a7e17127ea7d103fe0d1a45afa032), [`b34e55181c`](https://github.com/LedgerHQ/ledger-live/commit/b34e55181c12bb0a59ef5dee5e808d7597a21edb), [`f6854a3fd7`](https://github.com/LedgerHQ/ledger-live/commit/f6854a3fd79a28eb5507796b69105c85b40bbe98), [`d3dc2c6877`](https://github.com/LedgerHQ/ledger-live/commit/d3dc2c6877fbdcaf68e442a781798d752fc5152d), [`d1aab06a96`](https://github.com/LedgerHQ/ledger-live/commit/d1aab06a966e06269b037b574e51593fe45e987f), [`824efb6e62`](https://github.com/LedgerHQ/ledger-live/commit/824efb6e62b4b042fef700896f0bfd54ccfee5c7)]:
  - @ledgerhq/live-common@27.4.0-next.0
  - @ledgerhq/cryptoassets@6.36.0-next.0

## 0.2.10

### Patch Changes

- Updated dependencies [[`c7e40bfef7`](https://github.com/LedgerHQ/ledger-live/commit/c7e40bfef718b2f806d2f6e942f2ca61b03a0110)]:
  - @ledgerhq/live-common@27.3.2

## 0.2.10-hotfix.0

### Patch Changes

- Updated dependencies [[`c7e40bfef7`](https://github.com/LedgerHQ/ledger-live/commit/c7e40bfef718b2f806d2f6e942f2ca61b03a0110)]:
  - @ledgerhq/live-common@27.3.2-hotfix.0

## 0.2.10

### Patch Changes

- Updated dependencies [[`c7e40bfef7`](https://github.com/LedgerHQ/ledger-live/commit/c7e40bfef718b2f806d2f6e942f2ca61b03a0110)]:
  - @ledgerhq/live-common@27.3.2

## 0.2.10-hotfix.0

### Patch Changes

- Updated dependencies [[`c7e40bfef7`](https://github.com/LedgerHQ/ledger-live/commit/c7e40bfef718b2f806d2f6e942f2ca61b03a0110)]:
  - @ledgerhq/live-common@27.3.2-hotfix.0

## 0.2.9

### Patch Changes

- Updated dependencies [[`1a23c232fa`](https://github.com/LedgerHQ/ledger-live/commit/1a23c232fa21557ccd48568f4f577263bd6fc6e6), [`2f473b2fdf`](https://github.com/LedgerHQ/ledger-live/commit/2f473b2fdffbbe8641a90aa9ada5ad1dd048460f), [`ecac411d7a`](https://github.com/LedgerHQ/ledger-live/commit/ecac411d7aad6f4003503ba6259d7c25017ca7aa)]:
  - @ledgerhq/live-common@27.3.1
  - @ledgerhq/cryptoassets@6.35.1
  - @ledgerhq/hw-transport-http@6.27.6
  - @ledgerhq/hw-transport-web-ble@6.27.6
  - @ledgerhq/hw-transport-webhid@6.27.6
  - @ledgerhq/hw-transport-webusb@6.27.6
  - @ledgerhq/hw-transport@6.27.6

## 0.2.9-next.0

### Patch Changes

- Updated dependencies [[`1a23c232fa`](https://github.com/LedgerHQ/ledger-live/commit/1a23c232fa21557ccd48568f4f577263bd6fc6e6), [`2f473b2fdf`](https://github.com/LedgerHQ/ledger-live/commit/2f473b2fdffbbe8641a90aa9ada5ad1dd048460f), [`ecac411d7a`](https://github.com/LedgerHQ/ledger-live/commit/ecac411d7aad6f4003503ba6259d7c25017ca7aa)]:
  - @ledgerhq/live-common@27.3.1-next.0
  - @ledgerhq/cryptoassets@6.35.1-next.0
  - @ledgerhq/hw-transport-http@6.27.6-next.0
  - @ledgerhq/hw-transport-web-ble@6.27.6-next.0
  - @ledgerhq/hw-transport-webhid@6.27.6-next.0
  - @ledgerhq/hw-transport-webusb@6.27.6-next.0
  - @ledgerhq/hw-transport@6.27.6-next.0

## 0.2.8

### Patch Changes

- Updated dependencies [[`671700de22`](https://github.com/LedgerHQ/ledger-live/commit/671700de22dbfe7e59a0bee2b7cae243d5b22260), [`8465b5e317`](https://github.com/LedgerHQ/ledger-live/commit/8465b5e317baecaf8f893b9c090537d2d03ac835), [`41a31a0474`](https://github.com/LedgerHQ/ledger-live/commit/41a31a0474725d51d659142b292629c534b94338), [`5f003287f8`](https://github.com/LedgerHQ/ledger-live/commit/5f003287f85974d160cc230c8e5d7c442b0eb639), [`68a0b01efc`](https://github.com/LedgerHQ/ledger-live/commit/68a0b01efcfd481cb8fe71ec22a2fc7217f25ec9), [`56068b813c`](https://github.com/LedgerHQ/ledger-live/commit/56068b813ce301a37b9d08bd55273b3d934c7371), [`8465b5e317`](https://github.com/LedgerHQ/ledger-live/commit/8465b5e317baecaf8f893b9c090537d2d03ac835), [`900eea7642`](https://github.com/LedgerHQ/ledger-live/commit/900eea7642bda94c71e2a171b90d2b6cd4d6ac4e), [`b4be83ac62`](https://github.com/LedgerHQ/ledger-live/commit/b4be83ac62b3977c16e0c375e26973b05ae4cd9e), [`df76dd28c1`](https://github.com/LedgerHQ/ledger-live/commit/df76dd28c15d0cd5b7b57ee3f78aa0bd4170a44a), [`99acc1ad22`](https://github.com/LedgerHQ/ledger-live/commit/99acc1ad22bbb76b91c2cbdc1b8ed67c691b4233), [`8e8db41df4`](https://github.com/LedgerHQ/ledger-live/commit/8e8db41df4319d3406c7f29b8cce18d1b212f12f), [`56068b813c`](https://github.com/LedgerHQ/ledger-live/commit/56068b813ce301a37b9d08bd55273b3d934c7371), [`8fa17173ed`](https://github.com/LedgerHQ/ledger-live/commit/8fa17173ed20415b17bfb6d84e8a14b602516054), [`3d2fa9adbb`](https://github.com/LedgerHQ/ledger-live/commit/3d2fa9adbbd408b4be3748f1d2180e90b83de536), [`4d2149c2dc`](https://github.com/LedgerHQ/ledger-live/commit/4d2149c2dc47058aaf3d6e4bd9739e724103ab9a), [`692feed2b9`](https://github.com/LedgerHQ/ledger-live/commit/692feed2b95a246f43347695c3e8ab6e64ffd1f5), [`4f66046ef7`](https://github.com/LedgerHQ/ledger-live/commit/4f66046ef78ebcd14e6d63639f54834e90e6547a), [`df76dd28c1`](https://github.com/LedgerHQ/ledger-live/commit/df76dd28c15d0cd5b7b57ee3f78aa0bd4170a44a)]:
  - @ledgerhq/live-common@27.3.0
  - @ledgerhq/cryptoassets@6.35.0
  - @ledgerhq/hw-transport@6.27.5
  - @ledgerhq/hw-transport-http@6.27.5
  - @ledgerhq/hw-transport-web-ble@6.27.5
  - @ledgerhq/hw-transport-webhid@6.27.5
  - @ledgerhq/hw-transport-webusb@6.27.5

## 0.2.8-next.1

### Patch Changes

- Updated dependencies [[`692feed2b9`](https://github.com/LedgerHQ/ledger-live/commit/692feed2b95a246f43347695c3e8ab6e64ffd1f5)]:
  - @ledgerhq/live-common@27.3.0-next.1

## 0.2.8-next.0

### Patch Changes

- Updated dependencies [[`671700de22`](https://github.com/LedgerHQ/ledger-live/commit/671700de22dbfe7e59a0bee2b7cae243d5b22260), [`8465b5e317`](https://github.com/LedgerHQ/ledger-live/commit/8465b5e317baecaf8f893b9c090537d2d03ac835), [`41a31a0474`](https://github.com/LedgerHQ/ledger-live/commit/41a31a0474725d51d659142b292629c534b94338), [`5f003287f8`](https://github.com/LedgerHQ/ledger-live/commit/5f003287f85974d160cc230c8e5d7c442b0eb639), [`68a0b01efc`](https://github.com/LedgerHQ/ledger-live/commit/68a0b01efcfd481cb8fe71ec22a2fc7217f25ec9), [`56068b813c`](https://github.com/LedgerHQ/ledger-live/commit/56068b813ce301a37b9d08bd55273b3d934c7371), [`8465b5e317`](https://github.com/LedgerHQ/ledger-live/commit/8465b5e317baecaf8f893b9c090537d2d03ac835), [`900eea7642`](https://github.com/LedgerHQ/ledger-live/commit/900eea7642bda94c71e2a171b90d2b6cd4d6ac4e), [`b4be83ac62`](https://github.com/LedgerHQ/ledger-live/commit/b4be83ac62b3977c16e0c375e26973b05ae4cd9e), [`df76dd28c1`](https://github.com/LedgerHQ/ledger-live/commit/df76dd28c15d0cd5b7b57ee3f78aa0bd4170a44a), [`99acc1ad22`](https://github.com/LedgerHQ/ledger-live/commit/99acc1ad22bbb76b91c2cbdc1b8ed67c691b4233), [`8e8db41df4`](https://github.com/LedgerHQ/ledger-live/commit/8e8db41df4319d3406c7f29b8cce18d1b212f12f), [`56068b813c`](https://github.com/LedgerHQ/ledger-live/commit/56068b813ce301a37b9d08bd55273b3d934c7371), [`8fa17173ed`](https://github.com/LedgerHQ/ledger-live/commit/8fa17173ed20415b17bfb6d84e8a14b602516054), [`3d2fa9adbb`](https://github.com/LedgerHQ/ledger-live/commit/3d2fa9adbbd408b4be3748f1d2180e90b83de536), [`4d2149c2dc`](https://github.com/LedgerHQ/ledger-live/commit/4d2149c2dc47058aaf3d6e4bd9739e724103ab9a), [`4f66046ef7`](https://github.com/LedgerHQ/ledger-live/commit/4f66046ef78ebcd14e6d63639f54834e90e6547a), [`df76dd28c1`](https://github.com/LedgerHQ/ledger-live/commit/df76dd28c15d0cd5b7b57ee3f78aa0bd4170a44a)]:
  - @ledgerhq/live-common@27.3.0-next.0
  - @ledgerhq/cryptoassets@6.35.0-next.0
  - @ledgerhq/hw-transport@6.27.5-next.0
  - @ledgerhq/hw-transport-http@6.27.5-next.0
  - @ledgerhq/hw-transport-web-ble@6.27.5-next.0
  - @ledgerhq/hw-transport-webhid@6.27.5-next.0
  - @ledgerhq/hw-transport-webusb@6.27.5-next.0

## 0.2.7

### Patch Changes

- Updated dependencies [[`a089100d37`](https://github.com/LedgerHQ/ledger-live/commit/a089100d37c2057210201e7faccab2c889a57668), [`ae5e33e15e`](https://github.com/LedgerHQ/ledger-live/commit/ae5e33e15e8a107d0ba8a3688a63eda2c0d43ce7), [`d70bb7042a`](https://github.com/LedgerHQ/ledger-live/commit/d70bb7042a01de2191b59337d8a1574e22bd8887)]:
  - @ledgerhq/live-common@27.2.0
  - @ledgerhq/hw-transport@6.27.4
  - @ledgerhq/hw-transport-http@6.27.4
  - @ledgerhq/hw-transport-web-ble@6.27.4
  - @ledgerhq/hw-transport-webhid@6.27.4
  - @ledgerhq/hw-transport-webusb@6.27.4

## 0.2.7-next.0

### Patch Changes

- Updated dependencies [[`a089100d3`](https://github.com/LedgerHQ/ledger-live/commit/a089100d37c2057210201e7faccab2c889a57668), [`ae5e33e15`](https://github.com/LedgerHQ/ledger-live/commit/ae5e33e15e8a107d0ba8a3688a63eda2c0d43ce7), [`d70bb7042`](https://github.com/LedgerHQ/ledger-live/commit/d70bb7042a01de2191b59337d8a1574e22bd8887)]:
  - @ledgerhq/live-common@27.2.0-next.0
  - @ledgerhq/hw-transport@6.27.4-next.0
  - @ledgerhq/hw-transport-http@6.27.4-next.0
  - @ledgerhq/hw-transport-web-ble@6.27.4-next.0
  - @ledgerhq/hw-transport-webhid@6.27.4-next.0
  - @ledgerhq/hw-transport-webusb@6.27.4-next.0

## 0.2.6

### Patch Changes

- Updated dependencies [[`0ebdec50b`](https://github.com/LedgerHQ/ledger-live/commit/0ebdec50bfca81b2d814726f8f9a82237ad42ffc), [`b615140ba2`](https://github.com/LedgerHQ/ledger-live/commit/b615140ba2e326e1466d15f123d412ea90db3754), [`7e812a738`](https://github.com/LedgerHQ/ledger-live/commit/7e812a738db718200138dcb9b7bcc2f6dd0ddd6f), [`e80336b28`](https://github.com/LedgerHQ/ledger-live/commit/e80336b28478b3eca7a1c477b43cc512ba38a710), [`058a1af7f`](https://github.com/LedgerHQ/ledger-live/commit/058a1af7ff463d21afe85d03563b61e1d543c95b), [`3849ee3f3`](https://github.com/LedgerHQ/ledger-live/commit/3849ee3f30987b51d648ce29bfee4721f4ddff5f), [`318e80452`](https://github.com/LedgerHQ/ledger-live/commit/318e80452569a0f91c4363ae50d2664419251dbd), [`336eb879a`](https://github.com/LedgerHQ/ledger-live/commit/336eb879a80573fd81027232c4c6c9b383bd2a97), [`f228bbdf0`](https://github.com/LedgerHQ/ledger-live/commit/f228bbdf063640770d3baa71ea610483c7380a72), [`d6634bc0b`](https://github.com/LedgerHQ/ledger-live/commit/d6634bc0b720d8a13f3681caf33e2f23d5c64968), [`685348dd3`](https://github.com/LedgerHQ/ledger-live/commit/685348dd351181a9ed7f23cedb3e3d289b16fe9e), [`5da717c52`](https://github.com/LedgerHQ/ledger-live/commit/5da717c523db7678edeb0f86bdfa88256dfe96c4), [`dd538c372`](https://github.com/LedgerHQ/ledger-live/commit/dd538c3723853334ce19a89353f20766432d12fd), [`0601b6541`](https://github.com/LedgerHQ/ledger-live/commit/0601b6541f10635aea72f916626432a334aa49fa), [`3615a06f1`](https://github.com/LedgerHQ/ledger-live/commit/3615a06f19ef659480d50a1a1a28f6df952b117a), [`e80336b28`](https://github.com/LedgerHQ/ledger-live/commit/e80336b28478b3eca7a1c477b43cc512ba38a710), [`5dd957b3c`](https://github.com/LedgerHQ/ledger-live/commit/5dd957b3cb893668f044497d25b6eee69b05b2f0), [`8fe44e12d`](https://github.com/LedgerHQ/ledger-live/commit/8fe44e12d73fe96636282666dd8f3b02ef96d0e6), [`21ed0bd52`](https://github.com/LedgerHQ/ledger-live/commit/21ed0bd5219a3629abc0bbb547fc4d75f5e71300)]:
  - @ledgerhq/live-common@27.1.0
  - @ledgerhq/cryptoassets@6.34.0

## 0.2.6-next.6

### Patch Changes

- Updated dependencies [[`3849ee3f30`](https://github.com/LedgerHQ/ledger-live/commit/3849ee3f30987b51d648ce29bfee4721f4ddff5f)]:
  - @ledgerhq/live-common@27.1.0-next.6

## 0.2.6-next.5

### Patch Changes

- Updated dependencies [[`936b6dc545`](https://github.com/LedgerHQ/ledger-live/commit/936b6dc5450fcd69a31e03fa2040346d512c0912)]:
  - @ledgerhq/live-common@27.1.0-next.5

## 0.2.6-next.4

### Patch Changes

- Updated dependencies [[`0ebdec50bf`](https://github.com/LedgerHQ/ledger-live/commit/0ebdec50bfca81b2d814726f8f9a82237ad42ffc)]:
  - @ledgerhq/live-common@27.1.0-next.4

## 0.2.6-next.3

### Patch Changes

- Updated dependencies [[`685348dd35`](https://github.com/LedgerHQ/ledger-live/commit/685348dd351181a9ed7f23cedb3e3d289b16fe9e), [`dd538c3723`](https://github.com/LedgerHQ/ledger-live/commit/dd538c3723853334ce19a89353f20766432d12fd), [`0601b6541f`](https://github.com/LedgerHQ/ledger-live/commit/0601b6541f10635aea72f916626432a334aa49fa)]:
  - @ledgerhq/live-common@27.1.0-next.3

## 0.2.6-next.2

### Patch Changes

- Updated dependencies [[`8fe44e12d7`](https://github.com/LedgerHQ/ledger-live/commit/8fe44e12d73fe96636282666dd8f3b02ef96d0e6), [`21ed0bd521`](https://github.com/LedgerHQ/ledger-live/commit/21ed0bd5219a3629abc0bbb547fc4d75f5e71300)]:
  - @ledgerhq/live-common@27.1.0-next.2

## 0.2.6-next.1

### Patch Changes

- Updated dependencies [[`b615140ba2`](https://github.com/LedgerHQ/ledger-live/commit/b615140ba2e326e1466d15f123d412ea90db3754), [`336eb879a8`](https://github.com/LedgerHQ/ledger-live/commit/336eb879a80573fd81027232c4c6c9b383bd2a97), [`3615a06f19`](https://github.com/LedgerHQ/ledger-live/commit/3615a06f19ef659480d50a1a1a28f6df952b117a)]:
  - @ledgerhq/live-common@27.1.0-next.1
  - @ledgerhq/cryptoassets@6.34.0-next.1

## 0.2.6-next.0

### Patch Changes

- Updated dependencies [[`7e812a738d`](https://github.com/LedgerHQ/ledger-live/commit/7e812a738db718200138dcb9b7bcc2f6dd0ddd6f), [`e80336b284`](https://github.com/LedgerHQ/ledger-live/commit/e80336b28478b3eca7a1c477b43cc512ba38a710), [`058a1af7ff`](https://github.com/LedgerHQ/ledger-live/commit/058a1af7ff463d21afe85d03563b61e1d543c95b), [`318e804525`](https://github.com/LedgerHQ/ledger-live/commit/318e80452569a0f91c4363ae50d2664419251dbd), [`d6634bc0b7`](https://github.com/LedgerHQ/ledger-live/commit/d6634bc0b720d8a13f3681caf33e2f23d5c64968), [`5da717c523`](https://github.com/LedgerHQ/ledger-live/commit/5da717c523db7678edeb0f86bdfa88256dfe96c4), [`e80336b284`](https://github.com/LedgerHQ/ledger-live/commit/e80336b28478b3eca7a1c477b43cc512ba38a710), [`5dd957b3cb`](https://github.com/LedgerHQ/ledger-live/commit/5dd957b3cb893668f044497d25b6eee69b05b2f0)]:
  - @ledgerhq/live-common@27.0.1-next.0
  - @ledgerhq/cryptoassets@6.34.0-next.0

## 0.2.4

### Patch Changes

- Updated dependencies [[`37159cbb9e`](https://github.com/LedgerHQ/ledger-live/commit/37159cbb9e0023b65593e4ed71557f80bf48989e), [`ebe1adfb7d`](https://github.com/LedgerHQ/ledger-live/commit/ebe1adfb7d264da0f8c9e30b84c188eaa931d1e6), [`3dbd4d0781`](https://github.com/LedgerHQ/ledger-live/commit/3dbd4d0781569cd0bfce575854e706def2bd951f), [`1a33d8641f`](https://github.com/LedgerHQ/ledger-live/commit/1a33d8641f9d1b4e4adfa262a179f124918e0ff5), [`807f3feb94`](https://github.com/LedgerHQ/ledger-live/commit/807f3feb947ffd31d47d43b5aa7b8e85f2bbf6d8), [`134355d561`](https://github.com/LedgerHQ/ledger-live/commit/134355d561bd8d576123d51f99cb5058be5721a4), [`a36d1de865`](https://github.com/LedgerHQ/ledger-live/commit/a36d1de865fd318051c46335d1c86f5cf12b2100), [`0c12f3e897`](https://github.com/LedgerHQ/ledger-live/commit/0c12f3e897527265ec86f688368d6d46340759a1), [`f4b7894426`](https://github.com/LedgerHQ/ledger-live/commit/f4b7894426341f5b909ba3a2422ae2b8ecf31466), [`97eab434de`](https://github.com/LedgerHQ/ledger-live/commit/97eab434dee361716588b256146665c99c274af9), [`e2a9cfad63`](https://github.com/LedgerHQ/ledger-live/commit/e2a9cfad63f3c8fddf4660942a53545eabb03d6b)]:
  - @ledgerhq/live-common@26.0.0
  - @ledgerhq/cryptoassets@6.32.0

## 0.2.5

### Patch Changes

- Updated dependencies [[`d679e5feeb`](https://github.com/LedgerHQ/ledger-live/commit/d679e5feebc02e7cd138e1026b7bad5392866ea2), [`c7aaafa769`](https://github.com/LedgerHQ/ledger-live/commit/c7aaafa76924252f3c7e30371012bd0e69d8100a), [`f47b2b1f47`](https://github.com/LedgerHQ/ledger-live/commit/f47b2b1f47c2256ad006ed35db9a0935e87cd503), [`a36d1de865`](https://github.com/LedgerHQ/ledger-live/commit/a36d1de865fd318051c46335d1c86f5cf12b2100), [`6e057f7163`](https://github.com/LedgerHQ/ledger-live/commit/6e057f7163dc53658604429e3e6c8057ae9988f4), [`0c12f3e897`](https://github.com/LedgerHQ/ledger-live/commit/0c12f3e897527265ec86f688368d6d46340759a1), [`ecfdd1ebd8`](https://github.com/LedgerHQ/ledger-live/commit/ecfdd1ebd8cc7c4b5bc6315316ce662bb6241311)]:
  - @ledgerhq/live-common@27.0.0
  - @ledgerhq/cryptoassets@6.33.0
  - @ledgerhq/hw-transport@6.27.3
  - @ledgerhq/hw-transport-http@6.27.3
  - @ledgerhq/hw-transport-web-ble@6.27.3
  - @ledgerhq/hw-transport-webhid@6.27.3
  - @ledgerhq/hw-transport-webusb@6.27.3

## 0.2.5-next.3

### Patch Changes

- Updated dependencies [[`f47b2b1f47`](https://github.com/LedgerHQ/ledger-live/commit/f47b2b1f47c2256ad006ed35db9a0935e87cd503)]:
  - @ledgerhq/live-common@27.0.0-next.3

## 0.2.5-next.2

### Patch Changes

- Updated dependencies [[`a36d1de865`](https://github.com/LedgerHQ/ledger-live/commit/a36d1de865fd318051c46335d1c86f5cf12b2100), [`0c12f3e897`](https://github.com/LedgerHQ/ledger-live/commit/0c12f3e897527265ec86f688368d6d46340759a1)]:
  - @ledgerhq/live-common@27.0.0-next.2
  - @ledgerhq/cryptoassets@6.33.0-next.0

## 0.2.5-next.1

### Patch Changes

- Updated dependencies [[`d679e5feeb`](https://github.com/LedgerHQ/ledger-live/commit/d679e5feebc02e7cd138e1026b7bad5392866ea2)]:
  - @ledgerhq/live-common@26.1.0-next.1

## 0.2.5-next.0

### Patch Changes

- Updated dependencies [[`23c9bf994`](https://github.com/LedgerHQ/ledger-live/commit/23c9bf9949169d31d534f12dca48e21e35df05b2), [`6e057f716`](https://github.com/LedgerHQ/ledger-live/commit/6e057f7163dc53658604429e3e6c8057ae9988f4), [`ecfdd1ebd`](https://github.com/LedgerHQ/ledger-live/commit/ecfdd1ebd8cc7c4b5bc6315316ce662bb6241311)]:
  - @ledgerhq/live-common@26.1.0-next.0
  - @ledgerhq/hw-transport@6.27.3-next.0
  - @ledgerhq/hw-transport-http@6.27.3-next.0
  - @ledgerhq/hw-transport-web-ble@6.27.3-next.0
  - @ledgerhq/hw-transport-webhid@6.27.3-next.0
  - @ledgerhq/hw-transport-webusb@6.27.3-next.0

## 0.2.4

### Patch Changes

- Updated dependencies [[`37159cbb9e`](https://github.com/LedgerHQ/ledger-live/commit/37159cbb9e0023b65593e4ed71557f80bf48989e), [`ebe1adfb7d`](https://github.com/LedgerHQ/ledger-live/commit/ebe1adfb7d264da0f8c9e30b84c188eaa931d1e6), [`3dbd4d0781`](https://github.com/LedgerHQ/ledger-live/commit/3dbd4d0781569cd0bfce575854e706def2bd951f), [`1a33d8641f`](https://github.com/LedgerHQ/ledger-live/commit/1a33d8641f9d1b4e4adfa262a179f124918e0ff5), [`807f3feb94`](https://github.com/LedgerHQ/ledger-live/commit/807f3feb947ffd31d47d43b5aa7b8e85f2bbf6d8), [`134355d561`](https://github.com/LedgerHQ/ledger-live/commit/134355d561bd8d576123d51f99cb5058be5721a4), [`a36d1de865`](https://github.com/LedgerHQ/ledger-live/commit/a36d1de865fd318051c46335d1c86f5cf12b2100), [`0c12f3e897`](https://github.com/LedgerHQ/ledger-live/commit/0c12f3e897527265ec86f688368d6d46340759a1), [`f4b7894426`](https://github.com/LedgerHQ/ledger-live/commit/f4b7894426341f5b909ba3a2422ae2b8ecf31466), [`97eab434de`](https://github.com/LedgerHQ/ledger-live/commit/97eab434dee361716588b256146665c99c274af9), [`e2a9cfad63`](https://github.com/LedgerHQ/ledger-live/commit/e2a9cfad63f3c8fddf4660942a53545eabb03d6b)]:
  - @ledgerhq/live-common@26.0.0
  - @ledgerhq/cryptoassets@6.32.0

## 0.2.4-next.2

### Patch Changes

- Updated dependencies [[`a36d1de86`](https://github.com/LedgerHQ/ledger-live/commit/a36d1de865fd318051c46335d1c86f5cf12b2100)]:
  - @ledgerhq/live-common@26.0.0-next.2

## 0.2.4-next.1

### Patch Changes

- Updated dependencies [[`0c12f3e89`](https://github.com/LedgerHQ/ledger-live/commit/0c12f3e897527265ec86f688368d6d46340759a1)]:
  - @ledgerhq/live-common@25.2.0-next.1
  - @ledgerhq/cryptoassets@6.32.0-next.1

## 0.2.4-next.0

### Patch Changes

- Updated dependencies [[`37159cbb9`](https://github.com/LedgerHQ/ledger-live/commit/37159cbb9e0023b65593e4ed71557f80bf48989e), [`ebe1adfb7`](https://github.com/LedgerHQ/ledger-live/commit/ebe1adfb7d264da0f8c9e30b84c188eaa931d1e6), [`3dbd4d078`](https://github.com/LedgerHQ/ledger-live/commit/3dbd4d0781569cd0bfce575854e706def2bd951f), [`1a33d8641`](https://github.com/LedgerHQ/ledger-live/commit/1a33d8641f9d1b4e4adfa262a179f124918e0ff5), [`807f3feb9`](https://github.com/LedgerHQ/ledger-live/commit/807f3feb947ffd31d47d43b5aa7b8e85f2bbf6d8), [`134355d56`](https://github.com/LedgerHQ/ledger-live/commit/134355d561bd8d576123d51f99cb5058be5721a4), [`f4b789442`](https://github.com/LedgerHQ/ledger-live/commit/f4b7894426341f5b909ba3a2422ae2b8ecf31466), [`97eab434d`](https://github.com/LedgerHQ/ledger-live/commit/97eab434dee361716588b256146665c99c274af9), [`e2a9cfad6`](https://github.com/LedgerHQ/ledger-live/commit/e2a9cfad63f3c8fddf4660942a53545eabb03d6b)]:
  - @ledgerhq/live-common@25.2.0-next.0
  - @ledgerhq/cryptoassets@6.32.0-next.0

## 0.2.3

### Patch Changes

- Updated dependencies [[`f10d01171`](https://github.com/LedgerHQ/ledger-live/commit/f10d01171f4c0869d1d82e6cc5402da9ca80990b), [`aa2794813`](https://github.com/LedgerHQ/ledger-live/commit/aa2794813c05b1b39272814cc803cd662662584c), [`8afb69530`](https://github.com/LedgerHQ/ledger-live/commit/8afb69530292fa1f41f2fc78b38639134b1fe16f), [`0e115ae5c`](https://github.com/LedgerHQ/ledger-live/commit/0e115ae5cd7ddcc728d9f435dc4084cedb53beed), [`3eeb1e18c`](https://github.com/LedgerHQ/ledger-live/commit/3eeb1e18c883eca22201fb0d882799e2f6667b58), [`3bdbfd3cb`](https://github.com/LedgerHQ/ledger-live/commit/3bdbfd3cbc0153a2ebf4ab91f631cb9f6e42d74c), [`331794cfb`](https://github.com/LedgerHQ/ledger-live/commit/331794cfbdb901f9224fed759c57f419861ec364)]:
  - @ledgerhq/live-common@25.1.0
  - @ledgerhq/cryptoassets@6.31.0

## 0.2.3-next.2

### Patch Changes

- Updated dependencies [[`3bdbfd3cb`](https://github.com/LedgerHQ/ledger-live/commit/3bdbfd3cbc0153a2ebf4ab91f631cb9f6e42d74c)]:
  - @ledgerhq/live-common@25.1.0-next.2

## 0.2.3-next.1

### Patch Changes

- Updated dependencies [[`0e115ae5c`](https://github.com/LedgerHQ/ledger-live/commit/0e115ae5cd7ddcc728d9f435dc4084cedb53beed)]:
  - @ledgerhq/live-common@25.1.0-next.1

## 0.2.3-next.0

### Patch Changes

- Updated dependencies [[`f10d01171`](https://github.com/LedgerHQ/ledger-live/commit/f10d01171f4c0869d1d82e6cc5402da9ca80990b), [`aa2794813`](https://github.com/LedgerHQ/ledger-live/commit/aa2794813c05b1b39272814cc803cd662662584c), [`8afb69530`](https://github.com/LedgerHQ/ledger-live/commit/8afb69530292fa1f41f2fc78b38639134b1fe16f), [`3eeb1e18c`](https://github.com/LedgerHQ/ledger-live/commit/3eeb1e18c883eca22201fb0d882799e2f6667b58), [`331794cfb`](https://github.com/LedgerHQ/ledger-live/commit/331794cfbdb901f9224fed759c57f419861ec364)]:
  - @ledgerhq/live-common@25.0.1-next.0
  - @ledgerhq/cryptoassets@6.31.0-next.0

## 0.2.2

### Patch Changes

- Updated dependencies [[`345706e24`](https://github.com/LedgerHQ/ledger-live/commit/345706e24e91ba4c397d4a6ffc1b2b174a0ddc84), [`2de4b99c0`](https://github.com/LedgerHQ/ledger-live/commit/2de4b99c0c36766474d5ea037615f9f69942e905), [`e142b9484`](https://github.com/LedgerHQ/ledger-live/commit/e142b9484e6371539fb392c002e1ebaf7802542b), [`816f2b7e9`](https://github.com/LedgerHQ/ledger-live/commit/816f2b7e942967bf0ed670dc43464521bd0b5d01), [`7c15869a7`](https://github.com/LedgerHQ/ledger-live/commit/7c15869a7a2cf74f849f8cf0fe13b66133ff673a), [`e4b7dc326`](https://github.com/LedgerHQ/ledger-live/commit/e4b7dc32664d32b43dfae2821c29715ae94a6ab4), [`76b2825e8`](https://github.com/LedgerHQ/ledger-live/commit/76b2825e84730e9d5a2f7906abd7c00a191de4db), [`203b927b4`](https://github.com/LedgerHQ/ledger-live/commit/203b927b4e5bca3402c85a88c536d519adb18c5f), [`947c33140`](https://github.com/LedgerHQ/ledger-live/commit/947c33140e906ca35bf1fbfdf7831e28fe99dd67), [`03da88df2`](https://github.com/LedgerHQ/ledger-live/commit/03da88df2f9c06c054081dcbf34226cb440809c0), [`6adbe47e2`](https://github.com/LedgerHQ/ledger-live/commit/6adbe47e2d3037a9a53e5a59b4198f265f644bdf), [`f538d2974`](https://github.com/LedgerHQ/ledger-live/commit/f538d29745669b2aada6ac34f37cd404c23cf1b8)]:
  - @ledgerhq/live-common@25.0.0
  - @ledgerhq/cryptoassets@6.30.0
  - @ledgerhq/hw-transport-web-ble@6.27.2
  - @ledgerhq/hw-transport-webhid@6.27.2
  - @ledgerhq/hw-transport-webusb@6.27.2
  - @ledgerhq/hw-transport@6.27.2
  - @ledgerhq/hw-transport-http@6.27.2

## 0.2.2-next.6

### Patch Changes

- Updated dependencies [[`947c33140`](https://github.com/LedgerHQ/ledger-live/commit/947c33140e906ca35bf1fbfdf7831e28fe99dd67)]:
  - @ledgerhq/live-common@25.0.0-next.6

## 0.2.2-next.5

### Patch Changes

- Updated dependencies [[`816f2b7e9`](https://github.com/LedgerHQ/ledger-live/commit/816f2b7e942967bf0ed670dc43464521bd0b5d01)]:
  - @ledgerhq/live-common@25.0.0-next.5
  - @ledgerhq/cryptoassets@6.30.0-next.2

## 0.2.2-next.4

### Patch Changes

- Updated dependencies [[`6adbe47e2`](https://github.com/LedgerHQ/ledger-live/commit/6adbe47e2d3037a9a53e5a59b4198f265f644bdf)]:
  - @ledgerhq/live-common@25.0.0-next.4

## 0.2.2-next.3

### Patch Changes

- Updated dependencies [[`76b2825e8`](https://github.com/LedgerHQ/ledger-live/commit/76b2825e84730e9d5a2f7906abd7c00a191de4db)]:
  - @ledgerhq/live-common@25.0.0-next.3

## 0.2.2-next.2

### Patch Changes

- Updated dependencies [[`345706e24`](https://github.com/LedgerHQ/ledger-live/commit/345706e24e91ba4c397d4a6ffc1b2b174a0ddc84)]:
  - @ledgerhq/live-common@25.0.0-next.2

## 0.2.2-next.1

### Patch Changes

- Updated dependencies [[`03da88df2`](https://github.com/LedgerHQ/ledger-live/commit/03da88df2f9c06c054081dcbf34226cb440809c0)]:
  - @ledgerhq/live-common@25.0.0-next.1
  - @ledgerhq/cryptoassets@6.30.0-next.1

## 0.2.2-next.0

### Patch Changes

- Updated dependencies [[`2de4b99c0`](https://github.com/LedgerHQ/ledger-live/commit/2de4b99c0c36766474d5ea037615f9f69942e905), [`e142b9484`](https://github.com/LedgerHQ/ledger-live/commit/e142b9484e6371539fb392c002e1ebaf7802542b), [`7c15869a7`](https://github.com/LedgerHQ/ledger-live/commit/7c15869a7a2cf74f849f8cf0fe13b66133ff673a), [`e4b7dc326`](https://github.com/LedgerHQ/ledger-live/commit/e4b7dc32664d32b43dfae2821c29715ae94a6ab4), [`203b927b4`](https://github.com/LedgerHQ/ledger-live/commit/203b927b4e5bca3402c85a88c536d519adb18c5f), [`f538d2974`](https://github.com/LedgerHQ/ledger-live/commit/f538d29745669b2aada6ac34f37cd404c23cf1b8)]:
  - @ledgerhq/live-common@25.0.0-next.0
  - @ledgerhq/cryptoassets@6.30.0-next.0
  - @ledgerhq/hw-transport-web-ble@6.27.2-next.0
  - @ledgerhq/hw-transport-webhid@6.27.2-next.0
  - @ledgerhq/hw-transport-webusb@6.27.2-next.0
  - @ledgerhq/hw-transport@6.27.2-next.0
  - @ledgerhq/hw-transport-http@6.27.2-next.0

## 0.2.1

### Patch Changes

- Updated dependencies [[`60fb9efdc`](https://github.com/LedgerHQ/ledger-live/commit/60fb9efdcc9dbf72f651fd7b388d175a12bf859b), [`3969bac02`](https://github.com/LedgerHQ/ledger-live/commit/3969bac02d6028ff543e61d4b67d95a6bfb14dfe), [`414fa596a`](https://github.com/LedgerHQ/ledger-live/commit/414fa596a88aafdce676ac3fb349f41f302ea860), [`4c02cf2e0`](https://github.com/LedgerHQ/ledger-live/commit/4c02cf2e0c393ad8d9cc5339e7b63eefb297e2cb)]:
  - @ledgerhq/live-common@24.1.0

## 0.2.1-next.1

### Patch Changes

- Updated dependencies [[`4c02cf2e0`](https://github.com/LedgerHQ/ledger-live/commit/4c02cf2e0c393ad8d9cc5339e7b63eefb297e2cb)]:
  - @ledgerhq/live-common@24.1.0-next.1

## 0.2.1-next.0

### Patch Changes

- Updated dependencies [[`60fb9efdc`](https://github.com/LedgerHQ/ledger-live/commit/60fb9efdcc9dbf72f651fd7b388d175a12bf859b), [`3969bac02`](https://github.com/LedgerHQ/ledger-live/commit/3969bac02d6028ff543e61d4b67d95a6bfb14dfe), [`414fa596a`](https://github.com/LedgerHQ/ledger-live/commit/414fa596a88aafdce676ac3fb349f41f302ea860)]:
  - @ledgerhq/live-common@24.1.0-next.0

## 0.2.0

### Minor Changes

- [#434](https://github.com/LedgerHQ/ledger-live/pull/434) [`117d607f9`](https://github.com/LedgerHQ/ledger-live/commit/117d607f9c97fdaedffb943764aafc178bb9e980) Thanks [@valpinkman](https://github.com/valpinkman)! - added possibility to check release signatures and make it work with the new way we handle releases through cdn and not github releases anymore

### Patch Changes

- Updated dependencies [[`99cc5bbc1`](https://github.com/LedgerHQ/ledger-live/commit/99cc5bbc10d2676ad3e621577fdbcf432d1c91a2), [`22531f3c3`](https://github.com/LedgerHQ/ledger-live/commit/22531f3c377191d56bc5d5635f1174fb32b01957), [`6e956f22b`](https://github.com/LedgerHQ/ledger-live/commit/6e956f22bdf96f7a902b48a8cd231a34053d459b), [`c5714333b`](https://github.com/LedgerHQ/ledger-live/commit/c5714333bdb1c90a29c20c7e5793184d89967142), [`d22452817`](https://github.com/LedgerHQ/ledger-live/commit/d224528174313bc4975e62d015adf928d4315620), [`5145781e5`](https://github.com/LedgerHQ/ledger-live/commit/5145781e599fcb64be13695620988951bb805a3e), [`bdc76d75f`](https://github.com/LedgerHQ/ledger-live/commit/bdc76d75f9643129384c76ac9868e160c4b52062), [`2012b5477`](https://github.com/LedgerHQ/ledger-live/commit/2012b54773b6391f353903564a247ad02be1a296), [`10440ec3c`](https://github.com/LedgerHQ/ledger-live/commit/10440ec3c2bffa7ce8636a7838680bb3501ffe0d), [`e1f2f07a2`](https://github.com/LedgerHQ/ledger-live/commit/e1f2f07a2ba1de5eab6fa10c4c800b7097c8037d), [`99cc5bbc1`](https://github.com/LedgerHQ/ledger-live/commit/99cc5bbc10d2676ad3e621577fdbcf432d1c91a2), [`1e4a5647b`](https://github.com/LedgerHQ/ledger-live/commit/1e4a5647b39c0f806bc311383b49a246fbe453eb), [`508e4c23b`](https://github.com/LedgerHQ/ledger-live/commit/508e4c23babd04c48e7b626ef4004fb55f3c1ba9), [`b1e396dd8`](https://github.com/LedgerHQ/ledger-live/commit/b1e396dd89ca2787978dc7e53b7ca865133a1961), [`e9decc277`](https://github.com/LedgerHQ/ledger-live/commit/e9decc27785fb07972460494c8ef39e92b0127a1)]:
  - @ledgerhq/live-common@24.0.0
  - @ledgerhq/cryptoassets@6.29.0

## 0.2.0-next.4

### Patch Changes

- Updated dependencies [[`bdc76d75f`](https://github.com/LedgerHQ/ledger-live/commit/bdc76d75f9643129384c76ac9868e160c4b52062)]:
  - @ledgerhq/live-common@24.0.0-next.4

## 0.2.0-next.3

### Patch Changes

- Updated dependencies [5145781e5]
  - @ledgerhq/live-common@24.0.0-next.3

## 0.2.0-next.2

### Patch Changes

- Updated dependencies [c5714333b]
  - @ledgerhq/live-common@24.0.0-next.2

## 0.2.0-next.1

### Patch Changes

- Updated dependencies [99cc5bbc1]
- Updated dependencies [99cc5bbc1]
  - @ledgerhq/live-common@24.0.0-next.1

## 0.2.0-next.0

### Minor Changes

- 117d607f9: added possibility to check release signatures and make it work with the new way we handle releases through cdn and not github releases anymore

### Patch Changes

- Updated dependencies [22531f3c3]
- Updated dependencies [6e956f22b]
- Updated dependencies [d22452817]
- Updated dependencies [2012b5477]
- Updated dependencies [10440ec3c]
- Updated dependencies [e1f2f07a2]
- Updated dependencies [1e4a5647b]
- Updated dependencies [508e4c23b]
- Updated dependencies [b1e396dd8]
- Updated dependencies [e9decc277]
  - @ledgerhq/live-common@24.0.0-next.0
  - @ledgerhq/cryptoassets@6.29.0-next.0

## 0.1.3

### Patch Changes

- Updated dependencies [8323d2eaa]
- Updated dependencies [bf12e0f65]
- Updated dependencies [8861c4fe0]
- Updated dependencies [ec5c4fa3d]
- Updated dependencies [608010c9d]
- Updated dependencies [78a64769d]
  - @ledgerhq/live-common@23.1.0

## 0.1.3-next.4

### Patch Changes

- Updated dependencies [78a64769d]
  - @ledgerhq/live-common@23.1.0-next.4

## 0.1.3-next.3

### Patch Changes

- Updated dependencies [ec5c4fa3d]
  - @ledgerhq/live-common@23.1.0-next.3

## 0.1.3-next.2

### Patch Changes

- Updated dependencies [bf12e0f65]
  - @ledgerhq/live-common@23.1.0-next.2

## 0.1.3-next.1

### Patch Changes

- Updated dependencies [608010c9d]
  - @ledgerhq/live-common@23.1.0-next.1

## 0.1.3-next.0

### Patch Changes

- Updated dependencies [8323d2eaa]
- Updated dependencies [8861c4fe0]
  - @ledgerhq/live-common@23.1.0-next.0

## 0.1.2

### Patch Changes

- Updated dependencies [6bcf42ecd]
  - @ledgerhq/live-common@22.2.1
- Updated dependencies [09648db7f]
- Updated dependencies [a66fbe852]
- Updated dependencies [0f59cfc10]
- Updated dependencies [8ee9c5568]
- Updated dependencies [899aa3300]
- Updated dependencies [89e82ed79]
- Updated dependencies [403ea8efe]
- Updated dependencies [98ecc6272]
- Updated dependencies [9a86fe231]
- Updated dependencies [8b2e24b6c]
- Updated dependencies [64c2fdb06]
- Updated dependencies [b688a592d]
- Updated dependencies [71ad84023]
- Updated dependencies [64c2fdb06]
  - @ledgerhq/live-common@23.0.0

## 0.1.2-hotfix.0

### Patch Changes

- Updated dependencies [6bcf42ecd]
  - @ledgerhq/live-common@22.2.1-hotfix.0

## 0.1.2-next.4

### Patch Changes

- Updated dependencies [8b2e24b6c]
  - @ledgerhq/live-common@23.0.0-next.4

## 0.1.2-next.3

### Patch Changes

- Updated dependencies [a66fbe852]
  - @ledgerhq/live-common@23.0.0-next.3

## 0.1.2-next.2

### Patch Changes

- Updated dependencies [8ee9c5568]
  - @ledgerhq/live-common@23.0.0-next.2

## 0.1.2-next.1

### Patch Changes

- Updated dependencies [98ecc6272]
  - @ledgerhq/live-common@23.0.0-next.1

## 0.1.2-next.0

### Patch Changes

- Updated dependencies [09648db7f]
- Updated dependencies [0f59cfc10]
- Updated dependencies [899aa3300]
- Updated dependencies [89e82ed79]
- Updated dependencies [403ea8efe]
- Updated dependencies [9a86fe231]
- Updated dependencies [64c2fdb06]
- Updated dependencies [b688a592d]
- Updated dependencies [71ad84023]
- Updated dependencies [64c2fdb06]
  - @ledgerhq/live-common@23.0.0-next.0

## 0.1.1

### Patch Changes

- Updated dependencies [e0c187073]
- Updated dependencies [ee44ffb17]
- Updated dependencies [0252fab71]
- Updated dependencies [3f816efba]
- Updated dependencies [f2574d25d]
- Updated dependencies [f913f6fdb]
- Updated dependencies [9dadffa88]
- Updated dependencies [04ad3813d]
  - @ledgerhq/live-common@22.2.0

## 0.1.1-next.2

### Patch Changes

- Updated dependencies [9dadffa88]
  - @ledgerhq/live-common@22.2.0-next.2

## 0.1.1-next.1

### Patch Changes

- Updated dependencies [04ad3813d]
  - @ledgerhq/live-common@22.2.0-next.1

## 0.1.1-next.0

### Patch Changes

- Updated dependencies [e0c18707]
- Updated dependencies [ee44ffb1]
- Updated dependencies [0252fab7]
- Updated dependencies [3f816efb]
- Updated dependencies [f2574d25]
- Updated dependencies [f913f6fd]
  - @ledgerhq/live-common@22.2.0-next.0<|MERGE_RESOLUTION|>--- conflicted
+++ resolved
@@ -1,22 +1,5 @@
 # live-common-tools
 
-<<<<<<< HEAD
-## 0.2.12
-
-### Patch Changes
-
-- Updated dependencies [[`455e43b34c`](https://github.com/LedgerHQ/ledger-live/commit/455e43b34c13ca7ed1d2920a36653caa250e42ab)]:
-  - @ledgerhq/live-common@27.5.0
-
-## 0.2.12-hotfix.0
-
-### Patch Changes
-
-- Updated dependencies [[`455e43b34c`](https://github.com/LedgerHQ/ledger-live/commit/455e43b34c13ca7ed1d2920a36653caa250e42ab)]:
-  - @ledgerhq/live-common@27.5.0-hotfix.0
-
-## 0.2.11
-=======
 ## 0.2.13
 
 ### Patch Changes
@@ -34,7 +17,6 @@
   - @ledgerhq/cryptoassets@6.36.1-next.0
 
 ## 0.2.12
->>>>>>> 04a2aa60
 
 ### Patch Changes
 
@@ -42,25 +24,13 @@
   - @ledgerhq/live-common@27.4.0
   - @ledgerhq/cryptoassets@6.36.0
 
-<<<<<<< HEAD
-## 0.2.11-hotfix.0
-
-### Patch Changes
-
-- Updated dependencies []:
-  - @ledgerhq/live-common@27.3.2
-
-## 0.2.11-next.2
-=======
 ## 0.2.12-next.2
->>>>>>> 04a2aa60
 
 ### Patch Changes
 
 - Updated dependencies [[`5fba025686`](https://github.com/LedgerHQ/ledger-live/commit/5fba025686d799badad3f7a7c7c8491cba14be8a)]:
   - @ledgerhq/live-common@27.4.0-next.2
 
-<<<<<<< HEAD
 ## 0.2.11-next.1
 
 ### Patch Changes
@@ -69,9 +39,6 @@
   - @ledgerhq/live-common@27.4.0-next.1
 
 ## 0.2.11-next.0
-=======
-## 0.2.12-next.0
->>>>>>> 04a2aa60
 
 ### Patch Changes
 
