--- conflicted
+++ resolved
@@ -1,7 +1,5 @@
 # live-common-tools
 
-<<<<<<< HEAD
-=======
 ## 0.2.5
 
 ### Patch Changes
@@ -49,7 +47,6 @@
   - @ledgerhq/hw-transport-webhid@6.27.3-next.0
   - @ledgerhq/hw-transport-webusb@6.27.3-next.0
 
->>>>>>> 2971ba20
 ## 0.2.4
 
 ### Patch Changes
