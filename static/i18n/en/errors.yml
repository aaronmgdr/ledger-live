--- conflicted
+++ resolved
@@ -20,9 +20,6 @@
 DeviceSocketNoBulkStatus: Device socket failure (bulk)
 DeviceSocketNoHandler: Device socket failure (handler {{query}})
 LatestMCUInstalledError: The latest MCU is already installed on the Device
-<<<<<<< HEAD
 HardResetFail: Hard reset failure
-=======
 CannotUninstall: Cannot uninstall app
-CannotInstall: Cannot install app
->>>>>>> 64d8a889
+CannotInstall: Cannot install app